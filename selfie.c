/*
Copyright (c) the Selfie Project authors. All rights reserved.
Please see the AUTHORS file for details. Use of this source code is
governed by a BSD license that can be found in the LICENSE file.

Selfie is a project of the Computational Systems Group at the
Department of Computer Sciences of the University of Salzburg
in Austria. For further information please refer to:

http://selfie.cs.uni-salzburg.at

The Selfie Project provides an educational platform for teaching
undergraduate and graduate students the design and implementation
of programming languages and runtime systems. The focus is on the
construction of compilers, libraries, operating systems, and even
virtual machine monitors. The common theme is to identify and
resolve self-reference in systems code which is seen as the key
challenge when teaching systems engineering, hence the name.

Selfie is a self-contained 64-bit, 12KLOC C implementation of:

1. a self-compiling compiler called starc that compiles
   a tiny but still fast subset of C called C Star (C*) to
   a tiny and easy-to-teach subset of RISC-V called RISC-U,
2. a self-executing emulator called mipster that executes
   RISC-U code including itself when compiled with starc,
3. a self-hosting hypervisor called hypster that provides
   RISC-U virtual machines that can host all of selfie,
   that is, starc, mipster, and hypster itself, and
5. a tiny C* library called libcstar utilized by selfie.

Selfie is implemented in a single (!) file and kept minimal for simplicity.
There is also a simple in-memory linker, a RISC-U disassembler, a garbage
collector, a profiler, and a debugger with replay as well as minimal
operating system support in the form of RISC-V system calls built into
the emulator and hypervisor. The garbage collector is conservative and
may operate as library in the same address space as the mutator and
as part of the emulator in the address space of the kernel.

C* is a tiny Turing-complete subset of C that includes dereferencing
(the * operator) but excludes composite data types, bitwise and Boolean
operators, and many other features. There are only unsigned 64-bit
integers and 64-bit pointers as well as character and string literals.
This choice turns out to be helpful for students to understand the
true role of composite data types such as arrays and records.
Bitwise operations are implemented in libcstar using unsigned integer
arithmetics helping students better understand arithmetic operators.
C* is supposed to be close to the minimum necessary for implementing
a self-compiling, single-pass, recursive-descent compiler. C* can be
taught in one to two weeks of classes depending on student background.

The compiler can readily be extended to compile features missing in C*
and to improve performance of the generated code. The compiler generates
RISC-U executables in ELF format that are compatible with the official
RISC-V toolchain. The mipster emulator can execute RISC-U executables
loaded from file but also from memory immediately after code generation
without going through the file system.

RISC-U is a tiny Turing-complete subset of the RISC-V instruction set.
It only features unsigned 64-bit integer arithmetic, double-word memory,
and simple control-flow instructions but neither bitwise nor byte- and
word-level instructions. RISC-U can be taught in one week of classes.

The emulator implements minimal operating system support that is meant
to be extended by students, first as part of the emulator, and then
ported to run on top of it, similar to an actual operating system or
virtual machine monitor. The fact that the emulator can execute itself
helps exposing the self-referential nature of that challenge. In fact,
selfie goes one step further by implementing microkernel functionality
as part of the emulator and a hypervisor that can run as part of the
emulator as well as on top of it, all with the same code.

Selfie is the result of many years of teaching systems engineering.
The design of the compiler is inspired by the Oberon compiler of
Professor Niklaus Wirth from ETH Zurich. RISC-U is inspired by the
RISC-V community around Professor David Patterson from UC Berkeley.
The design of the hypervisor is inspired by microkernels of Professor
Jochen Liedtke from University of Karlsruhe. The garbage collector
is inspired by the conservative garbage collector of Hans Boehm.

All of selfie including its source code is available at:

https://github.com/cksystemsteaching/selfie

*/

// *~*~ *~*~ *~*~ *~*~ *~*~ *~*~ *~*~ *~*~ *~*~ *~*~ *~*~ *~*~ *~*~
// -----------------------------------------------------------------
// ---------------------     L I B R A R Y     ---------------------
// -----------------------------------------------------------------
// *~*~ *~*~ *~*~ *~*~ *~*~ *~*~ *~*~ *~*~ *~*~ *~*~ *~*~ *~*~ *~*~

// -----------------------------------------------------------------
// ----------------------- BUILTIN PROCEDURES ----------------------
// -----------------------------------------------------------------

// selfie bootstraps int to uint64_t!
void exit(int code);

uint64_t read(uint64_t fd, uint64_t* buffer, uint64_t bytes_to_read);
uint64_t write(uint64_t fd, uint64_t* buffer, uint64_t bytes_to_write);

// selfie bootstraps char to uint64_t and ignores ellipsis!
uint64_t open(char* filename, uint64_t flags, ...);

// selfie bootstraps void* to uint64_t* and unsigned to uint64_t!
void* malloc(unsigned long);

// selfie bootstraps the following *printf procedures
int printf(const char* format, ...);
int sprintf(char* str, const char* format, ...);
int dprintf(int fd, const char* format, ...);

// -----------------------------------------------------------------
// ----------------------- LIBRARY PROCEDURES ----------------------
// -----------------------------------------------------------------

void init_library();
void reset_library();

uint64_t two_to_the_power_of(uint64_t p);
uint64_t log_two(uint64_t n);

uint64_t ten_to_the_power_of(uint64_t p);
uint64_t log_ten(uint64_t n);

uint64_t left_shift(uint64_t n, uint64_t b);
uint64_t right_shift(uint64_t n, uint64_t b);

uint64_t get_bits(uint64_t n, uint64_t i, uint64_t b);

uint64_t absolute(uint64_t n);
uint64_t max(uint64_t a, uint64_t b);

uint64_t signed_less_than(uint64_t a, uint64_t b);
uint64_t signed_division(uint64_t a, uint64_t b);

uint64_t is_signed_integer(uint64_t n, uint64_t b);
uint64_t sign_extend(uint64_t n, uint64_t b);
uint64_t sign_shrink(uint64_t n, uint64_t b);

char  load_character(char* s, uint64_t i);
char* store_character(char* s, uint64_t i, char c);

uint64_t is_letter(char c);
uint64_t is_digit(char c);

char*    string_alloc(uint64_t l);
uint64_t string_length(char* s);
char*    string_copy(char* s);
void     string_reverse(char* s);
uint64_t string_compare(char* s, char* t);

uint64_t atoi(char* s);
char*    itoa(uint64_t n, char* s, uint64_t b, uint64_t d, uint64_t a);

uint64_t fixed_point_ratio(uint64_t a, uint64_t b, uint64_t f);
uint64_t fixed_point_percentage(uint64_t r, uint64_t f);

uint64_t fixed_point_integral(uint64_t a, uint64_t f);
uint64_t fixed_point_fractional(uint64_t a, uint64_t f);

uint64_t ratio_format_integral_2(uint64_t a, uint64_t b);
uint64_t ratio_format_fractional_2(uint64_t a, uint64_t b);

uint64_t percentage_format_integral_2(uint64_t a, uint64_t b);
uint64_t percentage_format_fractional_2(uint64_t a, uint64_t b);

uint64_t write_to_printf(uint64_t fd, uint64_t* buffer, uint64_t bytes_to_write);

void put_character(char c);

void print(char* s);
void println();

void print_character(char c);
void print_string(char* s);
void print_unsigned_integer(uint64_t n);
void print_integer(uint64_t n);
void print_fractional(uint64_t n, uint64_t p);
void unprint_integer(uint64_t n);
void print_hexadecimal_no_prefix(uint64_t n, uint64_t a);
void print_hexadecimal(uint64_t n, uint64_t a);
void print_octal_no_prefix(uint64_t n, uint64_t a);
void print_octal(uint64_t n, uint64_t a);
void print_binary_no_prefix(uint64_t n, uint64_t a);
void print_binary(uint64_t n, uint64_t a);

// printf

uint64_t print_format(char* s, uint64_t i, char* a);

uint64_t vdsprintf(uint64_t fd, char* buffer, char* format, uint64_t* args);

// selfie implementation of *printf procedures
uint64_t non_0_boot_level_printf(char* format, ...);
uint64_t non_0_boot_level_sprintf(char* str, char* format, ...);
uint64_t non_0_boot_level_dprintf(uint64_t fd, char* format, ...);

uint64_t printf_or_dprintf(uint64_t call);

// selfie's malloc interface

uint64_t round_up(uint64_t n, uint64_t m);

uint64_t* smalloc(uint64_t size); // use this to allocate memory, not malloc
uint64_t* smalloc_system(uint64_t size); // internal use only!

void zero_memory(uint64_t* memory, uint64_t size);

uint64_t* zalloc(uint64_t size);  // internal use only!
uint64_t* zmalloc(uint64_t size); // use this to allocate zeroed memory

// ------------------------ GLOBAL CONSTANTS -----------------------

char* SELFIE_URL = (char*) 0;

uint64_t IS64BITSYSTEM = 1; // flag indicating 64-bit selfie
uint64_t IS64BITTARGET = 1; // flag indicating 64-bit target

uint64_t SIZEOFUINT64INBITS     = 64; // sizeof(uint64_t) * 8
uint64_t SIZEOFUINT64STARINBITS = 64; // sizeof(uint64_t*) * 8

uint64_t* power_of_two_table;

uint64_t UINT64_MAX; // maximum numerical value of an unsigned 64-bit integer

uint64_t INT64_MAX; // maximum numerical value of a signed 64-bit integer
uint64_t INT64_MIN; // minimum numerical value of a signed 64-bit integer

uint64_t SINGLEWORDSIZE       = 4;  // single-word size in bytes
uint64_t SINGLEWORDSIZEINBITS = 32; // single-word size in bits

uint64_t SIZEOFUINT     = 8; // size of target-dependent unsigned integer in bytes
uint64_t SIZEOFUINTSTAR = 8; // size of target-dependent pointer to unsigned integer in bytes

uint64_t UINT_MAX; // maximum numerical value of target-dependent unsigned integer

uint64_t WORDSIZE       = 8;  // target-dependent word size in bytes
uint64_t WORDSIZEINBITS = 64; // WORDSIZE * 8

char* character_buffer; // buffer for reading and writing characters

char* integer_buffer; // buffer for formatting integers

char* string_buffer; // buffer for formatting strings

uint64_t MAX_FILENAME_LENGTH = 128;

char* filename_buffer; // buffer for opening files

uint64_t* binary_buffer; // buffer for binary I/O

// flags for opening read-only files
// LINUX:       0 = 0x0000 = O_RDONLY (0x0000)
// MAC:         0 = 0x0000 = O_RDONLY (0x0000)
// WINDOWS: 32768 = 0x8000 = _O_BINARY (0x8000) | _O_RDONLY (0x0000)
// since LINUX/MAC do not seem to mind about _O_BINARY set
// we use the WINDOWS flags as default
uint64_t O_RDONLY = 32768;

// flags for opening write-only files
// LINUX: 577 = 0x0241 = O_CREAT (0x0040) | O_TRUNC (0x0200) | O_WRONLY (0x0001)
uint64_t LINUX_O_CREAT_TRUNC_WRONLY = 577;

// MAC: 1537 = 0x0601 = O_CREAT (0x0200) | O_TRUNC (0x0400) | O_WRONLY (0x0001)
uint64_t MAC_O_CREAT_TRUNC_WRONLY = 1537;

// WINDOWS: 33537 = 0x8301 = _O_BINARY (0x8000) | _O_CREAT (0x0100) | _O_TRUNC (0x0200) | _O_WRONLY (0x0001)
uint64_t WINDOWS_O_BINARY_CREAT_TRUNC_WRONLY = 33537;

// default is LINUX, re-initialized in init_system
uint64_t O_CREAT_TRUNC_WRONLY = 577; // write-only flags for host operating system

// flags for rw-r--r-- (text) file permissions
// 420 = 00644 = S_IRUSR (00400) | S_IWUSR (00200) | S_IRGRP (00040) | S_IROTH (00004)
// these flags seem to be working for LINUX, MAC, and WINDOWS
uint64_t S_IRUSR_IWUSR_IRGRP_IROTH = 420;

// flags for rwxr-xr-x (binary) file permissions
// 493 = 00755 = S_IRUSR_IWUSR_IRGRP_IROTH | S_IXUSR (00100) | S_IXGRP (00010) | S_IXOTH (00001)
// these flags also seem to be working for LINUX, MAC, and WINDOWS
uint64_t S_IRUSR_IWUSR_IXUSR_IRGRP_IXGRP_IROTH_IXOTH = 493;

// ------------------------ GLOBAL VARIABLES -----------------------

uint64_t number_of_written_characters = 0;
uint64_t number_of_put_characters     = 0;

char*    output_name = (char*) 0;
uint64_t output_fd   = 1; // 1 is file descriptor of standard output

char*    output_buffer = (char*) 0;
uint64_t output_cursor = 0; // cursor for output buffer

// ------------------------- INITIALIZATION ------------------------

void init_library() {
  uint64_t i;

  if (SELFIE_URL)
    // avoid repeated initialization in tools
    return;

  SELFIE_URL = "selfie.cs.uni-salzburg.at";

  SIZEOFUINT64INBITS     = sizeof(uint64_t) * 8;
  SIZEOFUINT64STARINBITS = sizeof(uint64_t*) * 8;

  // powers of two table with SIZEOFUINT64INBITS entries for 2^0 to 2^(SIZEOFUINT64INBITS - 1)
  power_of_two_table = smalloc(SIZEOFUINT64INBITS * sizeof(uint64_t));

  *power_of_two_table = 1; // 2^0 == 1

  i = 1;

  while (i < SIZEOFUINT64INBITS) {
    // compute powers of two incrementally using this recurrence relation
    *(power_of_two_table + i) = *(power_of_two_table + (i - 1)) * 2;

    i = i + 1;
  }

  // compute 64-bit unsigned integer range using signed integer arithmetic
  UINT64_MAX = -1;

  // compute 64-bit signed integer range using unsigned integer arithmetic
  INT64_MIN = two_to_the_power_of(SIZEOFUINT64INBITS - 1);
  INT64_MAX = INT64_MIN - 1;

  // target-dependent, see init_target()
  SIZEOFUINT     = sizeof(uint64_t);
  SIZEOFUINTSTAR = sizeof(uint64_t*);
  UINT_MAX       = UINT64_MAX;
  WORDSIZE       = sizeof(uint64_t);
  WORDSIZEINBITS = WORDSIZE * 8;

  // allocate and touch to make sure memory is mapped for read calls
  character_buffer  = (char*) smalloc(1);
  *character_buffer = (char) 0;

  // accommodate at least SIZEOFUINT64INBITS-numbers for itoa, no mapping needed
  integer_buffer = string_alloc(SIZEOFUINT64INBITS);

  // accommodate at least standard terminal line, no mapping needed
  string_buffer = string_alloc(80);

  // does not need to be mapped
  filename_buffer = string_alloc(MAX_FILENAME_LENGTH);

  // allocate and touch to make sure memory is mapped for read calls
  binary_buffer  = smalloc(sizeof(uint64_t));
  *binary_buffer = 0;
}

void reset_library() {
  number_of_written_characters = 0;
}

// *~*~ *~*~ *~*~ *~*~ *~*~ *~*~ *~*~ *~*~ *~*~ *~*~ *~*~ *~*~ *~*~
// -----------------------------------------------------------------
// ---------------------    C O M P I L E R    ---------------------
// -----------------------------------------------------------------
// *~*~ *~*~ *~*~ *~*~ *~*~ *~*~ *~*~ *~*~ *~*~ *~*~ *~*~ *~*~ *~*~

// -----------------------------------------------------------------
// ---------------------------- SCANNER ----------------------------
// -----------------------------------------------------------------

void init_scanner();
void reset_scanner();

void print_symbol(uint64_t symbol);
void print_line_number(char* message, uint64_t line);

void syntax_error_message(char* message);
void syntax_error_expected_character(char character);

void get_character();

uint64_t is_character_new_line();
uint64_t is_character_whitespace();

char find_next_character();

uint64_t is_character_letter_or_digit_or_underscore();
uint64_t is_character_not_double_quote_or_new_line_or_eof();

uint64_t identifier_string_match(uint64_t string_index);
uint64_t identifier_or_keyword();

void get_symbol();

void handle_escape_sequence();

// ------------------------ GLOBAL CONSTANTS -----------------------

char CHAR_EOF          =  -1; // end of file
char CHAR_BACKSPACE    =   8; // ASCII code 8  = backspace
char CHAR_TAB          =   9; // ASCII code 9  = tabulator
char CHAR_LF           =  10; // ASCII code 10 = line feed
char CHAR_CR           =  13; // ASCII code 13 = carriage return
char CHAR_SPACE        = ' ';
char CHAR_UNDERSCORE   = '_';
char CHAR_SINGLEQUOTE  =  39; // ASCII code 39 = '
char CHAR_DOUBLEQUOTE  = '"';
char CHAR_COMMA        = ',';
char CHAR_SEMICOLON    = ';';
char CHAR_LPARENTHESIS = '(';
char CHAR_RPARENTHESIS = ')';
char CHAR_LBRACE       = '{';
char CHAR_RBRACE       = '}';
char CHAR_PLUS         = '+';
char CHAR_DASH         = '-';
char CHAR_ASTERISK     = '*';
char CHAR_SLASH        = '/';
char CHAR_PERCENTAGE   = '%';
char CHAR_EQUAL        = '=';
char CHAR_EXCLAMATION  = '!';
char CHAR_LT           = '<';
char CHAR_GT           = '>';
char CHAR_BACKSLASH    =  92; // ASCII code 92 = backslash
char CHAR_DOT          = '.';

uint64_t SYM_EOF = -1; // end of file

// C* symbols

uint64_t SYM_INTEGER      = 0;  // integer
uint64_t SYM_CHARACTER    = 1;  // character
uint64_t SYM_STRING       = 2;  // string
uint64_t SYM_IDENTIFIER   = 3;  // identifier
uint64_t SYM_UINT64       = 4;  // uint64_t
uint64_t SYM_IF           = 5;  // if
uint64_t SYM_ELSE         = 6;  // else
uint64_t SYM_VOID         = 7;  // void
uint64_t SYM_RETURN       = 8;  // return
uint64_t SYM_WHILE        = 9;  // while
uint64_t SYM_SIZEOF       = 10; // sizeof
uint64_t SYM_COMMA        = 11; // ,
uint64_t SYM_SEMICOLON    = 12; // ;
uint64_t SYM_LPARENTHESIS = 13; // (
uint64_t SYM_RPARENTHESIS = 14; // )
uint64_t SYM_LBRACE       = 15; // {
uint64_t SYM_RBRACE       = 16; // }
uint64_t SYM_PLUS         = 17; // +
uint64_t SYM_MINUS        = 18; // -
uint64_t SYM_ASTERISK     = 19; // *
uint64_t SYM_DIVISION     = 20; // /
uint64_t SYM_REMAINDER    = 21; // %
uint64_t SYM_ASSIGN       = 22; // =
uint64_t SYM_EQUALITY     = 23; // ==
uint64_t SYM_NOTEQ        = 24; // !=
uint64_t SYM_LT           = 25; // <
uint64_t SYM_LEQ          = 26; // <=
uint64_t SYM_GT           = 27; // >
uint64_t SYM_GEQ          = 28; // >=
uint64_t SYM_ELLIPSIS     = 29; // ...

// symbols for bootstrapping

uint64_t SYM_INT      = 30; // int
uint64_t SYM_CHAR     = 31; // char
uint64_t SYM_UNSIGNED = 32; // unsigned
uint64_t SYM_CONST    = 33; // const

uint64_t* SYMBOLS; // strings representing symbols

uint64_t MAX_IDENTIFIER_LENGTH = 64;  // maximum number of characters in an identifier
uint64_t MAX_INTEGER_LENGTH    = 20;  // maximum number of characters in an unsigned integer
uint64_t MAX_STRING_LENGTH     = 128; // maximum number of characters in a string

// ------------------------ GLOBAL VARIABLES -----------------------

char character; // most recently read character

uint64_t number_of_read_characters = 0;

uint64_t line_number = 1; // current line number for error reporting

uint64_t number_of_ignored_characters = 0;
uint64_t number_of_comments           = 0;
uint64_t number_of_scanned_symbols    = 0;

uint64_t number_of_syntax_errors = 0; // the number of encountered syntax errors

char* identifier = (char*) 0; // stores scanned identifier as string
char* integer    = (char*) 0; // stores scanned integer as string
char* string     = (char*) 0; // stores scanned string

uint64_t literal = 0; // numerical value of most recently scanned integer or character

uint64_t integer_is_signed = 0; // enforce INT64_MIN limit if '-' was scanned before

uint64_t symbol; // most recently recognized symbol

char*    source_name = (char*) 0; // name of source file
uint64_t source_fd   = 0; // file descriptor of open source file

// ------------------------- INITIALIZATION ------------------------

void init_scanner () {
  SYMBOLS = smalloc((SYM_CONST + 1) * sizeof(uint64_t*));

  *(SYMBOLS + SYM_INTEGER)      = (uint64_t) "integer";
  *(SYMBOLS + SYM_CHARACTER)    = (uint64_t) "character";
  *(SYMBOLS + SYM_STRING)       = (uint64_t) "string";
  *(SYMBOLS + SYM_IDENTIFIER)   = (uint64_t) "identifier";
  *(SYMBOLS + SYM_UINT64)       = (uint64_t) "uint64_t";
  *(SYMBOLS + SYM_IF)           = (uint64_t) "if";
  *(SYMBOLS + SYM_ELSE)         = (uint64_t) "else";
  *(SYMBOLS + SYM_VOID)         = (uint64_t) "void";
  *(SYMBOLS + SYM_RETURN)       = (uint64_t) "return";
  *(SYMBOLS + SYM_WHILE)        = (uint64_t) "while";
  *(SYMBOLS + SYM_SIZEOF)       = (uint64_t) "sizeof";
  *(SYMBOLS + SYM_COMMA)        = (uint64_t) ",";
  *(SYMBOLS + SYM_SEMICOLON)    = (uint64_t) ";";
  *(SYMBOLS + SYM_LPARENTHESIS) = (uint64_t) "(";
  *(SYMBOLS + SYM_RPARENTHESIS) = (uint64_t) ")";
  *(SYMBOLS + SYM_LBRACE)       = (uint64_t) "{";
  *(SYMBOLS + SYM_RBRACE)       = (uint64_t) "}";
  *(SYMBOLS + SYM_PLUS)         = (uint64_t) "+";
  *(SYMBOLS + SYM_MINUS)        = (uint64_t) "-";
  *(SYMBOLS + SYM_ASTERISK)     = (uint64_t) "*";
  *(SYMBOLS + SYM_DIVISION)     = (uint64_t) "/";
  *(SYMBOLS + SYM_REMAINDER)    = (uint64_t) "%";
  *(SYMBOLS + SYM_ASSIGN)       = (uint64_t) "=";
  *(SYMBOLS + SYM_EQUALITY)     = (uint64_t) "==";
  *(SYMBOLS + SYM_NOTEQ)        = (uint64_t) "!=";
  *(SYMBOLS + SYM_LT)           = (uint64_t) "<";
  *(SYMBOLS + SYM_LEQ)          = (uint64_t) "<=";
  *(SYMBOLS + SYM_GT)           = (uint64_t) ">";
  *(SYMBOLS + SYM_GEQ)          = (uint64_t) ">=";
  *(SYMBOLS + SYM_ELLIPSIS)     = (uint64_t) "...";

  *(SYMBOLS + SYM_INT)      = (uint64_t) "int";
  *(SYMBOLS + SYM_CHAR)     = (uint64_t) "char";
  *(SYMBOLS + SYM_UNSIGNED) = (uint64_t) "unsigned";
  *(SYMBOLS + SYM_CONST)    = (uint64_t) "const";

  character = CHAR_EOF;
  symbol    = SYM_EOF;
}

void reset_scanner() {
  number_of_read_characters = 0;

  line_number = 1;

  get_character();

  number_of_ignored_characters = 0;
  number_of_comments           = 0;
  number_of_scanned_symbols    = 0;

  number_of_syntax_errors = 0;
}

// -----------------------------------------------------------------
// ------------------------- SYMBOL TABLE --------------------------
// -----------------------------------------------------------------

void reset_symbol_tables();

uint64_t hash(uint64_t* key);

uint64_t* create_symbol_table_entry(uint64_t table, char* string,
  uint64_t line, uint64_t class, uint64_t type, uint64_t value, uint64_t address);

uint64_t* search_symbol_table(uint64_t* entry, char* string, uint64_t class);
uint64_t* search_global_symbol_table(char* string, uint64_t class);
uint64_t* search_local_symbol_table(char* string);
uint64_t* get_scoped_symbol_table_entry(char* string);

uint64_t is_undefined_procedure(uint64_t* entry);
uint64_t report_undefined_procedures();

// symbol table entry
// +---+---------+
// | 0 | next    | pointer to next entry
// | 1 | string  | identifier string, big integer as string, string literal
// | 2 | line#   | source line number
// | 3 | class   | VARIABLE, BIGINT, STRING, PROCEDURE, MACRO
// | 4 | type    | UINT64_T, UINT64STAR_T, VOID_T, UNDECLARED_T
// | 5 | value   | VARIABLE: initial value, PROCEDURE: number of formal parameters
// | 6 | address | VARIABLE, BIGINT, STRING: offset, PROCEDURE: address
// | 7 | scope   | REG_GP (global), REG_S0 (local)
// +---+---------+

uint64_t* allocate_symbol_table_entry() {
  return smalloc(2 * sizeof(uint64_t*) + 6 * sizeof(uint64_t));
}

uint64_t* get_next_entry(uint64_t* entry)  { return (uint64_t*) *entry; }
char*     get_string(uint64_t* entry)      { return (char*)     *(entry + 1); }
uint64_t  get_line_number(uint64_t* entry) { return             *(entry + 2); }
uint64_t  get_class(uint64_t* entry)       { return             *(entry + 3); }
uint64_t  get_type(uint64_t* entry)        { return             *(entry + 4); }
uint64_t  get_value(uint64_t* entry)       { return             *(entry + 5); }
uint64_t  get_address(uint64_t* entry)     { return             *(entry + 6); }
uint64_t  get_scope(uint64_t* entry)       { return             *(entry + 7); }

void set_next_entry(uint64_t* entry, uint64_t* next) { *entry       = (uint64_t) next; }
void set_string(uint64_t* entry, char* identifier)   { *(entry + 1) = (uint64_t) identifier; }
void set_line_number(uint64_t* entry, uint64_t line) { *(entry + 2) = line; }
void set_class(uint64_t* entry, uint64_t class)      { *(entry + 3) = class; }
void set_type(uint64_t* entry, uint64_t type)        { *(entry + 4) = type; }
void set_value(uint64_t* entry, uint64_t value)      { *(entry + 5) = value; }
void set_address(uint64_t* entry, uint64_t address)  { *(entry + 6) = address; }
void set_scope(uint64_t* entry, uint64_t scope)      { *(entry + 7) = scope; }

// ------------------------ GLOBAL CONSTANTS -----------------------

// classes
uint64_t VARIABLE  = 1;
uint64_t BIGINT    = 2;
uint64_t STRING    = 3;
uint64_t PROCEDURE = 4;
uint64_t MACRO     = 5;

// types
uint64_t UINT64_T     = 1;
uint64_t UINT64STAR_T = 2;
uint64_t VOID_T       = 3;
uint64_t UNDECLARED_T = 4;

// symbol tables
uint64_t GLOBAL_TABLE = 1;
uint64_t LOCAL_TABLE  = 2;

// hash table size for global symbol table
uint64_t HASH_TABLE_SIZE = 1024;

// ------------------------ GLOBAL VARIABLES -----------------------

// table pointers

uint64_t* global_symbol_table = (uint64_t*) 0;
uint64_t* local_symbol_table  = (uint64_t*) 0;

uint64_t number_of_symbol_lookups  = 0;
uint64_t number_of_list_iterations = 0;

// ------------------------- INITIALIZATION ------------------------

void reset_symbol_tables() {
  global_symbol_table = (uint64_t*) zmalloc(HASH_TABLE_SIZE * sizeof(uint64_t*));
  local_symbol_table  = (uint64_t*) 0;

  number_of_symbol_lookups  = 0;
  number_of_list_iterations = 0;
}

// -----------------------------------------------------------------
// ---------------------- REGISTER ALLOCATOR -----------------------
// -----------------------------------------------------------------

void     talloc();
uint64_t current_temporary();
uint64_t previous_temporary();
uint64_t next_temporary();
void     tfree(uint64_t number_of_temporaries);

// -----------------------------------------------------------------
// ---------------------------- PARSER -----------------------------
// -----------------------------------------------------------------

void reset_parser();

uint64_t is_type();
uint64_t is_value();
uint64_t is_expression();
uint64_t is_comparison();
uint64_t is_plus_or_minus();
uint64_t is_mult_or_div_or_rem();
uint64_t is_factor();
uint64_t is_literal();

uint64_t is_neither_rbrace_nor_eof();
uint64_t is_possibly_parameter(uint64_t is_already_variadic);

uint64_t is_neither_type_nor_void();
uint64_t is_not_statement();
uint64_t is_not_factor();

void syntax_error_expected_symbol(uint64_t expected);
void syntax_error_unexpected_symbol();

uint64_t get_expected_symbol(uint64_t expected_symbol);
void     get_required_symbol(uint64_t required_symbol);

void syntax_error_undeclared_identifier(char* name);
void syntax_error_unexpected_identifier(char* expected);

void print_type(uint64_t type);
void type_warning(uint64_t expected, uint64_t found);

void compile_cstar(); // grammar top symbol, parser entry

uint64_t* compile_variable(char* variable, uint64_t type, uint64_t offset); // returns variable entry

uint64_t compile_type(); // returns type

uint64_t compile_initialize(uint64_t type); // returns initial value
uint64_t compile_cast(uint64_t type); // returns cast type
uint64_t compile_value(); // returns value

void compile_statement();

uint64_t load_upper_value(uint64_t reg, uint64_t value);
uint64_t load_upper_address(uint64_t* entry);

uint64_t load_value(uint64_t* entry);

uint64_t* get_variable_entry(char* variable);
uint64_t  load_variable(char* variable);

void compile_assignment(char* variable);

uint64_t compile_expression(); // returns type
uint64_t compile_arithmetic(); // returns type
uint64_t compile_term();       // returns type
uint64_t compile_factor();     // returns type

void load_small_and_medium_integer(uint64_t reg, uint64_t value);
void load_big_integer(uint64_t value);
void load_integer(uint64_t value);
void load_address(uint64_t* entry);
void load_string();

uint64_t compile_literal(); // returns type

void compile_if();
void compile_while();

char*    bootstrap_non_0_boot_level_procedures(char* procedure);
uint64_t is_boot_level_0_only_procedure(char* procedure);

void procedure_prologue(uint64_t number_of_local_variable_bytes);
void procedure_epilogue(uint64_t number_of_local_variable_bytes, uint64_t number_of_parameter_bytes);

void compile_procedure(char* procedure, uint64_t type);

uint64_t save_temporaries();
void     restore_temporaries(uint64_t number_of_temporaries);

uint64_t macro_expand(uint64_t* entry);
uint64_t procedure_call(uint64_t* entry, char* procedure, uint64_t number_of_actual_parameters);

uint64_t compile_call(char* procedure); // returns type
void     compile_return();

// ------------------------ GLOBAL VARIABLES -----------------------

uint64_t allocated_temporaries = 0; // number of allocated temporaries

uint64_t* current_procedure = (uint64_t*) 0; // currently parsed procedure definition

uint64_t return_jumps = 0; // fixup chain for return statements

uint64_t return_type = 0; // return type of currently parsed procedure

uint64_t number_of_global_variables = 0;
uint64_t number_of_procedures       = 0;
uint64_t number_of_string_literals  = 0;

uint64_t number_of_assignments = 0;
uint64_t number_of_while       = 0;
uint64_t number_of_if          = 0;
uint64_t number_of_calls       = 0;
uint64_t number_of_return      = 0;

// ------------------------- INITIALIZATION ------------------------

void reset_parser() {
  number_of_global_variables = 0;
  number_of_procedures       = 0;
  number_of_string_literals  = 0;

  number_of_assignments = 0;
  number_of_while       = 0;
  number_of_if          = 0;
  number_of_calls       = 0;
  number_of_return      = 0;

  number_of_syntax_errors = 0;

  get_symbol();
}

// -----------------------------------------------------------------
// ---------------------------- MACROS -----------------------------
// -----------------------------------------------------------------

// these C macros are seen as procedures by the bootstrapping compiler ...
void  var_start(uint64_t* args);
char* var_arg(uint64_t* args);
void  var_end(uint64_t* args);

// ... and need a dummy definition using all arguments to avoid compiler warnings
void  var_start(uint64_t* args) { *args = *args; }
char* var_arg(uint64_t* args)   { *args = *args; return ""; }
void  var_end(uint64_t* args)   { *args = *args; }

// these procedures are the actual selfie implementation of the above C macros
void macro_var_start();
void macro_var_arg();
void macro_var_end();

// -----------------------------------------------------------------
// ---------------------- MACHINE CODE LIBRARY ---------------------
// -----------------------------------------------------------------

void init_bootstrapping();

void emit_round_up(uint64_t reg, uint64_t m);
void emit_multiply_by(uint64_t reg, uint64_t m);

// bootstrapping binary

void emit_program_entry();
void emit_bootstrapping();

// ------------------------ GLOBAL CONSTANTS -----------------------

char* main_name = (char*) 0;
char* bump_name = (char*) 0;

// ------------------------- INITIALIZATION ------------------------

void init_bootstrapping() {
  // obtain unique hash for global symbol table
  main_name = string_copy("main");
  bump_name = string_copy("_bump");
}

// -----------------------------------------------------------------
// --------------------------- COMPILER ----------------------------
// -----------------------------------------------------------------

uint64_t open_read_only(char* name);

void selfie_compile();

// *~*~ *~*~ *~*~ *~*~ *~*~ *~*~ *~*~ *~*~ *~*~ *~*~ *~*~ *~*~ *~*~
// -----------------------------------------------------------------
// -------------------     I N T E R F A C E     -------------------
// -----------------------------------------------------------------
// *~*~ *~*~ *~*~ *~*~ *~*~ *~*~ *~*~ *~*~ *~*~ *~*~ *~*~ *~*~ *~*~

// -----------------------------------------------------------------
// ---------------------------- REGISTER ---------------------------
// -----------------------------------------------------------------

void init_register();

char* get_register_name(uint64_t reg);
void  print_register_name(uint64_t reg);

uint64_t is_stack_register(uint64_t reg);
uint64_t is_system_register(uint64_t reg);
uint64_t is_argument_register(uint64_t reg);
uint64_t is_temporary_register(uint64_t reg);

void read_register_wrap(uint64_t reg, uint64_t wrap);
void read_register(uint64_t reg);

void write_register_wrap(uint64_t reg, uint64_t wrap);
void write_register(uint64_t reg);

// ------------------------ GLOBAL CONSTANTS -----------------------

uint64_t NUMBEROFREGISTERS   = 32;
uint64_t NUMBEROFTEMPORARIES = 7;

uint64_t REG_ZR  = 0;
uint64_t REG_RA  = 1;
uint64_t REG_SP  = 2;
uint64_t REG_GP  = 3;
uint64_t REG_TP  = 4;
uint64_t REG_T0  = 5;
uint64_t REG_T1  = 6;
uint64_t REG_T2  = 7;
uint64_t REG_S0  = 8;
uint64_t REG_S1  = 9;
uint64_t REG_A0  = 10;
uint64_t REG_A1  = 11;
uint64_t REG_A2  = 12;
uint64_t REG_A3  = 13;
uint64_t REG_A4  = 14;
uint64_t REG_A5  = 15;
uint64_t REG_A6  = 16;
uint64_t REG_A7  = 17;
uint64_t REG_S2  = 18;
uint64_t REG_S3  = 19;
uint64_t REG_S4  = 20;
uint64_t REG_S5  = 21;
uint64_t REG_S6  = 22;
uint64_t REG_S7  = 23;
uint64_t REG_S8  = 24;
uint64_t REG_S9  = 25;
uint64_t REG_S10 = 26;
uint64_t REG_S11 = 27;
uint64_t REG_T3  = 28;
uint64_t REG_T4  = 29;
uint64_t REG_T5  = 30;
uint64_t REG_T6  = 31;

uint64_t* REGISTERS; // strings representing registers

// ------------------------- INITIALIZATION ------------------------

void init_register() {
  REGISTERS = smalloc(NUMBEROFREGISTERS * sizeof(uint64_t*));

  *(REGISTERS + REG_ZR)  = (uint64_t) "zero";
  *(REGISTERS + REG_RA)  = (uint64_t) "ra";
  *(REGISTERS + REG_SP)  = (uint64_t) "sp";
  *(REGISTERS + REG_GP)  = (uint64_t) "gp";
  *(REGISTERS + REG_TP)  = (uint64_t) "tp";
  *(REGISTERS + REG_T0)  = (uint64_t) "t0";
  *(REGISTERS + REG_T1)  = (uint64_t) "t1";
  *(REGISTERS + REG_T2)  = (uint64_t) "t2";
  *(REGISTERS + REG_S0)  = (uint64_t) "s0"; // used to be fp
  *(REGISTERS + REG_S1)  = (uint64_t) "s1";
  *(REGISTERS + REG_A0)  = (uint64_t) "a0";
  *(REGISTERS + REG_A1)  = (uint64_t) "a1";
  *(REGISTERS + REG_A2)  = (uint64_t) "a2";
  *(REGISTERS + REG_A3)  = (uint64_t) "a3";
  *(REGISTERS + REG_A4)  = (uint64_t) "a4";
  *(REGISTERS + REG_A5)  = (uint64_t) "a5";
  *(REGISTERS + REG_A6)  = (uint64_t) "a6";
  *(REGISTERS + REG_A7)  = (uint64_t) "a7";
  *(REGISTERS + REG_S2)  = (uint64_t) "s2";
  *(REGISTERS + REG_S3)  = (uint64_t) "s3";
  *(REGISTERS + REG_S4)  = (uint64_t) "s4";
  *(REGISTERS + REG_S5)  = (uint64_t) "s5";
  *(REGISTERS + REG_S6)  = (uint64_t) "s6";
  *(REGISTERS + REG_S7)  = (uint64_t) "s7";
  *(REGISTERS + REG_S8)  = (uint64_t) "s8";
  *(REGISTERS + REG_S9)  = (uint64_t) "s9";
  *(REGISTERS + REG_S10) = (uint64_t) "s10";
  *(REGISTERS + REG_S11) = (uint64_t) "s11";
  *(REGISTERS + REG_T3)  = (uint64_t) "t3";
  *(REGISTERS + REG_T4)  = (uint64_t) "t4";
  *(REGISTERS + REG_T5)  = (uint64_t) "t5";
  *(REGISTERS + REG_T6)  = (uint64_t) "t6";
}

// -----------------------------------------------------------------
// ------------------------ ENCODER/DECODER ------------------------
// -----------------------------------------------------------------

void check_immediate_range(uint64_t found, uint64_t bits);

uint64_t encode_r_format(uint64_t funct7, uint64_t rs2, uint64_t rs1, uint64_t funct3, uint64_t rd, uint64_t opcode);
uint64_t get_funct7(uint64_t instruction);
uint64_t get_rs2(uint64_t instruction);
uint64_t get_rs1(uint64_t instruction);
uint64_t get_funct3(uint64_t instruction);
uint64_t get_rd(uint64_t instruction);
uint64_t get_opcode(uint64_t instruction);
void     decode_r_format();

uint64_t encode_i_format(uint64_t immediate, uint64_t rs1, uint64_t funct3, uint64_t rd, uint64_t opcode);
uint64_t get_immediate_i_format(uint64_t instruction);
void     decode_i_format();

uint64_t encode_s_format(uint64_t immediate, uint64_t rs2, uint64_t rs1, uint64_t funct3, uint64_t opcode);
uint64_t get_immediate_s_format(uint64_t instruction);
void     decode_s_format();

uint64_t encode_b_format(uint64_t immediate, uint64_t rs2, uint64_t rs1, uint64_t funct3, uint64_t opcode);
uint64_t get_immediate_b_format(uint64_t instruction);
void     decode_b_format();

uint64_t encode_j_format(uint64_t immediate, uint64_t rd, uint64_t opcode);
uint64_t get_immediate_j_format(uint64_t instruction);
void     decode_j_format();

uint64_t encode_u_format(uint64_t immediate, uint64_t rd, uint64_t opcode);
uint64_t get_immediate_u_format(uint64_t instruction);
void     decode_u_format();

// ------------------------ GLOBAL CONSTANTS -----------------------

// opcodes
uint64_t OP_LOAD   = 3;   // 0000011, I format (LD,LW)
uint64_t OP_IMM    = 19;  // 0010011, I format (ADDI, NOP)
uint64_t OP_STORE  = 35;  // 0100011, S format (SD,SW)
uint64_t OP_OP     = 51;  // 0110011, R format (ADD, SUB, MUL, DIVU, REMU, SLTU)
uint64_t OP_LUI    = 55;  // 0110111, U format (LUI)
uint64_t OP_BRANCH = 99;  // 1100011, B format (BEQ)
uint64_t OP_JALR   = 103; // 1100111, I format (JALR)
uint64_t OP_JAL    = 111; // 1101111, J format (JAL)
uint64_t OP_SYSTEM = 115; // 1110011, I format (ECALL)

// f3-codes
uint64_t F3_NOP   = 0; // 000
uint64_t F3_ADDI  = 0; // 000
uint64_t F3_ADD   = 0; // 000
uint64_t F3_SUB   = 0; // 000
uint64_t F3_MUL   = 0; // 000
uint64_t F3_DIVU  = 5; // 101
uint64_t F3_REMU  = 7; // 111
uint64_t F3_SLTU  = 3; // 011
uint64_t F3_LD    = 3; // 011
uint64_t F3_SD    = 3; // 011
uint64_t F3_LW    = 2; // 010
uint64_t F3_SW    = 2; // 010
uint64_t F3_BEQ   = 0; // 000
uint64_t F3_JALR  = 0; // 000
uint64_t F3_ECALL = 0; // 000

// f7-codes
uint64_t F7_ADD  = 0;  // 0000000
uint64_t F7_MUL  = 1;  // 0000001
uint64_t F7_SUB  = 32; // 0100000
uint64_t F7_DIVU = 1;  // 0000001
uint64_t F7_REMU = 1;  // 0000001
uint64_t F7_SLTU = 0;  // 0000000

// f12-codes (immediates)
uint64_t F12_ECALL = 0; // 000000000000

// ------------------------ GLOBAL VARIABLES -----------------------

uint64_t opcode = 0;
uint64_t rs1    = 0;
uint64_t rs2    = 0;
uint64_t rd     = 0;
uint64_t imm    = 0;
uint64_t funct3 = 0;
uint64_t funct7 = 0;

// -----------------------------------------------------------------
// ---------------------------- BINARY -----------------------------
// -----------------------------------------------------------------

void reset_binary();
void reset_instruction_counters();

uint64_t get_total_number_of_instructions();
uint64_t get_total_number_of_nops();

void print_instruction_counter(uint64_t counter, uint64_t ins);
void print_instruction_counter_with_nops(uint64_t counter, uint64_t nops, uint64_t ins);

void print_instruction_counters();

uint64_t get_low_word(uint64_t word);
uint64_t get_high_word(uint64_t word);

uint64_t load_word(uint64_t* memory, uint64_t waddr, uint64_t is_double_word);
void     store_word(uint64_t* memory, uint64_t waddr, uint64_t is_double_word, uint64_t word);

uint64_t load_instruction(uint64_t caddr);
void     store_instruction(uint64_t caddr, uint64_t instruction);

uint64_t load_code(uint64_t caddr);

uint64_t load_data(uint64_t daddr);
void     store_data(uint64_t daddr, uint64_t data);

void emit_instruction(uint64_t instruction);

uint64_t encode_nop();
void     emit_nop();

void emit_lui(uint64_t rd, uint64_t immediate);
void emit_addi(uint64_t rd, uint64_t rs1, uint64_t immediate);

void emit_add(uint64_t rd, uint64_t rs1, uint64_t rs2);
void emit_sub(uint64_t rd, uint64_t rs1, uint64_t rs2);
void emit_mul(uint64_t rd, uint64_t rs1, uint64_t rs2);
void emit_divu(uint64_t rd, uint64_t rs1, uint64_t rs2);
void emit_remu(uint64_t rd, uint64_t rs1, uint64_t rs2);
void emit_sltu(uint64_t rd, uint64_t rs1, uint64_t rs2);

void emit_load(uint64_t rd, uint64_t rs1, uint64_t immediate);
void emit_store(uint64_t rs1, uint64_t immediate, uint64_t rs2);

void emit_beq(uint64_t rs1, uint64_t rs2, uint64_t immediate);

void emit_jal(uint64_t rd, uint64_t immediate);
void emit_jalr(uint64_t rd, uint64_t rs1, uint64_t immediate);

void emit_ecall();

void fixup_BFormat(uint64_t from_address);
void fixup_JFormat(uint64_t from_address, uint64_t to_address);
void fixlink_JFormat(uint64_t from_address, uint64_t to_address);

void fixup_IFormat(uint64_t from_address, uint64_t immediate);

void emit_data_word(uint64_t data, uint64_t offset, uint64_t source_line_number);
void emit_string_data(uint64_t* entry);

void finalize_data_segment();

uint64_t* touch(uint64_t* memory, uint64_t bytes);

uint64_t* allocate_elf_header();

uint64_t* encode_elf_header();
void      decode_elf_header(uint64_t* header);

uint64_t get_elf_program_header_offset(uint64_t ph_index);
void     encode_elf_program_header(uint64_t* header, uint64_t ph_index);
void     decode_elf_program_header(uint64_t* header, uint64_t ph_index);

uint64_t validate_elf_header(uint64_t* header);

uint64_t open_write_only(char* name, uint64_t mode);

void selfie_output(char* filename);
void selfie_load();

// ------------------------ GLOBAL CONSTANTS -----------------------

// page-aligned ELF header size for storing file header, program header, code size
uint64_t ELF_HEADER_SIZE = 4096;

uint64_t ELFCLASS64 = 2;
uint64_t ELFCLASS32 = 1;

uint64_t MAX_CODE_SIZE = 524288; // 512KB
uint64_t MAX_DATA_SIZE = 65536;  // 64KB

uint64_t PK_CODE_START = 65536; // start of code segment at 0x10000 (according to RISC-V pk)

// ELF file header

uint64_t EI_MAG0 = 127; // magic number part 0 is 0x7F
uint64_t EI_MAG1 = 'E'; // magic number part 1
uint64_t EI_MAG2 = 'L'; // magic number part 2
uint64_t EI_MAG3 = 'F'; // magic number part 3

uint64_t MACHO_MAG0 = 207; // first byte of magic number of Mach-O executables

uint64_t EI_CLASS   = 2; // file class is 2 (ELFCLASS64) or 1 (ELFCLASS32)
uint64_t EI_DATA    = 1; // object file data structures endianness is 1 (ELFDATA2LSB)
uint64_t EI_VERSION = 1; // version of the object file format
uint64_t EI_OSABI   = 0; // target OS ABI is usually set to 0

uint64_t EI_ABIVERSION = 0; // ABI version
uint64_t EI_PAD        = 0; // start of padding bytes

uint64_t e_type    = 2;   // object file type is 0x02 (ET_EXEC)
uint64_t e_machine = 243; // target architecture is 0xF3 (RISC-V)
uint64_t e_version = 1;   // version of the object file format

uint64_t e_entry = 65536; // entry point address 0x10000 (according to RISC-V pk)

uint64_t e_phoff = 64; // program header offset 0x40 (ELFCLASS64) or 0x34 (ELFCLASS32)
uint64_t e_shoff = 0;  // section header offset

uint64_t e_flags     = 0;  // ignored
uint64_t e_ehsize    = 64; // elf header size 64 bytes (ELFCLASS64) or 52 bytes (ELFCLASS32)
uint64_t e_phentsize = 56; // size of program header entry 56 bytes (ELFCLASS64) or 32 bytes (ELFCLASS32)

uint64_t e_phnum = 2; // number of program header entries (code and data segment)

uint64_t e_shentsize = 0; // size of section header entry
uint64_t e_shnum     = 0; // number of section header entries
uint64_t e_shstrndx  = 0; // section header offset

// ELF program header

uint64_t p_type  = 1; // type of segment is PT_LOAD
uint64_t p_flags = 0; // segment attributes

uint64_t p_offset = 0; // segment offset in file (must be a multiple of p_align)

uint64_t p_vaddr = 0; // start of segment in virtual memory
uint64_t p_paddr = 0; // start of segment in physical memory (ignored)

uint64_t p_filesz = 0; // size of segment in file
uint64_t p_memsz  = 0; // size of segment in memory

uint64_t p_align = 4096; // alignment of segment: p_vaddr % p_align == p_offset % p_align

// ------------------------ GLOBAL VARIABLES -----------------------

// instruction counters

uint64_t ic_lui   = 0;
uint64_t ic_addi  = 0;
uint64_t ic_add   = 0;
uint64_t ic_sub   = 0;
uint64_t ic_mul   = 0;
uint64_t ic_divu  = 0;
uint64_t ic_remu  = 0;
uint64_t ic_sltu  = 0;
uint64_t ic_load  = 0;
uint64_t ic_store = 0;
uint64_t ic_beq   = 0;
uint64_t ic_jal   = 0;
uint64_t ic_jalr  = 0;
uint64_t ic_ecall = 0;

char* binary_name = (char*) 0; // file name of binary

uint64_t* code_binary = (uint64_t*) 0; // code binary
uint64_t  code_start  = 0;             // start of code segment in virtual memory
uint64_t  code_size   = 0;             // size of code binary in bytes

uint64_t* data_binary = (uint64_t*) 0; // data binary
uint64_t  data_start  = 0;             // start of data segment in virtual memory
uint64_t  data_size   = 0;             // size of data binary in bytes

uint64_t* code_line_number = (uint64_t*) 0; // code line number per emitted instruction
uint64_t* data_line_number = (uint64_t*) 0; // data line number per emitted data word

// ------------------------- INITIALIZATION ------------------------

void reset_binary() {
  code_binary = (uint64_t*) 0;
  code_start  = 0;
  code_size   = 0;

  data_binary = (uint64_t*) 0;
  data_start  = 0;
  data_size   = 0;

  code_line_number = (uint64_t*) 0;
  data_line_number = (uint64_t*) 0;
}

void reset_instruction_counters() {
  ic_lui   = 0;
  ic_addi  = 0;
  ic_add   = 0;
  ic_sub   = 0;
  ic_mul   = 0;
  ic_divu  = 0;
  ic_remu  = 0;
  ic_sltu  = 0;
  ic_load  = 0;
  ic_store = 0;
  ic_beq   = 0;
  ic_jal   = 0;
  ic_jalr  = 0;
  ic_ecall = 0;
}

// -----------------------------------------------------------------
// ----------------------- MIPSTER SYSCALLS ------------------------
// -----------------------------------------------------------------

void emit_exit();
void implement_exit(uint64_t* context);

void emit_read();
void implement_read(uint64_t* context);

void emit_write();
void implement_write(uint64_t* context);

void     emit_open();
uint64_t down_load_string(uint64_t* context, uint64_t vstring, char* s);
void     implement_openat(uint64_t* context);

void     emit_malloc();
uint64_t try_brk(uint64_t* context, uint64_t new_program_break);
void     implement_brk(uint64_t* context);

uint64_t is_boot_level_zero();

// ------------------------ GLOBAL CONSTANTS -----------------------

uint64_t debug_read  = 0;
uint64_t debug_write = 0;
uint64_t debug_open  = 0;
uint64_t debug_brk   = 0;

uint64_t SYSCALL_EXIT   = 93;
uint64_t SYSCALL_READ   = 63;
uint64_t SYSCALL_WRITE  = 64;
uint64_t SYSCALL_OPENAT = 56;
uint64_t SYSCALL_BRK    = 214;

/* DIRFD_AT_FDCWD corresponds to AT_FDCWD in fcntl.h and
   is passed as first argument of the openat system call
   emulating the (in Linux) deprecated open system call. */

uint64_t DIRFD_AT_FDCWD = -100;

// ------------------------ GLOBAL VARIABLES -----------------------

uint64_t sc_brk = 0; // syscall counter

// -----------------------------------------------------------------
// ------------------------ HYPSTER SYSCALL ------------------------
// -----------------------------------------------------------------

void      emit_switch();
uint64_t* do_switch(uint64_t* from_context, uint64_t* to_context, uint64_t timeout);
void      implement_switch();
uint64_t* mipster_switch(uint64_t* to_context, uint64_t timeout);
uint64_t* hypster_switch(uint64_t* to_context, uint64_t timeout);

// ------------------------ GLOBAL CONSTANTS -----------------------

// TODO: fix this syscall for spike
uint64_t SYSCALL_SWITCH = 401;

uint64_t debug_switch = 0;

// *~*~ *~*~ *~*~ *~*~ *~*~ *~*~ *~*~ *~*~ *~*~ *~*~ *~*~ *~*~ *~*~
// -----------------------------------------------------------------
// -----------------    A R C H I T E C T U R E    -----------------
// -----------------------------------------------------------------
// *~*~ *~*~ *~*~ *~*~ *~*~ *~*~ *~*~ *~*~ *~*~ *~*~ *~*~ *~*~ *~*~

// -----------------------------------------------------------------
// ----------------------------- CACHE -----------------------------
// -----------------------------------------------------------------

// cache
// +---+------------------+
// | 0 | cache memory     | pointer to actual cache consisting of pointers to cache blocks
// | 1 | cache size       | cache size in bytes
// | 2 | associativity    | cache associativity
// | 3 | cache-block size | cache-block size in bytes
// | 4 | cache hits       | counter for cache hits
// | 5 | cache misses     | counter for cache misses
// | 6 | cache timer      | counter for LRU replacement strategy
// +---+------------------+

uint64_t* allocate_cache() {
  return smalloc(1 * sizeof(uint64_t*) + 6 * sizeof(uint64_t));
}

uint64_t* get_cache_memory(uint64_t* cache)     { return (uint64_t*) *cache; }
uint64_t  get_cache_size(uint64_t* cache)       { return             *(cache + 1); }
uint64_t  get_associativity(uint64_t* cache)    { return             *(cache + 2); }
uint64_t  get_cache_block_size(uint64_t* cache) { return             *(cache + 3); }
uint64_t  get_cache_hits(uint64_t* cache)       { return             *(cache + 4); }
uint64_t  get_cache_misses(uint64_t* cache)     { return             *(cache + 5); }
uint64_t  get_cache_timer(uint64_t* cache)      { return             *(cache + 6); }

void set_cache_memory(uint64_t* cache, uint64_t* cache_memory)        { *cache       = (uint64_t) cache_memory; }
void set_cache_size(uint64_t* cache, uint64_t cache_size)             { *(cache + 1) = cache_size; }
void set_associativity(uint64_t* cache, uint64_t associativity)       { *(cache + 2) = associativity; }
void set_cache_block_size(uint64_t* cache, uint64_t cache_block_size) { *(cache + 3) = cache_block_size; }
void set_cache_hits(uint64_t* cache, uint64_t cache_hits)             { *(cache + 4) = cache_hits; }
void set_cache_misses(uint64_t* cache, uint64_t cache_misses)         { *(cache + 5) = cache_misses; }
void set_cache_timer(uint64_t* cache, uint64_t cache_timer)           { *(cache + 6) = cache_timer; }

// cache block
// +---+------------+
// | 0 | valid flag | valid block or not
// | 1 | tag        | unique identifier within a set
// | 2 | memory     | pointer to cache-block memory
// | 3 | timestamp  | timestamp for replacement strategy
// +---+------------+

uint64_t* allocate_cache_block() {
  return zmalloc(1 * sizeof(uint64_t*) + 3 * sizeof(uint64_t));
}

uint64_t  get_valid_flag(uint64_t* cache_block)   { return             *cache_block; }
uint64_t  get_tag(uint64_t* cache_block)          { return             *(cache_block + 1); }
uint64_t* get_block_memory(uint64_t* cache_block) { return (uint64_t*) *(cache_block + 2); }
uint64_t  get_timestamp(uint64_t* cache_block)    { return             *(cache_block + 3); }

void set_valid_flag(uint64_t* cache_block, uint64_t valid)     { *cache_block       = valid; }
void set_tag(uint64_t* cache_block, uint64_t tag)              { *(cache_block + 1) = tag; }
void set_block_memory(uint64_t* cache_block, uint64_t* memory) { *(cache_block + 2) = (uint64_t) memory; }
void set_timestamp(uint64_t* cache_block, uint64_t timestamp)  { *(cache_block + 3) = timestamp; }

void reset_cache_counters(uint64_t* cache);
void reset_all_cache_counters();

void init_cache_memory(uint64_t* cache);
void init_cache(uint64_t* cache, uint64_t cache_size, uint64_t associativity, uint64_t cache_block_size);
void init_all_caches();

void flush_cache(uint64_t* cache);
void flush_all_caches();

uint64_t cache_set_size(uint64_t* cache);

uint64_t cache_tag(uint64_t* cache, uint64_t address);
uint64_t cache_index(uint64_t* cache, uint64_t address);
uint64_t cache_block_address(uint64_t* cache, uint64_t address);
uint64_t cache_byte_offset(uint64_t* cache, uint64_t address);

uint64_t* cache_set(uint64_t* cache, uint64_t vaddr);

uint64_t  get_new_timestamp(uint64_t* cache);
uint64_t* cache_lookup(uint64_t* cache, uint64_t vaddr, uint64_t paddr, uint64_t is_access);

void      fill_cache_block(uint64_t* cache, uint64_t* cache_block, uint64_t paddr);
uint64_t* handle_cache_miss(uint64_t* cache, uint64_t* cache_block, uint64_t paddr, uint64_t is_access);
uint64_t* retrieve_cache_block(uint64_t* cache, uint64_t vaddr, uint64_t paddr, uint64_t is_access);

void     flush_cache_block(uint64_t* cache, uint64_t* cache_block, uint64_t paddr);
uint64_t load_from_cache(uint64_t* cache, uint64_t vaddr, uint64_t paddr);
void     store_in_cache(uint64_t* cache, uint64_t vaddr, uint64_t paddr, uint64_t data);

uint64_t load_instruction_from_cache(uint64_t vaddr, uint64_t paddr);
uint64_t load_data_from_cache(uint64_t vaddr, uint64_t paddr);
void     store_data_in_cache(uint64_t vaddr, uint64_t paddr, uint64_t data);

void print_cache_profile(uint64_t hits, uint64_t misses, char* cache_name);

// ------------------------ GLOBAL CONSTANTS -----------------------

// indicates whether the machine has a cache or not
uint64_t L1_CACHE_ENABLED = 0;

// machine-enforced coherency for self-modifying code (selfie also
// works if this is turned off since there is no code modification
// during runtime and stores in the code segment are illegal)
uint64_t L1_CACHE_COHERENCY = 0;

// example configurations:
// +-------------------+---------------+-----------------------------+------------+
// |              name |    cache size |               associativity | block size |
// +===================+===============+=============================+============+
// |       CORE-V CVA6 | dcache: 32 KB |                   dcache: 8 |       16 B |
// |                   | icache: 16 KB |                   icache: 4 |            |
// +-------------------+---------------+-----------------------------+------------+
// |     direct-mapped |         2^x B |                           1 |      2^y B |
// +-------------------+---------------+-----------------------------+------------+
// | fully associative |         2^x B | (cache size) / (block size) |      2^y B |
// +-------------------+---------------+-----------------------------+------------+

// L1-cache size in byte
// assert: cache sizes are powers of 2
uint64_t L1_DCACHE_SIZE = 32768; // 32 KB data cache
uint64_t L1_ICACHE_SIZE = 16384; // 16 KB instruction cache

// L1-cache associativity
// assert: associativities are powers of 2
// assert: L1_xCACHE_SIZE / L1_xCACHE_ASSOCIATIVITY <= PAGESIZE
// (this is necessary in order to prevent aliasing problems)
uint64_t L1_DCACHE_ASSOCIATIVITY = 8;
uint64_t L1_ICACHE_ASSOCIATIVITY = 4;

// L1 cache-block size
// assert: cache-block sizes are powers of 2
// assert: L1_xCACHE_BLOCK_SIZE >= WORDSIZE
// assert: L1_xCACHE_SIZE / L1_xCACHE_ASSOCIATIVITY >= L1_xCACHE_BLOCK_SIZE
uint64_t L1_DCACHE_BLOCK_SIZE = 16; // in bytes
uint64_t L1_ICACHE_BLOCK_SIZE = 16; // in bytes

// pointers to VIPT n-way set-associative write-through L1-caches
uint64_t* L1_ICACHE;
uint64_t* L1_DCACHE;

// ------------------------ GLOBAL VARIABLES -----------------------

uint64_t L1_icache_coherency_invalidations = 0;

// -----------------------------------------------------------------
// ---------------------------- MEMORY -----------------------------
// -----------------------------------------------------------------

void init_memory(uint64_t megabytes);

void reset_memory_counters();

uint64_t load_physical_memory(uint64_t* paddr);
void     store_physical_memory(uint64_t* paddr, uint64_t data);

uint64_t get_root_PDE_offset(uint64_t page);
uint64_t get_leaf_PTE_offset(uint64_t page);

uint64_t* get_PTE_address_for_page(uint64_t* parent_table, uint64_t* table, uint64_t page);
uint64_t  get_frame_for_page(uint64_t* table, uint64_t page);

void set_PTE_for_page(uint64_t* table, uint64_t page, uint64_t frame);

uint64_t is_page_mapped(uint64_t* table, uint64_t page);

uint64_t get_page_of_virtual_address(uint64_t vaddr);
uint64_t get_virtual_address_of_page_start(uint64_t page);

uint64_t is_virtual_address_valid(uint64_t vaddr, uint64_t alignment);
uint64_t is_virtual_address_mapped(uint64_t* table, uint64_t vaddr);

uint64_t* tlb(uint64_t* table, uint64_t vaddr);

uint64_t load_virtual_memory(uint64_t* table, uint64_t vaddr);
void     store_virtual_memory(uint64_t* table, uint64_t vaddr, uint64_t data);

uint64_t load_cached_virtual_memory(uint64_t* table, uint64_t vaddr);
void     store_cached_virtual_memory(uint64_t* table, uint64_t vaddr, uint64_t data);

uint64_t load_cached_instruction_word(uint64_t* table, uint64_t vaddr);

// ------------------------ GLOBAL CONSTANTS -----------------------

uint64_t debug_tlb = 0;

uint64_t KILOBYTE = 1024;       // 1KB (KiB: 2^10B)
uint64_t MEGABYTE = 1048576;    // 1MB (MiB: 2^20B)
uint64_t GIGABYTE = 1073741824; // 1GB (GiB: 2^30B)

uint64_t VIRTUALMEMORYSIZE = 4; // 4GB of virtual memory (avoiding 32-bit overflow)

uint64_t PAGESIZE = 4096; // 4KB virtual pages

uint64_t NUMBEROFPAGES = 1048576; // VIRTUALMEMORYSIZE * GIGABYTE / PAGESIZE

uint64_t PAGETABLETREE = 1; // two-level page table is default

uint64_t PHYSICALMEMORYSIZE   = 0; // total amount of physical memory available for frames
uint64_t PHYSICALMEMORYEXCESS = 2; // tolerate more allocation than physically available

// target-dependent, see init_target()
uint64_t HIGHESTVIRTUALADDRESS = 4294967288; // VIRTUALMEMORYSIZE * GIGABYTE - WORDSIZE

// host-dependent, see init_memory()
uint64_t NUMBEROFLEAFPTES = 512; // number of leaf page table entries == PAGESIZE / sizeof(uint64_t*)

// ------------------------ GLOBAL VARIABLES -----------------------

uint64_t mc_brk = 0; // memory counter for brk syscall

uint64_t mc_mapped_heap = 0; // memory counter for mapped heap

// ------------------------- INITIALIZATION ------------------------

void init_memory(uint64_t megabytes) {
  if (megabytes < 1)
    megabytes = 1;
  else if (megabytes > 4096)
    megabytes = 4096;

  PHYSICALMEMORYSIZE = megabytes * MEGABYTE;

  // host-dependent: reinitialize in case sizeof(uint64_t*) is not 8
  NUMBEROFLEAFPTES = PAGESIZE / sizeof(uint64_t*);
}

void reset_memory_counters() {
  mc_brk = 0;
  sc_brk = 0;

  mc_mapped_heap = 0;
}

// -----------------------------------------------------------------
// ---------------------- GARBAGE COLLECTOR ------------------------
// -----------------------------------------------------------------

void reset_gc_counters();

// bootstrapped to actual functions during compilation ...
uint64_t fetch_stack_pointer()     { return 0; } // indicate that gc is unavailable
uint64_t fetch_global_pointer()    { return 0; }
uint64_t fetch_data_segment_size() { return 0; }

// ... here, not available on boot level 0 - only for compilation
void emit_fetch_stack_pointer();
void emit_fetch_global_pointer();
void emit_fetch_data_segment_size_interface();
void emit_fetch_data_segment_size_implementation(uint64_t fetch_dss_code_location);

void implement_gc_brk(uint64_t* context);

uint64_t is_gc_library(uint64_t* context);

// gc metadata entry
// +----+---------+
// |  0 | next    | pointer to next entry
// |  1 | memory  | pointer to allocated memory
// |  2 | size    | size of allocated memory (in bytes!)
// |  3 | markbit | markbit indicating reachability of allocated memory
// +----+---------+

uint64_t* allocate_metadata(uint64_t* context);

uint64_t* get_metadata_next(uint64_t* entry)    { return (uint64_t*) *entry; }
uint64_t* get_metadata_memory(uint64_t* entry)  { return (uint64_t*) *(entry + 1); }
uint64_t  get_metadata_size(uint64_t* entry)    { return             *(entry + 2); }
uint64_t  get_metadata_markbit(uint64_t* entry) { return             *(entry + 3); }

void set_metadata_next(uint64_t* entry, uint64_t* next)      { *entry       = (uint64_t) next; }
void set_metadata_memory(uint64_t* entry, uint64_t* memory)  { *(entry + 1) = (uint64_t) memory; }
void set_metadata_size(uint64_t* entry, uint64_t size)       { *(entry + 2) = size; }
void set_metadata_markbit(uint64_t* entry, uint64_t markbit) { *(entry + 3) = markbit; }

// getters and setters with different access in library/kernel

uint64_t  get_stack_seg_start_gc(uint64_t* context);
uint64_t  get_data_seg_start_gc(uint64_t* context);
uint64_t  get_data_seg_end_gc(uint64_t* context);
uint64_t  get_heap_seg_start_gc(uint64_t* context);
uint64_t  get_heap_seg_end_gc(uint64_t* context);
uint64_t* get_used_list_head_gc(uint64_t* context);
uint64_t* get_free_list_head_gc(uint64_t* context);
uint64_t  get_gcs_in_period_gc(uint64_t* context);
uint64_t  get_gc_enabled_gc(uint64_t* context);

void set_data_and_heap_segments_gc(uint64_t* context);
void set_used_list_head_gc(uint64_t* context, uint64_t* used_list_head);
void set_free_list_head_gc(uint64_t* context, uint64_t* free_list_head);
void set_gcs_in_period_gc(uint64_t* context, uint64_t gcs);
void set_gc_enabled_gc(uint64_t* context);

void gc_init_selfie(uint64_t* context);

// interface to initialize an external garbage collector (e.g. tools/boehm-gc.c)
void gc_init(uint64_t* context);

// this function performs first-fit retrieval of free memory in O(n) where n is memory size
// improvement: push O(n) down to O(1), e.g. using Boehm's chunk allocator, or even compact-fit
// see https://github.com/cksystemsgroup/compact-fit
uint64_t* retrieve_from_free_list(uint64_t* context, uint64_t size);

uint64_t gc_load_memory(uint64_t* context, uint64_t address);
void     gc_store_memory(uint64_t* context, uint64_t address, uint64_t value);

void zero_object(uint64_t* context, uint64_t* metadata);

uint64_t* allocate_new_memory(uint64_t* context, uint64_t size);
uint64_t* reuse_memory(uint64_t* context, uint64_t size);
uint64_t* allocate_memory_selfie(uint64_t* context, uint64_t size);
uint64_t* gc_malloc_implementation(uint64_t* context, uint64_t size);

// interface to allocate an object using an external collector (e.g. tools/boehm-gc.c)
uint64_t* allocate_memory(uint64_t* context, uint64_t size);

// this function performs an O(n) list search where n is memory size
// improvement: push O(n) down to O(1), e.g. using Boehm's chunk allocator
uint64_t* get_metadata_if_address_is_valid(uint64_t* context, uint64_t address);

// interface to marking an object using an external collector (e.g. tools/boehm-gc.c)
void mark_object(uint64_t* context, uint64_t address);

void mark_object_selfie(uint64_t* context, uint64_t gc_address);
void mark_segment(uint64_t* context, uint64_t segment_start, uint64_t segment_end);

// this function scans the heap from two roots (data segment and stack) in O(n^2)
// where n is memory size; checking if a value is a pointer takes O(n), see above
// improvement: push O(n^2) down to O(n)
void mark(uint64_t* context);

void free_object(uint64_t* context, uint64_t* metadata, uint64_t* prev_metadata);

// interface to sweep marked objects using an external collector (e.g. tools/boehm-gc.c)
void sweep(uint64_t* context);

void sweep_selfie(uint64_t* context);

void gc_collect(uint64_t* context);

void print_gc_profile(uint64_t* context);

// ----------------------- LIBRARY FUNCTIONS -----------------------

uint64_t* gc_malloc(uint64_t size) {
  return gc_malloc_implementation((uint64_t*) 0, size);
}

// ------------------------ GLOBAL CONSTANTS -----------------------

uint64_t GC_DISABLED = 0;
uint64_t GC_ENABLED  = 1;

uint64_t GC_ON = 0; // turn on kernel variant of gc, generate gc library code

uint64_t USE_GC_LIBRARY = 0; // use library variant of gc or not

uint64_t GC_PERIOD = 1000; // gc every so often

uint64_t GC_REUSE = 1; // reuse memory with freelist by default

uint64_t GC_METADATA_SIZE = 32; // 2 * sizeof(uint64_t) + 2 * sizeof(uint64_t*)

uint64_t GC_WORDSIZE = 8; // sizeof(uint64_t) for library variant, otherwise WORDSIZE

uint64_t GC_MARKBIT_UNREACHABLE = 0; // indicating that an object is not reachable
uint64_t GC_MARKBIT_REACHABLE   = 1; // indicating that an object is reachable by root or other reachable object

// ------------------------ GLOBAL VARIABLES -----------------------

uint64_t gc_data_seg_start = 0;
uint64_t gc_data_seg_end   = 0;
uint64_t gc_heap_seg_start = 0;
uint64_t gc_heap_seg_end   = 0;

uint64_t* gc_used_list = (uint64_t*) 0; // pointer to used-list head
uint64_t* gc_free_list = (uint64_t*) 0; // pointer to free-list head

uint64_t gc_num_gcs_in_period = 0;

uint64_t gc_num_mallocated     = 0;
uint64_t gc_num_gced_mallocs   = 0;
uint64_t gc_num_ungced_mallocs = 0;
uint64_t gc_num_reused_mallocs = 0;
uint64_t gc_num_collects       = 0;
uint64_t gc_mem_mallocated     = 0;
uint64_t gc_mem_objects        = 0;
uint64_t gc_mem_metadata       = 0;
uint64_t gc_mem_reused         = 0;
uint64_t gc_mem_collected      = 0;

// ------------------------- INITIALIZATION ------------------------

void reset_gc_counters() {
  gc_num_mallocated     = 0;
  gc_num_gced_mallocs   = 0;
  gc_num_ungced_mallocs = 0;
  gc_num_reused_mallocs = 0;
  gc_num_collects       = 0;
  gc_mem_mallocated     = 0;
  gc_mem_objects        = 0;
  gc_mem_metadata       = 0;
  gc_mem_reused         = 0;
  gc_mem_collected      = 0;
}

// -----------------------------------------------------------------
// ------------------------- INSTRUCTIONS --------------------------
// -----------------------------------------------------------------

uint64_t print_code_line_number_for_instruction(uint64_t address, uint64_t offset);
uint64_t print_code_context_for_instruction(uint64_t address);

uint64_t print_lui();
void     print_lui_before();
void     print_lui_after();
void     record_lui_addi_add_sub_mul_divu_remu_sltu_jal_jalr();
void     do_lui();
void     undo_lui_addi_add_sub_mul_divu_remu_sltu_load_jal_jalr();

uint64_t print_addi();
void     print_addi_before();
void     print_addi_add_sub_mul_divu_remu_sltu_after();
void     do_addi();

uint64_t print_add_sub_mul_divu_remu_sltu();
void     print_add_sub_mul_divu_remu_sltu_before();

void do_add();
void do_sub();
void do_mul();
void do_divu();
void do_remu();

void do_sltu();

uint64_t print_load();
void     print_load_before();
void     print_load_after(uint64_t vaddr);
void     record_load();
uint64_t do_load();

uint64_t print_store();
void     print_store_before();
void     print_store_after(uint64_t vaddr);
void     record_store();
uint64_t do_store();
void     undo_store();

uint64_t print_beq();
void     print_beq_before();
void     print_beq_after();
void     record_beq();
void     do_beq();

uint64_t print_jal();
void     print_jal_before();
void     print_jal_jalr_after();
void     do_jal();

uint64_t print_jalr();
void     print_jalr_before();
void     do_jalr();

uint64_t print_ecall();
void     record_ecall();
void     do_ecall();
void     undo_ecall();

uint64_t print_data_line_number();
uint64_t print_data_context();
uint64_t print_data();

// ------------------------ GLOBAL CONSTANTS -----------------------

// RISC-U instructions

uint64_t LUI   = 1; // 0 is reserved for unknown instructions
uint64_t ADDI  = 2;
uint64_t ADD   = 3;
uint64_t SUB   = 4;
uint64_t MUL   = 5;
uint64_t DIVU  = 6;
uint64_t REMU  = 7;
uint64_t SLTU  = 8;
uint64_t LOAD  = 9;
uint64_t STORE = 10;
uint64_t BEQ   = 11;
uint64_t JAL   = 12;
uint64_t JALR  = 13;
uint64_t ECALL = 14;

uint64_t* MNEMONICS; // assembly mnemonics of instructions

// -----------------------------------------------------------------
// -------------------------- DISASSEMBLER -------------------------
// -----------------------------------------------------------------

void init_disassembler();
void reset_disassembler();

char* get_mnemonic(uint64_t ins);

uint64_t print_instruction();

void selfie_disassemble(uint64_t verbose);

// ------------------------ GLOBAL VARIABLES -----------------------

char*    assembly_name = (char*) 0; // name of assembly file
uint64_t assembly_fd   = 0;         // file descriptor of open assembly file

// ------------------------- INITIALIZATION ------------------------

void init_disassembler() {
  MNEMONICS = smalloc((ECALL + 1) * sizeof(uint64_t*));

  *(MNEMONICS + LUI)   = (uint64_t) "lui";
  *(MNEMONICS + ADDI)  = (uint64_t) "addi";
  *(MNEMONICS + ADD)   = (uint64_t) "add";
  *(MNEMONICS + SUB)   = (uint64_t) "sub";
  *(MNEMONICS + MUL)   = (uint64_t) "mul";
  *(MNEMONICS + DIVU)  = (uint64_t) "divu";
  *(MNEMONICS + REMU)  = (uint64_t) "remu";
  *(MNEMONICS + SLTU)  = (uint64_t) "sltu";

  reset_disassembler();

  *(MNEMONICS + BEQ)   = (uint64_t) "beq";
  *(MNEMONICS + JAL)   = (uint64_t) "jal";
  *(MNEMONICS + JALR)  = (uint64_t) "jalr";
  *(MNEMONICS + ECALL) = (uint64_t) "ecall";
}

void reset_disassembler() {
  if (IS64BITTARGET) {
    *(MNEMONICS + LOAD)  = (uint64_t) "ld";
    *(MNEMONICS + STORE) = (uint64_t) "sd";
  } else {
    *(MNEMONICS + LOAD)  = (uint64_t) "lw";
    *(MNEMONICS + STORE) = (uint64_t) "sw";
  }
}

// -----------------------------------------------------------------
// -------------------------- REPLAY ENGINE ------------------------
// -----------------------------------------------------------------

void init_replay_engine();

void record_state(uint64_t value);

void replay_trace();

// ------------------------ GLOBAL CONSTANTS -----------------------

uint64_t MAX_REPLAY_LENGTH = 100;

// trace

uint64_t tc = 0; // trace counter

uint64_t* pcs    = (uint64_t*) 0; // trace of program counter values
uint64_t* values = (uint64_t*) 0; // trace of values

// ------------------------- INITIALIZATION ------------------------

void init_replay_engine() {
  pcs    = zmalloc(MAX_REPLAY_LENGTH * sizeof(uint64_t));
  values = zmalloc(MAX_REPLAY_LENGTH * sizeof(uint64_t));
}

// -----------------------------------------------------------------
// -------------------------- INTERPRETER --------------------------
// -----------------------------------------------------------------

void init_interpreter();
void reset_interpreter();

void reset_nop_counters();

void reset_source_profile();
void reset_registers_profile();
void reset_segments_profile();

void reset_profiler();

void print_register_hexadecimal(uint64_t reg);
void print_register_octal(uint64_t reg);
void print_register_value(uint64_t reg);

void print_exception(uint64_t exception, uint64_t fault);
void throw_exception(uint64_t exception, uint64_t fault);

void fetch();
void decode();
void execute();

void execute_record();
void execute_undo();
void execute_debug();

void interrupt();

void run_until_exception();

uint64_t instruction_with_max_counter(uint64_t* counters, uint64_t max);
uint64_t print_per_instruction_counter(uint64_t total, uint64_t* counters, uint64_t max);
void     print_per_instruction_profile(char* message, uint64_t total, uint64_t* counters);

void print_access_profile(char* message, char* padding, uint64_t reads, uint64_t writes);
void print_per_register_profile(uint64_t reg);

void print_register_memory_profile();

void print_profile(uint64_t* context);

void print_host_os();

// ------------------------ GLOBAL CONSTANTS -----------------------

uint64_t INSTRUCTIONSIZE       = 4;  // in bytes
uint64_t INSTRUCTIONSIZEINBITS = 32; // INSTRUCTIONSIZE * 8

// exceptions

uint64_t EXCEPTION_NOEXCEPTION           = 0;
uint64_t EXCEPTION_PAGEFAULT             = 1;
uint64_t EXCEPTION_SEGMENTATIONFAULT     = 2;
uint64_t EXCEPTION_SYSCALL               = 3;
uint64_t EXCEPTION_TIMER                 = 4;
uint64_t EXCEPTION_DIVISIONBYZERO        = 5;
uint64_t EXCEPTION_INVALIDADDRESS        = 6;
uint64_t EXCEPTION_UNKNOWNINSTRUCTION    = 7;
uint64_t EXCEPTION_UNINITIALIZEDREGISTER = 8;
uint64_t EXCEPTION_INTEGEROVERFLOW       = 9;

uint64_t* EXCEPTIONS; // textual representation of exceptions

uint64_t debug_exception = 0;

uint64_t run = 0; // flag for running code

uint64_t debug = 0; // // flag for recording and debugging code

uint64_t debug_syscalls = 0; // flag for debugging syscalls

uint64_t record = 0; // flag for recording code execution
uint64_t redo   = 0; // flag for redoing code execution

uint64_t disassemble_verbose = 0; // flag for disassembling code in more detail

uint64_t symbolic = 0; // flag for symbolically executing code
uint64_t model    = 0; // flag for modeling code

// number of instructions from context switch to timer interrupt
// CAUTION: avoid interrupting any kernel activities, keep TIMESLICE large
// TODO: implement proper interrupt controller to turn interrupts on and off
uint64_t TIMESLICE = 10000000;

uint64_t TIMEROFF = 0; // must be 0 to turn off timer interrupt

// ------------------------ GLOBAL VARIABLES -----------------------

// hardware thread state

uint64_t pc = 0; // program counter

uint64_t ir = 0; // instruction register
uint64_t is = 0; // instruction id

uint64_t* registers = (uint64_t*) 0; // general-purpose registers

uint64_t* pt = (uint64_t*) 0; // page table

// core state

uint64_t timer = 0; // counter for timer interrupt
uint64_t trap  = 0; // flag for creating a trap

// effective nop counters

uint64_t nopc_lui   = 0;
uint64_t nopc_addi  = 0;
uint64_t nopc_add   = 0;
uint64_t nopc_sub   = 0;
uint64_t nopc_mul   = 0;
uint64_t nopc_divu  = 0;
uint64_t nopc_remu  = 0;
uint64_t nopc_sltu  = 0;
uint64_t nopc_load  = 0;
uint64_t nopc_store = 0;
uint64_t nopc_beq   = 0;
uint64_t nopc_jal   = 0;
uint64_t nopc_jalr  = 0;

// source profile

uint64_t  calls               = 0;             // total number of executed procedure calls
uint64_t* calls_per_procedure = (uint64_t*) 0; // number of executed calls of each procedure

uint64_t  iterations          = 0;             // total number of executed loop iterations
uint64_t* iterations_per_loop = (uint64_t*) 0; // number of executed iterations of each loop

uint64_t* loads_per_instruction  = (uint64_t*) 0; // number of executed loads per load instruction
uint64_t* stores_per_instruction = (uint64_t*) 0; // number of executed stores per store instruction

// registers profile

uint64_t* reads_per_register  = (uint64_t*) 0;
uint64_t* writes_per_register = (uint64_t*) 0;

uint64_t stack_peak = 0;

uint64_t stack_register_reads  = 0;
uint64_t stack_register_writes = 0;

uint64_t argument_register_reads  = 0;
uint64_t argument_register_writes = 0;

uint64_t temporary_register_reads  = 0;
uint64_t temporary_register_writes = 0;

// segments profile

uint64_t data_reads  = 0;
uint64_t data_writes = 0;

uint64_t stack_reads  = 0;
uint64_t stack_writes = 0;

uint64_t heap_reads  = 0;
uint64_t heap_writes = 0;

// ------------------------- INITIALIZATION ------------------------

void init_interpreter() {
  EXCEPTIONS = smalloc((EXCEPTION_INTEGEROVERFLOW + 1) * sizeof(uint64_t*));

  *(EXCEPTIONS + EXCEPTION_NOEXCEPTION)           = (uint64_t) "no exception";
  *(EXCEPTIONS + EXCEPTION_PAGEFAULT)             = (uint64_t) "page fault";
  *(EXCEPTIONS + EXCEPTION_SEGMENTATIONFAULT)     = (uint64_t) "segmentation fault";
  *(EXCEPTIONS + EXCEPTION_SYSCALL)               = (uint64_t) "syscall";
  *(EXCEPTIONS + EXCEPTION_TIMER)                 = (uint64_t) "timer interrupt";
  *(EXCEPTIONS + EXCEPTION_DIVISIONBYZERO)        = (uint64_t) "division by zero";
  *(EXCEPTIONS + EXCEPTION_INVALIDADDRESS)        = (uint64_t) "invalid address";
  *(EXCEPTIONS + EXCEPTION_UNKNOWNINSTRUCTION)    = (uint64_t) "unknown instruction";
  *(EXCEPTIONS + EXCEPTION_UNINITIALIZEDREGISTER) = (uint64_t) "uninitialized register";
  *(EXCEPTIONS + EXCEPTION_INTEGEROVERFLOW)       = (uint64_t) "integer overflow";
}

void reset_interpreter() {
  pc = 0;
  ir = 0;
  is = 0;

  registers = (uint64_t*) 0;

  pt = (uint64_t*) 0;

  trap = 0;

  timer = TIMEROFF;
}

void reset_nop_counters() {
  nopc_lui   = 0;
  nopc_addi  = 0;
  nopc_add   = 0;
  nopc_sub   = 0;
  nopc_mul   = 0;
  nopc_divu  = 0;
  nopc_remu  = 0;
  nopc_sltu  = 0;
  nopc_load  = 0;
  nopc_store = 0;
  nopc_beq   = 0;
  nopc_jal   = 0;
  nopc_jalr  = 0;
}

void reset_source_profile() {
  calls               = 0;
  calls_per_procedure = zmalloc(code_size / INSTRUCTIONSIZE * sizeof(uint64_t));

  iterations          = 0;
  iterations_per_loop = zmalloc(code_size / INSTRUCTIONSIZE * sizeof(uint64_t));

  loads_per_instruction  = zmalloc(code_size / INSTRUCTIONSIZE * sizeof(uint64_t));
  stores_per_instruction = zmalloc(code_size / INSTRUCTIONSIZE * sizeof(uint64_t));
}

void reset_registers_profile() {
  reads_per_register  = zmalloc(NUMBEROFREGISTERS * sizeof(uint64_t));
  writes_per_register = zmalloc(NUMBEROFREGISTERS * sizeof(uint64_t));

  // zero register is initialized by definition
  *(writes_per_register + REG_ZR) = 1;

  // stack and frame pointer registers are initialized by boot loader
  *(writes_per_register + REG_SP) = 1;
  *(writes_per_register + REG_S0) = 1;

  // a6 register is written to by the kernel
  *(writes_per_register + REG_A6) = 1;

  stack_peak = HIGHESTVIRTUALADDRESS;

  stack_register_reads      = 0;
  stack_register_writes     = 0;
  argument_register_reads   = 0;
  argument_register_writes  = 0;
  temporary_register_reads  = 0;
  temporary_register_writes = 0;
}

void reset_segments_profile() {
  data_reads   = 0;
  data_writes  = 0;
  stack_reads  = 0;
  stack_writes = 0;
  heap_reads   = 0;
  heap_writes  = 0;
}

void reset_profiler() {
  reset_instruction_counters();
  reset_memory_counters();
  reset_nop_counters();
  reset_source_profile();
  reset_registers_profile();
  reset_segments_profile();
  reset_all_cache_counters();
}

// *~*~ *~*~ *~*~ *~*~ *~*~ *~*~ *~*~ *~*~ *~*~ *~*~ *~*~ *~*~ *~*~
// -----------------------------------------------------------------
// ----------------------    R U N T I M E    ----------------------
// -----------------------------------------------------------------
// *~*~ *~*~ *~*~ *~*~ *~*~ *~*~ *~*~ *~*~ *~*~ *~*~ *~*~ *~*~ *~*~

// -----------------------------------------------------------------
// ------------------------ MACHINE CONTEXTS -----------------------
// -----------------------------------------------------------------

uint64_t* new_context();

void init_context(uint64_t* context, uint64_t* parent, uint64_t* vctxt);

uint64_t* find_context(uint64_t* parent, uint64_t* vctxt);

void      free_context(uint64_t* context);
uint64_t* delete_context(uint64_t* context, uint64_t* from);

// machine context
// +----+-----------------+
// |  0 | next context    | pointer to next context
// |  1 | prev context    | pointer to previous context
// |  2 | program counter | program counter
// |  3 | registers       | pointer to general purpose registers
// |  4 | page table      | pointer to page table
// |  5 | lowest lo page  | lowest low uncached page (code, data, heap)
// |  6 | highest lo page | highest low uncached page (code, data, heap)
// |  7 | lowest hi page  | lowest high uncached page (stack)
// |  8 | highest hi page | highest high uncached page (stack)
// |  9 | code start      | start of code segment
// | 10 | code size       | size of code segment
// | 11 | data start      | start of data segment
// | 12 | data size       | size of data segment
// | 13 | heap start      | start of heap segment
// | 14 | program break   | current program break
// | 15 | exception       | exception ID
// | 16 | faulting page   | faulting page
// | 17 | exit code       | exit code
// | 18 | parent          | context that created this context
// | 19 | virtual context | virtual context address
// | 20 | name            | binary name loaded into context
// +----+-----------------+
// | 21 | used-list head  | pointer to head of used list
// | 22 | free-list head  | pointer to head of free list
// | 23 | gcs counter     | number of gc runs in gc period
// | 24 | gc enabled      | flag indicating whether to use gc or not
// +----+-----------------+

// number of entries of a machine context: 9 uint64_t plus 16 uint64_t* entries
// extended in the symbolic execution engine and the Boehm garbage collector
uint64_t CONTEXTENTRIES = 25;

uint64_t* allocate_context(); // declaration avoids warning in the Boehm garbage collector

uint64_t* allocate_context() {
  // assert: sizeof(uint64_t) == sizeof(uint64_t*)
  return smalloc(CONTEXTENTRIES * sizeof(uint64_t));
}

uint64_t next_context(uint64_t* context)    { return (uint64_t) context; }
uint64_t prev_context(uint64_t* context)    { return (uint64_t) (context + 1); }
uint64_t program_counter(uint64_t* context) { return (uint64_t) (context + 2); }
uint64_t regs(uint64_t* context)            { return (uint64_t) (context + 3); }
uint64_t page_table(uint64_t* context)      { return (uint64_t) (context + 4); }
uint64_t lowest_lo_page(uint64_t* context)  { return (uint64_t) (context + 5); }
uint64_t highest_lo_page(uint64_t* context) { return (uint64_t) (context + 6); }
uint64_t lowest_hi_page(uint64_t* context)  { return (uint64_t) (context + 7); }
uint64_t highest_hi_page(uint64_t* context) { return (uint64_t) (context + 8); }
uint64_t code_seg_start(uint64_t* context)  { return (uint64_t) (context + 9); }
uint64_t code_seg_size(uint64_t* context)   { return (uint64_t) (context + 10); }
uint64_t data_seg_start(uint64_t* context)  { return (uint64_t) (context + 11); }
uint64_t data_seg_size(uint64_t* context)   { return (uint64_t) (context + 12); }
uint64_t heap_seg_start(uint64_t* context)  { return (uint64_t) (context + 13); }
uint64_t program_break(uint64_t* context)   { return (uint64_t) (context + 14); }
uint64_t exception(uint64_t* context)       { return (uint64_t) (context + 15); }
uint64_t fault(uint64_t* context)           { return (uint64_t) (context + 16); }
uint64_t exit_code(uint64_t* context)       { return (uint64_t) (context + 17); }
uint64_t parent(uint64_t* context)          { return (uint64_t) (context + 18); }
uint64_t virtual_context(uint64_t* context) { return (uint64_t) (context + 19); }
uint64_t name(uint64_t* context)            { return (uint64_t) (context + 20); }

uint64_t used_list_head(uint64_t* context)   { return (uint64_t) (context + 21); }
uint64_t free_list_head(uint64_t* context)   { return (uint64_t) (context + 22); }
uint64_t gcs_in_period(uint64_t* context)    { return (uint64_t) (context + 23); }
uint64_t use_gc_kernel(uint64_t* context)    { return (uint64_t) (context + 24); }

uint64_t* get_next_context(uint64_t* context)    { return (uint64_t*) *context; }
uint64_t* get_prev_context(uint64_t* context)    { return (uint64_t*) *(context + 1); }
uint64_t  get_pc(uint64_t* context)              { return             *(context + 2); }
uint64_t* get_regs(uint64_t* context)            { return (uint64_t*) *(context + 3); }
uint64_t* get_pt(uint64_t* context)              { return (uint64_t*) *(context + 4); }
uint64_t  get_lowest_lo_page(uint64_t* context)  { return             *(context + 5); }
uint64_t  get_highest_lo_page(uint64_t* context) { return             *(context + 6); }
uint64_t  get_lowest_hi_page(uint64_t* context)  { return             *(context + 7); }
uint64_t  get_highest_hi_page(uint64_t* context) { return             *(context + 8); }
uint64_t  get_code_seg_start(uint64_t* context)  { return             *(context + 9); }
uint64_t  get_code_seg_size(uint64_t* context)   { return             *(context + 10); }
uint64_t  get_data_seg_start(uint64_t* context)  { return             *(context + 11); }
uint64_t  get_data_seg_size(uint64_t* context)   { return             *(context + 12); }
uint64_t  get_heap_seg_start(uint64_t* context)  { return             *(context + 13); }
uint64_t  get_program_break(uint64_t* context)   { return             *(context + 14); }
uint64_t  get_exception(uint64_t* context)       { return             *(context + 15); }
uint64_t  get_fault(uint64_t* context)           { return             *(context + 16); }
uint64_t  get_exit_code(uint64_t* context)       { return             *(context + 17); }
uint64_t* get_parent(uint64_t* context)          { return (uint64_t*) *(context + 18); }
uint64_t* get_virtual_context(uint64_t* context) { return (uint64_t*) *(context + 19); }
char*     get_name(uint64_t* context)            { return (char*)     *(context + 20); }

uint64_t* get_used_list_head(uint64_t* context)   { return (uint64_t*) *(context + 21); }
uint64_t* get_free_list_head(uint64_t* context)   { return (uint64_t*) *(context + 22); }
uint64_t  get_gcs_in_period(uint64_t* context)    { return             *(context + 23); }
uint64_t  get_use_gc_kernel(uint64_t* context)    { return             *(context + 24); }

void set_next_context(uint64_t* context, uint64_t* next)      { *context        = (uint64_t) next; }
void set_prev_context(uint64_t* context, uint64_t* prev)      { *(context + 1)  = (uint64_t) prev; }
void set_pc(uint64_t* context, uint64_t pc)                   { *(context + 2)  = pc; }
void set_regs(uint64_t* context, uint64_t* regs)              { *(context + 3)  = (uint64_t) regs; }
void set_pt(uint64_t* context, uint64_t* pt)                  { *(context + 4)  = (uint64_t) pt; }
void set_lowest_lo_page(uint64_t* context, uint64_t page)     { *(context + 5)  = page; }
void set_highest_lo_page(uint64_t* context, uint64_t page)    { *(context + 6)  = page; }
void set_lowest_hi_page(uint64_t* context, uint64_t page)     { *(context + 7)  = page; }
void set_highest_hi_page(uint64_t* context, uint64_t page)    { *(context + 8)  = page; }
void set_code_seg_start(uint64_t* context, uint64_t start)    { *(context + 9)  = start; }
void set_code_seg_size(uint64_t* context, uint64_t size)      { *(context + 10) = size; }
void set_data_seg_start(uint64_t* context, uint64_t start)    { *(context + 11) = start; }
void set_data_seg_size(uint64_t* context, uint64_t size)      { *(context + 12) = size; }
void set_heap_seg_start(uint64_t* context, uint64_t start)    { *(context + 13) = start; }
void set_program_break(uint64_t* context, uint64_t brk)       { *(context + 14) = brk; }
void set_exception(uint64_t* context, uint64_t exception)     { *(context + 15) = exception; }
void set_fault(uint64_t* context, uint64_t page)              { *(context + 16) = page; }
void set_exit_code(uint64_t* context, uint64_t code)          { *(context + 17) = code; }
void set_parent(uint64_t* context, uint64_t* parent)          { *(context + 18) = (uint64_t) parent; }
void set_virtual_context(uint64_t* context, uint64_t* vctxt)  { *(context + 19) = (uint64_t) vctxt; }
void set_name(uint64_t* context, char* name)                  { *(context + 20) = (uint64_t) name; }

void set_used_list_head(uint64_t* context, uint64_t* used_list_head) { *(context + 21) = (uint64_t) used_list_head; }
void set_free_list_head(uint64_t* context, uint64_t* free_list_head) { *(context + 22) = (uint64_t) free_list_head; }
void set_gcs_in_period(uint64_t* context, uint64_t gcs)              { *(context + 23) = gcs; }
void set_use_gc_kernel(uint64_t* context, uint64_t use)              { *(context + 24) = use; }

// -----------------------------------------------------------------
// -------------------------- MICROKERNEL --------------------------
// -----------------------------------------------------------------

void reset_microkernel();

uint64_t* create_context(uint64_t* parent, uint64_t* vctxt);
uint64_t* cache_context(uint64_t* vctxt);

void save_context(uint64_t* context);

uint64_t lowest_page(uint64_t page, uint64_t lo);
uint64_t highest_page(uint64_t page, uint64_t hi);
void     map_page(uint64_t* context, uint64_t page, uint64_t frame);

void restore_region(uint64_t* context, uint64_t* table, uint64_t* parent_table, uint64_t lo, uint64_t hi);
void restore_context(uint64_t* context);

uint64_t is_code_address(uint64_t* context, uint64_t vaddr);
uint64_t is_data_address(uint64_t* context, uint64_t vaddr);
uint64_t is_stack_address(uint64_t* context, uint64_t vaddr);
uint64_t is_heap_address(uint64_t* context, uint64_t vaddr);

uint64_t is_address_between_stack_and_heap(uint64_t* context, uint64_t vaddr);
uint64_t is_data_stack_heap_address(uint64_t* context, uint64_t vaddr);

uint64_t is_valid_segment_read(uint64_t vaddr);
uint64_t is_valid_segment_write(uint64_t vaddr);

// ------------------------ GLOBAL CONSTANTS -----------------------

uint64_t debug_create = 0;
uint64_t debug_map    = 0;

// ------------------------ GLOBAL VARIABLES -----------------------

uint64_t* current_context = (uint64_t*) 0; // context currently running

uint64_t* used_contexts = (uint64_t*) 0; // doubly-linked list of used contexts
uint64_t* free_contexts = (uint64_t*) 0; // singly-linked list of free contexts

// ------------------------- INITIALIZATION ------------------------

void reset_microkernel() {
  current_context = (uint64_t*) 0;

  while (used_contexts != (uint64_t*) 0)
    used_contexts = delete_context(used_contexts, used_contexts);
}

// -----------------------------------------------------------------
// ---------------------------- KERNEL -----------------------------
// -----------------------------------------------------------------

uint64_t pavailable();
uint64_t pused();

uint64_t* palloc();
void      pfree(uint64_t* frame);

void map_and_store(uint64_t* context, uint64_t vaddr, uint64_t data);

void up_load_binary(uint64_t* context);

uint64_t up_load_string(uint64_t* context, char* s, uint64_t SP);
void     up_load_arguments(uint64_t* context, uint64_t argc, uint64_t* argv);

uint64_t handle_system_call(uint64_t* context);
uint64_t handle_page_fault(uint64_t* context);
uint64_t handle_division_by_zero(uint64_t* context);
uint64_t handle_timer(uint64_t* context);
uint64_t handle_exception(uint64_t* context);

uint64_t mipster(uint64_t* to_context);
uint64_t hypster(uint64_t* to_context);

uint64_t mixter(uint64_t* to_context, uint64_t mix);

uint64_t minmob(uint64_t* to_context);
void     map_unmapped_pages(uint64_t* context);
uint64_t minster(uint64_t* to_context);
uint64_t mobster(uint64_t* to_context);

char* replace_extension(char* filename, char* extension);

void boot_loader(uint64_t* context);

uint64_t selfie_run(uint64_t machine);

// ------------------------ GLOBAL CONSTANTS -----------------------

uint64_t* MY_CONTEXT = (uint64_t*) 0;

uint64_t DONOTEXIT = 0;
uint64_t EXIT      = 1; // extended in symbolic execution engine

uint64_t EXITCODE_NOERROR                = 0;
uint64_t EXITCODE_NOARGUMENTS            = 11; // leaving 1-10 for apps
uint64_t EXITCODE_BADARGUMENTS           = 12;
uint64_t EXITCODE_MOREARGUMENTS          = 13;
uint64_t EXITCODE_SYSTEMERROR            = 14;
uint64_t EXITCODE_IOERROR                = 15;
uint64_t EXITCODE_SCANNERERROR           = 16;
uint64_t EXITCODE_PARSERERROR            = 17;
uint64_t EXITCODE_COMPILERERROR          = 18;
uint64_t EXITCODE_SYNTAXERROR            = 19;
uint64_t EXITCODE_OUTOFVIRTUALMEMORY     = 20;
uint64_t EXITCODE_OUTOFPHYSICALMEMORY    = 21;
uint64_t EXITCODE_DIVISIONBYZERO         = 22;
uint64_t EXITCODE_UNKNOWNINSTRUCTION     = 23;
uint64_t EXITCODE_UNKNOWNSYSCALL         = 24;
uint64_t EXITCODE_UNSUPPORTEDSYSCALL     = 25;
uint64_t EXITCODE_MULTIPLEEXCEPTIONERROR = 26;
uint64_t EXITCODE_UNCAUGHTEXCEPTION      = 27;

uint64_t SYSCALL_BITWIDTH = 32; // integer bit width for system calls

uint64_t MIPSTER = 1;
uint64_t DIPSTER = 2;
uint64_t RIPSTER = 3;

uint64_t HYPSTER = 4;

uint64_t MINSTER = 5;
uint64_t MOBSTER = 6;

uint64_t CAPSTER = 7;

// ------------------------ GLOBAL VARIABLES -----------------------

uint64_t next_page_frame = 0;

uint64_t allocated_page_frame_memory = 0;
uint64_t free_page_frame_memory      = 0;

// -----------------------------------------------------------------
// ------------------- CONSOLE ARGUMENT SCANNER --------------------
// -----------------------------------------------------------------

uint64_t  number_of_remaining_arguments();
uint64_t* remaining_arguments();

char* peek_argument(uint64_t lookahead);

char* get_argument();
void  set_argument(char* argv);

uint64_t no_or_bad_or_more_arguments(uint64_t exit_code);

void print_synopsis(char* extras);

// ------------------------ GLOBAL VARIABLES -----------------------

uint64_t  selfie_argc = 0;
uint64_t* selfie_argv = (uint64_t*) 0;

char* argument = (char*) 0;

// -----------------------------------------------------------------
// ----------------------------- SELFIE ----------------------------
// -----------------------------------------------------------------

void init_selfie(uint64_t argc, uint64_t* argv);

void init_system();
void init_target();

void turn_on_gc_library(uint64_t period, char* name);

void experimental_features();

// ------------------------ GLOBAL CONSTANTS -----------------------

char* selfie_name = (char*) 0; // name of running selfie executable

// IDs for host operating systems

uint64_t SELFIE    = 0;
uint64_t LINUX     = 1;
uint64_t MACOS     = 2;
uint64_t WINDOWS   = 3;
uint64_t BAREMETAL = 4;

// ------------------------ GLOBAL VARIABLES -----------------------

uint64_t OS = 0; // default host operating system is selfie

// ------------------------- INITIALIZATION ------------------------

void init_selfie(uint64_t argc, uint64_t* argv) {
  selfie_argc = argc;
  selfie_argv = argv;

  selfie_name = get_argument();
}

void init_system() {
  uint64_t selfie_fd;

  if (sizeof(uint64_t) != sizeof(uint64_t*))
    // selfie requires an LP64 or ILP32 data model
    // uint64_t and uint64_t* must be the same size
    exit(EXITCODE_SYSTEMERROR);

  if (SIZEOFUINT64INBITS != 64) {
    if (SIZEOFUINT64INBITS == 32) {
      IS64BITSYSTEM = 0;
      IS64BITTARGET = 0;
    } else
      // selfie only supports 32-bit and 64-bit systems
      exit(EXITCODE_SYSTEMERROR);
  }

  if (is_boot_level_zero()) {
    // try opening executable
    selfie_fd = open_read_only(selfie_name);

    if (signed_less_than(selfie_fd, 0))
      // failure likely indicates Windows
      OS = WINDOWS;
    else {
      // read first byte of magic number
      read(selfie_fd, binary_buffer, 1);

      if (*binary_buffer == EI_MAG0)
        OS = LINUX;
      else if (*binary_buffer == MACHO_MAG0)
        OS = MACOS;
      else
        OS = WINDOWS;
    }
  } else
    OS = SELFIE;

  if (OS == MACOS)
    O_CREAT_TRUNC_WRONLY = MAC_O_CREAT_TRUNC_WRONLY;
  else if (OS == WINDOWS)
    O_CREAT_TRUNC_WRONLY = WINDOWS_O_BINARY_CREAT_TRUNC_WRONLY;
  else
    // Linux file opening flags are the default for Linux, selfie, and bare-metal hosts
    O_CREAT_TRUNC_WRONLY = LINUX_O_CREAT_TRUNC_WRONLY;
}

void init_target() {
  if (IS64BITTARGET) {
    if (IS64BITSYSTEM) {
      SIZEOFUINT     = sizeof(uint64_t);
      SIZEOFUINTSTAR = sizeof(uint64_t*);

      UINT_MAX = UINT64_MAX;

      WORDSIZE       = sizeof(uint64_t);
      WORDSIZEINBITS = WORDSIZE * 8;

      MAX_INTEGER_LENGTH = 20; // 2^64-1 requires 20 decimal digits

      // configuring ELF64 file header

      EI_CLASS = ELFCLASS64; // file class is 2 (ELFCLASS64)

      e_phoff = 64; // program header offset 0x40 (ELFCLASS64)

      e_ehsize    = 64; // elf header size 64 bytes (ELFCLASS64)
      e_phentsize = 56; // size of program header entry 56 bytes (ELFCLASS64)
    } else
      // selfie does not support 64-bit targets on 32-bit systems
      exit(EXITCODE_SYSTEMERROR);
  } else {
    if (IS64BITSYSTEM) {
      SIZEOFUINT     = SINGLEWORDSIZE;
      SIZEOFUINTSTAR = SINGLEWORDSIZE;

      UINT_MAX = two_to_the_power_of(SINGLEWORDSIZEINBITS) - 1;

      WORDSIZE = SINGLEWORDSIZE;
    } else {
      SIZEOFUINT     = sizeof(uint64_t);
      SIZEOFUINTSTAR = sizeof(uint64_t*);

      UINT_MAX = UINT64_MAX;

      WORDSIZE = sizeof(uint64_t);
    }

    WORDSIZEINBITS = WORDSIZE * 8;

    MAX_INTEGER_LENGTH = 10; // 2^32-1 requires 10 decimal digits

    // configuring ELF32 file header

    EI_CLASS = ELFCLASS32; // file class is 1 (ELFCLASS32)

    e_phoff = 52; // program header offset 0x34 (ELFCLASS32)

    e_ehsize    = 52; // elf header size 52 bytes (ELFCLASS32)
    e_phentsize = 32; // size of program header entry 32 bytes (ELFCLASS32)
  }

  HIGHESTVIRTUALADDRESS = VIRTUALMEMORYSIZE * GIGABYTE - WORDSIZE;
}

void turn_on_gc_library(uint64_t period, char* name) {
  if (fetch_stack_pointer() != 0) {
    gc_init((uint64_t*) 0);

    GC_PERIOD = period;

    selfie_name = name;
  } else
    USE_GC_LIBRARY = GC_DISABLED;
}

// *~*~ *~*~ *~*~ *~*~ *~*~ *~*~ *~*~ *~*~ *~*~ *~*~ *~*~ *~*~ *~*~
// -----------------------------------------------------------------
// ---------------------     L I B R A R Y     ---------------------
// -----------------------------------------------------------------
// *~*~ *~*~ *~*~ *~*~ *~*~ *~*~ *~*~ *~*~ *~*~ *~*~ *~*~ *~*~ *~*~

// -----------------------------------------------------------------
// ----------------------- LIBRARY PROCEDURES ----------------------
// -----------------------------------------------------------------

uint64_t two_to_the_power_of(uint64_t p) {
  // assert: 0 <= p < SIZEOFUINT64INBITS
  return *(power_of_two_table + p);
}

uint64_t log_two(uint64_t n) {
  // use recursion for simplicity and educational value
  // for n < 0x10000 performance is not relevant
  if (n < 2)
    return 0;
  else
    return log_two(n / 2) + 1;
}

uint64_t ten_to_the_power_of(uint64_t p) {
  // use recursion for simplicity and educational value
  // for p close to 0 performance is not relevant
  if (p == 0)
    return 1;
  else
    return ten_to_the_power_of(p - 1) * 10;
}

uint64_t log_ten(uint64_t n) {
  // use recursion for simplicity and educational value
  // for n < 1000000 performance is not relevant
  if (n < 10)
    return 0;
  else
    return log_ten(n / 10) + 1;
}

uint64_t left_shift(uint64_t n, uint64_t b) {
  // assert: 0 <= b < SIZEOFUINT64INBITS
  return n * two_to_the_power_of(b);
}

uint64_t right_shift(uint64_t n, uint64_t b) {
  // assert: 0 <= b < SIZEOFUINT64INBITS
  return n / two_to_the_power_of(b);
}

uint64_t get_bits(uint64_t n, uint64_t i, uint64_t b) {
  // assert: 0 <= i + b <= SIZEOFUINT64INBITS
  // assert: 0 < b
  if (b < SIZEOFUINT64INBITS)
    return right_shift(n, i) % two_to_the_power_of(b);
  else
    return right_shift(n, i);
}

uint64_t absolute(uint64_t n) {
  if (signed_less_than(n, 0))
    return -n;
  else
    return n;
}

uint64_t max(uint64_t a, uint64_t b) {
  if (a > b)
    return a;
  else
    return b;
}

uint64_t signed_less_than(uint64_t a, uint64_t b) {
  // INT64_MIN <= n <= INT64_MAX iff
  // INT64_MIN + INT64_MIN <= n + INT64_MIN <= INT64_MAX + INT64_MIN iff
  // -2^64 <= n + INT64_MIN <= 2^64 - 1 (sign-extended to 65 bits) iff
  // 0 <= n + INT64_MIN <= UINT64_MAX
  return a + INT64_MIN < b + INT64_MIN;
}

uint64_t signed_division(uint64_t a, uint64_t b) {
  // assert: b != 0
  // assert: a == INT64_MIN -> b != -1
  if (a == INT64_MIN)
    if (b == INT64_MIN)
      return 1;
    else if (signed_less_than(b, 0))
      return INT64_MIN / absolute(b);
    else
      return -(INT64_MIN / b);
  else if (b == INT64_MIN)
    return 0;
  else if (signed_less_than(a, 0))
    if (signed_less_than(b, 0))
      return absolute(a) / absolute(b);
    else
      return -(absolute(a) / b);
  else if (signed_less_than(b, 0))
    return -(a / absolute(b));
  else
    return a / b;
}

uint64_t is_signed_integer(uint64_t n, uint64_t b) {
  // assert: 0 < b <= SIZEOFUINT64INBITS
  if (n < two_to_the_power_of(b - 1))
    return 1;
  else if (n >= -two_to_the_power_of(b - 1))
    return 1;
  else
    return 0;
}

uint64_t sign_extend(uint64_t n, uint64_t b) {
  // assert: -2^(b - 1) <= n < 2^(b - 1)
  // assert: 0 < b <= SIZEOFUINT64INBITS
  if (n < two_to_the_power_of(b - 1))
    return n;
  else if (b < SIZEOFUINT64INBITS)
    return n - two_to_the_power_of(b);
  else
    return n;
}

uint64_t sign_shrink(uint64_t n, uint64_t b) {
  // assert: 0 < b <= SIZEOFUINT64INBITS
  return get_bits(n, 0, b);
}

char load_character(char* s, uint64_t i) {
  // assert: i >= 0
  uint64_t a;

  // a is the index of the word where the
  // to-be-loaded i-th character in s is
  a = i / sizeof(uint64_t);

  // CAUTION: at boot levels higher than 0, s is only accessible
  // in C* at word granularity, not individual characters

  // return i-th 8-bit character in s
  return get_bits(*((uint64_t*) s + a), (i % sizeof(uint64_t)) * 8, 8);
}

char* store_character(char* s, uint64_t i, char c) {
  // assert: i >= 0, 0 <= c < 2^8 (all characters are 8-bit)
  uint64_t a;

  // a is the index of the word where the with c
  // to-be-overwritten i-th character in s is
  a = i / sizeof(uint64_t);

  // CAUTION: at boot levels higher than 0, s is only accessible
  // in C* at word granularity, not individual characters

  // subtract the to-be-overwritten character to reset its bits in s
  // then add c to set its bits at the i-th position in s
  *((uint64_t*) s + a) = (*((uint64_t*) s + a)
    - left_shift(load_character(s, i), (i % sizeof(uint64_t)) * 8))
      + left_shift(c, (i % sizeof(uint64_t)) * 8);

  return s;
}

uint64_t is_letter(char c) {
  // ASCII codes for lower- and uppercase letters are in contiguous intervals
  if (c >= 'a')
    if (c <= 'z')
      return 1;
    else
      return 0;
  else if (c >= 'A')
    if (c <= 'Z')
      return 1;
    else
      return 0;
  else
    return 0;
}

uint64_t is_digit(char c) {
  // ASCII codes for digits are in a contiguous interval
  if (c >= '0')
    if (c <= '9')
      return 1;
    else
      return 0;
  else
    return 0;
}

char* string_alloc(uint64_t l) {
  // allocates zeroed memory for a string of l characters
  // plus a null terminator aligned to word size
  return (char*) zmalloc(l + 1);
}

uint64_t string_length(char* s) {
  uint64_t i;

  i = 0;

  while (load_character(s, i) != 0)
    i = i + 1;

  return i;
}

char* string_copy(char* s) {
  uint64_t l;
  char* t;
  uint64_t i;

  l = string_length(s);
  t = string_alloc(l);
  i = 0;

  while (i < l) {
    store_character(t, i, load_character(s, i));

    i = i + 1;
  }

  store_character(t, i, 0); // null-terminated string

  return t;
}

void string_reverse(char* s) {
  uint64_t i;
  uint64_t j;
  uint64_t tmp;

  i = 0;
  j = string_length(s) - 1;

  while (i < j) {
    tmp = load_character(s, i);

    store_character(s, i, load_character(s, j));
    store_character(s, j, tmp);

    i = i + 1;
    j = j - 1;
  }
}

uint64_t string_compare(char* s, char* t) {
  uint64_t i;

  i = 0;

  while (1)
    if (load_character(s, i) == 0)
      if (load_character(t, i) == 0)
        return 1;
      else
        return 0;
    else if (load_character(s, i) == load_character(t, i))
      i = i + 1;
    else
      return 0;
}

uint64_t atoi(char* s) {
  uint64_t i;
  uint64_t n;
  uint64_t c;

  // the conversion of the ASCII string in s to its
  // numerical value n begins with the leftmost digit in s
  i = 0;

  // and the numerical value 0 for n
  n = 0;

  // load character (one byte) at index i in s from memory requires
  // bit shifting since memory access can only be done at word granularity
  c = load_character(s, i);

  // loop until s is terminated
  while (c != 0) {
    // the numerical value of ASCII-encoded decimal digits
    // is offset by the ASCII code of '0' (which is 48)
    c = c - '0';

    if (c > 9) {
      printf("%s: cannot convert non-decimal number %s\n", selfie_name, s);

      exit(EXITCODE_SCANNERERROR);
    }

    // assert: s contains a decimal number

    // use base 10 but detect wrap around
    if (n < UINT_MAX / 10)
      n = n * 10 + c;
    else if (n == UINT_MAX / 10)
      if (c <= UINT_MAX % 10)
        n = n * 10 + c;
      else {
        // s contains a decimal number larger than UINT_MAX
        printf("%s: cannot convert out-of-bound number %s\n", selfie_name, s);

        exit(EXITCODE_SCANNERERROR);
      }
    else {
      // s contains a decimal number larger than UINT_MAX
      printf("%s: cannot convert out-of-bound number %s\n", selfie_name, s);

      exit(EXITCODE_SCANNERERROR);
    }

    // go to the next digit
    i = i + 1;

    // load character (one byte) at index i in s from memory requires
    // bit shifting since memory access can only be done at word granularity
    c = load_character(s, i);
  }

  return n;
}

char* itoa(uint64_t n, char* s, uint64_t b, uint64_t d, uint64_t a) {
  // assert: b in {2,4,8,10,16}

  uint64_t i;
  uint64_t sign;

  // conversion of the integer n to an ASCII string in s with base b,
  // sign d, and alignment a begins with the leftmost digit in s
  i = 0;

  // for now assuming n is positive
  sign = 0;

  if (n == 0) {
    store_character(s, 0, '0');

    i = 1;
  } else if (d)
    if (signed_less_than(n, 0))
      if (b == 10) {
        // n is represented as two's complement
        // convert n to a positive number but remember the sign
        n = -n;

        sign = 1;
      }

  while (n != 0) {
    if (n % b > 9)
      // the ASCII code of hexadecimal digits larger than 9
      // is offset by the ASCII code of 'A' (which is 65)
      store_character(s, i, n % b - 10 + 'A');
    else
      // the ASCII code of digits less than or equal to 9
      // is offset by the ASCII code of '0' (which is 48)
      store_character(s, i, n % b + '0');

    // convert n by dividing n with base b
    n = n / b;

    i = i + 1;
  }

  if (b == 10) {
    if (sign) {
      store_character(s, i, '-'); // negative decimal numbers start with -

      i = i + 1;
    }

    while (i < a) {
      store_character(s, i, ' '); // align with spaces

      i = i + 1;
    }
  } else {
    while (i < a) {
      store_character(s, i, '0'); // align with 0s

      i = i + 1;
    }

  }

  store_character(s, i, 0); // null-terminated string

  // our numeral system is positional hindu-arabic, that is,
  // the weight of digits increases right to left, which means
  // that we need to reverse the string we computed above
  string_reverse(s);

  return s;
}

uint64_t fixed_point_ratio(uint64_t a, uint64_t b, uint64_t f) {
  // compute fixed-point ratio with f fractional digits
  return a / b * ten_to_the_power_of(f) + a % b * ten_to_the_power_of(f) / b;
}

uint64_t fixed_point_percentage(uint64_t r, uint64_t f) {
  if (r != 0)
    // 10^4 (for 100.00%) * 10^f (for f fractional digits of r)
    return ten_to_the_power_of(4 + f) / r;
  else
    return 0;
}

uint64_t fixed_point_integral(uint64_t a, uint64_t f) {
  return a / ten_to_the_power_of(f);
}

uint64_t fixed_point_fractional(uint64_t a, uint64_t f) {
 return a % ten_to_the_power_of(f);
}

uint64_t ratio_format_integral_2(uint64_t a, uint64_t b) {
  return fixed_point_integral(fixed_point_ratio(a, b, 2), 2);
}

uint64_t ratio_format_fractional_2(uint64_t a, uint64_t b) {
  return fixed_point_fractional(fixed_point_ratio(a, b, 2), 2);
}

uint64_t percentage_format_integral_2(uint64_t a, uint64_t b) {
  if (b != 0)
    return fixed_point_integral(fixed_point_percentage(fixed_point_ratio(a, b, 4), 4), 2);
  else
    return 0;
}

uint64_t percentage_format_fractional_2(uint64_t a, uint64_t b) {
  if (b != 0)
    return fixed_point_fractional(fixed_point_percentage(fixed_point_ratio(a, b, 4), 4), 2);
  else
    return 0;
}

uint64_t write_to_printf(uint64_t fd, uint64_t* buffer, uint64_t bytes_to_write) {
  uint64_t bytes_written;

  if (fd == 1) {
    // writing to console
    if (OS != SELFIE) {
      // on boot level 0 use printf to write to console
      // keeping output synchronized with other printf output
      bytes_written = 0;

      while (bytes_written < bytes_to_write) {
        if (printf("%c", load_character((char*) buffer, bytes_written)) != 1)
          // output failed
          return bytes_written;

        bytes_written = bytes_written + 1;
      }

      return bytes_written;
    }
  }

  return write(fd, buffer, bytes_to_write);
}

void put_character(char c) {
  if (output_buffer) {
    // buffering character instead of outputting
    store_character(output_buffer, output_cursor, c);

    output_cursor = output_cursor + 1;
  } else if (character_buffer) {
    *character_buffer = c;

    // assert: character_buffer is mapped

    if (write_to_printf(output_fd, (uint64_t*) character_buffer, 1) != 1) {
      // output failed
      if (output_fd != 1) {
        // failed output was not to console which has file descriptor 1
        // to report the error we may thus still print to the console
        output_fd = 1;

        printf("%s: could not write character into output file %s\n", selfie_name, output_name);
      }

      exit(EXITCODE_IOERROR);
    }
  } else
    // character_buffer has not been successfully allocated yet
    exit(EXITCODE_IOERROR);

  number_of_put_characters = number_of_put_characters + 1;
}

void print(char* s) {
  uint64_t i;

  if (s == (char*) 0)
    print("NULL");
  else {
    i = 0;

    while (load_character(s, i) != 0) {
      put_character(load_character(s, i));

      i = i + 1;
    }
  }
}

void println() {
  // not used in printf implementation
  printf("\n");
}

void print_character(char c) {
  // not used in printf implementation
  if (c == CHAR_EOF)
    printf("'end of file'");
  else if (c == CHAR_TAB)
    printf("'tabulator'");
  else if (c == CHAR_LF)
    printf("'line feed'");
  else if (c == CHAR_CR)
    printf("'carriage return'");
  else
    printf("'%c'", c);
}

void print_string(char* s) {
  // not used in printf implementation
  printf("\"%s\"", s);
}

void print_unsigned_integer(uint64_t n) {
  // use print, not printf to avoid recursion
  print(itoa(n, integer_buffer, 10, 0, 0));
}

void print_integer(uint64_t n) {
  // use print, not printf to avoid recursion
  print(itoa(n, integer_buffer, 10, 1, 0));
}

void print_fractional(uint64_t n, uint64_t p) {
  uint64_t d;

  // number of digits of n
  d = log_ten(n) + 1;

  while (p > d) {
    put_character('0');

    p = p - 1;
  }

  // use print, not printf to avoid recursion
  print(itoa(n, integer_buffer, 10, 0, 0));
}

void unprint_integer(uint64_t n) {
  n = string_length(itoa(n, integer_buffer, 10, 1, 0));

  while (n > 0) {
    put_character(CHAR_BACKSPACE);

    n = n - 1;
  }
}

void print_hexadecimal_no_prefix(uint64_t n, uint64_t a) {
  // use print, not printf to avoid recursion
  print(itoa(n, integer_buffer, 16, 0, a));
}

void print_hexadecimal(uint64_t n, uint64_t a) {
  printf("0x");print_hexadecimal_no_prefix(n, a);
}

void print_octal_no_prefix(uint64_t n, uint64_t a) {
  // use print, not printf to avoid recursion
  print(itoa(n, integer_buffer, 8, 0, a));
}

void print_octal(uint64_t n, uint64_t a) {
  printf("0o");print_octal_no_prefix(n, a);
}

void print_binary_no_prefix(uint64_t n, uint64_t a) {
  // use print, not printf to avoid recursion
  print(itoa(n, integer_buffer, 2, 0, a));
}

void print_binary(uint64_t n, uint64_t a) {
  printf("0b");print_binary_no_prefix(n, a);
}

uint64_t print_format(char* s, uint64_t i, char* a) {
  // print argument a according to the encountered % formatting code
  // that starts at position i in string s

  uint64_t p;

  if (load_character(s, i) == 's') {
    print(a);

    return i + 1;
  } else if (load_character(s, i) == 'c') {
    put_character((uint64_t) a);

    return i + 1;
  } else if (load_character(s, i) == 'l') {
    if (load_character(s, i + 1) == 'u') {
      print_unsigned_integer((uint64_t) a);

      return i + 2;
    } else if (load_character(s, i + 1) == 'd') {
      print_integer((uint64_t) a);

      return i + 2;
    } else if (load_character(s, i + 1) == 'X') {
      print_hexadecimal_no_prefix((uint64_t) a, 0);

      return i + 2;
    } else if (load_character(s, i + 1) == 'o') {
      print_octal_no_prefix((uint64_t) a, 0);

      return i + 2;
    }
  } else if (load_character(s, i) == 'b') {
    print_binary_no_prefix((uint64_t) a, 0);

    return i + 1;
  } else if (load_character(s, i) == '.') {
    // for integer specifiers, precision specifies
    // the minimum number of digits to be written;
    // we only support single-digit precision
    p = load_character(s, i + 1);

    if (is_digit(p))
      if (load_character(s, i + 2) == 'l')
        if (load_character(s, i + 3) == 'u') {
          // precision support only for %lu
          print_fractional((uint64_t) a, p - '0');

          return i + 4;
        }
  } else if (load_character(s, i) == '0') {
    // we only support padding with 0s and single-digit width
    p = load_character(s, i + 1);

    if (is_digit(p))
      if (load_character(s, i + 2) == 'l')
        if (load_character(s, i + 3) == 'X') {
          // padding support only for %lX
          print_hexadecimal_no_prefix((uint64_t) a, p - '0');

          return i + 4;
        }
  }

  return i;
}

uint64_t vdsprintf(uint64_t fd, char* buffer, char* s, uint64_t* args) {
  uint64_t save_fd;
  uint64_t i;

  save_fd = output_fd;

  if (buffer) {
    output_buffer = buffer;
    output_cursor = 0;
  } else
    output_fd = fd;

  number_of_put_characters = 0;

  i = 0;

  if (s != (char*) 0) {
    while (load_character(s, i) != 0) {
      if (load_character(s, i) == '%') {
        i = i + 1;

        if (load_character(s, i) != 0) {
          if (load_character(s, i) != '%')
            i = print_format(s, i, var_arg(args));
          else {
            // for %% print just one %
            put_character('%');

            i = i + 1;
          }
        }
      } else {
        put_character(load_character(s, i));

        i = i + 1;
      }
    }

    // sprintf always null-terminates the buffer
    if (buffer)
      store_character(buffer, output_cursor, 0);
  }

  if (buffer) {
    output_buffer = (char*) 0;
    output_cursor = 0;
  }

  output_fd = save_fd;

  return number_of_put_characters;
}

uint64_t non_0_boot_level_printf(char* format, ...) {
  uint64_t* args;
  uint64_t written_bytes;

  args = (uint64_t*) 0;

  var_start(args);
  written_bytes = vdsprintf(1, (char*) 0, format, args);
  var_end(args);

  return written_bytes;
}

uint64_t non_0_boot_level_sprintf(char* buffer, char* format, ...) {
  uint64_t* args;
  uint64_t written_bytes;

  args = (uint64_t*) 0;

  var_start(args);
  written_bytes = vdsprintf(0, buffer, format, args);
  var_end(args);

  return written_bytes;
}

uint64_t non_0_boot_level_dprintf(uint64_t fd, char* format, ...) {
  uint64_t* args;
  uint64_t written_bytes;

  args = (uint64_t*) 0;

  var_start(args);
  written_bytes = vdsprintf(fd, (char*) 0, format, args);
  var_end(args);

  return written_bytes;
}

uint64_t printf_or_dprintf(uint64_t call) {
  call = call + 0; // avoids unused parameter warning
  if (output_fd == 1)
    return printf("%s", string_buffer);
  else
    return dprintf(output_fd, "%s", string_buffer);
}

uint64_t round_up(uint64_t n, uint64_t m) {
  if (n % m == 0)
    return n;
  else
    return n - n % m + m;
}

uint64_t* smalloc(uint64_t size) {
  // use this procedure, instead of malloc, for heap allocation
  // to ensure a defined program exit if no memory can be allocated
  uint64_t* memory;

  if (USE_GC_LIBRARY)
    memory = gc_malloc(size);
  else
    memory = malloc(size);

  if (size == 0)
    // any address including 0
    return memory;
  else if (memory != (uint64_t*) 0)
    return memory;
  else {
    if (character_buffer)
      // can only print error message if character_buffer has been successfully allocated
      printf("%s: malloc out of memory\n", selfie_name);

    exit(EXITCODE_OUTOFVIRTUALMEMORY);
  }
}

uint64_t* smalloc_system(uint64_t size) {
  // internal use only!

  uint64_t gc;
  uint64_t* memory;

  gc = USE_GC_LIBRARY;

  USE_GC_LIBRARY = GC_DISABLED;

  memory = smalloc(size);

  USE_GC_LIBRARY = gc;

  return memory;
}

void zero_memory(uint64_t* memory, uint64_t size) {
  uint64_t i;

  size = round_up(size, sizeof(uint64_t)) / sizeof(uint64_t);

  i = 0;

  while (i < size) {
    // erase memory by setting it to 0
    *(memory + i) = 0;

    i = i + 1;
  }
}

uint64_t* zalloc(uint64_t size) {
  // internal use only!

  // this procedure is only executed at boot level 0;
  // zalloc allocates size bytes rounded up to word size
  // and then zeroes that memory, similar to calloc, but
  // called zalloc to avoid redeclaring calloc
  uint64_t* memory;

  size = round_up(size, sizeof(uint64_t));

  memory = smalloc(size);

  zero_memory(memory, size);

  return memory;
}

uint64_t* zmalloc(uint64_t size) {
  // use this procedure, instead of smalloc,
  // if allocated memory needs to be zeroed
  if (USE_GC_LIBRARY)
    // assert: on boot level 1 or above mallocated memory is zeroed
    return gc_malloc(size);
  else
    return zalloc(size);
}

// *~*~ *~*~ *~*~ *~*~ *~*~ *~*~ *~*~ *~*~ *~*~ *~*~ *~*~ *~*~ *~*~
// -----------------------------------------------------------------
// ---------------------    C O M P I L E R    ---------------------
// -----------------------------------------------------------------
// *~*~ *~*~ *~*~ *~*~ *~*~ *~*~ *~*~ *~*~ *~*~ *~*~ *~*~ *~*~ *~*~

// -----------------------------------------------------------------
// ---------------------------- SCANNER ----------------------------
// -----------------------------------------------------------------

void print_symbol(uint64_t symbol) {
  if (symbol == SYM_EOF)
    print_string("end of file");
  else
    print_string((char*) *(SYMBOLS + symbol));
}

void print_line_number(char* message, uint64_t line) {
  printf("%s: %s in %s in line %lu: ", selfie_name, message, source_name, line);
}

void syntax_error_message(char* message) {
  print_line_number("syntax error", line_number);
  printf("%s\n", message);

  number_of_syntax_errors = number_of_syntax_errors + 1;
}

void syntax_error_expected_character(char expected) {
  print_line_number("syntax error", line_number);
  print_character(expected);
  printf(" expected but ");
  print_character(character);
  printf(" found\n");

  number_of_syntax_errors = number_of_syntax_errors + 1;
}

void get_character() {
  uint64_t number_of_read_bytes;

  // assert: character_buffer is mapped

  // try to read 1 character into character_buffer
  // from file with source_fd file descriptor
  number_of_read_bytes = read(source_fd, (uint64_t*) character_buffer, 1);

  if (number_of_read_bytes == 1) {
    // store the read character in the global variable called character
    character = *character_buffer;

    number_of_read_characters = number_of_read_characters + 1;
  } else if (number_of_read_bytes == 0)
    // reached end of file
    character = CHAR_EOF;
  else {
    printf("%s: could not read character from input file %s\n", selfie_name, source_name);

    exit(EXITCODE_IOERROR);
  }
}

uint64_t is_character_new_line() {
  if (character == CHAR_LF)
    return 1;
  else if (character == CHAR_CR)
    return 1;
  else
    return 0;
}

uint64_t is_character_whitespace() {
  if (character == CHAR_SPACE)
    return 1;
  else if (character == CHAR_TAB)
    return 1;
  else
    return is_character_new_line();
}

char find_next_character() {
  uint64_t in_single_line_comment;
  uint64_t in_multi_line_comment;

  // assuming we are not in a comment
  in_single_line_comment = 0;
  in_multi_line_comment  = 0;

  // read and discard all whitespace and comments until a character is found
  // that is not whitespace and does not occur in a comment, or the file ends
  while (1) {
    if (in_single_line_comment) {
      if (is_character_new_line())
        // single-line comments end with new line
        in_single_line_comment = 0;
      else if (character == CHAR_EOF)
        // or end of file
        return character;
      else {
        // count the characters in comments as ignored characters
        number_of_ignored_characters = number_of_ignored_characters + 1;

        get_character();
      }

    } else if (in_multi_line_comment) {
      while (character == CHAR_ASTERISK) {
        // look for "*/" by looping over consecutive '*' counting them as ignored characters
        number_of_ignored_characters = number_of_ignored_characters + 1;

        get_character();

        if (character == CHAR_SLASH)
          // multi-line comments end with "*/"
          in_multi_line_comment = 0;
      }

      if (in_multi_line_comment) {
        // keep track of line numbers for error reporting and code annotation
        if (character == CHAR_LF)
          // only line feeds count towards line numbers, not carriage returns
          line_number = line_number + 1;
        else if (character == CHAR_EOF) {
          // multi-line comment is not terminated
          syntax_error_message("runaway multi-line comment");

          exit(EXITCODE_SCANNERERROR);
        }
      }

      // count the characters in comments as ignored characters including '/' in "*/"
      number_of_ignored_characters = number_of_ignored_characters + 1;

      get_character();

    } else if (is_character_whitespace()) {
      // keep track of line numbers for error reporting and code annotation
      if (character == CHAR_LF)
        // only line feeds count towards line numbers, not carriage returns
        line_number = line_number + 1;

      // also count line feed and carriage return as ignored characters
      number_of_ignored_characters = number_of_ignored_characters + 1;

      get_character();

    } else if (character == CHAR_SLASH) {
      get_character();

      if (character == CHAR_SLASH) {
        // "//" begins a comment
        in_single_line_comment = 1;

        // count both slashes as ignored characters
        number_of_ignored_characters = number_of_ignored_characters + 2;

        number_of_comments = number_of_comments + 1;

        get_character();

      } else if (character == CHAR_ASTERISK) {
        // "/*" begins a multi-line comment
        in_multi_line_comment = 1;

        // count both slash and asterisk as ignored characters
        number_of_ignored_characters = number_of_ignored_characters + 2;

        number_of_comments = number_of_comments + 1;

        get_character();

      } else {
        // while looking for "//" and "/*" we actually found '/'
        symbol = SYM_DIVISION;

        return character;
      }

    } else
      // character found that is not whitespace and not occurring in a comment
      return character;
  }
}

uint64_t is_character_letter_or_digit_or_underscore() {
  if (is_letter(character))
    return 1;
  else if (is_digit(character))
    return 1;
  else if (character == CHAR_UNDERSCORE)
    return 1;
  else
    return 0;
}

uint64_t is_character_not_double_quote_or_new_line_or_eof() {
  if (character == CHAR_DOUBLEQUOTE)
    return 0;
  else if (is_character_new_line())
    return 0;
  else if (character == CHAR_EOF)
    return 0;
  else
    return 1;
}

uint64_t identifier_string_match(uint64_t keyword) {
  return string_compare(identifier, (char*) *(SYMBOLS + keyword));
}

uint64_t identifier_or_keyword() {
  if (identifier_string_match(SYM_UINT64))
    return SYM_UINT64;
  else if (identifier_string_match(SYM_IF))
    return SYM_IF;
  else if (identifier_string_match(SYM_ELSE))
    return SYM_ELSE;
  else if (identifier_string_match(SYM_VOID))
    return SYM_VOID;
  else if (identifier_string_match(SYM_RETURN))
    return SYM_RETURN;
  else if (identifier_string_match(SYM_WHILE))
    return SYM_WHILE;
  else if (identifier_string_match(SYM_SIZEOF))
    return SYM_SIZEOF;
  else if (identifier_string_match(SYM_INT))
    // selfie bootstraps int to uint64_t!
    return SYM_UINT64;
  else if (identifier_string_match(SYM_CHAR))
    // selfie bootstraps char to uint64_t!
    return SYM_UINT64;
  else if (identifier_string_match(SYM_UNSIGNED))
    // selfie bootstraps unsigned to uint64_t!
    return SYM_UINT64;
  else if (identifier_string_match(SYM_CONST))
    // selfie bootstraps const to uint64_t!
    return SYM_UINT64;
  else
    return SYM_IDENTIFIER;
}

void get_symbol() {
  uint64_t i;

  // reset previously scanned symbol
  symbol     = SYM_EOF;
  identifier = (char*) 0;
  integer    = (char*) 0;
  literal    = 0;
  string     = (char*) 0;

  if (find_next_character() != CHAR_EOF) {
    if (symbol != SYM_DIVISION) {
      // '/' may have already been recognized
      // while looking for whitespace and "//"

      // start state of finite state machine
      // for recognizing C* symbols is here
      if (is_letter(character)) {
        // accommodate identifier and null for termination
        identifier = string_alloc(MAX_IDENTIFIER_LENGTH);

        i = 0;

        while (is_character_letter_or_digit_or_underscore()) {
          if (i >= MAX_IDENTIFIER_LENGTH) {
            syntax_error_message("identifier too long");

            exit(EXITCODE_SCANNERERROR);
          }

          store_character(identifier, i, character);

          i = i + 1;

          get_character();
        }

        store_character(identifier, i, 0); // null-terminated string

        symbol = identifier_or_keyword();
      } else if (is_digit(character)) {
        if (character == '0') {
          // 0 is 0, not 00, 000, etc.
          get_character();

          literal = 0;
        } else {
          // accommodate integer and null for termination
          integer = string_alloc(MAX_INTEGER_LENGTH);

          i = 0;

          while (is_digit(character)) {
            if (i >= MAX_INTEGER_LENGTH) {
              if (integer_is_signed)
                syntax_error_message("signed integer out of bound");
              else
                syntax_error_message("integer out of bound");

              exit(EXITCODE_SCANNERERROR);
            }

            store_character(integer, i, character);

            i = i + 1;

            get_character();
          }

          store_character(integer, i, 0); // null-terminated string

          literal = atoi(integer);

          if (integer_is_signed)
            if (literal > INT64_MIN) {
                syntax_error_message("signed integer out of bound");

                exit(EXITCODE_SCANNERERROR);
              }
        }

        symbol = SYM_INTEGER;
      } else if (character == CHAR_SINGLEQUOTE) {
        get_character();

        if (character == CHAR_EOF) {
          syntax_error_message("reached end of file looking for a character literal");

          exit(EXITCODE_SCANNERERROR);
        } else
          literal = character;

        get_character();

        if (character == CHAR_SINGLEQUOTE)
          get_character();
        else if (character == CHAR_EOF) {
          syntax_error_expected_character(CHAR_SINGLEQUOTE);

          exit(EXITCODE_SCANNERERROR);
        } else
          syntax_error_expected_character(CHAR_SINGLEQUOTE);

        symbol = SYM_CHARACTER;
      } else if (character == CHAR_DOUBLEQUOTE) {
        get_character();

        // accommodate string and null for termination,
        // allocate zeroed memory since strings are emitted
        // in words but may end non-word-aligned
        string = string_alloc(MAX_STRING_LENGTH);

        i = 0;

        while (is_character_not_double_quote_or_new_line_or_eof()) {
          if (i >= MAX_STRING_LENGTH) {
            syntax_error_message("string too long");

            exit(EXITCODE_SCANNERERROR);
          }

          if (character == CHAR_BACKSLASH)
            handle_escape_sequence();

          store_character(string, i, character);

          i = i + 1;

          get_character();
        }

        if (character == CHAR_DOUBLEQUOTE)
          get_character();
        else {
          syntax_error_expected_character(CHAR_DOUBLEQUOTE);

          exit(EXITCODE_SCANNERERROR);
        }

        store_character(string, i, 0); // null-terminated string

        symbol = SYM_STRING;
      } else if (character == CHAR_COMMA) {
        get_character();

        symbol = SYM_COMMA;
      } else if (character == CHAR_SEMICOLON) {
        get_character();

        symbol = SYM_SEMICOLON;
      } else if (character == CHAR_LPARENTHESIS) {
        get_character();

        symbol = SYM_LPARENTHESIS;
      } else if (character == CHAR_RPARENTHESIS) {
        get_character();

        symbol = SYM_RPARENTHESIS;
      } else if (character == CHAR_LBRACE) {
        get_character();

        symbol = SYM_LBRACE;
      } else if (character == CHAR_RBRACE) {
        get_character();

        symbol = SYM_RBRACE;
      } else if (character == CHAR_PLUS) {
        get_character();

        symbol = SYM_PLUS;
      } else if (character == CHAR_DASH) {
        get_character();

        symbol = SYM_MINUS;
      } else if (character == CHAR_ASTERISK) {
        get_character();

        symbol = SYM_ASTERISK;
      } else if (character == CHAR_PERCENTAGE) {
        get_character();

        symbol = SYM_REMAINDER;
      } else if (character == CHAR_EQUAL) {
        get_character();

        if (character == CHAR_EQUAL) {
          get_character();

          symbol = SYM_EQUALITY;
        } else
          symbol = SYM_ASSIGN;
      } else if (character == CHAR_EXCLAMATION) {
        get_character();

        if (character == CHAR_EQUAL)
          get_character();
        else
          syntax_error_expected_character(CHAR_EQUAL);

        symbol = SYM_NOTEQ;
      } else if (character == CHAR_LT) {
        get_character();

        if (character == CHAR_EQUAL) {
          get_character();

          symbol = SYM_LEQ;
        } else
          symbol = SYM_LT;
      } else if (character == CHAR_GT) {
        get_character();

        if (character == CHAR_EQUAL) {
          get_character();

          symbol = SYM_GEQ;
        } else
          symbol = SYM_GT;
      } else if (character == CHAR_DOT) {
        get_character();

        if (character == CHAR_DOT) {
          get_character();

          if (character == CHAR_DOT)
            get_character();
          else
            syntax_error_expected_character(CHAR_DOT);
        } else
          syntax_error_expected_character(CHAR_DOT);

        symbol = SYM_ELLIPSIS;
      } else {
        print_line_number("syntax error", line_number);
        printf("found unknown character ");
        print_character(character);
        println();

        number_of_syntax_errors = number_of_syntax_errors + 1;

        exit(EXITCODE_SCANNERERROR);
      }
    }

    number_of_scanned_symbols = number_of_scanned_symbols + 1;
  }
}

void handle_escape_sequence() {
  // ignoring the backslash
  number_of_ignored_characters = number_of_ignored_characters + 1;

  get_character();

  if (character == 'n')
    character = CHAR_LF;
  else if (character == 't')
    character = CHAR_TAB;
  else if (character == 'b')
    character = CHAR_BACKSPACE;
  else if (character == CHAR_SINGLEQUOTE)
    character = CHAR_SINGLEQUOTE;
  else if (character == CHAR_DOUBLEQUOTE)
    character = CHAR_DOUBLEQUOTE;
  else if (character == CHAR_PERCENTAGE)
    character = CHAR_PERCENTAGE;
  else if (character == CHAR_BACKSLASH)
    character = CHAR_BACKSLASH;
  else {
    syntax_error_message("unknown escape sequence found");

    exit(EXITCODE_SCANNERERROR);
  }
}

// -----------------------------------------------------------------
// ------------------------- SYMBOL TABLE --------------------------
// -----------------------------------------------------------------

uint64_t hash(uint64_t* key) {
  // assert: key != (uint64_t*) 0
  return (*key + (*key + (*key + (*key + (*key + *key / HASH_TABLE_SIZE) / HASH_TABLE_SIZE) / HASH_TABLE_SIZE) / HASH_TABLE_SIZE) / HASH_TABLE_SIZE) % HASH_TABLE_SIZE;
}

uint64_t* create_symbol_table_entry(uint64_t table, char* string,
  uint64_t line, uint64_t class, uint64_t type, uint64_t value, uint64_t address) {
  uint64_t* new_entry;
  uint64_t* hashed_entry_address;

  new_entry = allocate_symbol_table_entry();

  set_string(new_entry, string);
  set_line_number(new_entry, line);
  set_class(new_entry, class);
  set_type(new_entry, type);
  set_value(new_entry, value);
  set_address(new_entry, address);

  // create entry at head of list of symbols
  if (table == GLOBAL_TABLE) {
    set_scope(new_entry, REG_GP);

    hashed_entry_address = global_symbol_table + hash((uint64_t*) string);

    set_next_entry(new_entry, (uint64_t*) *hashed_entry_address);
    *hashed_entry_address = (uint64_t) new_entry;
  } else {
    set_scope(new_entry, REG_S0);
    set_next_entry(new_entry, local_symbol_table);
    local_symbol_table = new_entry;
  }

  return new_entry;
}

uint64_t* search_symbol_table(uint64_t* entry, char* string, uint64_t class) {
  number_of_symbol_lookups = number_of_symbol_lookups + 1;

  while (entry != (uint64_t*) 0) {
    number_of_list_iterations = number_of_list_iterations + 1;

    if (class == get_class(entry))
      if (string_compare(string, get_string(entry)))
        return entry;

    // keep looking
    entry = get_next_entry(entry);
  }

  return (uint64_t*) 0;
}

uint64_t* search_global_symbol_table(char* string, uint64_t class) {
  return search_symbol_table((uint64_t*) *(global_symbol_table + hash((uint64_t*) string)), string, class);
}

uint64_t* search_local_symbol_table(char* string) {
  return search_symbol_table(local_symbol_table, string, VARIABLE);
}

uint64_t* get_scoped_symbol_table_entry(char* string) {
  uint64_t* entry;

  // local variables override global variables
  entry = search_local_symbol_table(string);

  if (entry == (uint64_t*) 0)
    entry = search_global_symbol_table(string, VARIABLE);

  return entry;
}

uint64_t is_undefined_procedure(uint64_t* entry) {
  if (get_class(entry) != PROCEDURE)
    return 0;

  if (get_address(entry) == 0)
    // procedure declared but not defined
    return 1;
  else if (get_opcode(load_instruction(get_address(entry))) == OP_JAL)
    // procedure called but not defined
    return 1;
  else
    return 0;
}

uint64_t report_undefined_procedures() {
  uint64_t undefined;
  uint64_t i;
  uint64_t* entry;

  undefined = 0;

  i = 0;

  while (i < HASH_TABLE_SIZE) {
    entry = (uint64_t*) *(global_symbol_table + i);

    while (entry != (uint64_t*) 0) {
      if (is_undefined_procedure(entry)) {
        undefined = 1;

        print_line_number("syntax error", get_line_number(entry));
        printf("procedure %s undefined\n", get_string(entry));

        number_of_syntax_errors = number_of_syntax_errors + 1;
      }

      // keep looking
      entry = get_next_entry(entry);
    }

    i = i + 1;
  }

  return undefined;
}

// -----------------------------------------------------------------
// ---------------------- REGISTER ALLOCATOR -----------------------
// -----------------------------------------------------------------

void talloc() {
  // we use registers REG_T0-REG_T6 for temporaries
  if (allocated_temporaries < NUMBEROFTEMPORARIES)
    allocated_temporaries = allocated_temporaries + 1;
  else {
    syntax_error_message("out of registers");

    exit(EXITCODE_COMPILERERROR);
  }
}

uint64_t current_temporary() {
  if (allocated_temporaries > 0)
    if (allocated_temporaries < 4)
      return REG_TP + allocated_temporaries;
    else
      return REG_S11 + allocated_temporaries - 3;
  else {
    syntax_error_message("illegal register access");

    exit(EXITCODE_COMPILERERROR);
  }
}

uint64_t previous_temporary() {
  if (allocated_temporaries > 1)
    if (allocated_temporaries == 4)
      return REG_T2;
    else
      return current_temporary() - 1;
  else {
    syntax_error_message("illegal register access");

    exit(EXITCODE_COMPILERERROR);
  }
}

uint64_t next_temporary() {
  if (allocated_temporaries < NUMBEROFTEMPORARIES)
    if (allocated_temporaries == 3)
      return REG_T3;
    else
      return current_temporary() + 1;
  else {
    syntax_error_message("out of registers");

    exit(EXITCODE_COMPILERERROR);
  }
}

void tfree(uint64_t number_of_temporaries) {
  if (allocated_temporaries >= number_of_temporaries)
    allocated_temporaries = allocated_temporaries - number_of_temporaries;
  else {
    syntax_error_message("illegal register deallocation");

    exit(EXITCODE_COMPILERERROR);
  }
}

// -----------------------------------------------------------------
// ---------------------------- PARSER -----------------------------
// -----------------------------------------------------------------

uint64_t is_type() {
  return symbol == SYM_UINT64;
}

uint64_t is_value() {
  if (symbol == SYM_INTEGER)
    return 1;
  else if (symbol == SYM_CHARACTER)
    return 1;
  else
    return 0;
}

uint64_t is_expression() {
  return is_factor();
}

uint64_t is_comparison() {
  if (symbol == SYM_EQUALITY)
    return 1;
  else if (symbol == SYM_NOTEQ)
    return 1;
  else if (symbol == SYM_LT)
    return 1;
  else if (symbol == SYM_GT)
    return 1;
  else if (symbol == SYM_LEQ)
    return 1;
  else if (symbol == SYM_GEQ)
    return 1;
  else
    return 0;
}

uint64_t is_plus_or_minus() {
  if (symbol == SYM_PLUS)
    return 1;
  else if (symbol == SYM_MINUS)
    return 1;
  else
    return 0;
}

uint64_t is_mult_or_div_or_rem() {
  if (symbol == SYM_ASTERISK)
    return 1;
  else if (symbol == SYM_DIVISION)
    return 1;
  else if (symbol == SYM_REMAINDER)
    return 1;
  else
    return 0;
}

uint64_t is_factor() {
  if (symbol == SYM_LPARENTHESIS)
    return 1;
  else if (symbol == SYM_MINUS)
    return 1;
  else if (symbol == SYM_ASTERISK)
    return 1;
  else if (symbol == SYM_SIZEOF)
    return 1;
  else if (is_literal())
    return 1;
  else if (symbol == SYM_IDENTIFIER)
    return 1;
  else
    return 0;
}

uint64_t is_literal() {
  if (is_value())
    return 1;
  else if (symbol == SYM_STRING)
    return 1;
  else
    return 0;
}

uint64_t is_neither_rbrace_nor_eof() {
  if (symbol == SYM_RBRACE)
    return 0;
  else if (symbol == SYM_EOF)
    return 0;
  else
    return 1;
}

uint64_t is_possibly_parameter(uint64_t is_already_variadic) {
  if (symbol == SYM_COMMA)
    if (is_already_variadic == 0)
      return 1;

  return 0;
}

uint64_t is_neither_type_nor_void() {
  if (is_type())
    return 0;
  else if (symbol == SYM_VOID)
    return 0;
  else if (symbol == SYM_EOF)
    return 0;
  else
    return 1;
}

uint64_t is_not_statement() {
  if (symbol == SYM_ASTERISK)
    return 0;
  else if (symbol == SYM_IDENTIFIER)
    return 0;
  else if (symbol == SYM_IF)
    return 0;
  else if (symbol == SYM_WHILE)
    return 0;
  else if (symbol == SYM_RETURN)
    return 0;
  else if (symbol == SYM_EOF)
    return 0;
  else
    return 1;
}

uint64_t is_not_factor() {
  if (is_factor())
    return 0;
  else if (symbol == SYM_EOF)
    return 0;
  else
    return 1;
}

void syntax_error_expected_symbol(uint64_t expected) {
  print_line_number("syntax error", line_number);
  print_symbol(expected);
  printf(" expected but ");
  print_symbol(symbol);
  printf(" found\n");

  number_of_syntax_errors = number_of_syntax_errors + 1;
}

void syntax_error_unexpected_symbol() {
  print_line_number("syntax error", line_number);
  printf("unexpected symbol ");
  print_symbol(symbol);
  printf(" found\n");

  number_of_syntax_errors = number_of_syntax_errors + 1;
}

uint64_t get_expected_symbol(uint64_t expected_symbol) {
  if (symbol == expected_symbol) {
    get_symbol();

    return 1;
  }

  syntax_error_expected_symbol(expected_symbol);

  return 0;
}

void get_required_symbol(uint64_t required_symbol) {
  if (get_expected_symbol(required_symbol) == 0)
    exit(EXITCODE_PARSERERROR);
}

void syntax_error_undeclared_identifier(char* name) {
  print_line_number("syntax error", line_number);
  printf("%s undeclared\n", name);

  number_of_syntax_errors = number_of_syntax_errors + 1;
}

void syntax_error_unexpected_identifier(char* expected) {
  print_line_number("syntax error", line_number);
  printf("%s expected but %s found\n", expected, identifier);

  number_of_syntax_errors = number_of_syntax_errors + 1;
}

void print_type(uint64_t type) {
  if (type == UINT64_T)
    printf("uint64_t");
  else if (type == UINT64STAR_T)
    printf("uint64_t*");
  else if (type == VOID_T)
    printf("void");
  else if (type == UNDECLARED_T)
    printf("undeclared");
  else
    printf("unknown");
}

void type_warning(uint64_t expected, uint64_t found) {
  print_line_number("warning", line_number);
  printf("type mismatch, ");
  print_type(expected);
  printf(" expected but ");
  print_type(found);
  printf(" found\n");
}

void compile_cstar() {
  uint64_t type;
  char* variable_or_procedure;
  uint64_t* entry;

  while (symbol != SYM_EOF) {
    // synchronizing on strong symbols in case of syntax errors
    while (is_neither_type_nor_void()) {
      syntax_error_unexpected_symbol();

      if (symbol == SYM_EOF)
        exit(EXITCODE_PARSERERROR);
      else
        get_symbol();
    }

    if (is_type()) {
      type = compile_type();

      if (symbol == SYM_IDENTIFIER) {
        variable_or_procedure = identifier;

        get_symbol();

        if (symbol != SYM_LPARENTHESIS) {
          // type identifier [ initialize ] ";"
          // global variable declaration or definition
          entry = compile_variable(variable_or_procedure, type, 0);

          set_value(entry, compile_initialize(type));

          emit_data_word(get_value(entry), get_address(entry), get_line_number(entry));

          get_expected_symbol(SYM_SEMICOLON);
        } else
          // type identifier "(" ...
          // procedure declaration or definition
          compile_procedure(variable_or_procedure, type);
      } else
        syntax_error_expected_symbol(SYM_IDENTIFIER);
    } else if (symbol == SYM_VOID) {
      // not a type, must be void, followed by procedure
      get_symbol();

      if (symbol == SYM_ASTERISK) {
        // we tolerate void* return types for bootstrapping
        get_symbol();

        type = UINT64STAR_T;
      } else
        type = VOID_T;

      if (symbol == SYM_IDENTIFIER) {
        // void identifier "(" ...
        // procedure declaration or definition
        variable_or_procedure = identifier;

        get_symbol();

        compile_procedure(variable_or_procedure, type);
      } else
        syntax_error_expected_symbol(SYM_IDENTIFIER);
    } else
      syntax_error_unexpected_symbol();
  }
}

uint64_t* compile_variable(char* variable, uint64_t type, uint64_t offset) {
  uint64_t* entry;

  if (variable != (char*) 0) {
    // lookahead of 1: identifier already parsed into variable (type may be left-factored)

    // global variable
    entry = search_global_symbol_table(variable, VARIABLE);

    if (entry == (uint64_t*) 0) {
      // allocate memory for global variable in data segment
      data_size = data_size + WORDSIZE;

      entry = create_symbol_table_entry(GLOBAL_TABLE, variable,
        line_number, VARIABLE, type, 0, -data_size);

      number_of_global_variables = number_of_global_variables + 1;
    } else {
      // global variable already declared or defined
      print_line_number("warning", line_number);
      printf("redefinition of global variable %s ignored\n", variable);
    }
  } else {
    // local variable or formal parameter
    if (symbol == SYM_IDENTIFIER) {
      // TODO: check if identifier has already been declared
      entry = create_symbol_table_entry(LOCAL_TABLE, identifier,
        line_number, VARIABLE, type, 0, offset);

      get_symbol();
    } else {
      syntax_error_expected_symbol(SYM_IDENTIFIER);

      entry = create_symbol_table_entry(LOCAL_TABLE, "no_name",
        line_number, VARIABLE, type, 0, offset);
    }
  }

  return entry;
}

uint64_t compile_type() {
  uint64_t type;

  type = UINT64_T;

  if (is_type()) {
    get_symbol();

    while (is_type())
      // we tolerate multiple uint64_t aliases for bootstrapping
      get_symbol();

    while (symbol == SYM_ASTERISK) {
      // we tolerate pointer to pointers for bootstrapping
      type = UINT64STAR_T;

      get_symbol();
    }
  } else
    syntax_error_expected_symbol(SYM_UINT64);

  // type is grammar attribute
  return type;
}

uint64_t compile_initialize(uint64_t type) {
  uint64_t initial_value;

  if (symbol == SYM_ASSIGN) {
    // "=" [ cast ] [ "-" ] value
    // global variable definition
    get_symbol();

    // optional: [ cast ]
    if (symbol == SYM_LPARENTHESIS) {
      get_symbol();

      compile_cast(type);
    } else if (type != UINT64_T)
      type_warning(type, UINT64_T);

    // optional: [ "-" ]
    if (symbol == SYM_MINUS) {
      integer_is_signed = 1;

      get_symbol();
    }

    // value
    initial_value = compile_value();

    if (integer_is_signed) {
      integer_is_signed = 0;

      return -initial_value;
    } else
      return initial_value;
  } else
    // uninitialized global variables are initialized to 0
    return 0;

  // initial value is grammar attribute
}

uint64_t compile_cast(uint64_t type) {
  uint64_t cast;

  // lookahead of 1: "(" already parsed

  cast = compile_type();

  if (type != UNDECLARED_T)
    if (type != cast)
      type_warning(type, cast);

  get_expected_symbol(SYM_RPARENTHESIS);

  return cast;
}

uint64_t compile_value() {
  uint64_t value;

  if (is_value()) {
    value = literal;

    get_symbol();

    return value;
  } else {
    syntax_error_unexpected_symbol();

    return 0;
  }
}

void compile_statement() {
  char* variable_or_procedure;

  // assert: allocated_temporaries == 0

  // synchronizing on strong symbols in case of syntax errors
  while (is_not_statement()) {
    syntax_error_unexpected_symbol();

    if (symbol == SYM_EOF)
      exit(EXITCODE_PARSERERROR);
    else
      get_symbol();
  }

  if (symbol == SYM_ASTERISK) {
    // assignment: "*" ...
    compile_assignment((char*) 0);

    get_expected_symbol(SYM_SEMICOLON);
  } else if (symbol == SYM_IDENTIFIER) {
    variable_or_procedure = identifier;

    get_symbol();

    if (symbol != SYM_LPARENTHESIS)
      // assignment: identifier ...
      compile_assignment(variable_or_procedure);
    else
      // procedure call: identifier "(" ... ")"
      compile_call(variable_or_procedure);

    get_expected_symbol(SYM_SEMICOLON);
  } else if (symbol == SYM_IF)
    compile_if();
  else if (symbol == SYM_WHILE)
    compile_while();
  else if (symbol == SYM_RETURN) {
    compile_return();

    get_expected_symbol(SYM_SEMICOLON);
  }

  // assert: allocated_temporaries == 0
}

uint64_t load_upper_value(uint64_t reg, uint64_t value) {
  uint64_t lower;
  uint64_t upper;

  // assert: -2^31 <= value < 2^31

  lower = get_bits(value,  0, 12);
  upper = get_bits(value, 12, 20);

  if (lower >= two_to_the_power_of(11)) {
    // add 1 which is effectively 2^12 to cancel sign extension of lower
    upper = upper + 1;

    // assert: 0 < upper <= 2^(32-12)
    emit_lui(reg, sign_extend(upper, 20));

    if (upper == two_to_the_power_of(19))
      // for example, value == 2147481600, in binary:

      // ..00 0111 1111 1111 1111 1111 1000 0000 0000
      //      ======================== --------------
      //               upper               lower

      // ..00 1000 0000 0000 0000 0000 1000 0000 0000
      //      ======================== --------------
      //             upper + 1             lower

      // ..11 1000 0000 0000 0000 0000 0000 0000 0000 = (upper + 1) sign-extended << 12
      // ..11 1111 1111 1111 1111 1111 1000 0000 0000 = lower sign-extended
      // ++++++++++++++++++++++++++++++++++++++++++++
      // ..11 0111 1111 1111 1111 1111 1000 0000 0000 = incorrect with 64 bits

      // upper overflowed, cancel sign extension (redundant for 32-bit systems)
      emit_sub(reg, REG_ZR, reg);

      // ..11 1000 0000 0000 0000 0000 0000 0000 0000 = (upper + 1) sign-extended << 12
      // --------------------------------------------
      // ..00 0111 1111 1111 1111 1111 1111 1111 1111 = one'complement
      // ..00 0000 0000 0000 0000 0000 0000 0000 0001 = 1
      // ++++++++++++++++++++++++++++++++++++++++++++
      // ..00 1000 0000 0000 0000 0000 0000 0000 0000 = 0 - ((upper + 1) sign-extended << 12)
      // ..11 1111 1111 1111 1111 1111 1000 0000 0000 = lower sign-extended
      // ++++++++++++++++++++++++++++++++++++++++++++
      // ..00 0111 1111 1111 1111 1111 1000 0000 0000 = correct with 32-bit and 64-bit systems
  } else
    // assert: 0 < upper < 2^(32-12)
    emit_lui(reg, sign_extend(upper, 20));

  return sign_extend(lower, 12);
}

uint64_t load_upper_address(uint64_t* entry) {
  uint64_t offset;

  offset = get_address(entry);

  if (is_signed_integer(offset, 12) == 0) {
    // offset does not fit 12-bit immediate value
    talloc();

    offset = load_upper_value(current_temporary(), offset);

    // calculate new base
    emit_add(current_temporary(), get_scope(entry), current_temporary());
  }

  // base changed to current temporary if offset != get_address(entry)
  return offset;
}

uint64_t load_value(uint64_t* entry) {
  uint64_t offset;

  // assert: n = allocated_temporaries

  offset = load_upper_address(entry);

  if (offset == get_address(entry)) {
    // offset fits 12-bit immediate value
    talloc();

    emit_load(current_temporary(), get_scope(entry), offset);
  } else
    // assert: current temporary is scope register + 20-MSB part of original offset
    // assert: offset is remaining 12-LSB part of original offset
    emit_load(current_temporary(), current_temporary(), offset);

  // assert: allocated_temporaries == n + 1

  return get_type(entry);
}

uint64_t* get_variable_entry(char* variable) {
  uint64_t* entry;

  entry = get_scoped_symbol_table_entry(variable);

  if (entry == (uint64_t*) 0) {
    syntax_error_undeclared_identifier(variable);

    // TODO: declare global variables to continue parsing

    exit(EXITCODE_PARSERERROR);
  }

  return entry;
}

uint64_t load_variable(char* variable) {
  return load_value(get_variable_entry(variable));
}

void compile_assignment(char* variable) {
  uint64_t dereference;
  uint64_t* entry;
  uint64_t base;
  uint64_t offset;
  uint64_t ltype;
  uint64_t rtype;

  // assert: identifier has already been parsed if variable != (char*) 0

  // assert: allocated_temporaries == 0

  if (variable != (char*) 0) {
    // variable is identifier
    dereference = 0;

    entry = get_variable_entry(variable);

    base = get_scope(entry);

    // load variable upper address, if needed
    offset = load_upper_address(entry);

    if (offset != get_address(entry))
      // assert: allocated_temporaries == 1
      base = current_temporary();

    ltype = get_type(entry);
  } else {
    // "*" identifier | "*" "(" expression ")"
    get_required_symbol(SYM_ASTERISK);

    dereference = 1;

    if (symbol == SYM_IDENTIFIER) {
      variable = identifier;

      get_symbol();

      // load variable value (as address)
      ltype = load_variable(variable);
    } else if (symbol == SYM_LPARENTHESIS) {
      get_symbol();

      // load expression value (as address)
      ltype = compile_expression();

      get_expected_symbol(SYM_RPARENTHESIS);
    } else {
      syntax_error_unexpected_symbol();

      // we need allocated_temporaries == 1
      // to keep running the compiler
      talloc();

      // loading 0 to trigger store at address 0
      emit_addi(current_temporary(), REG_ZR, 0);

      // but no further warning below
      ltype = UINT64STAR_T;
    }

    // assert: allocated_temporaries == 1
    base   = current_temporary();
    offset = 0;
  }

  // assert: base + offset is address where to store

  if (symbol == SYM_ASSIGN) {
    get_symbol();

    if (dereference) {
      if (ltype != UINT64STAR_T)
        type_warning(UINT64STAR_T, ltype);
      else
        ltype = UINT64_T;
    }

    rtype = compile_expression();

    if (ltype != rtype)
      type_warning(ltype, rtype);

    // assign value of RHS in current temporary to LHS at base + offset
    emit_store(base, offset, current_temporary());

    tfree(1);

    number_of_assignments = number_of_assignments + 1;
  } else
    syntax_error_expected_symbol(SYM_ASSIGN);

  if (dereference)
    // assert: allocated_temporaries == 1
    tfree(1);
  else if (offset != get_address(entry))
    // assert: allocated_temporaries == 1
    tfree(1);

  // assert: allocated_temporaries == 0
}

uint64_t compile_expression() {
  uint64_t ltype;
  uint64_t operator_symbol;
  uint64_t rtype;

  // assert: n = allocated_temporaries

  ltype = compile_arithmetic();

  // assert: allocated_temporaries == n + 1

  //optional: ==, !=, <, >, <=, >= simple_expression
  if (is_comparison()) {
    operator_symbol = symbol;

    get_symbol();

    rtype = compile_arithmetic();

    // assert: allocated_temporaries == n + 2

    if (ltype != rtype)
      type_warning(ltype, rtype);

    // for lack of boolean type
    ltype = UINT64_T;

    if (operator_symbol == SYM_EQUALITY) {
      // a == b iff unsigned b - a < 1
      emit_sub(previous_temporary(), current_temporary(), previous_temporary());
      emit_addi(current_temporary(), REG_ZR, 1);
      emit_sltu(previous_temporary(), previous_temporary(), current_temporary());

      tfree(1);

    } else if (operator_symbol == SYM_NOTEQ) {
      // a != b iff unsigned 0 < b - a
      emit_sub(previous_temporary(), current_temporary(), previous_temporary());

      tfree(1);

      emit_sltu(current_temporary(), REG_ZR, current_temporary());

    } else if (operator_symbol == SYM_LT) {
      // a < b
      emit_sltu(previous_temporary(), previous_temporary(), current_temporary());

      tfree(1);

    } else if (operator_symbol == SYM_GT) {
      // a > b iff b < a
      emit_sltu(previous_temporary(), current_temporary(), previous_temporary());

      tfree(1);

    } else if (operator_symbol == SYM_LEQ) {
      // a <= b iff 1 - (b < a)
      emit_sltu(previous_temporary(), current_temporary(), previous_temporary());
      emit_addi(current_temporary(), REG_ZR, 1);
      emit_sub(previous_temporary(), current_temporary(), previous_temporary());

      tfree(1);

    } else if (operator_symbol == SYM_GEQ) {
      // a >= b iff 1 - (a < b)
      emit_sltu(previous_temporary(), previous_temporary(), current_temporary());
      emit_addi(current_temporary(), REG_ZR, 1);
      emit_sub(previous_temporary(), current_temporary(), previous_temporary());

      tfree(1);
    }
  }

  // assert: allocated_temporaries == n + 1

  // type of expression is grammar attribute
  return ltype;
}

uint64_t compile_arithmetic() {
  uint64_t ltype;
  uint64_t operator_symbol;
  uint64_t rtype;

  // assert: n = allocated_temporaries

  ltype = compile_term();

  // assert: allocated_temporaries == n + 1

  while (is_plus_or_minus()) {
    operator_symbol = symbol;

    get_symbol();

    rtype = compile_term();

    // assert: allocated_temporaries == n + 2

    if (operator_symbol == SYM_PLUS) {
      if (ltype == UINT64STAR_T) {
        if (rtype == UINT64_T)
          // UINT64STAR_T + UINT64_T
          // pointer arithmetic: left_term + right_term * SIZEOFUINT
          emit_multiply_by(current_temporary(), SIZEOFUINT);
        else
          // UINT64STAR_T + UINT64STAR_T
          syntax_error_message("(uint64_t*) + (uint64_t*) is undefined");
      } else if (rtype == UINT64STAR_T) {
        // UINT64_T + UINT64STAR_T
        // pointer arithmetic: left_term * SIZEOFUINT + right_term
        emit_multiply_by(previous_temporary(), SIZEOFUINT);

        ltype = UINT64STAR_T;
      }

      emit_add(previous_temporary(), previous_temporary(), current_temporary());

    } else if (operator_symbol == SYM_MINUS) {
      if (ltype == UINT64STAR_T) {
        if (rtype == UINT64_T) {
          // UINT64STAR_T - UINT64_T
          // pointer arithmetic: left_term - right_term * SIZEOFUINT
          emit_multiply_by(current_temporary(), SIZEOFUINT);
          emit_sub(previous_temporary(), previous_temporary(), current_temporary());
        } else {
          // UINT64STAR_T - UINT64STAR_T
          // pointer arithmetic: (left_term - right_term) / SIZEOFUINT
          emit_sub(previous_temporary(), previous_temporary(), current_temporary());
          emit_addi(current_temporary(), REG_ZR, SIZEOFUINT);
          emit_divu(previous_temporary(), previous_temporary(), current_temporary());

          ltype = UINT64_T;
        }
      } else if (rtype == UINT64STAR_T)
        // UINT64_T - UINT64STAR_T
        syntax_error_message("(uint64_t) - (uint64_t*) is undefined");
      else
        // UINT64_T - UINT64_T
        emit_sub(previous_temporary(), previous_temporary(), current_temporary());
    }

    tfree(1);
  }

  // assert: allocated_temporaries == n + 1

  // type of simple expression is grammar attribute
  return ltype;
}

uint64_t compile_term() {
  uint64_t ltype;
  uint64_t operator_symbol;
  uint64_t rtype;

  // assert: n = allocated_temporaries

  ltype = compile_factor();

  // assert: allocated_temporaries == n + 1

  while (is_mult_or_div_or_rem()) {
    operator_symbol = symbol;

    get_symbol();

    rtype = compile_factor();

    // assert: allocated_temporaries == n + 2

    if (ltype != rtype)
      type_warning(ltype, rtype);

    if (operator_symbol == SYM_ASTERISK)
      emit_mul(previous_temporary(), previous_temporary(), current_temporary());
    else if (operator_symbol == SYM_DIVISION)
      emit_divu(previous_temporary(), previous_temporary(), current_temporary());
    else if (operator_symbol == SYM_REMAINDER)
      emit_remu(previous_temporary(), previous_temporary(), current_temporary());

    tfree(1);
  }

  // assert: allocated_temporaries == n + 1

  // type of term is grammar attribute
  return ltype;
}

uint64_t compile_factor() {
  uint64_t cast;
  uint64_t type;
  uint64_t negative;
  uint64_t dereference;
  char* variable_or_procedure;

  // assert: n = allocated_temporaries

  // synchronizing on strong symbols in case of syntax errors
  while (is_not_factor()) {
    syntax_error_unexpected_symbol();

    if (symbol == SYM_EOF)
      exit(EXITCODE_PARSERERROR);
    else
      get_symbol();
  }

  // optional: cast
  cast = 0;
  if (symbol == SYM_LPARENTHESIS) {
    get_symbol();

    if (is_type())
      // cast: "(" "uint64_t" [ "*" ] ")"
      cast = compile_cast(UNDECLARED_T);
    else {
      // not a cast but: "(" expression ")"
      type = compile_expression();

      get_expected_symbol(SYM_RPARENTHESIS);

      // assert: allocated_temporaries == n + 1

      return type;
    }
  }
  // optional: "-"
  if (symbol == SYM_MINUS) {
    negative = 1;

    integer_is_signed = 1;

    get_symbol();

    integer_is_signed = 0;
  } else
    negative = 0;
  // optional: "*"
  if (symbol == SYM_ASTERISK) {
    dereference = 1;

    get_symbol();
  } else
    dereference = 0;

  if (symbol == SYM_SIZEOF) {
    // "sizeof" "(" type ")"
    get_symbol();

    get_expected_symbol(SYM_LPARENTHESIS);

    type = compile_type();

    get_expected_symbol(SYM_RPARENTHESIS);

    talloc();

    // bootstrap with target-dependent size, not sizeof
    if (type == UINT64_T)
      emit_addi(current_temporary(), REG_ZR, SIZEOFUINT);
    else
      emit_addi(current_temporary(), REG_ZR, SIZEOFUINTSTAR);

    type = UINT64_T;
  } else if (is_literal())
    // integer, character, or string literal
    type = compile_literal();
  else if (symbol == SYM_IDENTIFIER) {
    variable_or_procedure = identifier;

    get_symbol();

    if (symbol != SYM_LPARENTHESIS)
      // variable access: identifier ...
      type = load_variable(variable_or_procedure);
    else {
      // procedure call: identifier "(" ... ")"
      type = compile_call(variable_or_procedure);

      talloc();

      if (type != VOID_T)
        // retrieve return value
        emit_addi(current_temporary(), REG_A0, 0);
      else
        // TODO: check if used as actual parameter
        // for now just load deterministic value
        emit_addi(current_temporary(), REG_ZR, 0);
    }
  } else if (symbol == SYM_LPARENTHESIS) {
    // "(" expression ")"
    get_symbol();

    type = compile_expression();

    get_expected_symbol(SYM_RPARENTHESIS);
  } else {
    syntax_error_unexpected_symbol();

    // we must allocate an additional temporary
    load_integer(0);

    type = UINT64_T;
  }

  if (dereference) {
    if (type != UINT64STAR_T)
      type_warning(UINT64STAR_T, type);

    // dereference
    emit_load(current_temporary(), current_temporary(), 0);

    type = UINT64_T;
  }
  if (negative) {
    if (type != UINT64_T) {
      type_warning(UINT64_T, type);

      type = UINT64_T;
    }
    // subtract from 0
    emit_sub(current_temporary(), REG_ZR, current_temporary());
  }

  // assert: allocated_temporaries == n + 1

  if (cast != 0)
    // cast is grammar attribute
    return cast;
  else
    // type of factor is grammar attribute
    return type;
}

void load_small_and_medium_integer(uint64_t reg, uint64_t value) {
  // assert: -2^31 <= value < 2^31

  if (is_signed_integer(value, 12))
    // integers with -2^11 <= value < 2^11
    // are loaded with one addi into a register
    emit_addi(reg, REG_ZR, value);
  else {
    // integers with -2^31 <= value < -2^11 and 2^11 <= value < 2^31
    // are loaded with one lui and one addi into a register plus
    // an additional sub to cancel sign extension if necessary
    value = load_upper_value(reg, value);

    emit_addi(reg, reg, value);
  }
}

void load_big_integer(uint64_t value) {
  uint64_t* entry;

  // assert: n = allocated_temporaries

  // reuse big integers
  entry = search_global_symbol_table(integer, BIGINT);

  if (entry == (uint64_t*) 0) {
    // allocate memory for big integer in data segment
    data_size = data_size + WORDSIZE;

    entry = create_symbol_table_entry(GLOBAL_TABLE, integer,
      line_number, BIGINT, UINT64_T, value, -data_size);

    emit_data_word(value, -data_size, line_number);
  }

  load_value(entry);

  // assert: allocated_temporaries == n + 1
}

void load_integer(uint64_t value) {
  // assert: n = allocated_temporaries

  if (is_signed_integer(value, 32)) {
    // integers with -2^31 <= value < 2^31 are loaded as immediate values
    talloc();

    load_small_and_medium_integer(current_temporary(), value);
  } else
    // integers with value < -2^31 or value >= 2^31 are stored in data segment
    load_big_integer(value);

  // assert: allocated_temporaries == n + 1
}

void load_address(uint64_t* entry) {
  // assert: n = allocated_temporaries

  load_integer(get_address(entry));

  emit_add(current_temporary(), get_scope(entry), current_temporary());

  // assert: allocated_temporaries == n + 1
}

void load_string() {
  uint64_t* entry;

  // assert: n = allocated_temporaries

  // reuse string literals
  entry = search_global_symbol_table(string, STRING);

  if (entry == (uint64_t*) 0) {
    // allocate memory for string in data segment
    data_size = data_size + round_up(string_length(string) + 1, WORDSIZE);

    entry = create_symbol_table_entry(GLOBAL_TABLE, string,
      line_number, STRING, UINT64STAR_T, 0, -data_size);

    emit_string_data(entry);

    // only accounting for unique string literals
    number_of_string_literals = number_of_string_literals + 1;
  }

  load_address(entry);

  // assert: allocated_temporaries == n + 1
}

uint64_t compile_literal() {
  // assert: n = allocated_temporaries

  if (is_value()) {
    load_integer(literal);

    // assert: allocated_temporaries == n + 1

    compile_value();

    return UINT64_T;
  } else if (symbol == SYM_STRING) {
    load_string();

    // assert: allocated_temporaries == n + 1

    get_symbol();

    return UINT64STAR_T;
  } else {
    syntax_error_unexpected_symbol();

    // we must allocate an additional temporary
    load_integer(0);

    // assert: allocated_temporaries == n + 1

    return UINT64_T;
  }
}

void compile_if() {
  uint64_t branch_forward_to_else_or_end;
  uint64_t jump_forward_to_end;

  // assert: allocated_temporaries == 0

  if (symbol == SYM_IF) {
    get_symbol();

    if (symbol == SYM_LPARENTHESIS) {
      // "if" "(" expression ")"
      get_symbol();

      compile_expression();

      // if the "if" condition is false we skip the true case
      // by branching to "else" (if provided)
      branch_forward_to_else_or_end = code_size;

      // the target address is still unknown, using 0 for now
      emit_beq(current_temporary(), REG_ZR, 0);

      tfree(1);

      if (symbol == SYM_RPARENTHESIS) {
        get_symbol();

        if (symbol == SYM_LBRACE) {
          // zero or more statements: "{" { statement } "}"
          get_symbol();

          while (is_neither_rbrace_nor_eof())
            // assert: allocated_temporaries == 0
            compile_statement();

          get_required_symbol(SYM_RBRACE);
        } else
          // only one statement without {}
          compile_statement();

        if (symbol == SYM_ELSE) {
          // optional: "else"
          get_symbol();

          // if the "if" condition was true we skip "else"
          // by unconditionally jumping to the end
          jump_forward_to_end = code_size;

          // the target address is still unknown, using 0 for now
          emit_jal(REG_ZR, 0);

          // if the "if" condition was false we branch here
          fixup_BFormat(branch_forward_to_else_or_end);

          if (symbol == SYM_LBRACE) {
            // zero or more statements: "{" { statement } "}"
            get_symbol();

            while (is_neither_rbrace_nor_eof())
              // assert: allocated_temporaries == 0
              compile_statement();

            get_required_symbol(SYM_RBRACE);
          } else
            // only one statement without "{" "}"
            compile_statement();

          // if the "if" condition was true we unconditionally jump here
          fixup_JFormat(jump_forward_to_end, code_size);
        } else
          // if the "if" condition was false we branch here
          fixup_BFormat(branch_forward_to_else_or_end);
      } else
        syntax_error_expected_symbol(SYM_RPARENTHESIS);
    } else
      syntax_error_expected_symbol(SYM_LPARENTHESIS);
  } else
    syntax_error_expected_symbol(SYM_IF);

  // assert: allocated_temporaries == 0

  number_of_if = number_of_if + 1;
}

void compile_while() {
  uint64_t jump_back_to_while;
  uint64_t branch_forward_to_end;

  // assert: allocated_temporaries == 0

  jump_back_to_while = code_size;

  branch_forward_to_end = 0;

  if (symbol == SYM_WHILE) {
    // "while" "(" expression ")"
    get_symbol();

    if (symbol == SYM_LPARENTHESIS) {
      get_symbol();

      compile_expression();

      // if the "while" condition is false
      // we skip the "while" body by branching to the end
      branch_forward_to_end = code_size;

      // the target address is still unknown, using 0 for now
      emit_beq(current_temporary(), REG_ZR, 0);

      tfree(1);

      if (symbol == SYM_RPARENTHESIS) {
        get_symbol();

        if (symbol == SYM_LBRACE) {
          // zero or more statements: "{" { statement } "}"
          get_symbol();

          while (is_neither_rbrace_nor_eof())
            // assert: allocated_temporaries == 0
            compile_statement();

          get_required_symbol(SYM_RBRACE);
        } else
          // only one statement without "{" "}"
          compile_statement();
      } else
        syntax_error_expected_symbol(SYM_RPARENTHESIS);
    } else
      syntax_error_expected_symbol(SYM_LPARENTHESIS);
  } else
    syntax_error_expected_symbol(SYM_WHILE);

  // we use JAL for the unconditional jump back to the loop condition because:
  // 1. the RISC-V doc recommends to do so to not disturb branch prediction
  // 2. GCC also uses JAL for the unconditional back jump of a while loop
  emit_jal(REG_ZR, jump_back_to_while - code_size);

  if (branch_forward_to_end != 0)
    // first instruction after loop body will be generated here
    // now we have the address for the conditional branch from above
    fixup_BFormat(branch_forward_to_end);

  // assert: allocated_temporaries == 0

  number_of_while = number_of_while + 1;
}

char* bootstrap_non_0_boot_level_procedures(char* procedure) {
  // define non-0-boot-level procedures without prefix in name
  // copy names to obtain unique hash for global symbol table
  if (string_compare(procedure, "non_0_boot_level_printf"))
    return string_copy("printf");
  else if (string_compare(procedure, "non_0_boot_level_sprintf"))
    return string_copy("sprintf");
  else if (string_compare(procedure, "non_0_boot_level_dprintf"))
    return string_copy("dprintf");
  else
    return procedure;
}

uint64_t is_boot_level_0_only_procedure(char* procedure) {
  // the following procedures are only explicitly defined on boot level 0
  if (string_compare(procedure, "zalloc"))
    return 1;
  else if (string_compare(procedure, "hypster_switch"))
    return 1;
  else if (GC_ON) {
    if (string_compare(procedure, "fetch_stack_pointer"))
      return 1;
    else if (string_compare(procedure, "fetch_global_pointer"))
      return 1;
    else if (string_compare(procedure, "fetch_data_segment_size"))
      return 1;
  }

  return 0;
}

void procedure_prologue(uint64_t number_of_local_variable_bytes) {
  // allocate memory for return address
  emit_addi(REG_SP, REG_SP, -WORDSIZE);

  // save return address
  emit_store(REG_SP, 0, REG_RA);

  // allocate memory for caller's frame pointer
  emit_addi(REG_SP, REG_SP, -WORDSIZE);

  // save caller's frame pointer
  emit_store(REG_SP, 0, REG_S0);

  // set callee's frame pointer
  emit_addi(REG_S0, REG_SP, 0);

  // allocate memory for callee's local variables
  if (number_of_local_variable_bytes > 0) {
    if (is_signed_integer(-number_of_local_variable_bytes, 12))
      emit_addi(REG_SP, REG_SP, -number_of_local_variable_bytes);
    else {
      syntax_error_message("too many local variables");

      exit(EXITCODE_COMPILERERROR);
    }
  }
}

void procedure_epilogue(uint64_t number_of_local_variable_bytes, uint64_t number_of_parameter_bytes) {
  if (number_of_local_variable_bytes > 0)
    // deallocate memory for local variables
    emit_addi(REG_SP, REG_S0, 0);

  // restore caller's frame pointer
  emit_load(REG_S0, REG_SP, 0);

  // deallocate memory for caller's frame pointer
  emit_addi(REG_SP, REG_SP, WORDSIZE);

  // restore return address
  emit_load(REG_RA, REG_SP, 0);

  if (is_signed_integer(WORDSIZE + number_of_parameter_bytes, 12))
    // deallocate memory for return address and (non-variadic) actual parameters
    emit_addi(REG_SP, REG_SP, WORDSIZE + number_of_parameter_bytes);
  else {
    syntax_error_message("too many formal parameters");

    exit(EXITCODE_COMPILERERROR);
  }
}

void compile_procedure(char* procedure, uint64_t type) {
  uint64_t is_variadic;
  uint64_t number_of_formal_parameters;
  uint64_t* entry;
  uint64_t number_of_local_variable_bytes;

  // lookahead of 1: identifier already parsed into procedure (type may be left-factored)

  local_symbol_table = (uint64_t*) 0;

  // assuming procedure is not variadic
  is_variadic = 0;

  number_of_formal_parameters = 0;

  // try parsing formal parameters

  if (symbol == SYM_LPARENTHESIS) {
    get_symbol();

    if (symbol != SYM_RPARENTHESIS) {
      // try parsing first formal parameter
      if (is_type()) {
        entry = compile_variable((char*) 0, compile_type(), 0);

        number_of_formal_parameters = 1;

        // 2 * WORDSIZE offset to skip frame pointer and link
        // additional offset (number_of_formal_parameters - 1) * WORDSIZE
        // since actual parameters are pushed onto stack in reverse
        set_address(entry, 2 * WORDSIZE + (number_of_formal_parameters - 1) * WORDSIZE);

        while (is_possibly_parameter(is_variadic)) {
          // try parsing next formal parameter
          get_symbol();

          if (symbol == SYM_ELLIPSIS) {
            get_symbol();

            is_variadic = 1;
          } else if (is_type()) {
            entry = compile_variable((char*) 0, compile_type(), 0);

            number_of_formal_parameters = number_of_formal_parameters + 1;

            set_address(entry, 2 * WORDSIZE + (number_of_formal_parameters - 1) * WORDSIZE);
          } else
            syntax_error_expected_symbol(SYM_UINT64);
        }

        get_expected_symbol(SYM_RPARENTHESIS);
      } else
        syntax_error_expected_symbol(SYM_UINT64);
    } else
      get_symbol();
  } else
    syntax_error_expected_symbol(SYM_LPARENTHESIS);

  if (is_variadic)
    // negative number of formal parameters indicates procedure is variadic
    number_of_formal_parameters = -number_of_formal_parameters;

  // try parsing rest of procedure declaration or definition

  procedure = bootstrap_non_0_boot_level_procedures(procedure);

  // look up procedure to see if it has been called, declared, or even defined
  entry = search_global_symbol_table(procedure, PROCEDURE);

  if (entry == (uint64_t*) 0)
    // procedure never called nor declared nor defined
    entry = create_symbol_table_entry(GLOBAL_TABLE, procedure,
      line_number, PROCEDURE, type, number_of_formal_parameters, 0);
  else if (get_type(entry) == UNDECLARED_T)
    // procedure already called but neither declared nor defined
    set_type(entry, type);

  if (symbol == SYM_SEMICOLON) {
    // this is a procedure declaration

    if (get_type(entry) != type)
      // procedure already declared or even defined before;
      // warn about mismatching return type but otherwise ignore
      type_warning(get_type(entry), type);

    get_symbol();
  } else if (symbol == SYM_LBRACE) {
    // this is a procedure definition

    if (is_undefined_procedure(entry)) {
      set_line_number(entry, line_number);

      if (get_type(entry) != type) {
        // procedure already declared but with different return type
        type_warning(get_type(entry), type);

        // return type of definition counts
        set_type(entry, type);
      }

      if (get_address(entry) != 0)
        // procedure already called but not defined
        fixlink_JFormat(get_address(entry), code_size);

      set_address(entry, code_size);

      if (string_compare(procedure, main_name))
        // first source containing main procedure provides binary name
        binary_name = source_name;

      // only accounting for procedures defined in source code
      number_of_procedures = number_of_procedures + 1;
    } else if (is_boot_level_0_only_procedure(procedure) == 0) {
      // procedure already defined on all boot levels
      print_line_number("warning", line_number);
      printf("redefinition of procedure %s ignored\n", procedure);
    }

    get_symbol();

    // try parsing local variable declarations

    number_of_local_variable_bytes = 0;

    while (is_type()) {
      // try parsing next local variable declaration
      number_of_local_variable_bytes = number_of_local_variable_bytes + WORDSIZE;

      // offset of local variables relative to frame pointer is negative
      compile_variable((char*) 0, compile_type(), -number_of_local_variable_bytes);

      get_expected_symbol(SYM_SEMICOLON);
    }

    // try parsing statements in procedure body

    procedure_prologue(number_of_local_variable_bytes);

    // macros require access to current procedure
    current_procedure = entry;

    // create a fixup chain for return statements
    return_jumps = 0;

    return_type = type;

    while (is_neither_rbrace_nor_eof())
      // assert: allocated_temporaries == 0
      compile_statement();

    return_type = 0;

    if (type != VOID_T)
      // TODO: warn if reachable (missing return)
      // reset return register
      emit_addi(REG_A0, REG_ZR, 0);

    // all return statements jump here
    fixlink_JFormat(return_jumps, code_size);

    return_jumps = 0;

    if (is_variadic)
      procedure_epilogue(number_of_local_variable_bytes,
        -number_of_formal_parameters * WORDSIZE);
    else
      procedure_epilogue(number_of_local_variable_bytes,
        number_of_formal_parameters * WORDSIZE);

    // return
    emit_jalr(REG_ZR, REG_RA, 0);

    get_expected_symbol(SYM_RBRACE);
  } else
    syntax_error_unexpected_symbol();

  current_procedure = (uint64_t*) 0;

  local_symbol_table = (uint64_t*) 0;

  // assert: allocated_temporaries == 0
}

uint64_t save_temporaries() {
  uint64_t number_of_temporaries;

  number_of_temporaries = allocated_temporaries;

  while (allocated_temporaries > 0) {
    // push temporary onto stack
    emit_addi(REG_SP, REG_SP, -WORDSIZE);
    emit_store(REG_SP, 0, current_temporary());

    tfree(1);
  }

  return number_of_temporaries;
}

void restore_temporaries(uint64_t number_of_temporaries) {
  while (allocated_temporaries < number_of_temporaries) {
    talloc();

    // restore temporary from stack
    emit_load(current_temporary(), REG_SP, 0);
    emit_addi(REG_SP, REG_SP, WORDSIZE);
  }
}

uint64_t macro_expand(uint64_t* entry) {
  char* name;

  name = get_string(entry);

  if (string_compare(name, "var_start"))
    macro_var_start();
  else if (string_compare(name, "var_arg"))
    macro_var_arg();
  else if (string_compare(name, "var_end"))
    macro_var_end();

  // return type is grammar attribute
  return get_type(entry);
}

uint64_t procedure_call(uint64_t* entry, char* procedure, uint64_t number_of_actual_parameters) {
  uint64_t type;

  if (entry == (uint64_t*) 0) {
    // procedure never called nor declared nor defined
    syntax_error_undeclared_identifier(procedure);

    // return type will be determined by procedure declaration or definition
    type = UNDECLARED_T;

    create_symbol_table_entry(GLOBAL_TABLE, procedure,
      line_number, PROCEDURE, type, number_of_actual_parameters, code_size);

    emit_jal(REG_RA, 0);

  } else {
    type = get_type(entry);

    if (get_address(entry) == 0) {
      // procedure declared but never called nor defined
      set_address(entry, code_size);

      emit_jal(REG_RA, 0);
    } else if (get_opcode(load_instruction(get_address(entry))) == OP_JAL) {
      // procedure called and possibly declared but not defined

      // create fixup chain using absolute address
      emit_jal(REG_RA, get_address(entry));
      set_address(entry, code_size - INSTRUCTIONSIZE);
    } else
      // procedure defined, use relative address
      emit_jal(REG_RA, get_address(entry) - code_size);
  }

  // return type is grammar attribute
  return type;
}

uint64_t compile_call(char* procedure) {
  uint64_t* entry;
  uint64_t number_of_temporaries;
  uint64_t allocate_memory_on_stack;
  uint64_t number_of_actual_parameters;
  uint64_t number_of_formal_parameters;
  uint64_t type;

  // lookahead of 1: identifier already parsed into procedure

  get_symbol();

  entry = search_global_symbol_table(procedure, MACRO);

  if (entry != (uint64_t*) 0)
    // actually expanding a macro, not calling a procedure
    return macro_expand(entry);

  // assert: n = allocated_temporaries

  number_of_temporaries = save_temporaries();

  // assert: allocated_temporaries == 0

  if (is_expression()) {
    // try parsing first actual parameter
    compile_expression();

    // TODO: check if types of actual and formal parameters match

    // remember where to allocate memory on stack for actual parameters
    allocate_memory_on_stack = code_size;

    // we do not yet know how many bytes are needed, fixup later
    emit_addi(REG_SP, REG_SP, 0);

    // push first actual parameter onto top (!) of stack
    emit_store(REG_SP, 0, current_temporary());

    tfree(1);

    number_of_actual_parameters = 1;

    while (symbol == SYM_COMMA) {
      // try parsing next actual parameter
      get_symbol();

      compile_expression();

      // push next actual parameter onto stack in reverse (!) order
      emit_store(REG_SP, number_of_actual_parameters * WORDSIZE, current_temporary());

      tfree(1);

      number_of_actual_parameters = number_of_actual_parameters + 1;
    }

    // now we know the number of actual parameters
    fixup_IFormat(allocate_memory_on_stack, -(number_of_actual_parameters * WORDSIZE));
  } else
    number_of_actual_parameters = 0;

  if (symbol == SYM_RPARENTHESIS) {
    // ready to call procedure
    get_symbol();

    entry = search_global_symbol_table(procedure, PROCEDURE);

    type = procedure_call(entry, procedure, number_of_actual_parameters);

    if (entry != (uint64_t*) 0) {
      // procedure declared or defined before this call
      number_of_formal_parameters = get_value(entry);

      if (signed_less_than(number_of_formal_parameters, 0)) {
        // variadic procedure
        number_of_formal_parameters = -number_of_formal_parameters;

        if (number_of_actual_parameters > number_of_formal_parameters)
          // deallocate variadic actual parameters
          emit_addi(REG_SP, REG_SP,
            (number_of_actual_parameters - number_of_formal_parameters) * WORDSIZE);
        else if (number_of_actual_parameters < number_of_formal_parameters)
          syntax_error_message("fewer actual than formal parameters");
      } else if (number_of_actual_parameters != number_of_formal_parameters)
        syntax_error_message("different number of actual and formal parameters");
    }
  } else {
    syntax_error_expected_symbol(SYM_RPARENTHESIS);

    type = UINT64_T;
  }

  // assert: allocated_temporaries == 0

  restore_temporaries(number_of_temporaries);

  // assert: allocated_temporaries == n

  number_of_calls = number_of_calls + 1;

  // return type is grammar attribute
  return type;
}

void compile_return() {
  uint64_t type;

  // assert: allocated_temporaries == 0

  get_expected_symbol(SYM_RETURN);

  // optional: expression
  if (symbol != SYM_SEMICOLON) {
    type = compile_expression();

    if (type != return_type)
      type_warning(return_type, type);

    if (return_type != VOID_T)
      // save value of expression in return register
      emit_addi(REG_A0, current_temporary(), 0);

    tfree(1);
  } else if (return_type != VOID_T) {
    type_warning(return_type, VOID_T);

    // reset return register
    emit_addi(REG_A0, REG_ZR, 0);
  }

  // jump to procedure epilogue through fixup chain using absolute address
  emit_jal(REG_ZR, return_jumps);

  // new head of fixup chain
  return_jumps = code_size - INSTRUCTIONSIZE;

  // assert: allocated_temporaries == 0

  number_of_return = number_of_return + 1;
}

// -----------------------------------------------------------------
// ---------------------------- MACROS -----------------------------
// -----------------------------------------------------------------

void macro_var_start() {
  uint64_t* var_list_variable;

  var_list_variable = (uint64_t*) 0;

  // #non-variadic parameters == - get_value(current_procedure)
  if (signed_less_than(get_value(current_procedure), 0) == 0)
    syntax_error_message("'var_start' used in non-variadic procedure");

  if (symbol == SYM_IDENTIFIER) {
    var_list_variable = search_local_symbol_table(identifier);

    if (var_list_variable != (uint64_t*) 0) {
      get_symbol();

      if (symbol == SYM_RPARENTHESIS) {
        get_symbol();

        // skip the return address and frame pointer as well as non-variadic parameters
        load_integer(2 * WORDSIZE - get_value(current_procedure) * WORDSIZE);

        // address of first variadic parameter is:
        // S0 + 2 * WORDSIZE + #non-variadic parameters * WORDSIZE
        emit_add(current_temporary(), REG_S0, current_temporary());

        // store address in variable passed as macro argument
        emit_store(REG_S0, get_address(var_list_variable), current_temporary());

        tfree(1);
      }
    } else {
      syntax_error_undeclared_identifier(identifier);

      get_symbol();
    }
  } else
    syntax_error_expected_symbol(SYM_IDENTIFIER);
}

void macro_var_arg() {
  uint64_t* var_list_variable;
  uint64_t  var_list_address;

  var_list_variable = (uint64_t*) 0;
  var_list_address  = 0;

  if (symbol == SYM_IDENTIFIER) {
    var_list_variable = search_local_symbol_table(identifier);

    if (var_list_variable != (uint64_t*) 0) {
      get_symbol();

      if (symbol == SYM_RPARENTHESIS) {
        get_symbol();

        var_list_address = get_address(var_list_variable);

        talloc();

        // load variadic parameter from memory address pointed to
        // by variable passed as macro argument (var_list_variable)
        emit_load(current_temporary(), REG_S0, var_list_address);

        // store variadic parameter as return value of macro
        emit_load(REG_A0, current_temporary(), 0);

        // increment var_list_variable pointer by one parameter size (WORDSIZE)
        emit_addi(current_temporary(), current_temporary(), WORDSIZE);

        // store incremented address in variable passed as macro argument
        emit_store(REG_S0, var_list_address, current_temporary());

        tfree(1);
      } else
        syntax_error_expected_symbol(SYM_RPARENTHESIS);
    } else {
      syntax_error_undeclared_identifier(identifier);

      get_symbol();
    }
  } else
    syntax_error_expected_symbol(SYM_IDENTIFIER);
}

// implementation of va_start, va_arg, and va_end is platform-specific;
// RISC-V va_end does nothing and is only implemented for parity with standard C
void macro_var_end() {
  if (signed_less_than(get_value(current_procedure), 0) == 0)
    syntax_error_message("'var_end' used in non-variadic procedure");

  if (symbol == SYM_IDENTIFIER) {
    get_symbol();

    get_expected_symbol(SYM_RPARENTHESIS);
  } else
    syntax_error_expected_symbol(SYM_IDENTIFIER);
}

// -----------------------------------------------------------------
// ------------------------ MACHINE CODE LIBRARY -------------------
// -----------------------------------------------------------------

void emit_round_up(uint64_t reg, uint64_t m) {
  talloc();

  // computes value(reg) + m - 1 - (value(reg) + m - 1) % m
  emit_addi(reg, reg, m - 1);
  emit_addi(current_temporary(), REG_ZR, m);
  emit_remu(current_temporary(), reg, current_temporary());
  emit_sub(reg, reg, current_temporary());

  tfree(1);
}

void emit_multiply_by(uint64_t reg, uint64_t m) {
  // assert: there is a 0 <= b < 11 such that m == 2^b

  // load multiplier less than 2^11 to avoid sign extension
  emit_addi(next_temporary(), REG_ZR, m);
  emit_mul(reg, reg, next_temporary());
}

void emit_program_entry() {
  uint64_t i;

  i = 0;

  // allocate memory for machine initialization code

  // emit exactly 21 NOPs with source code line 1
  while (i < 21) {
    emit_nop();

    i = i + 1;
  }
}

void emit_bootstrapping() {
  /*
      1. initialize global pointer
      2. initialize malloc's _bump pointer
      3. push argv pointer onto stack
      4. call main procedure
      5. proceed to exit procedure
  */
  uint64_t gp_value;
  uint64_t saved_code_size;
  uint64_t* entry;

  // code segment starts at PK_CODE_START
  code_start = PK_CODE_START;

  // code size must be memory-word-aligned
  if (code_size % WORDSIZE != 0)
    emit_nop();

  // start of data segment must be page-aligned for ELF program header
  data_start = round_up(code_start + code_size, p_align);

  // calculate global pointer value
  gp_value = data_start + data_size;

  // further allocations in the data segment are not allowed at this point,
  // because it would increase data_size and therefore lead to a false gp_value

  // set code emission to program entry
  saved_code_size = code_size;
  code_size       = 0;

  // assert: emitting no more than 21 instructions, see emit_program_entry

  if (report_undefined_procedures()) {
    // if there are undefined procedures just exit
    // by loading exit code 0 into return register
    emit_addi(REG_A0, REG_ZR, 0);
  } else {
    // avoid sign extension that would result in an additional sub instruction
    if (gp_value < two_to_the_power_of(31) - two_to_the_power_of(11))
      // assert: generates no more than two instructions and
      // no data segment allocations in load_integer for gp_value
      load_integer(gp_value);
    else {
      syntax_error_message("maximum program break exceeded");

      exit(EXITCODE_COMPILERERROR);
    }

    // initialize global pointer
    emit_addi(REG_GP, current_temporary(), 0);

    tfree(1);

    // retrieve current program break in return register
    emit_addi(REG_A0, REG_ZR, 0);
    emit_addi(REG_A7, REG_ZR, SYSCALL_BRK);
    emit_ecall();

    // memory-word-align current program break
    emit_round_up(REG_A0, WORDSIZE);

    // set program break to word-aligned program break
    emit_addi(REG_A7, REG_ZR, SYSCALL_BRK);
    emit_ecall();

    // look up global variable _bump for storing malloc's bump pointer
    // use bump_name string to obtain unique hash
    entry = search_global_symbol_table(bump_name, VARIABLE);

    // store word-aligned program break in _bump
    emit_store(get_scope(entry), get_address(entry), REG_A0);

    // assert: stack is set up with argv pointer still missing

    //   sp
    //    |
    //    V
    // | argc | argv[0] | argv[1] | ... | argv[n]

    // first push argc again (!) onto stack

    talloc();

    emit_load(current_temporary(), REG_SP, 0);
    emit_addi(REG_SP, REG_SP, -WORDSIZE);
    emit_store(REG_SP, 0, current_temporary());

    //   sp  sp+TRGTWRDSZ sp+2*WORDSIZE
    //    |      |        |
    //    V      V        V
    // | argc | argc | argv[0] | argv[1] | ... | argv[n]

    // then overwrite below-top argc with &argv

    emit_addi(current_temporary(), REG_SP, 2 * WORDSIZE);
    emit_store(REG_SP, WORDSIZE, current_temporary());

    tfree(1);

    //   sp
    //    |        _______
    //    V       |       V
    // | argc | &argv | argv[0] | argv[1] | ... | argv[n]

    // assert: global, _bump, and stack pointers are set up
    //         with all other non-temporary registers zeroed

    // use main_name string to obtain unique hash
    entry = search_global_symbol_table(main_name, PROCEDURE);

    procedure_call(entry, main_name, get_value(entry));
  }

  // we exit with exit code in return register pushed onto the stack
  emit_addi(REG_SP, REG_SP, -WORDSIZE);
  emit_store(REG_SP, 0, REG_A0);

  // discount NOPs in profile that were generated for program entry
  ic_addi = ic_addi - code_size / INSTRUCTIONSIZE;

  // wrapper code for exit must follow here

  // restore original code size
  code_size = saved_code_size;
}

// -----------------------------------------------------------------
// --------------------------- COMPILER ----------------------------
// -----------------------------------------------------------------

uint64_t open_read_only(char* name) {
  return sign_extend(open(name, O_RDONLY, 0), SYSCALL_BITWIDTH);
}

void selfie_compile() {
  uint64_t link;
  uint64_t number_of_source_files;
  uint64_t fetch_dss_code_location;

  fetch_dss_code_location = 0;

  // link until next console option
  link = 1;

  number_of_source_files = 0;

  source_name = "builtins";

  binary_name = source_name;

  reset_binary();

  // allocate zeroed memory for storing binary
  code_binary = zmalloc(MAX_CODE_SIZE);
  data_binary = zmalloc(MAX_DATA_SIZE);

  // allocate zeroed memory for storing source code line numbers
  code_line_number = zmalloc(MAX_CODE_SIZE / INSTRUCTIONSIZE * sizeof(uint64_t));
  data_line_number = zmalloc(MAX_DATA_SIZE / WORDSIZE * sizeof(uint64_t));

  reset_symbol_tables();
  reset_instruction_counters();

  emit_program_entry();

  // emit system call wrappers
  // exit code must be first
  emit_exit();
  emit_read();
  emit_write();
  emit_open();

  emit_malloc();

  emit_switch();

  if (GC_ON) {
    emit_fetch_stack_pointer();
    emit_fetch_global_pointer();

    // save code location of eventual fetch_data_segment_size implementation
    fetch_dss_code_location = code_size;

    emit_fetch_data_segment_size_interface();
  }

  // declare macros in global symbol table
  // copy names to obtain unique hash
  create_symbol_table_entry(GLOBAL_TABLE, string_copy("var_start"), 0, MACRO, VOID_T, 1, 0);
  create_symbol_table_entry(GLOBAL_TABLE, string_copy("var_arg"), 0, MACRO, UINT64_T, 1, 0);
  create_symbol_table_entry(GLOBAL_TABLE, string_copy("var_end"), 0, MACRO, VOID_T, 1, 0);

  // declare main procedure in global symbol table
  // use main_name string to obtain unique hash
  create_symbol_table_entry(GLOBAL_TABLE, main_name, 0, PROCEDURE, UINT64_T, 0, 0);

  while (link) {
    if (number_of_remaining_arguments() == 0)
      link = 0;
    else if (load_character(peek_argument(0), 0) == '-')
      link = 0;
    else {
      source_name = get_argument();

      number_of_source_files = number_of_source_files + 1;

      printf("%s: selfie compiling %s to %lu-bit RISC-U with %lu-bit starc\n", selfie_name,
        source_name, WORDSIZEINBITS, SIZEOFUINT64INBITS);

      // assert: source_name is mapped and not longer than MAX_FILENAME_LENGTH

      source_fd = open_read_only(source_name);

      if (signed_less_than(source_fd, 0)) {
        printf("%s: could not open input file %s\n", selfie_name, source_name);

        exit(EXITCODE_IOERROR);
      }

      reset_scanner();
      reset_parser();

      compile_cstar();

      printf("%s: %lu characters read in %lu lines and %lu comments\n", selfie_name,
        number_of_read_characters,
        line_number,
        number_of_comments);

      printf("%s: with %lu(%lu.%.2lu%%) characters in %lu actual symbols\n", selfie_name,
        number_of_read_characters - number_of_ignored_characters,
        percentage_format_integral_2(number_of_read_characters, number_of_read_characters - number_of_ignored_characters),
        percentage_format_fractional_2(number_of_read_characters, number_of_read_characters - number_of_ignored_characters),
        number_of_scanned_symbols);

      printf("%s: %lu global variables, %lu procedures, %lu string literals\n", selfie_name,
        number_of_global_variables,
        number_of_procedures,
        number_of_string_literals);

      printf("%s: %lu assignments, %lu while, %lu if, %lu calls, %lu return\n", selfie_name,
        number_of_assignments,
        number_of_while,
        number_of_if,
        number_of_calls,
        number_of_return);

      if (number_of_syntax_errors != 0) {
        printf("%s: encountered %lu syntax errors while compiling %s - omitting output\n",
          selfie_name,
          number_of_syntax_errors,
          source_name);
        exit(EXITCODE_SYNTAXERROR);
      }
    }
  }

  if (number_of_source_files == 0)
    printf("%s: nothing to compile, only %s generated\n", selfie_name, source_name);

  finalize_data_segment();

  emit_bootstrapping();

  if (GC_ON)
    emit_fetch_data_segment_size_implementation(fetch_dss_code_location);

  if (number_of_symbol_lookups > 0)
    printf("%s: %lu symbol table lookups in %lu iterations on average\n", selfie_name,
      number_of_symbol_lookups,
      number_of_list_iterations / number_of_symbol_lookups);

  printf("%s: %lu bytes generated with %lu instructions and %lu bytes of data\n", selfie_name,
    code_size + data_size,
    code_size / INSTRUCTIONSIZE,
    data_size);

  print_instruction_counters();
}

// *~*~ *~*~ *~*~ *~*~ *~*~ *~*~ *~*~ *~*~ *~*~ *~*~ *~*~ *~*~ *~*~
// -----------------------------------------------------------------
// -------------------     I N T E R F A C E     -------------------
// -----------------------------------------------------------------
// *~*~ *~*~ *~*~ *~*~ *~*~ *~*~ *~*~ *~*~ *~*~ *~*~ *~*~ *~*~ *~*~

// -----------------------------------------------------------------
// --------------------------- REGISTER ----------------------------
// -----------------------------------------------------------------

char* get_register_name(uint64_t reg) {
  return (char*) *(REGISTERS + reg);
}

void print_register_name(uint64_t reg) {
  printf("%s", get_register_name(reg));
}

uint64_t is_stack_register(uint64_t reg) {
  if (reg == REG_SP)
    return 1;
  else if (reg == REG_S0)
    return 1;
  else if (reg == REG_RA)
    return 1;
  else
    return 0;
}

uint64_t is_system_register(uint64_t reg) {
  if (reg == REG_GP)
    return 1;
  else
    return is_stack_register(reg);
}

uint64_t is_argument_register(uint64_t reg) {
  if (reg >= REG_A0)
    if (reg <= REG_A7)
      return 1;

  return 0;
}

uint64_t is_temporary_register(uint64_t reg) {
  if (reg >= REG_T0)
    if (reg <= REG_T2)
      return 1;
    else if (reg >= REG_T3)
      return 1;
    else
      return 0;
  else
    return 0;
}

void read_register_wrap(uint64_t reg, uint64_t wrap) {
  if (*(writes_per_register + reg) > 0) {
    // register has been written to before
    if (*(reads_per_register + reg) < UINT64_MAX)
      *(reads_per_register + reg) = *(reads_per_register + reg) + 1;

    // tolerate unwrapped values in register-to-register transfers
    if (wrap)
      if (*(registers + reg) > UINT_MAX) {
        print_instruction();
        printf(": reading unwrapped value from register ");
        print_register_name(reg);
        println();

        throw_exception(EXCEPTION_INTEGEROVERFLOW, reg);
      }
  } else {
    print_instruction();
    printf(": reading from uninitialized register ");
    print_register_name(reg);
    println();

    throw_exception(EXCEPTION_UNINITIALIZEDREGISTER, reg);
  }
}

void read_register(uint64_t reg) {
  read_register_wrap(reg, 1);
}

void write_register_wrap(uint64_t reg, uint64_t wrap) {
  if (wrap)
    *(registers + reg) = sign_shrink(*(registers + reg), WORDSIZEINBITS);

  if (reg == REG_SP)
    if (*(registers + REG_SP) < stack_peak)
      stack_peak = *(registers + REG_SP);

  if (*(writes_per_register + reg) < UINT64_MAX)
    *(writes_per_register + reg) = *(writes_per_register + reg) + 1;
}

void write_register(uint64_t reg) {
  write_register_wrap(reg, 1);
}

// -----------------------------------------------------------------
// ------------------------ ENCODER/DECODER ------------------------
// -----------------------------------------------------------------

void check_immediate_range(uint64_t immediate, uint64_t bits) {
  if (is_signed_integer(immediate, bits) == 0) {
    print_line_number("encoding error", line_number);
    printf("%ld expected between %ld and %ld\n",
      immediate,
      -two_to_the_power_of(bits - 1),
      two_to_the_power_of(bits - 1) - 1);

    exit(EXITCODE_COMPILERERROR);
  }
}

// RISC-V R Format
// ----------------------------------------------------------------
// |        7         |  5  |  5  |  3   |        5        |  7   |
// +------------------+-----+-----+------+-----------------+------+
// |      funct7      | rs2 | rs1 |funct3|       rd        |opcode|
// +------------------+-----+-----+------+-----------------+------+
// |31              25|24 20|19 15|14  12|11              7|6    0|
// ----------------------------------------------------------------

uint64_t encode_r_format(uint64_t funct7, uint64_t rs2, uint64_t rs1, uint64_t funct3, uint64_t rd, uint64_t opcode) {
  // assert: 0 <= funct7 < 2^7
  // assert: 0 <= rs2 < 2^5
  // assert: 0 <= rs1 < 2^5
  // assert: 0 <= funct3 < 2^3
  // assert: 0 <= rd < 2^5
  // assert: 0 <= opcode < 2^7

  return left_shift(left_shift(left_shift(left_shift(left_shift(funct7, 5) + rs2, 5) + rs1, 3) + funct3, 5) + rd, 7) + opcode;
}

uint64_t get_funct7(uint64_t instruction) {
  return get_bits(instruction, 25, 7);
}

uint64_t get_rs2(uint64_t instruction) {
  return get_bits(instruction, 20, 5);
}

uint64_t get_rs1(uint64_t instruction) {
  return get_bits(instruction, 15, 5);
}

uint64_t get_funct3(uint64_t instruction) {
  return get_bits(instruction, 12, 3);
}

uint64_t get_rd(uint64_t instruction) {
  return get_bits(instruction, 7, 5);
}

uint64_t get_opcode(uint64_t instruction) {
  return get_bits(instruction, 0, 7);
}

void decode_r_format() {
  funct7 = get_funct7(ir);
  rs2    = get_rs2(ir);
  rs1    = get_rs1(ir);
  funct3 = get_funct3(ir);
  rd     = get_rd(ir);
  imm    = 0;
}

// RISC-V I Format
// ----------------------------------------------------------------
// |           12           |  5  |  3   |        5        |  7   |
// +------------------------+-----+------+-----------------+------+
// |    immediate[11:0]     | rs1 |funct3|       rd        |opcode|
// +------------------------+-----+------+-----------------+------+
// |31                    20|19 15|14  12|11              7|6    0|
// ----------------------------------------------------------------

uint64_t encode_i_format(uint64_t immediate, uint64_t rs1, uint64_t funct3, uint64_t rd, uint64_t opcode) {
  // assert: -2^11 <= immediate < 2^11
  // assert: 0 <= rs1 < 2^5
  // assert: 0 <= funct3 < 2^3
  // assert: 0 <= rd < 2^5
  // assert: 0 <= opcode < 2^7

  check_immediate_range(immediate, 12);

  immediate = sign_shrink(immediate, 12);

  return left_shift(left_shift(left_shift(left_shift(immediate, 5) + rs1, 3) + funct3, 5) + rd, 7) + opcode;
}

uint64_t get_immediate_i_format(uint64_t instruction) {
  return sign_extend(get_bits(instruction, 20, 12), 12);
}

void decode_i_format() {
  funct7 = 0;
  rs2    = REG_ZR;
  rs1    = get_rs1(ir);
  funct3 = get_funct3(ir);
  rd     = get_rd(ir);
  imm    = get_immediate_i_format(ir);
}

// RISC-V S Format
// ----------------------------------------------------------------
// |        7         |  5  |  5  |  3   |        5        |  7   |
// +------------------+-----+-----+------+-----------------+------+
// |    imm1[11:5]    | rs2 | rs1 |funct3|    imm2[4:0]    |opcode|
// +------------------+-----+-----+------+-----------------+------+
// |31              25|24 20|19 15|14  12|11              7|6    0|
// ----------------------------------------------------------------

uint64_t encode_s_format(uint64_t immediate, uint64_t rs2, uint64_t rs1, uint64_t funct3, uint64_t opcode) {
  // assert: -2^11 <= immediate < 2^11
  // assert: 0 <= rs2 < 2^5
  // assert: 0 <= rs1 < 2^5
  // assert: 0 <= funct3 < 2^3
  // assert: 0 <= opcode < 2^7
  uint64_t imm1;
  uint64_t imm2;

  check_immediate_range(immediate, 12);

  immediate = sign_shrink(immediate, 12);

  imm1 = get_bits(immediate, 5, 7);
  imm2 = get_bits(immediate, 0, 5);

  return left_shift(left_shift(left_shift(left_shift(left_shift(imm1, 5) + rs2, 5) + rs1, 3) + funct3, 5) + imm2, 7) + opcode;
}

uint64_t get_immediate_s_format(uint64_t instruction) {
  uint64_t imm1;
  uint64_t imm2;

  imm1 = get_bits(instruction, 25, 7);
  imm2 = get_bits(instruction,  7, 5);

  return sign_extend(left_shift(imm1, 5) + imm2, 12);
}

void decode_s_format() {
  funct7 = 0;
  rs2    = get_rs2(ir);
  rs1    = get_rs1(ir);
  funct3 = get_funct3(ir);
  rd     = REG_ZR;
  imm    = get_immediate_s_format(ir);
}

// RISC-V B Format
// ----------------------------------------------------------------
// |        7         |  5  |  5  |  3   |        5        |  7   |
// +------------------+-----+-----+------+-----------------+------+
// |imm1[12]imm2[10:5]| rs2 | rs1 |funct3|imm3[4:1]imm4[11]|opcode|
// +------------------+-----+-----+------+-----------------+------+
// |31              25|24 20|19 15|14  12|11              7|6    0|
// ----------------------------------------------------------------

uint64_t encode_b_format(uint64_t immediate, uint64_t rs2, uint64_t rs1, uint64_t funct3, uint64_t opcode) {
  // assert: -2^12 <= immediate < 2^12
  // assert: 0 <= rs2 < 2^5
  // assert: 0 <= rs1 < 2^5
  // assert: 0 <= funct3 < 2^3
  // assert: 0 <= opcode < 2^7
  uint64_t imm1;
  uint64_t imm2;
  uint64_t imm3;
  uint64_t imm4;

  check_immediate_range(immediate, 13);

  immediate = sign_shrink(immediate, 13);

  // LSB of immediate is lost
  imm1 = get_bits(immediate, 12, 1);
  imm2 = get_bits(immediate,  5, 6);
  imm3 = get_bits(immediate,  1, 4);
  imm4 = get_bits(immediate, 11, 1);

  return left_shift(left_shift(left_shift(left_shift(left_shift(left_shift(left_shift(imm1, 6) + imm2, 5) + rs2, 5) + rs1, 3) + funct3, 4) + imm3, 1) + imm4, 7) + opcode;
}

uint64_t get_immediate_b_format(uint64_t instruction) {
  uint64_t imm1;
  uint64_t imm2;
  uint64_t imm3;
  uint64_t imm4;

  imm1 = get_bits(instruction, 31, 1);
  imm2 = get_bits(instruction, 25, 6);
  imm3 = get_bits(instruction,  8, 4);
  imm4 = get_bits(instruction,  7, 1);

  // reassemble immediate and add trailing zero
  return sign_extend(left_shift(left_shift(left_shift(left_shift(imm1, 1) + imm4, 6) + imm2, 4) + imm3, 1), 13);
}

void decode_b_format() {
  funct7 = 0;
  rs2    = get_rs2(ir);
  rs1    = get_rs1(ir);
  funct3 = get_funct3(ir);
  rd     = REG_ZR;
  imm    = get_immediate_b_format(ir);
}

// RISC-V J Format
// ----------------------------------------------------------------
// |                  20                 |        5        |  7   |
// +-------------------------------------+-----------------+------+
// |imm1[20]imm2[10:1]imm3[11]imm4[19:12]|       rd        |opcode|
// +-------------------------------------+-----------------+------+
// |31                                 12|11              7|6    0|
// ----------------------------------------------------------------

uint64_t encode_j_format(uint64_t immediate, uint64_t rd, uint64_t opcode) {
  // assert: -2^20 <= immediate < 2^20
  // assert: 0 <= rd < 2^5
  // assert: 0 <= opcode < 2^7
  uint64_t imm1;
  uint64_t imm2;
  uint64_t imm3;
  uint64_t imm4;

  check_immediate_range(immediate, 21);

  immediate = sign_shrink(immediate, 21);

  // LSB of immediate is lost
  imm1 = get_bits(immediate, 20,  1);
  imm2 = get_bits(immediate,  1, 10);
  imm3 = get_bits(immediate, 11,  1);
  imm4 = get_bits(immediate, 12,  8);

  return left_shift(left_shift(left_shift(left_shift(left_shift(imm1, 10) + imm2, 1) + imm3, 8) + imm4, 5) + rd, 7) + opcode;
}

uint64_t get_immediate_j_format(uint64_t instruction) {
  uint64_t imm1;
  uint64_t imm2;
  uint64_t imm3;
  uint64_t imm4;

  imm1 = get_bits(instruction, 31,  1);
  imm2 = get_bits(instruction, 21, 10);
  imm3 = get_bits(instruction, 20,  1);
  imm4 = get_bits(instruction, 12,  8);

  // reassemble immediate and add trailing zero
  return sign_extend(left_shift(left_shift(left_shift(left_shift(imm1, 8) + imm4, 1) + imm3, 10) + imm2, 1), 21);
}

void decode_j_format() {
  funct7 = 0;
  rs2    = REG_ZR;
  rs1    = REG_ZR;
  funct3 = 0;
  rd     = get_rd(ir);
  imm    = get_immediate_j_format(ir);
}

// RISC-V U Format
// ----------------------------------------------------------------
// |                  20                 |        5        |  7   |
// +-------------------------------------+-----------------+------+
// |           immediate[19:0]           |       rd        |opcode|
// +-------------------------------------+-----------------+------+
// |31                                 12|11              7|6    0|
// ----------------------------------------------------------------

uint64_t encode_u_format(uint64_t immediate, uint64_t rd, uint64_t opcode) {
  // assert: -2^19 <= immediate < 2^19
  // assert: 0 <= rd < 2^5
  // assert: 0 <= opcode < 2^7

  check_immediate_range(immediate, 20);

  immediate = sign_shrink(immediate, 20);

  return left_shift(left_shift(immediate, 5) + rd, 7) + opcode;
}

uint64_t get_immediate_u_format(uint64_t instruction) {
  return sign_extend(get_bits(instruction, 12, 20), 20);
}

void decode_u_format() {
  funct7 = 0;
  rs2    = REG_ZR;
  rs1    = REG_ZR;
  funct3 = 0;
  rd     = get_rd(ir);
  imm    = get_immediate_u_format(ir);
}

// -----------------------------------------------------------------
// ---------------------------- BINARY -----------------------------
// -----------------------------------------------------------------

uint64_t get_total_number_of_instructions() {
  return ic_lui + ic_addi + ic_add + ic_sub + ic_mul + ic_divu + ic_remu + ic_sltu + ic_load + ic_store + ic_beq + ic_jal + ic_jalr + ic_ecall;
}

uint64_t get_total_number_of_nops() {
  return nopc_lui + nopc_addi + nopc_add + nopc_sub + nopc_mul + nopc_divu + nopc_remu + nopc_sltu + nopc_load + nopc_store + nopc_beq + nopc_jal + nopc_jalr;
}

void print_instruction_counter(uint64_t counter, uint64_t ins) {
  printf("%s: %lu(%lu.%.2lu%%)",
    get_mnemonic(ins),
    counter,
    percentage_format_integral_2(get_total_number_of_instructions(), counter),
    percentage_format_fractional_2(get_total_number_of_instructions(), counter));
}

void print_instruction_counter_with_nops(uint64_t counter, uint64_t nops, uint64_t ins) {
  print_instruction_counter(counter, ins);

  if (run)
    printf("[%lu.%.2lu%%]",
      percentage_format_integral_2(counter, nops),
      percentage_format_fractional_2(counter, nops));
}

void print_instruction_counters() {
  printf("%s: init:    ", selfie_name);
  print_instruction_counter_with_nops(ic_lui, nopc_lui, LUI);
  printf(", ");
  print_instruction_counter_with_nops(ic_addi, nopc_addi, ADDI);
  println();

  printf("%s: memory:  ", selfie_name);
  print_instruction_counter_with_nops(ic_load, nopc_load, LOAD);
  printf(", ");
  print_instruction_counter_with_nops(ic_store, nopc_store, STORE);
  println();

  printf("%s: compute: ", selfie_name);
  print_instruction_counter_with_nops(ic_add, nopc_add, ADD);
  printf(", ");
  print_instruction_counter_with_nops(ic_sub, nopc_sub, SUB);
  printf(", ");
  print_instruction_counter_with_nops(ic_mul, nopc_mul, MUL);
  println();

  printf("%s: compute: ", selfie_name);
  print_instruction_counter_with_nops(ic_divu, nopc_divu, DIVU);
  printf(", ");
  print_instruction_counter_with_nops(ic_remu, nopc_remu, REMU);
  println();

  printf("%s: compare: ", selfie_name);
  print_instruction_counter_with_nops(ic_sltu, nopc_sltu, SLTU);
  println();

  printf("%s: control: ", selfie_name);
  print_instruction_counter_with_nops(ic_beq, nopc_beq, BEQ);
  printf(", ");
  print_instruction_counter_with_nops(ic_jal, nopc_jal, JAL);
  printf(", ");
  print_instruction_counter_with_nops(ic_jalr, nopc_jalr, JALR);
  println();

  printf("%s: system:  ", selfie_name);
  print_instruction_counter(ic_ecall, ECALL);
  println();
}

uint64_t get_low_word(uint64_t word) {
  return get_bits(word, 0, SINGLEWORDSIZEINBITS);
}

uint64_t get_high_word(uint64_t word) {
  return get_bits(word, SINGLEWORDSIZEINBITS, SINGLEWORDSIZEINBITS);
}

uint64_t load_word(uint64_t* memory, uint64_t waddr, uint64_t is_double_word) {
  if (IS64BITSYSTEM) {
    if (IS64BITTARGET)
      if (is_double_word)
        return *(memory + waddr / sizeof(uint64_t));

    if (waddr % sizeof(uint64_t) == 0)
      return get_low_word(*(memory + waddr / sizeof(uint64_t)));
    else
      return get_high_word(*(memory + waddr / sizeof(uint64_t)));
  } else
    return *(memory + waddr / sizeof(uint64_t));
}

void store_word(uint64_t* memory, uint64_t waddr, uint64_t is_double_word, uint64_t word) {
  if (IS64BITSYSTEM) {
    if (IS64BITTARGET)
      if (is_double_word) {
        *(memory + waddr / sizeof(uint64_t)) = word;

        return;
      }

    if (waddr % sizeof(uint64_t) == 0)
      // replace low word
      *(memory + waddr / sizeof(uint64_t)) =
        left_shift(load_word(memory, waddr + SINGLEWORDSIZE, is_double_word), SINGLEWORDSIZEINBITS)
          + sign_shrink(word, SINGLEWORDSIZEINBITS);
    else
      // replace high word
      *(memory + waddr / sizeof(uint64_t)) =
        left_shift(word, SINGLEWORDSIZEINBITS)
          + load_word(memory, waddr - SINGLEWORDSIZE, is_double_word);
  } else
    *(memory + waddr / sizeof(uint64_t)) = word;
}

uint64_t load_instruction(uint64_t caddr) {
  return load_word(code_binary, caddr, 0);
}

void store_instruction(uint64_t caddr, uint64_t instruction) {
  if (caddr >= MAX_CODE_SIZE) {
    syntax_error_message("maximum code size exceeded");

    exit(EXITCODE_COMPILERERROR);
  }

  store_word(code_binary, caddr, 0, instruction);
}

uint64_t load_code(uint64_t caddr) {
  return load_word(code_binary, caddr, 1);
}

uint64_t load_data(uint64_t daddr) {
  return load_word(data_binary, daddr, 1);
}

void store_data(uint64_t daddr, uint64_t data) {
  if (daddr >= MAX_DATA_SIZE) {
    syntax_error_message("maximum data size exceeded");

    exit(EXITCODE_COMPILERERROR);
  }

  store_word(data_binary, daddr, 1, data);
}

void emit_instruction(uint64_t instruction) {
  store_instruction(code_size, instruction);

  if (code_line_number != (uint64_t*) 0)
    if (*(code_line_number + code_size / INSTRUCTIONSIZE) == 0)
      *(code_line_number + code_size / INSTRUCTIONSIZE) = line_number;

  code_size = code_size + INSTRUCTIONSIZE;
}

uint64_t encode_nop() {
  return encode_i_format(0, REG_ZR, F3_NOP, REG_ZR, OP_IMM);
}

void emit_nop() {
  emit_instruction(encode_nop());

  ic_addi = ic_addi + 1;
}

void emit_lui(uint64_t rd, uint64_t immediate) {
  emit_instruction(encode_u_format(immediate, rd, OP_LUI));

  ic_lui = ic_lui + 1;
}

void emit_addi(uint64_t rd, uint64_t rs1, uint64_t immediate) {
  emit_instruction(encode_i_format(immediate, rs1, F3_ADDI, rd, OP_IMM));

  ic_addi = ic_addi + 1;
}

void emit_add(uint64_t rd, uint64_t rs1, uint64_t rs2) {
  emit_instruction(encode_r_format(F7_ADD, rs2, rs1, F3_ADD, rd, OP_OP));

  ic_add = ic_add + 1;
}

void emit_sub(uint64_t rd, uint64_t rs1, uint64_t rs2) {
  emit_instruction(encode_r_format(F7_SUB, rs2, rs1, F3_SUB, rd, OP_OP));

  ic_sub = ic_sub + 1;
}

void emit_mul(uint64_t rd, uint64_t rs1, uint64_t rs2) {
  emit_instruction(encode_r_format(F7_MUL, rs2, rs1, F3_MUL, rd, OP_OP));

  ic_mul = ic_mul + 1;
}

void emit_divu(uint64_t rd, uint64_t rs1, uint64_t rs2) {
  emit_instruction(encode_r_format(F7_DIVU, rs2, rs1, F3_DIVU, rd, OP_OP));

  ic_divu = ic_divu + 1;
}

void emit_remu(uint64_t rd, uint64_t rs1, uint64_t rs2) {
  emit_instruction(encode_r_format(F7_REMU, rs2, rs1, F3_REMU, rd, OP_OP));

  ic_remu = ic_remu + 1;
}

void emit_sltu(uint64_t rd, uint64_t rs1, uint64_t rs2) {
  emit_instruction(encode_r_format(F7_SLTU, rs2, rs1, F3_SLTU, rd, OP_OP));

  ic_sltu = ic_sltu + 1;
}

void emit_load(uint64_t rd, uint64_t rs1, uint64_t immediate) {
  if (IS64BITTARGET)
    emit_instruction(encode_i_format(immediate, rs1, F3_LD, rd, OP_LOAD));
  else
    emit_instruction(encode_i_format(immediate, rs1, F3_LW, rd, OP_LOAD));

  ic_load = ic_load + 1;
}

void emit_store(uint64_t rs1, uint64_t immediate, uint64_t rs2) {
  if (IS64BITTARGET)
    emit_instruction(encode_s_format(immediate, rs2, rs1, F3_SD, OP_STORE));
  else
    emit_instruction(encode_s_format(immediate, rs2, rs1, F3_SW, OP_STORE));

  ic_store = ic_store + 1;
}

void emit_beq(uint64_t rs1, uint64_t rs2, uint64_t immediate) {
  emit_instruction(encode_b_format(immediate, rs2, rs1, F3_BEQ, OP_BRANCH));

  ic_beq = ic_beq + 1;
}

void emit_jal(uint64_t rd, uint64_t immediate) {
  emit_instruction(encode_j_format(immediate, rd, OP_JAL));

  ic_jal = ic_jal + 1;
}

void emit_jalr(uint64_t rd, uint64_t rs1, uint64_t immediate) {
  emit_instruction(encode_i_format(immediate, rs1, F3_JALR, rd, OP_JALR));

  ic_jalr = ic_jalr + 1;
}

void emit_ecall() {
  emit_instruction(encode_i_format(F12_ECALL, REG_ZR, F3_ECALL, REG_ZR, OP_SYSTEM));

  ic_ecall = ic_ecall + 1;
}

void fixup_BFormat(uint64_t from_address) {
  uint64_t instruction;

  instruction = load_instruction(from_address);

  store_instruction(from_address,
    encode_b_format(code_size - from_address,
      get_rs2(instruction),
      get_rs1(instruction),
      get_funct3(instruction),
      get_opcode(instruction)));
}

void fixup_JFormat(uint64_t from_address, uint64_t to_address) {
  uint64_t instruction;

  instruction = load_instruction(from_address);

  store_instruction(from_address,
    encode_j_format(to_address - from_address,
      get_rd(instruction),
      get_opcode(instruction)));
}

void fixlink_JFormat(uint64_t from_address, uint64_t to_address) {
  uint64_t previous_address;

  while (from_address != 0) {
    previous_address = get_immediate_j_format(load_instruction(from_address));

    fixup_JFormat(from_address, to_address);

    from_address = previous_address;
  }
}

void fixup_IFormat(uint64_t from_address, uint64_t immediate) {
  uint64_t instruction;

  instruction = load_instruction(from_address);

  store_instruction(from_address,
    encode_i_format(immediate,
      get_rs1(instruction),
      get_funct3(instruction),
      get_rd(instruction),
      get_opcode(instruction)));
}

void emit_data_word(uint64_t data, uint64_t offset, uint64_t source_line_number) {
  // assert: offset < 0

  // the data segment is populated in reverse order from end to start
  store_data(MAX_DATA_SIZE + offset, data);

  if (data_line_number != (uint64_t*) 0)
    *(data_line_number + (MAX_DATA_SIZE + offset) / WORDSIZE) = source_line_number;
}

void emit_string_data(uint64_t* entry) {
  char* s;
  uint64_t i;
  uint64_t l;

  s = get_string(entry);

  i = 0;

  l = round_up(string_length(s) + 1, WORDSIZE);

  while (i < l) {
    emit_data_word(load_word((uint64_t*) s, i, 1), get_address(entry) + i, get_line_number(entry));

    i = i + WORDSIZE;
  }
}

void finalize_data_segment() {
  uint64_t daddr;

<<<<<<< HEAD
  // the data segment is populated in reverse order from end to start
  if (data_size % sizeof(uint64_t) != 0)
    // WORDSIZE may be less than sizeof(uint64_t)
    // pad to align start of data segment
    data_size = data_size + data_size % sizeof(uint64_t);

  // set the actual start, given the final size of the data segment
  data_binary = data_binary + (MAX_DATA_SIZE - data_size) / sizeof(uint64_t);
=======
  // assert: data_size <= MAX_DATA_SIZE

  daddr = 0;
>>>>>>> 6583e7fe

  // data binary is populated in reverse order
  // copy data to beginning of data binary
  while (daddr < data_size) {
    store_data(daddr, load_data(MAX_DATA_SIZE - data_size + daddr));

    if (data_line_number != (uint64_t*) 0)
      *(data_line_number + daddr / WORDSIZE) =
        *(data_line_number + (MAX_DATA_SIZE - data_size + daddr) / WORDSIZE);

    daddr = daddr + WORDSIZE;
  }
}

uint64_t* touch(uint64_t* memory, uint64_t bytes) {
  uint64_t* m;
  uint64_t n;

  m = memory;

  if (bytes > 0)
    // touch memory at beginning
    n = *m;

  while (bytes > PAGESIZE) {
    bytes = bytes - PAGESIZE;

    m = m + PAGESIZE / sizeof(uint64_t);

    // touch every following page
    n = *m;
  }

  if (bytes > 0) {
    m = m + (bytes - 1) / sizeof(uint64_t);

    // touch at end
    n = *m;
  }

  // avoids unused warning for n
  n = 0; n = n + 1;

  return memory;
}

uint64_t* allocate_elf_header() {
  // allocate and map (on all boot levels) zeroed memory for ELF header preparing
  // read calls (memory must be mapped) and write calls (memory must be mapped and zeroed)
  return touch(zmalloc(ELF_HEADER_SIZE), ELF_HEADER_SIZE);
}

uint64_t* encode_elf_header() {
  uint64_t* header;

  header = allocate_elf_header();

  // store all data necessary for creating a minimal and valid file and program header

  store_word(header, 0, 0, EI_MAG0
              + left_shift(EI_MAG1, 8)
              + left_shift(EI_MAG2, 16)
              + left_shift(EI_MAG3, 24));
  store_word(header, 4, 0, EI_CLASS
              + left_shift(EI_DATA, 8)
              + left_shift(EI_VERSION, 16)
              + left_shift(EI_OSABI, 24));
  store_word(header, 8, 0, EI_ABIVERSION); // ignoring 24 LSBs of EI_PAD
  store_word(header, 12, 0, EI_PAD);       // ignoring 24 MSBs of EI_PAD
  store_word(header, 16, 0, e_type + left_shift(e_machine, 16));
  store_word(header, 20, 0, e_version);

  if (EI_CLASS == ELFCLASS64) {
    // RISC-U ELF64 file header
    store_word(header, 24, 1, e_entry);
    store_word(header, 32, 1, e_phoff);
    store_word(header, 40, 1, e_shoff);
    store_word(header, 48, 1, e_flags
                + left_shift(e_ehsize, 32)
                + left_shift(e_phentsize, 48));
    store_word(header, 56, 1, e_phnum
                + left_shift(e_shentsize, 16)
                + left_shift(e_shnum, 32)
                + left_shift(e_shstrndx, 48));
  } else {
    // RISC-U ELF32 file header
    store_word(header, 24, 0, e_entry);
    store_word(header, 28, 0, e_phoff);
    store_word(header, 32, 0, e_shoff);
    store_word(header, 36, 0, e_flags);
    store_word(header, 40, 0, e_ehsize + left_shift(e_phentsize, 16));
    store_word(header, 44, 0, e_phnum + left_shift(e_shentsize, 16));
    store_word(header, 48, 0, e_shnum + left_shift(e_shstrndx, 16));
  }

  // start of segments have to be aligned in the binary file

  // assert: ELF_HEADER_SIZE % p_align == 0

  p_flags  = 5; // code segment attributes are RE
  p_offset = ELF_HEADER_SIZE; // must match binary format
  p_vaddr  = code_start;
  p_filesz = code_size;
  p_memsz  = code_size;

  encode_elf_program_header(header, 0);

  p_flags  = 6; // data segment attributes are RW
  p_offset = ELF_HEADER_SIZE + round_up(code_size, p_align); // must match binary format
  p_vaddr  = data_start;
  p_filesz = data_size;
  p_memsz  = data_size;

  encode_elf_program_header(header, 1);

  return header;
}

void decode_elf_header(uint64_t* header) {
  EI_CLASS = get_bits(load_word(header, 4, 0), 0, 8);

  if (EI_CLASS == ELFCLASS64)
    IS64BITTARGET = 1;
  else
    IS64BITTARGET = 0;
}

uint64_t get_elf_program_header_offset(uint64_t ph_index) {
  return e_ehsize + e_phentsize * ph_index;
}

void encode_elf_program_header(uint64_t* header, uint64_t ph_index) {
  uint64_t ph_offset;

  ph_offset = get_elf_program_header_offset(ph_index);

  if (EI_CLASS == ELFCLASS64) {
    // RISC-U ELF64 program header
    store_word(header, ph_offset + 0, 1, p_type + left_shift(p_flags, 32));
    store_word(header, ph_offset + 8, 1, p_offset);
    store_word(header, ph_offset + 16, 1, p_vaddr);
    store_word(header, ph_offset + 24, 1, p_paddr);
    store_word(header, ph_offset + 32, 1, p_filesz);
    store_word(header, ph_offset + 40, 1, p_memsz);
    store_word(header, ph_offset + 48, 1, p_align);
  } else {
    // RISC-U ELF32 program header
    store_word(header, ph_offset + 0, 0, p_type);
    store_word(header, ph_offset + 4, 0, p_offset);
    store_word(header, ph_offset + 8, 0, p_vaddr);
    store_word(header, ph_offset + 12, 0, p_paddr);
    store_word(header, ph_offset + 16, 0, p_filesz);
    store_word(header, ph_offset + 20, 0, p_memsz);
    store_word(header, ph_offset + 24, 0, p_flags);
    store_word(header, ph_offset + 28, 0, p_align);
  }
}

void decode_elf_program_header(uint64_t* header, uint64_t ph_index) {
  if (EI_CLASS == ELFCLASS64)
    p_filesz = load_word(header, get_elf_program_header_offset(ph_index) + 32, 1);
  else
    p_filesz = load_word(header, get_elf_program_header_offset(ph_index) + 16, 0);
}

uint64_t validate_elf_header(uint64_t* header) {
  uint64_t* valid_header;
  uint64_t i;

  decode_elf_header(header);

  // must match binary bootstrapping
  code_start = PK_CODE_START;

  decode_elf_program_header(header, 0);

  code_size = p_filesz;

  decode_elf_program_header(header, 1);

  data_size = p_filesz;

  // must match binary bootstrapping
  data_start = round_up(code_start + code_size, p_align);

  if (code_size > MAX_CODE_SIZE)
    return 0;

  if (data_size > MAX_DATA_SIZE)
    return 0;

  valid_header = encode_elf_header();

  i = 0;

  while (i < ELF_HEADER_SIZE / sizeof(uint64_t)) {
    if (*(header + i) != *(valid_header + i))
      return 0;

    i = i + 1;
  }

  return 1;
}

uint64_t open_write_only(char* name, uint64_t mode) {
  return sign_extend(open(name, O_CREAT_TRUNC_WRONLY, mode), SYSCALL_BITWIDTH);
}

void selfie_output(char* filename) {
  uint64_t fd;
  uint64_t* ELF_header;
  uint64_t code_size_with_padding;

  binary_name = filename;

  if (code_size + data_size == 0) {
    printf("%s: nothing to emit to output file %s\n", selfie_name, binary_name);

    return;
  }

  // assert: binary_name is mapped and not longer than MAX_FILENAME_LENGTH

  fd = open_write_only(binary_name, S_IRUSR_IWUSR_IXUSR_IRGRP_IXGRP_IROTH_IXOTH);

  if (signed_less_than(fd, 0)) {
    printf("%s: could not create binary output file %s\n", selfie_name, binary_name);

    exit(EXITCODE_IOERROR);
  }

  ELF_header = encode_elf_header();

  // assert: ELF_header is mapped

  // first write ELF header
  if (write(fd, ELF_header, ELF_HEADER_SIZE) != ELF_HEADER_SIZE) {
    printf("%s: could not write ELF header of binary output file %s\n", selfie_name, binary_name);

    exit(EXITCODE_IOERROR);
  }

  code_size_with_padding = round_up(code_size, p_align);

  touch(code_binary, code_size_with_padding);

  // assert: code_binary is mapped

  // then write code with padding bytes
  if (write(fd, code_binary, code_size_with_padding) != code_size_with_padding) {
    printf("%s: could not write code into binary output file %s\n", selfie_name, binary_name);

    exit(EXITCODE_IOERROR);
  }

  // assert: data_binary is mapped

  // finally write data
  if (write(fd, data_binary, data_size) != data_size) {
    printf("%s: could not write data into binary output file %s\n", selfie_name, binary_name);

    exit(EXITCODE_IOERROR);
  }

  printf("%s: %lu bytes with %lu %lu-bit RISC-U instructions and %lu bytes of data written into %s\n", selfie_name,
    ELF_HEADER_SIZE + code_size + data_size,
    code_size / INSTRUCTIONSIZE,
    WORDSIZEINBITS,
    data_size,
    binary_name);
}

void selfie_load() {
  uint64_t fd;
  uint64_t* ELF_header;
  uint64_t number_of_read_bytes;
  uint64_t code_size_with_padding;

  binary_name = get_argument();

  // assert: binary_name is mapped and not longer than MAX_FILENAME_LENGTH

  fd = open_read_only(binary_name);

  if (signed_less_than(fd, 0)) {
    printf("%s: could not open input file %s\n", selfie_name, binary_name);

    exit(EXITCODE_IOERROR);
  }

  // no source line numbers in binaries
  reset_binary();

  // this call makes sure ELF_header is mapped for reading into it
  ELF_header = allocate_elf_header();

  // make sure code and data binaries are also mapped for reading into them
  code_binary = touch(smalloc(MAX_CODE_SIZE), MAX_CODE_SIZE);
  data_binary = touch(smalloc(MAX_DATA_SIZE), MAX_DATA_SIZE);

  number_of_read_bytes = read(fd, ELF_header, ELF_HEADER_SIZE);

  if (number_of_read_bytes == ELF_HEADER_SIZE) {
    if (validate_elf_header(ELF_header)) {
      init_target();

      reset_disassembler();

      code_size_with_padding = round_up(code_size, p_align);

      number_of_read_bytes = sign_extend(read(fd, code_binary, code_size_with_padding), SYSCALL_BITWIDTH);

      if (number_of_read_bytes == code_size_with_padding) {
        number_of_read_bytes = sign_extend(read(fd, data_binary, data_size), SYSCALL_BITWIDTH);

        if (number_of_read_bytes == data_size) {
          // check if we are really at EOF
          if (read(fd, binary_buffer, sizeof(uint64_t)) == 0) {
            printf("%s: %lu bytes with %lu %lu-bit RISC-U instructions and %lu bytes of data loaded from %s\n",
              selfie_name,
              ELF_HEADER_SIZE + code_size + data_size,
              code_size / INSTRUCTIONSIZE,
              WORDSIZEINBITS,
              data_size,
              binary_name);

            return;
          }
        }
      }
    }
  }

  printf("%s: failed to load binary from input file %s\n", selfie_name, binary_name);

  exit(EXITCODE_IOERROR);
}

// -----------------------------------------------------------------
// ----------------------- MIPSTER SYSCALLS ------------------------
// -----------------------------------------------------------------

void emit_exit() {
  create_symbol_table_entry(GLOBAL_TABLE, string_copy("exit"),
    0, PROCEDURE, VOID_T, 1, code_size);

  // load signed 32-bit integer exit code
  emit_load(REG_A0, REG_SP, 0);

  // remove the exit code from the stack
  emit_addi(REG_SP, REG_SP, WORDSIZE);

  // load the correct syscall number and invoke syscall
  emit_addi(REG_A7, REG_ZR, SYSCALL_EXIT);

  emit_ecall();

  // never returns here
}

void implement_exit(uint64_t* context) {
  // parameter;
  uint64_t signed_int_exit_code;

  if (debug_syscalls) {
    printf("(exit): ");
    print_register_hexadecimal(REG_A0);
    printf(" |- ->\n");
  }

  signed_int_exit_code = *(get_regs(context) + REG_A0);

  set_exit_code(context, sign_shrink(signed_int_exit_code, SYSCALL_BITWIDTH));

  printf("%s: <<<<<<<<<<<<<<<<<<<<<<<<<<<<<<<<<<<<<<<<<<<<<<<<<<<<<<<<<<<<<<<<<<<<<<<<<<<<<<<<\n", selfie_name);
  printf("%s: %s exiting with exit code %ld\n", selfie_name,
    get_name(context),
    sign_extend(get_exit_code(context), SYSCALL_BITWIDTH));
}

void emit_read() {
  create_symbol_table_entry(GLOBAL_TABLE, string_copy("read"),
    0, PROCEDURE, UINT64_T, 3, code_size);

  emit_load(REG_A0, REG_SP, 0); // fd
  emit_addi(REG_SP, REG_SP, WORDSIZE);

  emit_load(REG_A1, REG_SP, 0); // *buffer
  emit_addi(REG_SP, REG_SP, WORDSIZE);

  emit_load(REG_A2, REG_SP, 0); // size
  emit_addi(REG_SP, REG_SP, WORDSIZE);

  emit_addi(REG_A7, REG_ZR, SYSCALL_READ);

  emit_ecall();

  // jump back to caller, return value is in REG_A0
  emit_jalr(REG_ZR, REG_RA, 0);
}

void implement_read(uint64_t* context) {
  // parameters
  uint64_t fd;
  uint64_t vbuffer;
  uint64_t size;

  // local variables
  uint64_t read_total;
  uint64_t bytes_to_read;
  uint64_t failed;
  uint64_t* buffer;
  uint64_t actually_read;

  if (debug_syscalls) {
    printf("(read): ");
    print_register_value(REG_A0);
    printf(",");
    print_register_hexadecimal(REG_A1);
    printf(",");
    print_register_value(REG_A2);
    printf(" |- ");
    print_register_value(REG_A0);
  }

  fd      = *(get_regs(context) + REG_A0);
  vbuffer = *(get_regs(context) + REG_A1);
  size    = *(get_regs(context) + REG_A2);

  if (debug_read)
    printf("%s: trying to read %lu bytes from file with descriptor %lu into buffer at virtual address 0x%08lX\n", selfie_name,
      size,
      fd,
      (uint64_t) vbuffer);

  read_total = 0;

  bytes_to_read = WORDSIZE;

  failed = 0;

  while (size > 0) {
    if (size < bytes_to_read)
      bytes_to_read = size;

    if (is_virtual_address_valid(vbuffer, WORDSIZE))
      if (is_data_stack_heap_address(context, vbuffer))
        if (is_virtual_address_mapped(get_pt(context), vbuffer)) {
          buffer = tlb(get_pt(context), vbuffer);

          actually_read = sign_extend(read(fd, buffer, bytes_to_read), SYSCALL_BITWIDTH);

          if (actually_read == bytes_to_read) {
            read_total = read_total + actually_read;

            size = size - actually_read;

            if (size > 0)
              vbuffer = vbuffer + WORDSIZE;
          } else {
            if (signed_less_than(0, actually_read))
              read_total = read_total + actually_read;

            size = 0;
          }
        } else {
          failed = 1;

          size = 0;

          printf("%s: reading into virtual address 0x%08lX failed because the address is unmapped\n", selfie_name, (uint64_t) vbuffer);
        }
      else {
        failed = 1;

        size = 0;

        printf("%s: reading into virtual address 0x%08lX failed because the address is in an invalid segment\n", selfie_name, (uint64_t) vbuffer);
      }
    else {
      failed = 1;

      size = 0;

      printf("%s: reading into virtual address 0x%08lX failed because the address is invalid\n", selfie_name, (uint64_t) vbuffer);
    }
  }

  if (failed)
    *(get_regs(context) + REG_A0) = sign_shrink(-1, SYSCALL_BITWIDTH);
  else
    *(get_regs(context) + REG_A0) = read_total;

  set_pc(context, get_pc(context) + INSTRUCTIONSIZE);

  if (debug_read)
    printf("%s: actually read %lu bytes from file with descriptor %lu\n", selfie_name, read_total, fd);

  if (debug_syscalls) {
    printf(" -> ");
    print_register_value(REG_A0);
    println();
  }
}

void emit_write() {
  create_symbol_table_entry(GLOBAL_TABLE, string_copy("write"),
    0, PROCEDURE, UINT64_T, 3, code_size);

  emit_load(REG_A0, REG_SP, 0); // fd
  emit_addi(REG_SP, REG_SP, WORDSIZE);

  emit_load(REG_A1, REG_SP, 0); // *buffer
  emit_addi(REG_SP, REG_SP, WORDSIZE);

  emit_load(REG_A2, REG_SP, 0); // size
  emit_addi(REG_SP, REG_SP, WORDSIZE);

  emit_addi(REG_A7, REG_ZR, SYSCALL_WRITE);

  emit_ecall();

  emit_jalr(REG_ZR, REG_RA, 0);
}

void implement_write(uint64_t* context) {
  // parameters
  uint64_t fd;
  uint64_t vbuffer;
  uint64_t size;

  // local variables
  uint64_t written_total;
  uint64_t bytes_to_write;
  uint64_t failed;
  uint64_t* buffer;
  uint64_t actually_written;

  if (debug_syscalls) {
    printf("(write): ");
    print_register_value(REG_A0);
    printf(",");
    print_register_hexadecimal(REG_A1);
    printf(",");
    print_register_value(REG_A2);
    printf(" |- ");
    print_register_value(REG_A0);
  }

  fd      = *(get_regs(context) + REG_A0);
  vbuffer = *(get_regs(context) + REG_A1);
  size    = *(get_regs(context) + REG_A2);

  if (debug_write)
    printf("%s: trying to write %lu bytes from buffer at virtual address 0x%08lX into file with descriptor %lu\n", selfie_name,
      size,
      (uint64_t) vbuffer,
      fd);

  written_total = 0;

  bytes_to_write = WORDSIZE;

  failed = 0;

  while (size > 0) {
    if (size < bytes_to_write)
      bytes_to_write = size;

    if (is_virtual_address_valid(vbuffer, WORDSIZE))
      if (is_data_stack_heap_address(context, vbuffer))
        if (is_virtual_address_mapped(get_pt(context), vbuffer)) {
          buffer = tlb(get_pt(context), vbuffer);

          actually_written = sign_extend(write_to_printf(fd, buffer, bytes_to_write), SYSCALL_BITWIDTH);

          if (actually_written == bytes_to_write) {
            written_total = written_total + actually_written;

            size = size - actually_written;

            if (size > 0)
              vbuffer = vbuffer + WORDSIZE;
          } else {
            if (signed_less_than(0, actually_written))
              written_total = written_total + actually_written;

            size = 0;
          }
        } else {
          failed = 1;

          size = 0;

          printf("%s: writing from virtual address 0x%08lX failed because the address is unmapped\n", selfie_name, (uint64_t) vbuffer);
        }
      else {
        failed = 1;

        size = 0;

        printf("%s: writing from virtual address 0x%08lX failed because the address is in an invalid segment\n", selfie_name, (uint64_t) vbuffer);
      }
    else {
      failed = 1;

      size = 0;

      printf("%s: writing from virtual address 0x%08lX failed because the address is invalid\n", selfie_name, (uint64_t) vbuffer);
    }
  }

  if (failed)
    *(get_regs(context) + REG_A0) = sign_shrink(-1, SYSCALL_BITWIDTH);
  else
    *(get_regs(context) + REG_A0) = written_total;

  set_pc(context, get_pc(context) + INSTRUCTIONSIZE);

  if (debug_write)
    printf("%s: actually wrote %lu bytes into file with descriptor %lu\n", selfie_name, written_total, fd);

  if (debug_syscalls) {
    printf(" -> ");
    print_register_value(REG_A0);
    println();
  }
}

void emit_open() {
  create_symbol_table_entry(GLOBAL_TABLE, string_copy("open"),
    0, PROCEDURE, UINT64_T, 3, code_size);

  emit_load(REG_A1, REG_SP, 0); // filename
  emit_addi(REG_SP, REG_SP, WORDSIZE);

  emit_load(REG_A2, REG_SP, 0); // flags
  emit_addi(REG_SP, REG_SP, WORDSIZE);

  emit_load(REG_A3, REG_SP, 0); // mode
  emit_addi(REG_SP, REG_SP, WORDSIZE);

  // DIRFD_AT_FDCWD makes sure that openat behaves like open
  emit_addi(REG_A0, REG_ZR, DIRFD_AT_FDCWD);

  emit_addi(REG_A7, REG_ZR, SYSCALL_OPENAT);

  emit_ecall();

  emit_jalr(REG_ZR, REG_RA, 0);
}

uint64_t down_load_string(uint64_t* context, uint64_t vaddr, char* s) {
  uint64_t i;
  uint64_t j;

  i = 0;

  while (i < MAX_FILENAME_LENGTH) {
    if (is_virtual_address_valid(vaddr, WORDSIZE))
      if (is_data_stack_heap_address(context, vaddr)) {
        if (is_virtual_address_mapped(get_pt(context), vaddr))
          store_word((uint64_t*) s, i, 1, load_virtual_memory(get_pt(context), vaddr));
        else {
          printf("%s: opening file failed because the file name address 0x%08lX is unmapped\n", selfie_name, (uint64_t) vaddr);

          return 0;
        }

        j = i;

        // check if string ends in the current word
        // WORDSIZE may be less than sizeof(uint64_t)
        while (j < i + WORDSIZE) {
          if (load_character(s, j) == 0)
            return 1;

          j = j + 1;
        }

        // advance to the next word in virtual memory
        vaddr = vaddr + WORDSIZE;

        // advance to the corresponding word in our memory
        i = i + WORDSIZE;
      } else {
        printf("%s: opening file failed because the file name address 0x%08lX is in an invalid segment\n", selfie_name, (uint64_t) vaddr);

        return 0;
      }
    else {
      printf("%s: opening file failed because the file name address 0x%08lX is invalid\n", selfie_name, (uint64_t) vaddr);

      return 0;
    }
  }

  printf("%s: opening file failed because the file name is too long at address 0x%08lX\n", selfie_name, (uint64_t) vaddr);

  return 0;
}

void implement_openat(uint64_t* context) {
  // parameters
  uint64_t vfilename;
  uint64_t flags;
  uint64_t mode;

  // return value
  uint64_t fd;

  if (debug_syscalls) {
    printf("(openat): ");
    print_register_hexadecimal(REG_A0);
    printf(",");
    print_register_hexadecimal(REG_A1);
    printf(",");
    print_register_hexadecimal(REG_A2);
    printf(",");
    print_register_octal(REG_A3);
    printf(" |- ");
    print_register_value(REG_A1);
  }

  /* We actually emulate the part of the openat system call here that is
     implemented by the open system call which is deprecated in Linux.
     In particular, the first parameter (REG_A0) is ignored here while
     set to DIRFD_AT_FDCWD in the wrapper for the open library call to
     make sure openat behaves like open when bootstrapping selfie. */

  vfilename = *(get_regs(context) + REG_A1);
  flags     = *(get_regs(context) + REG_A2);
  mode      = *(get_regs(context) + REG_A3);

  if (down_load_string(context, vfilename, filename_buffer)) {
    if (flags == LINUX_O_CREAT_TRUNC_WRONLY)
      // use correct flags for host operating system
      flags = O_CREAT_TRUNC_WRONLY;

    fd = sign_extend(open(filename_buffer, flags, mode), SYSCALL_BITWIDTH);

    *(get_regs(context) + REG_A0) = fd;

    if (debug_open)
      printf("%s: opened file %s with flags 0x%lX and mode 0o%lo returning file descriptor %lu\n", selfie_name,
        filename_buffer,
        flags,
        mode,
        fd);
  } else
    *(get_regs(context) + REG_A0) = sign_shrink(-1, SYSCALL_BITWIDTH);

  set_pc(context, get_pc(context) + INSTRUCTIONSIZE);

  if (debug_syscalls) {
    printf(" -> ");
    print_register_value(REG_A0);
    println();
  }
}

void emit_malloc() {
  uint64_t* entry;

  create_symbol_table_entry(GLOBAL_TABLE, string_copy("malloc"),
    0, PROCEDURE, UINT64STAR_T, 1, code_size);

  // on boot levels higher than 0, zalloc falls back to malloc
  // assuming that page frames are zeroed on boot level 0
  create_symbol_table_entry(GLOBAL_TABLE, string_copy("zalloc"),
    0, PROCEDURE, UINT64STAR_T, 1, code_size);

  // allocate memory in data segment for recording state of
  // malloc (bump pointer) in compiler-declared global variable
  data_size = data_size + WORDSIZE;

  // define global variable _bump for storing malloc's bump pointer
  // use bump_name string to obtain unique hash
  entry = create_symbol_table_entry(GLOBAL_TABLE, bump_name,
    1, VARIABLE, UINT64_T, 0, -data_size);

  emit_data_word(get_value(entry), get_address(entry), get_line_number(entry));

  // allocate register for size parameter
  talloc();

  emit_load(current_temporary(), REG_SP, 0); // size
  emit_addi(REG_SP, REG_SP, WORDSIZE);

  // round up to target-dependent memory word size
  emit_round_up(current_temporary(), WORDSIZE);

  // allocate register to compute new bump pointer
  talloc();

  // assert: current temporary is $t1 register to enable propagation of
  // lower and upper bounds on addresses in model generation of brk syscall

  // get current _bump which will be returned upon success
  emit_load(current_temporary(), get_scope(entry), get_address(entry));

  // call brk syscall to set new program break to _bump + size
  emit_add(REG_A0, current_temporary(), previous_temporary());
  emit_addi(REG_A7, REG_ZR, SYSCALL_BRK);
  emit_ecall();

  // caution: if mipster runs with garbage collection enabled,
  // the brk syscall is redirected to the gc_brk syscall which
  // skips the next seven instructions, see implement_gc_brk

  // return 0 if memory allocation failed, that is,
  // if new program break is still _bump and size != 0
  emit_beq(REG_A0, current_temporary(), 2 * INSTRUCTIONSIZE);
  emit_beq(REG_ZR, REG_ZR, 4 * INSTRUCTIONSIZE);
  emit_beq(REG_ZR, previous_temporary(), 3 * INSTRUCTIONSIZE);
  emit_addi(REG_A0, REG_ZR, 0);
  emit_beq(REG_ZR, REG_ZR, 3 * INSTRUCTIONSIZE);

  // if memory was successfully allocated
  // set _bump to new program break
  // and then return original _bump
  emit_store(get_scope(entry), get_address(entry), REG_A0);
  emit_addi(REG_A0, current_temporary(), 0);

  // gc_brk syscall skips up to this point, see implement_gc_brk

  tfree(2);

  emit_jalr(REG_ZR, REG_RA, 0);
}

uint64_t try_brk(uint64_t* context, uint64_t new_program_break) {
  uint64_t current_program_break;

  current_program_break = get_program_break(context);

  if (is_virtual_address_valid(new_program_break, WORDSIZE))
    if (is_address_between_stack_and_heap(context, new_program_break)) {
      if (debug_brk)
        printf("%s: setting program break to 0x%08lX\n", selfie_name, (uint64_t) new_program_break);

      set_program_break(context, new_program_break);

      // account for memory allocated by brk
      mc_brk = mc_brk + (new_program_break - current_program_break);

      return new_program_break;
    }

  // setting new program break failed, return current program break

  if (debug_brk)
    printf("%s: retrieving current program break 0x%08lX\n", selfie_name, (uint64_t) current_program_break);

  return current_program_break;
}

void implement_brk(uint64_t* context) {
  // parameter
  uint64_t new_program_break;

  // local variable
  uint64_t previous_program_break;

  new_program_break = *(get_regs(context) + REG_A0);

  previous_program_break = get_program_break(context);

  // attempt to update program break

  new_program_break = try_brk(context, new_program_break);

  if (debug_syscalls) {
    printf("(brk): ");
    print_register_hexadecimal(REG_A0);
    printf(" |- ");
    print_register_hexadecimal(REG_A0);
  }

  if (new_program_break == *(get_regs(context) + REG_A0)) {
    // attempt to update program break succeeded
    if (*(get_regs(context) + REG_A0) != previous_program_break)
      // account for brk syscall if program break actually changed
      sc_brk = sc_brk + 1;
  } else
    // attempt to update program break failed
    *(get_regs(context) + REG_A0) = previous_program_break;

  if (debug_syscalls) {
    printf(" -> ");
    print_register_hexadecimal(REG_A0);
    println();
  }

  set_pc(context, get_pc(context) + INSTRUCTIONSIZE);
}

uint64_t is_boot_level_zero() {
  // C99 malloc(0) returns either a null pointer or a unique pointer,
  // see http://pubs.opengroup.org/onlinepubs/9699919799
  // in contrast, selfie's malloc(0) returns the same not null address,
  // if malloc(0) is called consecutively.
  uint64_t first_malloc;
  uint64_t second_malloc;

  first_malloc  = (uint64_t) malloc(0);
  second_malloc = (uint64_t) malloc(0);

  if (first_malloc == 0)
    return 1;
  if (first_malloc != second_malloc)
    return 1;

  // selfie's malloc, cannot be boot level 0!
  return 0;
}

// -----------------------------------------------------------------
// ----------------------- HYPSTER SYSCALLS ------------------------
// -----------------------------------------------------------------

void emit_switch() {
  create_symbol_table_entry(GLOBAL_TABLE, string_copy("hypster_switch"),
    0, PROCEDURE, UINT64STAR_T, 2, code_size);

  emit_load(REG_A0, REG_SP, 0); // context to which we switch
  emit_addi(REG_SP, REG_SP, WORDSIZE);

  emit_load(REG_A1, REG_SP, 0); // number of instructions to execute
  emit_addi(REG_SP, REG_SP, WORDSIZE);

  emit_addi(REG_A7, REG_ZR, SYSCALL_SWITCH);

  emit_ecall();

  // save context from which we are switching here in return register
  emit_addi(REG_A0, REG_A6, 0);

  emit_jalr(REG_ZR, REG_RA, 0);
}

uint64_t* do_switch(uint64_t* from_context, uint64_t* to_context, uint64_t timeout) {
  restore_context(to_context);

  // use REG_A6 instead of REG_A0 for returning from_context
  // to avoid overwriting REG_A0 in to_context
  if (get_parent(from_context) != MY_CONTEXT)
    *(registers + REG_A6) = (uint64_t) get_virtual_context(from_context);
  else
    *(registers + REG_A6) = (uint64_t) from_context;

  write_register(REG_A6);

  timer = timeout;

  if (debug_switch) {
    printf("%s: switched from context 0x%08lX to context 0x%08lX", selfie_name,
      (uint64_t) from_context,
      (uint64_t) to_context);
    if (timer != TIMEROFF)
      printf(" to execute %lu instructions", timer);
    println();
  }

  return to_context;
}

void implement_switch() {
  // parameters
  uint64_t* to_context;
  uint64_t timeout;

  if (debug_syscalls) {
    printf("(switch): ");
    print_register_hexadecimal(REG_A0);
    printf(",");
    print_register_value(REG_A1);
    printf(" |- ");
    print_register_value(REG_A6);
  }

  read_register(REG_A0);
  read_register(REG_A1);

  to_context = (uint64_t*) *(registers + REG_A0);
  timeout    =             *(registers + REG_A1);

  save_context(current_context);

  // cache context on my boot level before switching
  to_context = cache_context(to_context);

  current_context = do_switch(current_context, to_context, timeout);

  if (debug_syscalls) {
    printf(" -> ");
    print_register_hexadecimal(REG_A6);
    println();
  }
}

uint64_t* mipster_switch(uint64_t* to_context, uint64_t timeout) {
  current_context = do_switch(current_context, to_context, timeout);

  run_until_exception();

  save_context(current_context);

  return current_context;
}

uint64_t* hypster_switch(uint64_t* to_context, uint64_t timeout) {
  // this procedure is only executed at boot level 0
  return mipster_switch(to_context, timeout);
}

// *~*~ *~*~ *~*~ *~*~ *~*~ *~*~ *~*~ *~*~ *~*~ *~*~ *~*~ *~*~ *~*~
// -----------------------------------------------------------------
// -----------------    A R C H I T E C T U R E    -----------------
// -----------------------------------------------------------------
// *~*~ *~*~ *~*~ *~*~ *~*~ *~*~ *~*~ *~*~ *~*~ *~*~ *~*~ *~*~ *~*~

// -----------------------------------------------------------------
// ----------------------------- CACHE -----------------------------
// -----------------------------------------------------------------

void reset_cache_counters(uint64_t* cache) {
  set_cache_hits(cache, 0);
  set_cache_misses(cache, 0);
}

void reset_all_cache_counters() {
  if (L1_CACHE_ENABLED) {
    reset_cache_counters(L1_DCACHE);
    reset_cache_counters(L1_ICACHE);
  }
}

void init_cache_memory(uint64_t* cache) {
  uint64_t number_of_cache_blocks;
  uint64_t* cache_memory;
  uint64_t i;
  uint64_t* cache_block;

  number_of_cache_blocks = get_cache_size(cache) / get_cache_block_size(cache);

  cache_memory = smalloc(number_of_cache_blocks * sizeof(uint64_t*));

  set_cache_memory(cache, cache_memory);

  i = 0;

  while (i < number_of_cache_blocks) {
    cache_block = allocate_cache_block();

    // valid bit and timestamp are already initialized to 0

    *(cache_memory + i) = (uint64_t) cache_block;

    set_block_memory(cache_block, smalloc(get_cache_block_size(cache)));

    i = i + 1;
  }
}

void init_cache(uint64_t* cache, uint64_t cache_size, uint64_t associativity, uint64_t cache_block_size) {
  set_cache_size(cache, cache_size);
  set_associativity(cache, associativity);
  set_cache_block_size(cache, cache_block_size);

  init_cache_memory(cache);

  reset_cache_counters(cache);
}

void init_all_caches() {
  L1_DCACHE = allocate_cache();

  init_cache(L1_DCACHE, L1_DCACHE_SIZE, L1_DCACHE_ASSOCIATIVITY, L1_DCACHE_BLOCK_SIZE);

  L1_ICACHE = allocate_cache();

  init_cache(L1_ICACHE, L1_ICACHE_SIZE, L1_ICACHE_ASSOCIATIVITY, L1_ICACHE_BLOCK_SIZE);
}

void flush_cache(uint64_t* cache) {
  uint64_t number_of_cache_blocks;
  uint64_t* cache_memory;
  uint64_t i;
  uint64_t* cache_block;

  number_of_cache_blocks = get_cache_size(cache) / get_cache_block_size(cache);

  cache_memory = get_cache_memory(cache);

  i = 0;

  while (i < number_of_cache_blocks) {
    cache_block = (uint64_t*) *(cache_memory + i);

    set_valid_flag(cache_block, 0);
    set_timestamp(cache_block, 0);

    i = i + 1;
  }

  set_cache_timer(cache, 0);
}

void flush_all_caches() {
  if (L1_CACHE_ENABLED) {
    flush_cache(L1_DCACHE);
    flush_cache(L1_ICACHE);
  }
}

uint64_t cache_set_size(uint64_t* cache) {
  return get_cache_size(cache) / get_associativity(cache);
}

// cache addressing:
//
// vaddr
// +-----+-------+-------------+
// |     | index | byte offset |
// +-----+-------+-------------+
// 31    ^       ^             0
//       |       |
//       |  log(cache_block_size)
//       |
// log(cache_size / associativity)
//       |
// paddr v
// +-----+---------------------+
// | tag |                     |
// +-----+---------------------+

uint64_t cache_tag(uint64_t* cache, uint64_t address) {
  return address / cache_set_size(cache);
}

uint64_t cache_index(uint64_t* cache, uint64_t address) {
  return (address - cache_tag(cache, address) * cache_set_size(cache)) / get_cache_block_size(cache);
}

uint64_t cache_block_address(uint64_t* cache, uint64_t address) {
  return address / get_cache_block_size(cache) * get_cache_block_size(cache);
}

uint64_t cache_byte_offset(uint64_t* cache, uint64_t address) {
  return address - cache_block_address(cache, address);
}

uint64_t* cache_set(uint64_t* cache, uint64_t vaddr) {
  return get_cache_memory(cache) + cache_index(cache, vaddr) * get_associativity(cache);
}

uint64_t get_new_timestamp(uint64_t* cache) {
  uint64_t timestamp;

  timestamp = get_cache_timer(cache);

  set_cache_timer(cache, timestamp + 1);

  return timestamp;
}

uint64_t* cache_lookup(uint64_t* cache, uint64_t vaddr, uint64_t paddr, uint64_t is_access) {
  uint64_t tag;
  uint64_t* set;
  uint64_t i;
  uint64_t* lru_block;
  uint64_t* cache_block;

  tag = cache_tag(cache, paddr);
  set = cache_set(cache, vaddr);

  i = 0;

  lru_block = (uint64_t*) *set;

  while (i < get_associativity(cache)) {
    cache_block = (uint64_t*) *(set + i);

    if (get_timestamp(cache_block) < get_timestamp(lru_block))
      lru_block = cache_block;

    if (get_valid_flag(cache_block))
      if (get_tag(cache_block) == tag) {
        // cache hit

        if (is_access) {
          set_cache_hits(cache, get_cache_hits(cache) + 1);

          set_timestamp(cache_block, get_new_timestamp(cache));
        }

        return cache_block;
      }

    i = i + 1;
  }

  // cache miss

  set_valid_flag(lru_block, 0);

  return lru_block;
}

void fill_cache_block(uint64_t* cache, uint64_t* cache_block, uint64_t paddr) {
  uint64_t number_of_words_in_cache_block;
  uint64_t* block_memory;
  uint64_t i;

  // cache block size / sizeof(uint64_t) (not WORDSIZE)
  number_of_words_in_cache_block = get_cache_block_size(cache) / sizeof(uint64_t);

  block_memory = get_block_memory(cache_block);

  // align paddr to cache block
  paddr = cache_block_address(cache, paddr);

  i = 0;

  while (i < number_of_words_in_cache_block) {
    *(block_memory + i) = load_physical_memory((uint64_t*) paddr + i);

    i = i + 1;
  }
}

uint64_t* handle_cache_miss(uint64_t* cache, uint64_t* cache_block, uint64_t paddr, uint64_t is_access) {
  if (is_access) {
    set_cache_misses(cache, get_cache_misses(cache) + 1);

    // make sure the entire cache block contains valid data
    fill_cache_block(cache, cache_block, paddr);

    set_tag(cache_block, cache_tag(cache, paddr));

    set_timestamp(cache_block, get_new_timestamp(cache));

    set_valid_flag(cache_block, 1);

    return cache_block;
  } else
    return (uint64_t*) 0;
}

uint64_t* retrieve_cache_block(uint64_t* cache, uint64_t vaddr, uint64_t paddr, uint64_t is_access) {
  uint64_t* cache_block;

  cache_block = cache_lookup(cache, vaddr, paddr, is_access);

  if (get_valid_flag(cache_block))
    // cache hit
    return cache_block;
  else
    return handle_cache_miss(cache, cache_block, paddr, is_access);
}

void flush_cache_block(uint64_t* cache, uint64_t* cache_block, uint64_t paddr) {
  uint64_t number_of_words_in_cache_block;
  uint64_t* block_memory;
  uint64_t i;

  // cache block size / sizeof(uint64_t) (not WORDSIZE)
  number_of_words_in_cache_block = get_cache_block_size(cache) / sizeof(uint64_t);

  block_memory = get_block_memory(cache_block);

  // align paddr to cache block
  paddr = cache_block_address(cache, paddr);

  i = 0;

  while (i < number_of_words_in_cache_block) {
    store_physical_memory((uint64_t*) paddr + i, *(block_memory + i));

    i = i + 1;
  }
}

uint64_t load_from_cache(uint64_t* cache, uint64_t vaddr, uint64_t paddr) {
  uint64_t* cache_block;
  uint64_t* block_memory;

  cache_block = retrieve_cache_block(cache, vaddr, paddr, 1);

  block_memory = get_block_memory(cache_block);

  return *(block_memory + cache_byte_offset(cache, vaddr) / sizeof(uint64_t));
}

void store_in_cache(uint64_t* cache, uint64_t vaddr, uint64_t paddr, uint64_t data) {
  uint64_t* cache_block;
  uint64_t* block_memory;

  cache_block = retrieve_cache_block(cache, vaddr, paddr, 1);

  block_memory = get_block_memory(cache_block);

  *(block_memory + cache_byte_offset(cache, vaddr) / sizeof(uint64_t)) = data;

  flush_cache_block(cache, cache_block, paddr);
}

uint64_t load_instruction_from_cache(uint64_t vaddr, uint64_t paddr) {
  // assert: is_valid_virtual_address(vaddr) == 1

  return load_from_cache(L1_ICACHE, vaddr, paddr);
}

uint64_t load_data_from_cache(uint64_t vaddr, uint64_t paddr) {
  // assert: is_valid_virtual_address(vaddr) == 1

  return load_from_cache(L1_DCACHE, vaddr, paddr);
}

void store_data_in_cache(uint64_t vaddr, uint64_t paddr, uint64_t data) {
  uint64_t* cache_block;

  // assert: is_valid_virtual_address(vaddr) == 1

  store_in_cache(L1_DCACHE, vaddr, paddr, data);

  if (L1_CACHE_COHERENCY) {
    cache_block = retrieve_cache_block(L1_ICACHE, vaddr, paddr, 0);

    // mimicking x86 behavior (see Intel 64 and IA-32 Architectures Software Developer's
    // Manual Volume 3, Chapter 11.6 Self-Modifying Code: "A write to a memory location in
    // a code segment that is currently cached in the processor causes the associated
    // cache line (or lines) to be invalidated")
    if (cache_block != (uint64_t*) 0) {
      set_valid_flag(cache_block, 0);
      set_timestamp(cache_block, 0);

      L1_icache_coherency_invalidations = L1_icache_coherency_invalidations + 1;
    }
  }
}

void print_cache_profile(uint64_t hits, uint64_t misses, char* cache_name) {
  uint64_t accesses;

  accesses = hits + misses;

  printf("%s: %s%lu,", selfie_name, cache_name, accesses);
  printf("%lu(%lu.%.2lu%%),%lu(%lu.%.2lu%%)",
    hits,
    percentage_format_integral_2(accesses, hits),
    percentage_format_fractional_2(accesses, hits),
    misses,
    percentage_format_integral_2(accesses, misses),
    percentage_format_fractional_2(accesses, misses));
}

// -----------------------------------------------------------------
// ---------------------------- MEMORY -----------------------------
// -----------------------------------------------------------------

uint64_t load_physical_memory(uint64_t* paddr) {
  return *paddr;
}

void store_physical_memory(uint64_t* paddr, uint64_t data) {
  *paddr = data;
}

uint64_t get_root_PDE_offset(uint64_t page) {
  // with 4GB (2^32B) virtual memory there are 2^(32-12) 4KB (2^12B) pages;
  // in a two-level page table with 4KB (2^12B) pages as leaf nodes and
  // 64-bit pointers (2^3B), each leaf node accommodates 2^(12-3) PTEs;
  // thus bits 9 through 19 encode the root PDE (page directory entry) offset
  return page / NUMBEROFLEAFPTES; // right shift by 9 bits
}

uint64_t get_leaf_PTE_offset(uint64_t page) {
  // bits 0 through 8 encode the leaf PTE (page table entry) offset
  return page - get_root_PDE_offset(page) * NUMBEROFLEAFPTES; // extract the 9 LSBs
}

uint64_t* get_PTE_address_for_page(uint64_t* parent_table, uint64_t* table, uint64_t page) {
  uint64_t* leaf_pt;

  // assert: 0 <= page < NUMBEROFPAGES

  if (PAGETABLETREE == 0)
    // just pointer arithmetic, no access!
    return table + page;
  else {
    // to get leaf page table, root page directory access is required!
    if (parent_table == (uint64_t*) 0)
      leaf_pt = (uint64_t*) *(table + get_root_PDE_offset(page));
    else
      // table is in address space of parent_table
      leaf_pt = (uint64_t*) load_virtual_memory(parent_table, (uint64_t) (table + get_root_PDE_offset(page)));

    if (leaf_pt == (uint64_t*) 0)
      return (uint64_t*) 0;
    else
      // again, just pointer arithmetic, no access!
      return leaf_pt + get_leaf_PTE_offset(page);
  }
}

uint64_t get_frame_for_page(uint64_t* table, uint64_t page) {
  uint64_t* PTE_address;

  PTE_address = get_PTE_address_for_page(0, table, page);

  if (PTE_address == (uint64_t*) 0)
    return 0;
  else
    return (uint64_t) *PTE_address;
}

void set_PTE_for_page(uint64_t* table, uint64_t page, uint64_t frame) {
  uint64_t  root_PDE_offset;
  uint64_t* leaf_pt;

  // assert: 0 <= page < NUMBEROFPAGES

  if (PAGETABLETREE == 0)
    *(table + page) = frame;
  else {
    root_PDE_offset = get_root_PDE_offset(page);

    leaf_pt = (uint64_t*) *(table + root_PDE_offset);

    if (leaf_pt == (uint64_t*) 0) {
      leaf_pt = palloc(); // 4KB leaf page table

      *(table + root_PDE_offset) = (uint64_t) leaf_pt;
    }

    *(leaf_pt + get_leaf_PTE_offset(page)) = frame;
  }
}

uint64_t is_page_mapped(uint64_t* table, uint64_t page) {
  if (get_frame_for_page(table, page) != 0)
    return 1;
  else
    return 0;
}

uint64_t get_page_of_virtual_address(uint64_t vaddr) {
  return vaddr / PAGESIZE;
}

uint64_t get_virtual_address_of_page_start(uint64_t page) {
  return page * PAGESIZE;
}

uint64_t is_virtual_address_valid(uint64_t vaddr, uint64_t alignment) {
  // is address virtual?
  if (vaddr <= HIGHESTVIRTUALADDRESS + (WORDSIZE - alignment))
    // is address aligned?
    if (vaddr % alignment == 0)
      return 1;

  return 0;
}

uint64_t is_virtual_address_mapped(uint64_t* table, uint64_t vaddr) {
  // assert: is_virtual_address_valid(vaddr, WORDSIZE) == 1

  return is_page_mapped(table, get_page_of_virtual_address(vaddr));
}

uint64_t* tlb(uint64_t* table, uint64_t vaddr) {
  uint64_t page;
  uint64_t frame;
  uint64_t paddr;

  // assert: is_virtual_address_valid(vaddr, WORDSIZE) == 1
  // assert: is_virtual_address_mapped(table, vaddr) == 1

  page = get_page_of_virtual_address(vaddr);

  frame = get_frame_for_page(table, page);

  // map virtual address to physical address
  // (single word on 32-bit target occupies double word on 64-bit system)
  paddr = (vaddr - page * PAGESIZE) * (sizeof(uint64_t) / WORDSIZE) + frame;

  if (debug_tlb)
    printf("%s: tlb access:\n vaddr: 0x%08lX\n page: 0x%04lX\n frame: 0x%08lX\n paddr: 0x%08lX\n", selfie_name,
      vaddr,
      page,
      frame,
      paddr);

  return (uint64_t*) paddr;
}

uint64_t load_virtual_memory(uint64_t* table, uint64_t vaddr) {
  // assert: is_virtual_address_valid(vaddr, WORDSIZE) == 1
  // assert: is_virtual_address_mapped(table, vaddr) == 1

  return load_physical_memory(tlb(table, vaddr));
}

void store_virtual_memory(uint64_t* table, uint64_t vaddr, uint64_t data) {
  // assert: is_virtual_address_valid(vaddr, WORDSIZE) == 1
  // assert: is_virtual_address_mapped(table, vaddr) == 1

  store_physical_memory(tlb(table, vaddr), data);
}

uint64_t load_cached_virtual_memory(uint64_t* table, uint64_t vaddr) {
  if (L1_CACHE_ENABLED)
    // assert: is_virtual_address_valid(vaddr, WORDSIZE) == 1
    // assert: is_virtual_address_mapped(table, vaddr) == 1
    return load_data_from_cache(vaddr, (uint64_t) tlb(table, vaddr));
  else
    return load_virtual_memory(table, vaddr);
}

void store_cached_virtual_memory(uint64_t* table, uint64_t vaddr, uint64_t data) {
  if (L1_CACHE_ENABLED)
    // assert: is_virtual_address_valid(vaddr, WORDSIZE) == 1
    // assert: is_virtual_address_mapped(table, vaddr) == 1
    store_data_in_cache(vaddr, (uint64_t) tlb(table, vaddr), data);
  else
    store_virtual_memory(table, vaddr, data);
}

uint64_t load_cached_instruction_word(uint64_t* table, uint64_t vaddr) {
  if (L1_CACHE_ENABLED)
    // assert: is_virtual_address_valid(vaddr, WORDSIZE) == 1
    // assert: is_virtual_address_mapped(table, vaddr) == 1
    return load_instruction_from_cache(vaddr, (uint64_t) tlb(table, vaddr));
  else
    return load_virtual_memory(table, vaddr);
}

// -----------------------------------------------------------------
// ---------------------- GARBAGE COLLECTOR ------------------------
// -----------------------------------------------------------------

void emit_fetch_stack_pointer() {
  create_symbol_table_entry(GLOBAL_TABLE, string_copy("fetch_stack_pointer"),
    0, PROCEDURE, UINT64_T, 0, code_size);

  emit_add(REG_A0, REG_ZR, REG_SP);

  emit_jalr(REG_ZR, REG_RA, 0);
}

void emit_fetch_global_pointer() {
  create_symbol_table_entry(GLOBAL_TABLE, string_copy("fetch_global_pointer"),
    0, PROCEDURE, UINT64_T, 0, code_size);

  emit_add(REG_A0, REG_ZR, REG_GP);

  emit_jalr(REG_ZR, REG_RA, 0);
}

void emit_fetch_data_segment_size_interface() {
  create_symbol_table_entry(GLOBAL_TABLE, string_copy("fetch_data_segment_size"),
    0, PROCEDURE, UINT64_T, 0, code_size);

  // up to three instructions needed to load data segment size but is not yet known

  emit_nop();
  emit_nop();
  emit_nop();

  emit_jalr(REG_ZR, REG_RA, 0);
}

void emit_fetch_data_segment_size_implementation(uint64_t fetch_dss_code_location) {
  uint64_t saved_code_size;

  // set code emission to fetch_data_segment_size
  saved_code_size = code_size;
  code_size       = fetch_dss_code_location;

  // assert: emitting no more than 3 instructions

  // load data segment size into A0 (size is independent of entry point)
  load_small_and_medium_integer(REG_A0, data_size);

  // discount NOPs in profile that were generated for fetch_data_segment_size
  ic_addi = ic_addi - (code_size - fetch_dss_code_location) / INSTRUCTIONSIZE;

  // restore original code size
  code_size = saved_code_size;
}

void implement_gc_brk(uint64_t* context) {
  // parameter
  uint64_t program_break;

  // local variable
  uint64_t size;

  program_break = *(get_regs(context) + REG_A0);

  // check if malloc actually asks for more memory
  // if not, fall back to the default brk syscall
  if (program_break > get_program_break(context)) {
    if (debug_syscalls) {
      printf("(gc_brk): ");
      print_register_hexadecimal(REG_A0);
    }

    // calculate size by subtracting the current from the new program break
    size = program_break - get_program_break(context);

    if (debug_syscalls) {
      printf(" |- ");
      print_register_hexadecimal(REG_A0);
    }

    // yields the pointer to the newly/reused memory (or 0 if failed)
    *(get_regs(context) + REG_A0) = (uint64_t) gc_malloc_implementation(context, size);

    if (debug_syscalls) {
      printf(" -> ");
      print_register_hexadecimal(REG_A0);
      println();
    }

    // assert: _bump pointer is last entry in data segment

    // updating the _bump pointer of the program (for consistency)
    store_virtual_memory(get_pt(context), get_data_seg_end_gc(context) - WORDSIZE, get_program_break(context));

    sc_brk = sc_brk + 1;

    // assert: gc_brk syscall is invoked by selfie's malloc

    // skip next seven instructions of selfie's malloc
    // to avoid using its bump pointer allocator
    set_pc(context, get_pc(context) + 8 * INSTRUCTIONSIZE);
  } else
    implement_brk(context);
}

uint64_t is_gc_library(uint64_t* context) {
  if (context == (uint64_t*) 0)
    return 1;
  else
    return 0;
}

uint64_t* allocate_metadata(uint64_t* context) {
  if (is_gc_library(context))
    return allocate_new_memory(context, GC_METADATA_SIZE);
  else
    return smalloc(GC_METADATA_SIZE);
}

uint64_t get_stack_seg_start_gc(uint64_t* context) {
  if (is_gc_library(context))
    return fetch_stack_pointer();
  else
    return *(get_regs(context) + REG_SP);
}

uint64_t get_data_seg_start_gc(uint64_t* context) {
  if (is_gc_library(context))
    return gc_data_seg_start;
  else
    return get_data_seg_start(context);
}

uint64_t get_data_seg_end_gc(uint64_t* context) {
  if (is_gc_library(context))
    return gc_data_seg_end;
  else
    return get_data_seg_start(context) + get_data_seg_size(context);
}

uint64_t get_heap_seg_start_gc(uint64_t* context) {
  if (is_gc_library(context))
    return gc_heap_seg_start;
  else
    return get_heap_seg_start(context);
}

uint64_t get_heap_seg_end_gc(uint64_t* context) {
  if (is_gc_library(context))
    return gc_heap_seg_end;
  else
    return get_program_break(context);
}

uint64_t* get_used_list_head_gc(uint64_t* context) {
  if (is_gc_library(context))
    return gc_used_list;
  else
    return get_used_list_head(context);
}

uint64_t* get_free_list_head_gc(uint64_t* context) {
  if (is_gc_library(context))
    return gc_free_list;
  else
    return get_free_list_head(context);
}

uint64_t get_gcs_in_period_gc(uint64_t* context) {
  if (is_gc_library(context))
    return gc_num_gcs_in_period;
  else
    return get_gcs_in_period(context);
}

uint64_t get_gc_enabled_gc(uint64_t* context) {
  if (is_gc_library(context))
    return USE_GC_LIBRARY;
  else
    return get_use_gc_kernel(context);
}

void set_data_and_heap_segments_gc(uint64_t* context) {
  if (is_gc_library(context)) {
    // we use fetch_global_pointer rather than smalloc_system(0)
    // to be accurate even if smalloc has been called before
    gc_data_seg_end   = fetch_global_pointer();
    gc_data_seg_start = gc_data_seg_end - fetch_data_segment_size();

    // assert: smalloc_system(0) returns program break
    gc_heap_seg_start = (uint64_t) smalloc_system(0);
    gc_heap_seg_end   = gc_heap_seg_start;
  }
}

void set_used_list_head_gc(uint64_t* context, uint64_t* used_list_head){
  if (is_gc_library(context))
    gc_used_list = used_list_head;
  else
    set_used_list_head(context, used_list_head);
}

void set_free_list_head_gc(uint64_t* context, uint64_t* free_list_head) {
  if (is_gc_library(context))
    gc_free_list = free_list_head;
  else
    set_free_list_head(context, free_list_head);
}

void set_gcs_in_period_gc(uint64_t* context, uint64_t gcs) {
  if (is_gc_library(context))
    gc_num_gcs_in_period = gcs;
  else
    set_gcs_in_period(context, gcs);
}

void set_gc_enabled_gc(uint64_t* context) {
  if (is_gc_library(context))
    USE_GC_LIBRARY = GC_ENABLED;
  else
    set_use_gc_kernel(context, GC_ENABLED);
}

void gc_init(uint64_t* context) {
  gc_init_selfie(context);
}

void gc_init_selfie(uint64_t* context) {
  reset_memory_counters();
  reset_gc_counters();

  // calculate metadata size using actual size of pointers and integers
  GC_METADATA_SIZE = 2 * sizeof(uint64_t*) + 2 * sizeof(uint64_t);

  if (is_gc_library(context))
    GC_WORDSIZE = sizeof(uint64_t);
  else
    GC_WORDSIZE = WORDSIZE;

  set_data_and_heap_segments_gc(context);

  set_used_list_head_gc(context, (uint64_t*) 0);
  set_free_list_head_gc(context, (uint64_t*) 0);
  set_gcs_in_period_gc(context, 0);
  set_gc_enabled_gc(context);
}

uint64_t* retrieve_from_free_list(uint64_t* context, uint64_t size) {
  uint64_t* prev_node;
  uint64_t* node;

  prev_node = (uint64_t*) 0;

  node = get_free_list_head_gc(context);

  while (node != (uint64_t*) 0) {
    if (get_metadata_size(node) == size) {
      if (prev_node == (uint64_t*) 0)
        set_free_list_head_gc(context, get_metadata_next(node));
      else
        set_metadata_next(prev_node, get_metadata_next(node));

      set_metadata_next(node, get_used_list_head_gc(context));

      set_used_list_head_gc(context, node);

      return node;
    }

    prev_node = node;

    node = get_metadata_next(node);
  }

  return (uint64_t*) 0;
}

uint64_t gc_load_memory(uint64_t* context, uint64_t address) {
  if (is_gc_library(context))
    return *((uint64_t*) address);
  else
    // assert: is_virtual_address_valid(address, WORDSIZE) == 1
    if (is_virtual_address_mapped(get_pt(context), address))
      return load_virtual_memory(get_pt(context), address);
    else
      return 0;
}

void gc_store_memory(uint64_t* context, uint64_t address, uint64_t value) {
  if (is_gc_library(context))
    *((uint64_t*) address) = value;
  else
    // assert: is_virtual_address_valid(address, WORDSIZE) == 1
    if (is_virtual_address_mapped(get_pt(context), address))
      store_virtual_memory(get_pt(context), address, value);
}

void zero_object(uint64_t* context, uint64_t* metadata) {
  uint64_t object_start;
  uint64_t object_end;

  // zero object memory
  object_start = (uint64_t) get_metadata_memory(metadata);
  object_end   = object_start + get_metadata_size(metadata);

  while (object_start < object_end) {
    gc_store_memory(context, object_start, 0);

    object_start = object_start + GC_WORDSIZE;
  }
}

uint64_t* allocate_new_memory(uint64_t* context, uint64_t size) {
  uint64_t object;
  uint64_t new_program_break;

  if (is_gc_library(context)) {
    object = (uint64_t) smalloc_system(size);

    // assert: smalloc_system is a bump pointer allocator that may reuse memory

    if (object + size > gc_heap_seg_end)
      gc_heap_seg_end = object + size;

    return (uint64_t*) object;
  } else {
    object = get_program_break(context);

    // attempt to update program break

    new_program_break = try_brk(context, object + size);

    if (new_program_break == object + size)
      // attempt to update program break succeeded
      return (uint64_t*) object;
  }

  return (uint64_t*) 0;
}

uint64_t* reuse_memory(uint64_t* context, uint64_t size) {
  uint64_t* metadata;

  // check if reusable memory is available in free list
  metadata = retrieve_from_free_list(context, size);

  if (metadata != (uint64_t*) 0) {
    // zeroing reused memory is optional!
    zero_object(context, metadata);

    return get_metadata_memory(metadata);
  }

  return (uint64_t*) 0;
}

uint64_t* allocate_memory(uint64_t* context, uint64_t size) {
  return allocate_memory_selfie(context, size);
}

uint64_t* allocate_memory_selfie(uint64_t* context, uint64_t size) {
  uint64_t* object;
  uint64_t* metadata;

  gc_num_mallocated = gc_num_mallocated + 1;
  gc_mem_mallocated = gc_mem_mallocated + size;

  // try reusing memory first
  object = reuse_memory(context, size);

  if (object != (uint64_t*) 0) {
    gc_num_reused_mallocs = gc_num_reused_mallocs + 1;
    gc_mem_reused         = gc_mem_reused + size;

    return object;
  }

  // allocate new object memory if there is no reusable memory
  object = allocate_new_memory(context, size);

  if (object != (uint64_t*) 0) {
    // allocate metadata for managing object
    metadata = allocate_metadata(context);

    if (metadata != (uint64_t*) 0) {
      set_metadata_next(metadata, get_used_list_head_gc(context));
      set_used_list_head_gc(context, metadata);

      set_metadata_memory(metadata, object);
      set_metadata_size(metadata, size);
      set_metadata_markbit(metadata, GC_MARKBIT_UNREACHABLE);

      gc_num_gced_mallocs   = gc_num_gced_mallocs + 1;
      gc_num_ungced_mallocs = gc_num_ungced_mallocs + 1;

      gc_mem_objects  = gc_mem_objects + size;
      gc_mem_metadata = gc_mem_metadata + GC_METADATA_SIZE;
    } else
      return (uint64_t*) 0;
  } else
    // if object allocation failed discount memory from mallocated total
    gc_mem_mallocated = gc_mem_mallocated - size;

  return object;
}

uint64_t* gc_malloc_implementation(uint64_t* context, uint64_t size) {
  // first, garbage collect
  if (get_gcs_in_period_gc(context) >= GC_PERIOD) {
    gc_collect(context);

    set_gcs_in_period_gc(context, 0);
  } else
    set_gcs_in_period_gc(context, get_gcs_in_period_gc(context) + 1);

  // then, allocate memory

  size = round_up(size, GC_WORDSIZE);

  return allocate_memory(context, size);
}

uint64_t* get_metadata_if_address_is_valid(uint64_t* context, uint64_t address) {
  uint64_t* node;
  uint64_t  object;

  // pointer below gced heap
  if (address < get_heap_seg_start_gc(context))
    return (uint64_t*) 0;

  // pointer above gced heap
  if (address >= get_heap_seg_end_gc(context))
    return (uint64_t*) 0;

  node = get_used_list_head_gc(context);

  while (node != (uint64_t*) 0) {
    if (is_gc_library(context))
      if (address >= (uint64_t) node)
        if (address < ((uint64_t) node + GC_METADATA_SIZE))
          // address points to metadata (redundant check but possibly faster)
          return (uint64_t*) 0;

    object = (uint64_t) get_metadata_memory(node);

    if (address >= object)
      if (address < object + get_metadata_size(node))
        // address points into a gced object
        return node;

    node = get_metadata_next(node);
  }

  return (uint64_t*) 0;
}

void mark_object(uint64_t* context, uint64_t address) {
  uint64_t gc_address;

  gc_address = gc_load_memory(context, address);

  mark_object_selfie(context, gc_address);
}

void mark_object_selfie(uint64_t* context, uint64_t gc_address) {
  uint64_t* metadata;
  uint64_t object_start;
  uint64_t object_end;

  if (is_gc_library(context) == 0)
    if (is_virtual_address_valid(gc_address, WORDSIZE) == 0)
      return;

  metadata = get_metadata_if_address_is_valid(context, gc_address);

  if (metadata == (uint64_t*) 0)
    // address is not a pointer to a gced object
    return;
  else if (get_metadata_markbit(metadata) == GC_MARKBIT_UNREACHABLE)
    set_metadata_markbit(metadata, GC_MARKBIT_REACHABLE);
  else
    // object has already been marked as reachable
    return;

  object_start = (uint64_t) get_metadata_memory(metadata);
  object_end   = object_start + get_metadata_size(metadata);

  while (object_start < object_end) {
    mark_object(context, object_start);

    object_start = object_start + GC_WORDSIZE;
  }
}

void mark_segment(uint64_t* context, uint64_t segment_start, uint64_t segment_end) {
  // assert: segment is not heap

  // prevent (32-bit) overflow by subtracting GC_WORDSIZE from index
  segment_start = segment_start - GC_WORDSIZE;

  while (segment_start < segment_end - GC_WORDSIZE) {
    // undo GC_WORDSIZE index offset before marking address
    mark_object(context, segment_start + GC_WORDSIZE);

    segment_start = segment_start + GC_WORDSIZE;
  }
}

void mark(uint64_t* context) {
  if (get_used_list_head_gc(context) == (uint64_t*) 0)
    return; // if there is no used memory skip collection

  // not traversing registers

  // assert: temporary registers do not contain any reference to gc_heap memory
  // selfie saves all relevant temporary registers on stack, see procedure_prologue().

  // root segments: call stack and data segment

  // traverse call stack
  mark_segment(context, get_stack_seg_start_gc(context), VIRTUALMEMORYSIZE * GIGABYTE);

  // traverse data segment
  mark_segment(context, get_data_seg_start_gc(context), get_data_seg_end_gc(context));
}

void free_object(uint64_t* context, uint64_t* metadata, uint64_t* prev_metadata) {
  if (prev_metadata == (uint64_t*) 0)
    set_used_list_head_gc(context, get_metadata_next(metadata));
  else
    set_metadata_next(prev_metadata, get_metadata_next(metadata));

  if (GC_REUSE) {
    set_metadata_next(metadata, get_free_list_head_gc(context));

    set_free_list_head_gc(context, metadata);
  }

  gc_mem_collected = gc_mem_collected + get_metadata_size(metadata);
}

void sweep(uint64_t* context) {
  sweep_selfie(context);
}

void sweep_selfie(uint64_t* context) {
  uint64_t* prev_node;
  uint64_t* node;
  uint64_t* next_node;

  prev_node = (uint64_t*) 0;

  node = get_used_list_head_gc(context);

  while (node != (uint64_t*) 0) {
    // next node changes when object is reused
    next_node = get_metadata_next(node);

    if (get_metadata_markbit(node) == GC_MARKBIT_UNREACHABLE)
      free_object(context, node, prev_node);
    else {
      // clear mark bit for next marking
      set_metadata_markbit(node, GC_MARKBIT_UNREACHABLE);

      prev_node = node;
    }

    node = next_node;
  }
}

void gc_collect(uint64_t* context) {
  mark(context);
  sweep(context);

  gc_num_collects = gc_num_collects + 1;
}

void print_gc_profile(uint64_t* context) {
  printf("%s: gc:      %lu.%.2luMB requested in %lu mallocs (%lu gced, %lu reuses)\n", selfie_name,
    ratio_format_integral_2(gc_mem_mallocated, MEGABYTE),
    ratio_format_fractional_2(gc_mem_mallocated, MEGABYTE),
    gc_num_mallocated,
    gc_num_gced_mallocs,
    gc_num_reused_mallocs);
  printf("%s: gc:      %lu.%.2luMB(%lu.%.2lu%%) reused in %lu reused mallocs\n", selfie_name,
    ratio_format_integral_2(gc_mem_reused, MEGABYTE),
    ratio_format_fractional_2(gc_mem_reused, MEGABYTE),
    percentage_format_integral_2(gc_mem_mallocated, gc_mem_reused),
    percentage_format_fractional_2(gc_mem_mallocated, gc_mem_reused),
    gc_num_reused_mallocs);
  printf("%s: gc:      %lu.%.2luMB collected in %lu gc runs\n", selfie_name,
    ratio_format_integral_2(gc_mem_collected, MEGABYTE),
    ratio_format_fractional_2(gc_mem_collected, MEGABYTE),
    gc_num_collects);
  printf("%s: gc:      %lu.%.2luMB(%lu.%.2lu%%) allocated in %lu mallocs (%lu gced, %lu ungced)\n", selfie_name,
    ratio_format_integral_2(gc_mem_objects + gc_mem_metadata, MEGABYTE),
    ratio_format_fractional_2(gc_mem_objects + gc_mem_metadata, MEGABYTE),
    percentage_format_integral_2(gc_mem_mallocated, gc_mem_objects + gc_mem_metadata),
    percentage_format_fractional_2(gc_mem_mallocated, gc_mem_objects + gc_mem_metadata),
    gc_num_gced_mallocs + gc_num_ungced_mallocs,
    gc_num_gced_mallocs,
    gc_num_ungced_mallocs);
  printf("%s: gc:      %lu.%.2luMB(%lu.%.2lu%%) allocated in %lu gced mallocs\n", selfie_name,
    ratio_format_integral_2(gc_mem_objects, MEGABYTE),
    ratio_format_fractional_2(gc_mem_objects, MEGABYTE),
    percentage_format_integral_2(gc_mem_mallocated, gc_mem_objects),
    percentage_format_fractional_2(gc_mem_mallocated, gc_mem_objects),
    gc_num_gced_mallocs);
  printf("%s: gc:      %lu.%.2luMB(%lu.%.2lu%%) allocated in %lu ungced mallocs", selfie_name,
    ratio_format_integral_2(gc_mem_metadata, MEGABYTE),
    ratio_format_fractional_2(gc_mem_metadata, MEGABYTE),
    percentage_format_integral_2(gc_mem_mallocated, gc_mem_metadata),
    percentage_format_fractional_2(gc_mem_mallocated, gc_mem_metadata),
    gc_num_ungced_mallocs);
  if (is_gc_library(context) == 0)
    printf(" (external)");
  println();
}

// -----------------------------------------------------------------
// ------------------------- INSTRUCTIONS --------------------------
// -----------------------------------------------------------------

uint64_t print_code_line_number_for_instruction(uint64_t address, uint64_t offset) {
  if (code_line_number != (uint64_t*) 0)
    return printf_or_dprintf(sprintf(string_buffer, "(~%lu)",
      *(code_line_number + (address - offset) / INSTRUCTIONSIZE)));
  else
    return 0;
}

uint64_t print_code_context_for_instruction(uint64_t address) {
  uint64_t w;

  if (run) {
    w = printf_or_dprintf(sprintf(string_buffer, "%s: pc==0x%lX", binary_name, address))
      + print_code_line_number_for_instruction(address, code_start);
    if (symbolic)
      // skip further output
      return w;
    else
      return w + printf_or_dprintf(sprintf(string_buffer, ": "));
  } else if (model)
    return dprintf(output_fd, "0x%lX", address)
      + print_code_line_number_for_instruction(address, code_start)
      + dprintf(output_fd, ": ");
  else if (disassemble_verbose)
    return dprintf(output_fd, "0x%lX", address)
      + print_code_line_number_for_instruction(address, 0)
      + dprintf(output_fd, ": 0x%08lX: ", (uint64_t) ir);
  else
    return 0;
}

uint64_t print_lui() {
  return print_code_context_for_instruction(pc) +
    printf_or_dprintf(sprintf(string_buffer, "%s %s,0x%lX",
      get_mnemonic(is), get_register_name(rd), sign_shrink(imm, 20)));
}

void print_lui_before() {
  printf(": |- ");
  print_register_hexadecimal(rd);
}

void print_lui_after() {
  printf(" -> ");
  print_register_hexadecimal(rd);
}

void record_lui_addi_add_sub_mul_divu_remu_sltu_jal_jalr() {
  record_state(*(registers + rd));
}

void do_lui() {
  // load upper immediate

  uint64_t next_rd_value;

  if (rd != REG_ZR) {
    // semantics of lui
    next_rd_value = left_shift(imm, 12);

    if (*(registers + rd) != next_rd_value)
      *(registers + rd) = next_rd_value;
    else
      nopc_lui = nopc_lui + 1;
  } else
    nopc_lui = nopc_lui + 1;

  write_register(rd);

  pc = pc + INSTRUCTIONSIZE;

  ic_lui = ic_lui + 1;
}

void undo_lui_addi_add_sub_mul_divu_remu_sltu_load_jal_jalr() {
  *(registers + rd) = *(values + (tc % MAX_REPLAY_LENGTH));
}

uint64_t print_addi() {
  uint64_t w;

  w = print_code_context_for_instruction(pc);

  if (rd == REG_ZR)
    if (rs1 == REG_ZR)
      if (imm == 0)
        return w + printf_or_dprintf(sprintf(string_buffer, "nop"));

  return w + printf_or_dprintf(sprintf(string_buffer, "%s %s,%s,%ld",
    get_mnemonic(is), get_register_name(rd), get_register_name(rs1), imm));
}

void print_addi_before() {
  printf(": ");
  print_register_value(rs1);
  printf(" |- ");
  print_register_value(rd);
}

void print_addi_add_sub_mul_divu_remu_sltu_after() {
  printf(" -> ");
  print_register_value(rd);
}

void do_addi() {
  // add immediate

  uint64_t next_rd_value;

  read_register_wrap(rs1, imm);

  if (rd != REG_ZR) {
    // semantics of addi
    next_rd_value = *(registers + rs1) + imm;

    if (*(registers + rd) != next_rd_value)
      *(registers + rd) = next_rd_value;
    else
      nopc_addi = nopc_addi + 1;
  } else
    nopc_addi = nopc_addi + 1;

  write_register(rd);

  pc = pc + INSTRUCTIONSIZE;

  ic_addi = ic_addi + 1;
}

uint64_t print_add_sub_mul_divu_remu_sltu() {
  return print_code_context_for_instruction(pc)
    + printf_or_dprintf(sprintf(string_buffer, "%s %s,%s,%s",
        get_mnemonic(is), get_register_name(rd),
          get_register_name(rs1), get_register_name(rs2)));
}

void print_add_sub_mul_divu_remu_sltu_before() {
  printf(": ");
  print_register_value(rs1);
  printf(",");
  print_register_value(rs2);
  printf(" |- ");
  print_register_value(rd);
}

void do_add() {
  uint64_t next_rd_value;

  read_register(rs1);
  read_register(rs2);

  if (rd != REG_ZR) {
    // semantics of add
    next_rd_value = *(registers + rs1) + *(registers + rs2);

    if (*(registers + rd) != next_rd_value)
      *(registers + rd) = next_rd_value;
    else
      nopc_add = nopc_add + 1;
  } else
    nopc_add = nopc_add + 1;

  write_register(rd);

  pc = pc + INSTRUCTIONSIZE;

  ic_add = ic_add + 1;
}

void do_sub() {
  uint64_t next_rd_value;

  read_register(rs1);
  read_register(rs2);

  if (rd != REG_ZR) {
    // semantics of sub
    next_rd_value = *(registers + rs1) - *(registers + rs2);

    if (*(registers + rd) != next_rd_value)
      *(registers + rd) = next_rd_value;
    else
      nopc_sub = nopc_sub + 1;
  } else
    nopc_sub = nopc_sub + 1;

  write_register(rd);

  pc = pc + INSTRUCTIONSIZE;

  ic_sub = ic_sub + 1;
}

void do_mul() {
  uint64_t next_rd_value;

  read_register(rs1);
  read_register(rs2);

  if (rd != REG_ZR) {
    // semantics of mul
    next_rd_value = *(registers + rs1) * *(registers + rs2);

    // TODO: support of 128-bit resolution

    if (*(registers + rd) != next_rd_value)
      *(registers + rd) = next_rd_value;
    else
      nopc_mul = nopc_mul + 1;
  } else
    nopc_mul = nopc_mul + 1;

  write_register(rd);

  pc = pc + INSTRUCTIONSIZE;

  ic_mul = ic_mul + 1;
}

void do_divu() {
  // division unsigned

  uint64_t next_rd_value;

  if (*(registers + rs2) != 0) {
    read_register(rs1);
    read_register(rs2);

    if (rd != REG_ZR) {
      // semantics of divu
      next_rd_value = *(registers + rs1) / *(registers + rs2);

      if (*(registers + rd) != next_rd_value)
        *(registers + rd) = next_rd_value;
      else
        nopc_divu = nopc_divu + 1;
    } else
      nopc_divu = nopc_divu + 1;

    write_register(rd);

    pc = pc + INSTRUCTIONSIZE;

    ic_divu = ic_divu + 1;
  } else
    throw_exception(EXCEPTION_DIVISIONBYZERO, pc);
}

void do_remu() {
  // remainder unsigned

  uint64_t next_rd_value;

  if (*(registers + rs2) != 0) {
    read_register(rs1);
    read_register(rs2);

    if (rd != REG_ZR) {
      // semantics of remu
      next_rd_value = *(registers + rs1) % *(registers + rs2);

      if (*(registers + rd) != next_rd_value)
        *(registers + rd) = next_rd_value;
      else
        nopc_remu = nopc_remu + 1;
    } else
      nopc_remu = nopc_remu + 1;

    write_register(rd);

    pc = pc + INSTRUCTIONSIZE;

    ic_remu = ic_remu + 1;
  } else
    throw_exception(EXCEPTION_DIVISIONBYZERO, pc);
}

void do_sltu() {
  // set on less than unsigned

  uint64_t next_rd_value;

  read_register(rs1);
  read_register(rs2);

  if (rd != REG_ZR) {
    // semantics of sltu
    if (*(registers + rs1) < *(registers + rs2))
      next_rd_value = 1;
    else
      next_rd_value = 0;

    if (*(registers + rd) != next_rd_value)
      *(registers + rd) = next_rd_value;
    else
      nopc_sltu = nopc_sltu + 1;
  } else
    nopc_sltu = nopc_sltu + 1;

  write_register(rd);

  pc = pc + INSTRUCTIONSIZE;

  ic_sltu = ic_sltu + 1;
}

uint64_t print_load() {
  return print_code_context_for_instruction(pc)
    + printf_or_dprintf(sprintf(string_buffer, "%s %s,%ld(%s)",
        get_mnemonic(is), get_register_name(rd), imm, get_register_name(rs1)));
}

void print_load_before() {
  uint64_t vaddr;

  vaddr = *(registers + rs1) + imm;

  printf(": ");
  print_register_hexadecimal(rs1);

  if (is_virtual_address_valid(vaddr, WORDSIZE))
    if (is_virtual_address_mapped(pt, vaddr)) {
      if (is_system_register(rd))
        printf(",mem[0x%lX]==0x%lX |- ", vaddr, load_virtual_memory(pt, vaddr));
      else
        printf(",mem[0x%lX]==%ld |- ", vaddr, load_virtual_memory(pt, vaddr));
      print_register_value(rd);

      return;
    }

  printf(" |-");
}

void print_load_after(uint64_t vaddr) {
  if (is_virtual_address_valid(vaddr, WORDSIZE))
    if (is_virtual_address_mapped(pt, vaddr)) {
      printf(" -> ");
      print_register_value(rd);
      printf("==mem[0x%lX]", vaddr);
    }
}

void record_load() {
  uint64_t vaddr;

  vaddr = *(registers + rs1) + imm;

  if (is_virtual_address_valid(vaddr, WORDSIZE))
    if (is_virtual_address_mapped(pt, vaddr))
      record_state(*(registers + rd));
}

uint64_t do_load() {
  uint64_t vaddr;
  uint64_t next_rd_value;
  uint64_t a;

  // load (double) word

  read_register(rs1);

  vaddr = *(registers + rs1) + imm;

  if (is_virtual_address_valid(vaddr, WORDSIZE)) {
    if (is_valid_segment_read(vaddr)) {
      if (is_virtual_address_mapped(pt, vaddr)) {
        if (rd != REG_ZR) {
          // semantics of load (double) word
          next_rd_value = load_cached_virtual_memory(pt, vaddr);

          if (*(registers + rd) != next_rd_value)
            *(registers + rd) = next_rd_value;
          else
            nopc_load = nopc_load + 1;
        } else
          nopc_load = nopc_load + 1;

        write_register_wrap(rd, 0);

        // keep track of instruction address for profiling loads
        a = (pc - code_start) / INSTRUCTIONSIZE;

        pc = pc + INSTRUCTIONSIZE;

        // keep track of number of loads in total
        ic_load = ic_load + 1;

        // and individually
        *(loads_per_instruction + a) = *(loads_per_instruction + a) + 1;
      } else
        throw_exception(EXCEPTION_PAGEFAULT, get_page_of_virtual_address(vaddr));
    } else
      throw_exception(EXCEPTION_SEGMENTATIONFAULT, vaddr);
  } else
    throw_exception(EXCEPTION_INVALIDADDRESS, vaddr);

  return vaddr;
}

uint64_t print_store() {
  return print_code_context_for_instruction(pc)
    + printf_or_dprintf(sprintf(string_buffer, "%s %s,%ld(%s)",
        get_mnemonic(is), get_register_name(rs2), imm, get_register_name(rs1)));
}

void print_store_before() {
  uint64_t vaddr;

  vaddr = *(registers + rs1) + imm;

  printf(": ");
  print_register_hexadecimal(rs1);

  if (is_virtual_address_valid(vaddr, WORDSIZE))
    if (is_virtual_address_mapped(pt, vaddr)) {
      printf(",");
      print_register_value(rs2);
      if (is_system_register(rd))
        printf(" |- mem[0x%lX]==0x%lX", vaddr, load_virtual_memory(pt, vaddr));
      else
        printf(" |- mem[0x%lX]==%ld", vaddr, load_virtual_memory(pt, vaddr));

      return;
    }

  printf(" |-");
}

void print_store_after(uint64_t vaddr) {
  if (is_virtual_address_valid(vaddr, WORDSIZE))
    if (is_virtual_address_mapped(pt, vaddr)) {
      printf(" -> mem[0x%lX]==", vaddr);
      print_register_value(rs2);
    }
}

void record_store() {
  uint64_t vaddr;

  vaddr = *(registers + rs1) + imm;

  if (is_virtual_address_valid(vaddr, WORDSIZE))
    if (is_virtual_address_mapped(pt, vaddr))
      record_state(load_virtual_memory(pt, vaddr));
}

uint64_t do_store() {
  uint64_t vaddr;
  uint64_t a;

  // store (double) word

  read_register(rs1);

  vaddr = *(registers + rs1) + imm;

  if (is_virtual_address_valid(vaddr, WORDSIZE)) {
    if (is_valid_segment_write(vaddr)) {
      if (is_virtual_address_mapped(pt, vaddr)) {
        read_register_wrap(rs2, 0);

        // semantics of store (double) word
        if (load_virtual_memory(pt, vaddr) != *(registers + rs2))
          store_cached_virtual_memory(pt, vaddr, *(registers + rs2));
        else {
          nopc_store = nopc_store + 1;

          if (L1_CACHE_ENABLED)
            // effective nop still changes the cache state
            store_cached_virtual_memory(pt, vaddr, *(registers + rs2));
        }

        // keep track of instruction address for profiling stores
        a = (pc - code_start) / INSTRUCTIONSIZE;

        pc = pc + INSTRUCTIONSIZE;

        // keep track of number of stores in total
        ic_store = ic_store + 1;

        // and individually
        *(stores_per_instruction + a) = *(stores_per_instruction + a) + 1;
      } else
        throw_exception(EXCEPTION_PAGEFAULT, get_page_of_virtual_address(vaddr));
    } else
      throw_exception(EXCEPTION_SEGMENTATIONFAULT, vaddr);
  } else
    throw_exception(EXCEPTION_INVALIDADDRESS, vaddr);

  return vaddr;
}

void undo_store() {
  uint64_t vaddr;

  vaddr = *(registers + rs1) + imm;

  store_virtual_memory(pt, vaddr, *(values + (tc % MAX_REPLAY_LENGTH)));
}

uint64_t print_beq() {
  uint64_t w;

  w = print_code_context_for_instruction(pc)
    + printf_or_dprintf(sprintf(string_buffer, "%s %s,%s,%ld",
        get_mnemonic(is), get_register_name(rs1), get_register_name(rs2),
        signed_division(imm, INSTRUCTIONSIZE)));
  if (disassemble_verbose)
    return w + dprintf(output_fd, "[0x%lX]", pc + imm);
  else
    return w;
}

void print_beq_before() {
  printf(": ");
  print_register_value(rs1);
  printf(",");
  print_register_value(rs2);
  printf(" |- pc==0x%lX", pc);
}

void print_beq_after() {
  printf(" -> pc==0x%lX", pc);
}

void record_beq() {
  record_state(0);
}

void do_beq() {
  // branch on equal

  read_register(rs1);
  read_register(rs2);

  // semantics of beq
  if (*(registers + rs1) == *(registers + rs2))
    pc = pc + imm;
  else {
    pc = pc + INSTRUCTIONSIZE;

    nopc_beq = nopc_beq + 1;
  }

  ic_beq = ic_beq + 1;
}

uint64_t print_jal() {
  uint64_t w;

  w = print_code_context_for_instruction(pc)
    + printf_or_dprintf(sprintf(string_buffer, "%s %s,%ld",
        get_mnemonic(is), get_register_name(rd), signed_division(imm, INSTRUCTIONSIZE)));
  if (disassemble_verbose)
    return w + dprintf(output_fd, "[0x%lX]", pc + imm);
  else
    return w;
}

void print_jal_before() {
  printf(": |- ");
  if (rd != REG_ZR) {
    print_register_hexadecimal(rd);
    printf(",");
  }
  printf("pc==0x%lX", pc);
}

void print_jal_jalr_after() {
  print_beq_after();
  if (rd != REG_ZR) {
    printf(",");
    print_register_hexadecimal(rd);
  }
}

void do_jal() {
  uint64_t a;

  // jump and link

  if (rd != REG_ZR) {
    // first link
    *(registers + rd) = pc + INSTRUCTIONSIZE;

    // then jump (for procedure call)
    pc = pc + imm;

    // prologue address for profiling procedure calls
    a = (pc - code_start) / INSTRUCTIONSIZE;

    // keep track of number of procedure calls in total
    calls = calls + 1;

    // and individually
    *(calls_per_procedure + a) = *(calls_per_procedure + a) + 1;
  } else if (signed_less_than(imm, 0)) {
    // just jump backward (to check loop condition again)
    pc = pc + imm;

    // first loop instruction address for profiling loop iterations
    a = (pc - code_start) / INSTRUCTIONSIZE;

    // keep track of number of loop iterations in total
    iterations = iterations + 1;

    // and individually
    *(iterations_per_loop + a) = *(iterations_per_loop + a) + 1;
  } else {
    // just jump forward
    pc = pc + imm;

    if (imm == INSTRUCTIONSIZE)
      nopc_jal = nopc_jal + 1;
  }

  write_register(rd);

  ic_jal = ic_jal + 1;
}

uint64_t print_jalr() {
  return print_code_context_for_instruction(pc)
    + printf_or_dprintf(sprintf(string_buffer, "%s %s,%ld(%s)",
        get_mnemonic(is), get_register_name(rd),
          signed_division(imm, INSTRUCTIONSIZE), get_register_name(rs1)));
}

void print_jalr_before() {
  printf(": ");
  print_register_hexadecimal(rs1);
  printf(" |- ");
  if (rd != REG_ZR) {
    print_register_hexadecimal(rd);
    printf(",");
  }
  printf("pc==0x%lX", pc);
}

void do_jalr() {
  uint64_t next_pc;

  // jump and link register

  read_register(rs1);

  // prepare jump rs1-relative with LSB reset
  next_pc = left_shift(right_shift(*(registers + rs1) + imm, 1), 1);

  if (rd == REG_ZR) {
    // just jump
    if (next_pc == pc + INSTRUCTIONSIZE)
      nopc_jalr = nopc_jalr + 1;

    pc = next_pc;
  } else {
    // first link, then jump

    // link to next instruction (works even if rd == rs1)
    *(registers + rd) = pc + INSTRUCTIONSIZE;

    // jump
    pc = next_pc;
  }

  write_register(rd);

  ic_jalr = ic_jalr + 1;
}

uint64_t print_ecall() {
  return print_code_context_for_instruction(pc)
    + printf_or_dprintf(sprintf(string_buffer, "%s", get_mnemonic(is)));
}

void record_ecall() {
  // TODO: record all side effects
  record_state(*(registers + REG_A0));
}

void do_ecall() {
  read_register(REG_A7);

  ic_ecall = ic_ecall + 1;

  if (redo) {
    // TODO: redo all side effects
    *(registers + REG_A0) = *(values + (tc % MAX_REPLAY_LENGTH));

    // TODO: print ecall details
    println();

    pc = pc + INSTRUCTIONSIZE;
  } else if (*(registers + REG_A7) == SYSCALL_SWITCH)
    if (record) {
      printf("%s: context switching during recording is unsupported\n", selfie_name);

      exit(EXITCODE_UNSUPPORTEDSYSCALL);
    } else if (symbolic) {
      printf("%s: context switching during symbolic execution is unsupported\n", selfie_name);

      exit(EXITCODE_UNSUPPORTEDSYSCALL);
    } else {
      pc = pc + INSTRUCTIONSIZE;

      implement_switch();
    }
  else {
    read_register(REG_A0);

    if (*(registers + REG_A7) != SYSCALL_EXIT) {
      if (*(registers + REG_A7) != SYSCALL_BRK) {
        read_register(REG_A1);
        read_register(REG_A2);

        if (*(registers + REG_A7) == SYSCALL_OPENAT)
          read_register(REG_A3);
      }

      write_register(REG_A0);
    }

    // all system calls other than switch are handled by exception
    throw_exception(EXCEPTION_SYSCALL, *(registers + REG_A7));
  }
}

void undo_ecall() {
  uint64_t a0;

  a0 = *(registers + REG_A0);

  // TODO: undo all side effects
  *(registers + REG_A0) = *(values + (tc % MAX_REPLAY_LENGTH));

  // save register a0 for redoing system call
  *(values + (tc % MAX_REPLAY_LENGTH)) = a0;
}

uint64_t print_data_line_number() {
  if (data_line_number != (uint64_t*) 0)
    return dprintf(output_fd, "(~%lu)", *(data_line_number + (pc - code_size) / WORDSIZE));
  else
    return 0;
}

uint64_t print_data_context() {
  return dprintf(output_fd, "0x%lX", pc)
    + print_data_line_number()
    + dprintf(output_fd, ": ");
}

uint64_t print_data() {
  uint64_t w;

  if (disassemble_verbose)
    w = print_data_context();
  else
    w = 0;
  if (IS64BITTARGET)
    w = w + dprintf(output_fd, ".8byte ");
  else
    w = w + dprintf(output_fd, ".4byte ");

  return w + dprintf(output_fd, "0x%lX", load_data(pc - code_size));
}

// -----------------------------------------------------------------
// -------------------------- DISASSEMBLER -------------------------
// -----------------------------------------------------------------

char* get_mnemonic(uint64_t ins) {
  return (char*) *(MNEMONICS + ins);
}

uint64_t print_instruction() {
  // assert: 1 <= is <= number of RISC-U instructions
  if (is == ADDI)
    return print_addi();
  else if (is == LOAD)
    return print_load();
  else if (is == STORE)
    return print_store();
  else if (is == ADD)
    return print_add_sub_mul_divu_remu_sltu();
  else if (is == SUB)
    return print_add_sub_mul_divu_remu_sltu();
  else if (is == MUL)
    return print_add_sub_mul_divu_remu_sltu();
  else if (is == DIVU)
    return print_add_sub_mul_divu_remu_sltu();
  else if (is == REMU)
    return print_add_sub_mul_divu_remu_sltu();
  else if (is == SLTU)
    return print_add_sub_mul_divu_remu_sltu();
  else if (is == BEQ)
    return print_beq();
  else if (is == JAL)
    return print_jal();
  else if (is == JALR)
    return print_jalr();
  else if (is == LUI)
    return print_lui();
  else if (is == ECALL)
    return print_ecall();
  else
    return 0;
}

void selfie_disassemble(uint64_t verbose) {
  uint64_t number_of_written_characters;

  assembly_name = get_argument();

  if (code_size + data_size == 0) {
    printf("%s: nothing to disassemble to output file %s\n", selfie_name, assembly_name);

    return;
  }

  // assert: assembly_name is mapped and not longer than MAX_FILENAME_LENGTH

  assembly_fd = open_write_only(assembly_name, S_IRUSR_IWUSR_IRGRP_IROTH);

  if (signed_less_than(assembly_fd, 0)) {
    printf("%s: could not create assembly output file %s\n", selfie_name, assembly_name);

    exit(EXITCODE_IOERROR);
  }

  output_name = assembly_name;
  output_fd   = assembly_fd;

  reset_library();
  reset_interpreter();

  run = 0;

  disassemble_verbose = verbose;

  number_of_written_characters = 0;

  while (pc < code_size) {
    ir = load_instruction(pc);

    decode();

    number_of_written_characters = number_of_written_characters
      + print_instruction()
      + dprintf(output_fd, "\n");

    pc = pc + INSTRUCTIONSIZE;
  }

  while (pc - code_size < data_size) {
    number_of_written_characters = number_of_written_characters
      + print_data()
      + dprintf(output_fd, "\n");

    pc = pc + WORDSIZE;
  }

  disassemble_verbose = 0;

  output_name = (char*) 0;
  output_fd   = 1;

  printf("%s: %lu characters of assembly with %lu %lu-bit RISC-U instructions and %lu bytes of data written into %s\n", selfie_name,
    number_of_written_characters,
    code_size / INSTRUCTIONSIZE,
    WORDSIZEINBITS,
    data_size,
    assembly_name);
}

// -----------------------------------------------------------------
// -------------------------- REPLAY ENGINE ------------------------
// -----------------------------------------------------------------

void record_state(uint64_t value) {
  *(pcs + (tc % MAX_REPLAY_LENGTH))    = pc;
  *(values + (tc % MAX_REPLAY_LENGTH)) = value;

  tc = tc + 1;
}

void replay_trace() {
  uint64_t trace_length;
  uint64_t tl;

  if (tc < MAX_REPLAY_LENGTH)
    trace_length = tc;
  else
    trace_length = MAX_REPLAY_LENGTH;

  record = 0;

  tl = trace_length;

  // undo trace_length number of instructions
  while (tl > 0) {
    tc = tc - 1;

    pc = *(pcs + (tc % MAX_REPLAY_LENGTH));

    fetch();
    decode();
    execute_undo();

    tl = tl - 1;
  }

  redo = 1;

  tl = trace_length;

  // redo trace_length number of instructions
  while (tl > 0) {
    // assert: pc == *(pcs + (tc % MAX_REPLAY_LENGTH))

    fetch();
    decode();
    execute_debug();

    tc = tc + 1;
    tl = tl - 1;
  }

  redo   = 0;
  record = 1;
}

// -----------------------------------------------------------------
// -------------------------- INTERPRETER --------------------------
// -----------------------------------------------------------------

void print_register_hexadecimal(uint64_t reg) {
  printf("%s==0x%lX", get_register_name(reg), *(registers + reg));
}

void print_register_octal(uint64_t reg) {
  printf("%s==0o%lo", get_register_name(reg), *(registers + reg));
}

void print_register_value(uint64_t reg) {
  if (is_system_register(reg))
    print_register_hexadecimal(reg);
  else
    printf("%s==%ld(0x%lX)", get_register_name(reg), *(registers + reg), *(registers + reg));
}

void print_exception(uint64_t exception, uint64_t fault) {
  printf("%s", (char*) *(EXCEPTIONS + exception));

  if (exception == EXCEPTION_PAGEFAULT)
    printf(" at page 0x%04lX", (uint64_t) fault);
  else if (exception == EXCEPTION_SEGMENTATIONFAULT)
    printf(" at address 0x%08lX", (uint64_t) fault);
  else if (exception == EXCEPTION_SYSCALL)
    printf(" ID %lu", fault);
  else if (exception == EXCEPTION_DIVISIONBYZERO)
    printf(" at address 0x%08lX", (uint64_t) fault);
  else if (exception == EXCEPTION_INVALIDADDRESS)
    printf(" 0x%08lX", (uint64_t) fault);
  else if (exception == EXCEPTION_UNKNOWNINSTRUCTION)
    printf(" at address 0x%08lX", (uint64_t) fault);
  else if (exception == EXCEPTION_UNINITIALIZEDREGISTER) {
    printf(" ");print_register_name(fault);
  }
}

void throw_exception(uint64_t exception, uint64_t fault) {
  if (get_exception(current_context) != EXCEPTION_NOEXCEPTION)
    if (get_exception(current_context) != exception) {
      printf("%s: context 0x%08lX throws exception: ", selfie_name, (uint64_t) current_context);
      print_exception(exception, fault);
      printf(" in presence of existing exception: ");
      print_exception(get_exception(current_context), get_fault(current_context));
      println();

      exit(EXITCODE_MULTIPLEEXCEPTIONERROR);
    }

  set_exception(current_context, exception);
  set_fault(current_context, fault);

  trap = 1;

  if (debug_exception) {
    printf("%s: context 0x%08lX throws exception: ", selfie_name, (uint64_t) current_context);
    print_exception(exception, fault);
    println();
  }
}

void fetch() {
  if (is_virtual_address_valid(pc, INSTRUCTIONSIZE)) {
    if (is_code_address(current_context, pc)) {
      // assert: is_virtual_address_mapped(pt, pc) == 1

      if (pc % WORDSIZE == 0)
        ir = get_low_word(load_cached_instruction_word(pt, pc));
      else
        ir = get_high_word(load_cached_instruction_word(pt, pc - INSTRUCTIONSIZE));

      return;
    } else
      throw_exception(EXCEPTION_SEGMENTATIONFAULT, pc);
  } else
    throw_exception(EXCEPTION_INVALIDADDRESS, pc);

  // reset instruction register
  ir = encode_nop();
}

void decode() {
  opcode = get_opcode(ir);

  is = 0;

  if (opcode == OP_IMM) {
    decode_i_format();

    if (funct3 == F3_ADDI)
      is = ADDI;
  } else if (opcode == OP_LOAD) {
    decode_i_format();

    if (IS64BITTARGET) {
      if (funct3 == F3_LD)
        is = LOAD;
    } else if (funct3 == F3_LW)
      is = LOAD;
  } else if (opcode == OP_STORE) {
    decode_s_format();

    if (IS64BITTARGET) {
      if (funct3 == F3_SD)
        is = STORE;
    } else if (funct3 == F3_SW)
      is = STORE;
  } else if (opcode == OP_OP) { // could be ADD, SUB, MUL, DIVU, REMU, SLTU
    decode_r_format();

    if (funct3 == F3_ADD) { // = F3_SUB = F3_MUL
      if (funct7 == F7_ADD)
        is = ADD;
      else if (funct7 == F7_SUB)
        is = SUB;
      else if (funct7 == F7_MUL)
        is = MUL;
    } else if (funct3 == F3_DIVU) {
      if (funct7 == F7_DIVU)
        is = DIVU;
    } else if (funct3 == F3_REMU) {
      if (funct7 == F7_REMU)
        is = REMU;
    } else if (funct3 == F3_SLTU) {
      if (funct7 == F7_SLTU)
        is = SLTU;
    }
  } else if (opcode == OP_BRANCH) {
    decode_b_format();

    if (funct3 == F3_BEQ)
      is = BEQ;
  } else if (opcode == OP_JAL) {
    decode_j_format();

    is = JAL;
  } else if (opcode == OP_JALR) {
    decode_i_format();

    if (funct3 == F3_JALR)
      is = JALR;
  } else if (opcode == OP_LUI) {
    decode_u_format();

    is = LUI;
  } else if (opcode == OP_SYSTEM) {
    decode_i_format();

    if (funct3 == F3_ECALL)
      is = ECALL;
  }

  if (is == 0) {
    if (run)
      throw_exception(EXCEPTION_UNKNOWNINSTRUCTION, pc);
    else {
      //report the error on the console
      output_fd = 1;

      printf("%s: at address 0x%08lX unknown instruction 0x%lX with opcode 0x%lX detected\n", selfie_name,
        pc,
        ir,
        opcode);

      exit(EXITCODE_UNKNOWNINSTRUCTION);
    }
  }
}

void execute() {
  if (debug) {
    if (record)
      execute_record();
    else
      execute_debug();

    return;
  }

  // assert: 1 <= is <= number of RISC-U instructions
  if (is == ADDI)
    do_addi();
  else if (is == LOAD)
    do_load();
  else if (is == STORE)
    do_store();
  else if (is == ADD)
    do_add();
  else if (is == SUB)
    do_sub();
  else if (is == MUL)
    do_mul();
  else if (is == DIVU)
    do_divu();
  else if (is == REMU)
    do_remu();
  else if (is == SLTU)
    do_sltu();
  else if (is == BEQ)
    do_beq();
  else if (is == JAL)
    do_jal();
  else if (is == JALR)
    do_jalr();
  else if (is == LUI)
    do_lui();
  else if (is == ECALL)
    do_ecall();
}

void execute_record() {
  // assert: 1 <= is <= number of RISC-U instructions
  if (is == ADDI) {
    record_lui_addi_add_sub_mul_divu_remu_sltu_jal_jalr();
    do_addi();
  } else if (is == LOAD) {
    record_load();
    do_load();
  } else if (is == STORE) {
    record_store();
    do_store();
  } else if (is == ADD) {
    record_lui_addi_add_sub_mul_divu_remu_sltu_jal_jalr();
    do_add();
  } else if (is == SUB) {
    record_lui_addi_add_sub_mul_divu_remu_sltu_jal_jalr();
    do_sub();
  } else if (is == MUL) {
    record_lui_addi_add_sub_mul_divu_remu_sltu_jal_jalr();
    do_mul();
  } else if (is == DIVU) {
    record_lui_addi_add_sub_mul_divu_remu_sltu_jal_jalr();
    do_divu();
  } else if (is == REMU) {
    record_lui_addi_add_sub_mul_divu_remu_sltu_jal_jalr();
    do_remu();
  } else if (is == SLTU) {
    record_lui_addi_add_sub_mul_divu_remu_sltu_jal_jalr();
    do_sltu();
  } else if (is == BEQ) {
    record_beq();
    do_beq();
  } else if (is == JAL) {
    record_lui_addi_add_sub_mul_divu_remu_sltu_jal_jalr();
    do_jal();
  } else if (is == JALR) {
    record_lui_addi_add_sub_mul_divu_remu_sltu_jal_jalr();
    do_jalr();
  } else if (is == LUI) {
    record_lui_addi_add_sub_mul_divu_remu_sltu_jal_jalr();
    do_lui();
  } else if (is == ECALL) {
    record_ecall();
    do_ecall();
  }
}

void execute_undo() {
  // assert: 1 <= is <= number of RISC-U instructions
  if (is == STORE)
    undo_store();
  else if (is == BEQ)
    // beq does not require any undo
    return;
  else if (is == ECALL)
    undo_ecall();
  else
    undo_lui_addi_add_sub_mul_divu_remu_sltu_load_jal_jalr();
}

void execute_debug() {
  print_instruction();

  // assert: 1 <= is <= number of RISC-U instructions
  if (is == ADDI) {
    print_addi_before();
    do_addi();
    print_addi_add_sub_mul_divu_remu_sltu_after();
  } else if (is == LOAD) {
    print_load_before();
    print_load_after(do_load());
  } else if (is == STORE) {
    print_store_before();
    print_store_after(do_store());
  } else if (is == ADD) {
    print_add_sub_mul_divu_remu_sltu_before();
    do_add();
    print_addi_add_sub_mul_divu_remu_sltu_after();
  } else if (is == SUB) {
    print_add_sub_mul_divu_remu_sltu_before();
    do_sub();
    print_addi_add_sub_mul_divu_remu_sltu_after();
  } else if (is == MUL) {
    print_add_sub_mul_divu_remu_sltu_before();
    do_mul();
    print_addi_add_sub_mul_divu_remu_sltu_after();
  } else if (is == DIVU) {
    print_add_sub_mul_divu_remu_sltu_before();
    do_divu();
    print_addi_add_sub_mul_divu_remu_sltu_after();
  } else if (is == REMU) {
    print_add_sub_mul_divu_remu_sltu_before();
    do_remu();
    print_addi_add_sub_mul_divu_remu_sltu_after();
  } else if (is == SLTU) {
    print_add_sub_mul_divu_remu_sltu_before();
    do_sltu();
    print_addi_add_sub_mul_divu_remu_sltu_after();
  } else if (is == BEQ) {
    print_beq_before();
    do_beq();
    print_beq_after();
  } else if (is == JAL) {
    print_jal_before();
    do_jal();
    print_jal_jalr_after();
  } else if (is == JALR) {
    print_jalr_before();
    do_jalr();
    print_jal_jalr_after();
  } else if (is == LUI) {
    print_lui_before();
    do_lui();
    print_lui_after();
  } else if (is == ECALL) {
    do_ecall();

    return;
  }

  println();
}

void interrupt() {
  if (timer != TIMEROFF) {
    timer = timer - 1;

    if (timer == 0) {
      if (get_exception(current_context) == EXCEPTION_NOEXCEPTION)
        // only throw exception if no other is pending
        // TODO: handle multiple pending exceptions
        throw_exception(EXCEPTION_TIMER, 0);
      else
        // trigger timer in the next interrupt cycle
        timer = 1;
    }
  }
}

void run_until_exception() {
  trap = 0;

  while (trap == 0) {
    fetch();
    decode();
    execute();

    interrupt();
  }

  trap = 0;
}

uint64_t instruction_with_max_counter(uint64_t* counters, uint64_t max) {
  uint64_t a;
  uint64_t n;
  uint64_t i;
  uint64_t c;

  a = UINT64_MAX;

  n = 0;
  i = 0;

  while (i < code_size / INSTRUCTIONSIZE) {
    c = *(counters + i);

    if (n < c) {
      if (c < max) {
        n = c;
        a = i;
      } else
        return i * INSTRUCTIONSIZE;
    }

    i = i + 1;
  }

  if (a != UINT64_MAX)
    return a * INSTRUCTIONSIZE;
  else
    return UINT64_MAX;
}

uint64_t print_per_instruction_counter(uint64_t total, uint64_t* counters, uint64_t max) {
  uint64_t a;
  uint64_t c;

  a = instruction_with_max_counter(counters, max);

  if (a != UINT64_MAX) {
    c = *(counters + a / INSTRUCTIONSIZE);

    // CAUTION: we reset counter to avoid reporting it again
    *(counters + a / INSTRUCTIONSIZE) = 0;

    printf(",%lu(%lu.%.2lu%%)@0x%lX", c,
      percentage_format_integral_2(total, c),
      percentage_format_fractional_2(total, c), a);
    if (code_line_number != (uint64_t*) 0)
      printf("(~%lu)", *(code_line_number + a / INSTRUCTIONSIZE));

    return c;
  } else {
    printf(",0(0.00%%)");

    return 0;
  }
}

void print_per_instruction_profile(char* message, uint64_t total, uint64_t* counters) {
  printf("%s: %s%lu", selfie_name, message, total);
  print_per_instruction_counter(total, counters, print_per_instruction_counter(total, counters, print_per_instruction_counter(total, counters, UINT64_MAX)));
  println();
}

void print_access_profile(char* message, char* padding, uint64_t reads, uint64_t writes) {
  if (reads + writes > 0) {
    if (writes == 0)
      // may happen in read-only memory segments
      writes = 1;

    printf("%s: %s%s%lu,%lu,%lu[%lu.%.2lu]\n", selfie_name, message, padding,
      reads + writes, reads, writes,
      ratio_format_integral_2(reads, writes),
      ratio_format_fractional_2(reads, writes));
  }
}

void print_per_register_profile(uint64_t reg) {
  print_access_profile(get_register_name(reg), " register:   ", *(reads_per_register + reg), *(writes_per_register + reg));
}

void print_register_memory_profile() {
  uint64_t reg;

  printf("%s: CPU+memory:    reads+writes,reads,writes[reads/writes]\n", selfie_name);

  print_access_profile("heap segment:  ", "", heap_reads, heap_writes);

  print_per_register_profile(REG_GP);
  print_access_profile("data segment:  ", "", data_reads, data_writes);

  reg = 1;

  while (reg < NUMBEROFREGISTERS) {
    if (is_stack_register(reg)) {
      stack_register_reads  = stack_register_reads + *(reads_per_register + reg);
      stack_register_writes = stack_register_writes + *(writes_per_register + reg);

      print_per_register_profile(reg);
    }

    reg = reg + 1;
  }

  print_access_profile("stack total:   ", "", stack_register_reads, stack_register_writes);
  print_access_profile("stack segment: ", "", stack_reads, stack_writes);

  reg = 1;

  while (reg < NUMBEROFREGISTERS) {
    if (is_argument_register(reg)) {
      argument_register_reads  = argument_register_reads + *(reads_per_register + reg);
      argument_register_writes = argument_register_writes + *(writes_per_register + reg);

      print_per_register_profile(reg);
    }

    reg = reg + 1;
  }

  print_access_profile("args total:    ", "", argument_register_reads, argument_register_writes);

  reg = 1;

  while (reg < NUMBEROFREGISTERS) {
    if (is_temporary_register(reg)) {
      temporary_register_reads  = temporary_register_reads + *(reads_per_register + reg);
      temporary_register_writes = temporary_register_writes + *(writes_per_register + reg);

      print_per_register_profile(reg);
    }

    reg = reg + 1;
  }

  print_access_profile("temps total:   ", "", temporary_register_reads, temporary_register_writes);
}

void print_profile(uint64_t* context) {
  printf("%s: --------------------------------------------------------------------------------\n", selfie_name);
  printf("%s: summary: %lu executed instructions [%lu.%.2lu%% nops]\n", selfie_name,
    get_total_number_of_instructions(),
    percentage_format_integral_2(get_total_number_of_instructions(), get_total_number_of_nops()),
    percentage_format_fractional_2(get_total_number_of_instructions(), get_total_number_of_nops()));
  printf("%s:          %lu.%.2luKB peak stack size\n", selfie_name,
    ratio_format_integral_2(VIRTUALMEMORYSIZE * GIGABYTE - stack_peak, KILOBYTE),
    ratio_format_fractional_2(VIRTUALMEMORYSIZE * GIGABYTE - stack_peak, KILOBYTE));
  printf("%s:          %lu.%.2luMB allocated in %lu mallocs\n", selfie_name,
    ratio_format_integral_2(mc_brk, MEGABYTE),
    ratio_format_fractional_2(mc_brk, MEGABYTE),
    sc_brk);
  printf("%s:          %lu.%.2luMB(%lu.%.2lu%% of %lu.%.2luMB) actually accessed\n", selfie_name,
    ratio_format_integral_2(mc_mapped_heap, MEGABYTE),
    ratio_format_fractional_2(mc_mapped_heap, MEGABYTE),
    percentage_format_integral_2(round_up(mc_brk, PAGESIZE), mc_mapped_heap),
    percentage_format_fractional_2(round_up(mc_brk, PAGESIZE), mc_mapped_heap),
    ratio_format_integral_2(mc_brk, MEGABYTE),
    ratio_format_fractional_2(mc_brk, MEGABYTE));
  printf("%s:          %lu.%.2luMB(%lu.%.2lu%% of %luMB) mapped memory\n", selfie_name,
    ratio_format_integral_2(pused(), MEGABYTE),
    ratio_format_fractional_2(pused(), MEGABYTE),
    percentage_format_integral_2(PHYSICALMEMORYSIZE, pused()),
    percentage_format_fractional_2(PHYSICALMEMORYSIZE, pused()),
    PHYSICALMEMORYSIZE / MEGABYTE);

  if (GC_ON) {
    printf("%s: --------------------------------------------------------------------------------\n", selfie_name);
    print_gc_profile(context);
  }

  if (get_total_number_of_instructions() > 0) {
    printf("%s: --------------------------------------------------------------------------------\n", selfie_name);
    print_instruction_counters();

    if (code_line_number != (uint64_t*) 0)
      printf("%s: profile: total,max(ratio%%)@address(line#),2ndmax,3rdmax\n", selfie_name);
    else
      printf("%s: profile: total,max(ratio%%)@address,2ndmax,3rdmax\n", selfie_name);

    print_per_instruction_profile("calls:   ", calls, calls_per_procedure);
    print_per_instruction_profile("loops:   ", iterations, iterations_per_loop);
    print_per_instruction_profile("loads:   ", ic_load, loads_per_instruction);
    print_per_instruction_profile("stores:  ", ic_store, stores_per_instruction);

    print_register_memory_profile();
  }

  if (L1_CACHE_ENABLED) {
    printf("%s: L1 caches:     accesses,hits,misses\n", selfie_name);

    print_cache_profile(get_cache_hits(L1_DCACHE), get_cache_misses(L1_DCACHE), "data:          ");
    println();

    print_cache_profile(get_cache_hits(L1_ICACHE), get_cache_misses(L1_ICACHE), "instruction:   ");
    if (L1_CACHE_COHERENCY)
      printf(" (coherency invalidations: %lu)", L1_icache_coherency_invalidations);
    println();
  }

  printf("%s: --------------------------------------------------------------------------------\n", selfie_name);
}

void print_host_os() {
  if (OS == SELFIE)
    printf("selfie");
  else if (OS == LINUX)
    printf("Linux");
  else if (OS == MACOS)
    printf("macOS");
  else if (OS == WINDOWS)
    printf("Windows");
  else if (OS == BAREMETAL)
    printf("bare metal");
  else
    printf("unknown");
}

// *~*~ *~*~ *~*~ *~*~ *~*~ *~*~ *~*~ *~*~ *~*~ *~*~ *~*~ *~*~ *~*~
// -----------------------------------------------------------------
// ----------------------    R U N T I M E    ----------------------
// -----------------------------------------------------------------
// *~*~ *~*~ *~*~ *~*~ *~*~ *~*~ *~*~ *~*~ *~*~ *~*~ *~*~ *~*~ *~*~

// -----------------------------------------------------------------
// ------------------------ MACHINE CONTEXTS -----------------------
// -----------------------------------------------------------------

uint64_t* new_context() {
  uint64_t* context;

  if (free_contexts == (uint64_t*) 0)
    context = allocate_context();
  else {
    context = free_contexts;

    free_contexts = get_next_context(free_contexts);
  }

  set_next_context(context, used_contexts);
  set_prev_context(context, (uint64_t*) 0);

  if (used_contexts != (uint64_t*) 0)
    set_prev_context(used_contexts, context);

  used_contexts = context;

  return context;
}

void init_context(uint64_t* context, uint64_t* parent, uint64_t* vctxt) {
  // some fields are set in boot loader or when context switching

  // allocate zeroed memory for general-purpose registers
  // TODO: reuse memory
  set_regs(context, zmalloc(NUMBEROFREGISTERS * sizeof(uint64_t)));

  // allocate zeroed memory for page table
  // TODO: save and reuse memory for page table
  if (PAGETABLETREE == 0)
    // for a 4GB-virtual-memory page table with
    // 4KB pages and 64-bit pointers, allocate
    // 8MB = 2^23 ((2^32 / 2^12) * 2^3) bytes to
    // accommodate 2^20 (2^32 / 2^12) PTEs
    set_pt(context, zmalloc(NUMBEROFPAGES * sizeof(uint64_t*)));
  else
    // for the root node (page directory), allocate
    // 16KB = 2^14 (2^32 / 2^12 / 2^9 * 2^3) bytes to
    // accommodate 2^11 ((2^32 / 2^12) / 2^9) root PDEs
    // pointing to 4KB leaf nodes (page tables) that
    // each accommodate 2^9 (2^12 / 2^3) leaf PTEs
    set_pt(context, zmalloc(NUMBEROFPAGES / NUMBEROFLEAFPTES * sizeof(uint64_t*)));

  // reset page table cache
  set_lowest_lo_page(context, 0);
  set_highest_lo_page(context, get_lowest_lo_page(context));
  set_lowest_hi_page(context, get_page_of_virtual_address(HIGHESTVIRTUALADDRESS));
  set_highest_hi_page(context, get_lowest_hi_page(context));

  if (parent != MY_CONTEXT) {
    set_code_seg_start(context, load_virtual_memory(get_pt(parent), code_seg_start(vctxt)));
    set_code_seg_size(context, load_virtual_memory(get_pt(parent), code_seg_size(vctxt)));
    set_data_seg_start(context, load_virtual_memory(get_pt(parent), data_seg_start(vctxt)));
    set_data_seg_size(context, load_virtual_memory(get_pt(parent), data_seg_size(vctxt)));
    set_heap_seg_start(context, load_virtual_memory(get_pt(parent), heap_seg_start(vctxt)));

    // TODO: cache name
    set_name(context, (char*) 0);
  } else {
    set_exception(context, EXCEPTION_NOEXCEPTION);
    set_fault(context, 0);

    set_exit_code(context, EXITCODE_NOERROR);
  }

  set_parent(context, parent);
  set_virtual_context(context, vctxt);

  // garbage collector
  set_used_list_head(context, (uint64_t*) 0);
  set_free_list_head(context, (uint64_t*) 0);
  set_gcs_in_period(context, 0);
  set_use_gc_kernel(context, GC_DISABLED);
}

uint64_t* find_context(uint64_t* parent, uint64_t* vctxt) {
  uint64_t* context;

  context = used_contexts;

  while (context != (uint64_t*) 0) {
    if (get_parent(context) == parent)
      if (get_virtual_context(context) == vctxt)
        return context;

    context = get_next_context(context);
  }

  return (uint64_t*) 0;
}

void free_context(uint64_t* context) {
  set_next_context(context, free_contexts);

  free_contexts = context;
}

uint64_t* delete_context(uint64_t* context, uint64_t* from) {
  if (get_next_context(context) != (uint64_t*) 0)
    set_prev_context(get_next_context(context), get_prev_context(context));

  if (get_prev_context(context) != (uint64_t*) 0) {
    set_next_context(get_prev_context(context), get_next_context(context));
    set_prev_context(context, (uint64_t*) 0);
  } else
    from = get_next_context(context);

  free_context(context);

  return from;
}

// -----------------------------------------------------------------
// -------------------------- MICROKERNEL --------------------------
// -----------------------------------------------------------------

uint64_t* create_context(uint64_t* parent, uint64_t* vctxt) {
  uint64_t* context;

  context = new_context();

  init_context(context, parent, vctxt);

  if (debug_create)
    printf("%s: parent context 0x%08lX created child context 0x%08lX\n", selfie_name,
      (uint64_t) parent,
      (uint64_t) used_contexts);

  return context;
}

uint64_t* cache_context(uint64_t* vctxt) {
  uint64_t* context;

  // find cached context on my boot level
  context = find_context(current_context, vctxt);

  if (context == (uint64_t*) 0)
    // create cached context on my boot level
    context = create_context(current_context, vctxt);

  return context;
}

void save_context(uint64_t* context) {
  uint64_t* parent_table;
  uint64_t* vctxt;
  uint64_t r;
  uint64_t* pregs;
  uint64_t* vregs;

  // save machine state
  set_pc(context, pc);

  if (get_parent(context) != MY_CONTEXT) {
    // upload changes in context to virtual context in parent address space
    parent_table = get_pt(get_parent(context));

    vctxt = get_virtual_context(context);

    store_virtual_memory(parent_table, program_counter(vctxt), get_pc(context));

    r = 0;

    pregs = get_regs(context);
    vregs = (uint64_t*) load_virtual_memory(parent_table, regs(vctxt));

    while (r < NUMBEROFREGISTERS) {
      store_virtual_memory(parent_table, (uint64_t) (vregs + r), *(pregs + r));

      r = r + 1;
    }

    store_virtual_memory(parent_table, program_break(vctxt), get_program_break(context));

    store_virtual_memory(parent_table, exception(vctxt), get_exception(context));
    store_virtual_memory(parent_table, fault(vctxt), get_fault(context));
    store_virtual_memory(parent_table, exit_code(vctxt), get_exit_code(context));

    // garbage collector state (only necessary if context is gced by different gcs)

    store_virtual_memory(parent_table, used_list_head(vctxt), (uint64_t) get_used_list_head(context));
    store_virtual_memory(parent_table, free_list_head(vctxt), (uint64_t) get_free_list_head(context));
    store_virtual_memory(parent_table, gcs_in_period(vctxt), get_gcs_in_period(context));
    store_virtual_memory(parent_table, use_gc_kernel(vctxt), get_use_gc_kernel(context));
  }
}

uint64_t lowest_page(uint64_t page, uint64_t lo) {
  if (page < lo)
    return page;
  else
    return lo;
}

uint64_t highest_page(uint64_t page, uint64_t hi) {
  if (page >= hi)
    // only lo <= page < hi will be cached
    return page + 1;
  else
    return hi;
}

void map_page(uint64_t* context, uint64_t page, uint64_t frame) {
  uint64_t* table;

  if (frame != 0) {
    table = get_pt(context);

    if (get_frame_for_page(table, page) == 0) {
      set_PTE_for_page(table, page, frame);

      // exploit spatial locality in page table caching
      if (page <= get_page_of_virtual_address(get_program_break(context) - WORDSIZE)) {
        set_lowest_lo_page(context, lowest_page(page, get_lowest_lo_page(context)));
        set_highest_lo_page(context, highest_page(page, get_highest_lo_page(context)));
      } else {
        set_lowest_hi_page(context, lowest_page(page, get_lowest_hi_page(context)));
        set_highest_hi_page(context, highest_page(page, get_highest_hi_page(context)));
      }
    } // else assert: frame == get_frame_for_page(table, page)
  }

  if (debug_map)
    printf("%s: page 0x%04lX mapped to frame 0x%08lX in context 0x%08lX\n", selfie_name,
      page, (uint64_t) frame, (uint64_t) context);
}

void restore_region(uint64_t* context, uint64_t* table, uint64_t* parent_table, uint64_t lo, uint64_t hi) {
  uint64_t frame;

  while (lo < hi) {
    if (is_virtual_address_mapped(parent_table, (uint64_t) get_PTE_address_for_page(parent_table, table, lo))) {
      frame = load_virtual_memory(parent_table, (uint64_t) get_PTE_address_for_page(parent_table, table, lo));

      map_page(context, lo, get_frame_for_page(parent_table, get_page_of_virtual_address(frame)));
    }

    lo = lo + 1;
  }
}

void restore_context(uint64_t* context) {
  uint64_t* parent_table;
  uint64_t* vctxt;
  uint64_t r;
  uint64_t* pregs;
  uint64_t* vregs;
  uint64_t* table;
  uint64_t lo;
  uint64_t hi;

  if (get_parent(context) != MY_CONTEXT) {
    // download changes in virtual context in parent address space to context
    parent_table = get_pt(get_parent(context));

    vctxt = get_virtual_context(context);

    set_pc(context, load_virtual_memory(parent_table, program_counter(vctxt)));

    r = 0;

    pregs = get_regs(context);
    vregs = (uint64_t*) load_virtual_memory(parent_table, regs(vctxt));

    while (r < NUMBEROFREGISTERS) {
      *(pregs + r) = load_virtual_memory(parent_table, (uint64_t) (vregs + r));

      r = r + 1;
    }

    set_program_break(context, load_virtual_memory(parent_table, program_break(vctxt)));

    set_exception(context, load_virtual_memory(parent_table, exception(vctxt)));
    set_fault(context, load_virtual_memory(parent_table, fault(vctxt)));

    set_exit_code(context, load_virtual_memory(parent_table, exit_code(vctxt)));

    table = (uint64_t*) load_virtual_memory(parent_table, page_table(vctxt));

    // assert: virtual context page table is only mapped from beginning up and end down

    lo = load_virtual_memory(parent_table, lowest_lo_page(vctxt));
    hi = load_virtual_memory(parent_table, highest_lo_page(vctxt));

    restore_region(context, table, parent_table, lo, hi);

    store_virtual_memory(parent_table, lowest_lo_page(vctxt), hi);

    lo = load_virtual_memory(parent_table, lowest_hi_page(vctxt));
    hi = load_virtual_memory(parent_table, highest_hi_page(vctxt));

    restore_region(context, table, parent_table, lo, hi);

    store_virtual_memory(parent_table, highest_hi_page(vctxt), lo);

    // garbage collector state (only necessary if context is gced by different gcs)

    set_used_list_head(context, (uint64_t*) load_virtual_memory(parent_table, used_list_head(vctxt)));
    set_free_list_head(context, (uint64_t*) load_virtual_memory(parent_table, free_list_head(vctxt)));
    set_gcs_in_period(context, load_virtual_memory(parent_table, gcs_in_period(vctxt)));
    set_use_gc_kernel(context, load_virtual_memory(parent_table, use_gc_kernel(vctxt)));
  }

  // restore machine state
  pc        = get_pc(context);
  registers = get_regs(context);
  pt        = get_pt(context);

  flush_all_caches();
}

uint64_t is_code_address(uint64_t* context, uint64_t vaddr) {
  // is address in code segment?
  if (vaddr >= get_code_seg_start(context))
    if (vaddr < get_code_seg_start(context) + get_code_seg_size(context))
      return 1;

  return 0;
}

uint64_t is_data_address(uint64_t* context, uint64_t vaddr) {
  // is address in data segment?
  if (vaddr >= get_data_seg_start(context))
    if (vaddr < get_data_seg_start(context) + get_data_seg_size(context))
      return 1;

  return 0;
}

uint64_t is_stack_address(uint64_t* context, uint64_t vaddr) {
  // is address in stack segment?
  if (vaddr >= *(get_regs(context) + REG_SP))
    if (vaddr <= HIGHESTVIRTUALADDRESS)
      return 1;

  return 0;
}

uint64_t is_heap_address(uint64_t* context, uint64_t vaddr) {
  // is address in heap segment?
  if (vaddr >= get_heap_seg_start(context))
    if (vaddr < get_program_break(context))
      return 1;

  return 0;
}

uint64_t is_address_between_stack_and_heap(uint64_t* context, uint64_t vaddr) {
  // is address between heap and stack segments?
  if (vaddr >= get_program_break(context))
    if (vaddr < *(get_regs(context) + REG_SP))
      return 1;

  return 0;
}

uint64_t is_data_stack_heap_address(uint64_t* context, uint64_t vaddr) {
  if (is_data_address(context, vaddr))
    return 1;
  else if (is_stack_address(context, vaddr))
    return 1;
  else if (is_heap_address(context, vaddr))
    return 1;
  else
    return 0;
}

uint64_t is_valid_segment_read(uint64_t vaddr) {
  if (is_data_address(current_context, vaddr)) {
    data_reads = data_reads + 1;

    return 1;
  } else if (is_stack_address(current_context, vaddr)) {
    stack_reads = stack_reads + 1;

    return 1;
  } else if (is_heap_address(current_context, vaddr)) {
    heap_reads = heap_reads + 1;

    return 1;
  } else
    return 0;
}

uint64_t is_valid_segment_write(uint64_t vaddr) {
  if (is_data_address(current_context, vaddr)) {
    data_writes = data_writes + 1;

    return 1;
  } else if (is_stack_address(current_context, vaddr)) {
    stack_writes = stack_writes + 1;

    return 1;
  } else if (is_heap_address(current_context, vaddr)) {
    heap_writes = heap_writes + 1;

    return 1;
  } else
    return 0;
}

// -----------------------------------------------------------------
// ---------------------------- KERNEL -----------------------------
// -----------------------------------------------------------------

uint64_t pavailable() {
  if (free_page_frame_memory > 0)
    return 1;
  else if (allocated_page_frame_memory + MEGABYTE <=
            PHYSICALMEMORYEXCESS * PHYSICALMEMORYSIZE * sizeof(uint64_t) / WORDSIZE)
    // single word on 32-bit target occupies double word on 64-bit system
    return 1;
  else
    return 0;
}

uint64_t pused() {
  return allocated_page_frame_memory - free_page_frame_memory;
}

uint64_t* palloc() {
  uint64_t double_for_single_word;
  uint64_t block;
  uint64_t frame;

  // single word on 32-bit target occupies double word on 64-bit system
  double_for_single_word = sizeof(uint64_t) / WORDSIZE;

  // assert: PHYSICALMEMORYSIZE is equal to or a multiple of MEGABYTE
  // assert: PAGESIZE is a factor of MEGABYTE strictly less than MEGABYTE

  if (free_page_frame_memory == 0) {
    if (pavailable()) {
      free_page_frame_memory = MEGABYTE * double_for_single_word;

      // on boot level 0 allocate zeroed memory
      block = (uint64_t) zmalloc(free_page_frame_memory);

      allocated_page_frame_memory = allocated_page_frame_memory + free_page_frame_memory;

      // page frames must be page-aligned to work as page table index
      next_page_frame = round_up(block, PAGESIZE * double_for_single_word);

      if (next_page_frame > block)
        // losing one page frame to fragmentation
        free_page_frame_memory = free_page_frame_memory - PAGESIZE * double_for_single_word;
    } else {
      printf("%s: palloc out of physical memory\n", selfie_name);

      exit(EXITCODE_OUTOFPHYSICALMEMORY);
    }
  }

  frame = next_page_frame;

  next_page_frame = next_page_frame + PAGESIZE * double_for_single_word;

  free_page_frame_memory = free_page_frame_memory - PAGESIZE * double_for_single_word;

  // strictly, touching is only necessary on boot levels higher than 0
  return touch((uint64_t*) frame, PAGESIZE * double_for_single_word);
}

void pfree(uint64_t* frame) {
  // TODO: implement free list of page frames
  frame = frame + 1;
}

void map_and_store(uint64_t* context, uint64_t vaddr, uint64_t data) {
  // assert: is_virtual_address_valid(vaddr, WORDSIZE) == 1

  if (is_virtual_address_mapped(get_pt(context), vaddr) == 0)
    map_page(context, get_page_of_virtual_address(vaddr), (uint64_t) palloc());

  store_virtual_memory(get_pt(context), vaddr, data);
}

void up_load_binary(uint64_t* context) {
  uint64_t baddr;

  // assert: e_entry is multiple of PAGESIZE and INSTRUCTIONSIZE

  set_pc(context, e_entry);

  // setting up page table cache

  set_lowest_lo_page(context, get_page_of_virtual_address(code_start));
  set_highest_lo_page(context, get_lowest_lo_page(context));

  // setting up memory segments

  set_code_seg_start(context, code_start);
  set_code_seg_size(context, code_size);
  set_data_seg_start(context, data_start);
  set_data_seg_size(context, data_size);
  set_heap_seg_start(context, round_up(data_start + data_size, p_align));
  set_program_break(context, get_heap_seg_start(context));

  baddr = 0;

  while (baddr < code_size) {
    map_and_store(context, get_code_seg_start(context) + baddr, load_code(baddr));

    baddr = baddr + WORDSIZE;
  }

  baddr = 0;

  while (baddr < data_size) {
    map_and_store(context, get_data_seg_start(context) + baddr, load_data(baddr));

    baddr = baddr + WORDSIZE;
  }

  set_name(context, binary_name);
}

uint64_t up_load_string(uint64_t* context, char* s, uint64_t SP) {
  uint64_t bytes;
  uint64_t i;

  bytes = round_up(string_length(s) + 1, WORDSIZE);

  // allocate memory for storing string
  SP = SP - bytes;

  i = 0;

  while (i < bytes) {
    map_and_store(context, SP + i, load_word((uint64_t*) s, i, 1));

    i = i + WORDSIZE;
  }

  return SP;
}

void up_load_arguments(uint64_t* context, uint64_t argc, uint64_t* argv) {
  /* upload arguments like a UNIX system

      SP
      |
      V
   | argc | argv[0] | ... | argv[n] | 0 | env[0] | ... | env[m] | 0 |

     with argc > 0, n == argc - 1, and m == 0 (that is, env is empty) */
  uint64_t SP;
  uint64_t* vargv;
  uint64_t i;

  // the call stack grows top down
  SP = VIRTUALMEMORYSIZE * GIGABYTE;

  vargv = smalloc(argc * sizeof(uint64_t*));

  i = 0;

  // push program parameters onto the stack
  while (i < argc) {
    SP = up_load_string(context, (char*) *(argv + i), SP);

    // store pointer in virtual *argv
    *(vargv + i) = SP;

    i = i + 1;
  }

  // allocate memory for termination of env table
  SP = SP - WORDSIZE;

  // push null value to terminate env table
  map_and_store(context, SP, 0);

  // allocate memory for termination of argv table
  SP = SP - WORDSIZE;

  // push null value to terminate argv table
  map_and_store(context, SP, 0);

  // assert: i == argc

  // push argv table onto the stack
  while (i > 0) {
    // allocate memory for argv table entry
    SP = SP - WORDSIZE;

    i = i - 1;

    // push argv table entry
    map_and_store(context, SP, *(vargv + i));
  }

  // allocate memory for argc
  SP = SP - WORDSIZE;

  // push argc
  map_and_store(context, SP, argc);

  // store stack pointer value in stack pointer register
  *(get_regs(context) + REG_SP) = SP;

  // initialize frame pointer register for completeness (redundant)
  *(get_regs(context) + REG_S0) = 0;
}

uint64_t handle_system_call(uint64_t* context) {
  uint64_t a7;

  set_exception(context, EXCEPTION_NOEXCEPTION);

  a7 = *(get_regs(context) + REG_A7);

  if (a7 == SYSCALL_BRK) {
    if (get_gc_enabled_gc(context))
      implement_gc_brk(context);
    else
      implement_brk(context);
  } else if (a7 == SYSCALL_READ)
    implement_read(context);
  else if (a7 == SYSCALL_WRITE)
    implement_write(context);
  else if (a7 == SYSCALL_OPENAT)
    implement_openat(context);
  else if (a7 == SYSCALL_EXIT) {
    implement_exit(context);

    // TODO: exit only if all contexts have exited
    return EXIT;
  } else {
    printf("%s: unknown system call %lu\n", selfie_name, a7);

    set_exit_code(context, EXITCODE_UNKNOWNSYSCALL);

    return EXIT;
  }

  return DONOTEXIT;
}

uint64_t handle_page_fault(uint64_t* context) {
  uint64_t page;

  page = get_fault(context);

  if (pavailable()) {
    set_exception(context, EXCEPTION_NOEXCEPTION);

    // TODO: reuse frames
    map_page(context, page, (uint64_t) palloc());

    if (is_heap_address(context, get_virtual_address_of_page_start(page)))
      mc_mapped_heap = mc_mapped_heap + PAGESIZE;

    return DONOTEXIT;
  } else {
    printf("%s: page fault at 0x%lX out of physical memory\n", selfie_name, page);

    set_exit_code(context, EXITCODE_OUTOFPHYSICALMEMORY);

    return EXIT;
  }
}

uint64_t handle_division_by_zero(uint64_t* context) {
  set_exception(context, EXCEPTION_NOEXCEPTION);

  if (record) {
    printf("%s: division by zero, replaying...\n", selfie_name);

    replay_trace();

    set_exit_code(context, EXITCODE_NOERROR);
  } else {
    printf("%s: division by zero\n", selfie_name);

    set_exit_code(context, EXITCODE_DIVISIONBYZERO);
  }

  return EXIT;
}

uint64_t handle_timer(uint64_t* context) {
  set_exception(context, EXCEPTION_NOEXCEPTION);

  return DONOTEXIT;
}

uint64_t handle_exception(uint64_t* context) {
  uint64_t exception;

  exception = get_exception(context);

  if (exception == EXCEPTION_SYSCALL)
    return handle_system_call(context);
  else if (exception == EXCEPTION_PAGEFAULT)
    return handle_page_fault(context);
  else if (exception == EXCEPTION_DIVISIONBYZERO)
    return handle_division_by_zero(context);
  else if (exception == EXCEPTION_TIMER)
    return handle_timer(context);
  else {
    printf("%s: context %s threw uncaught exception: ", selfie_name, get_name(context));
    print_exception(exception, get_fault(context));
    println();

    set_exit_code(context, EXITCODE_UNCAUGHTEXCEPTION);

    return EXIT;
  }
}

uint64_t mipster(uint64_t* to_context) {
  uint64_t timeout;
  uint64_t* from_context;

  printf("mipster\n");
  printf("%s: >>>>>>>>>>>>>>>>>>>>>>>>>>>>>>>>>>>>>>>>>>>>>>>>>>>>>>>>>>>>>>>>>>>>>>>>>>>>>>>>\n", selfie_name);

  timeout = TIMESLICE;

  while (1) {
    from_context = mipster_switch(to_context, timeout);

    if (get_parent(from_context) != MY_CONTEXT) {
      // switch to parent which is in charge of handling exceptions
      to_context = get_parent(from_context);

      timeout = TIMEROFF;
    } else if (handle_exception(from_context) == EXIT)
      return get_exit_code(from_context);
    else {
      // TODO: scheduler should go here
      to_context = from_context;

      timeout = TIMESLICE;
    }
  }
}

uint64_t hypster(uint64_t* to_context) {
  uint64_t* from_context;

  printf("hypster\n");
  printf("%s: >>>>>>>>>>>>>>>>>>>>>>>>>>>>>>>>>>>>>>>>>>>>>>>>>>>>>>>>>>>>>>>>>>>>>>>>>>>>>>>>\n", selfie_name);

  while (1) {
    from_context = hypster_switch(to_context, TIMESLICE);

    if (handle_exception(from_context) == EXIT)
      return get_exit_code(from_context);
    else
      // TODO: scheduler should go here
      to_context = from_context;
  }
}

uint64_t mixter(uint64_t* to_context, uint64_t mix) {
  // works with mipsters and hypsters
  uint64_t mslice;
  uint64_t timeout;
  uint64_t* from_context;

  printf("mixter (%lu%% mipster/%lu%% hypster)\n", mix, 100 - mix);
  printf("%s: >>>>>>>>>>>>>>>>>>>>>>>>>>>>>>>>>>>>>>>>>>>>>>>>>>>>>>>>>>>>>>>>>>>>>>>>>>>>>>>>\n", selfie_name);

  mslice = TIMESLICE;

  if (mslice <= UINT64_MAX / 100)
    mslice = mslice * mix / 100;
  else if (mslice <= UINT64_MAX / 10)
    mslice = mslice / 10 * (mix / 10);
  else
    mslice = mslice / 100 * mix;

  if (mslice > 0) {
    mix = 1;

    timeout = mslice;
  } else {
    mix = 0;

    timeout = TIMESLICE;
  }

  while (1) {
    if (mix)
      from_context = mipster_switch(to_context, timeout);
    else
      from_context = hypster_switch(to_context, timeout);

    if (get_parent(from_context) != MY_CONTEXT) {
      // switch to parent which is in charge of handling exceptions
      to_context = get_parent(from_context);

      timeout = TIMEROFF;
    } else if (handle_exception(from_context) == EXIT)
      return get_exit_code(from_context);
    else {
      // TODO: scheduler should go here
      to_context = from_context;

      if (mix) {
        if (mslice != TIMESLICE) {
          mix = 0;

          timeout = TIMESLICE - mslice;
        }
      } else if (mslice > 0) {
        mix = 1;

        timeout = mslice;
      }
    }
  }
}

uint64_t minmob(uint64_t* to_context) {
  uint64_t timeout;
  uint64_t* from_context;

  timeout = TIMESLICE;

  while (1) {
    from_context = mipster_switch(to_context, timeout);

    if (get_parent(from_context) != MY_CONTEXT) {
      // switch to parent which is in charge of handling exceptions
      to_context = get_parent(from_context);

      timeout = TIMEROFF;
    } else {
      // minster and mobster do not handle page faults
      if (get_exception(from_context) == EXCEPTION_PAGEFAULT) {
        printf("%s: context %s threw uncaught exception: ", selfie_name, get_name(from_context));
        print_exception(get_exception(from_context), get_fault(from_context));
        println();

        return EXITCODE_UNCAUGHTEXCEPTION;
      } else if (handle_exception(from_context) == EXIT)
        return get_exit_code(from_context);

      // TODO: scheduler should go here
      to_context = from_context;

      timeout = TIMESLICE;
    }
  }
}

void map_unmapped_pages(uint64_t* context) {
  uint64_t page;

  // assert: page table is only mapped from beginning up and end down

  page = get_lowest_lo_page(context);

  while (is_page_mapped(get_pt(context), page))
    page = page + 1;

  while (pavailable()) {
    map_page(context, page, (uint64_t) palloc());

    page = page + 1;
  }

  // allowing more palloc for caching tree page tables
  PHYSICALMEMORYEXCESS = PHYSICALMEMORYEXCESS + 1;
}

uint64_t minster(uint64_t* to_context) {
  printf("minster\n");
  printf("%s: >>>>>>>>>>>>>>>>>>>>>>>>>>>>>>>>>>>>>>>>>>>>>>>>>>>>>>>>>>>>>>>>>>>>>>>>>>>>>>>>\n", selfie_name);

  // virtual is like physical memory in initial context up to memory size
  // by mapping unmapped pages (for the heap) to all available page frames
  // CAUTION: consumes memory even when not accessed
  map_unmapped_pages(to_context);

  // does not handle page faults, works only until running out of mapped pages
  return minmob(to_context);
}

uint64_t mobster(uint64_t* to_context) {
  printf("mobster\n");
  printf("%s: >>>>>>>>>>>>>>>>>>>>>>>>>>>>>>>>>>>>>>>>>>>>>>>>>>>>>>>>>>>>>>>>>>>>>>>>>>>>>>>>\n", selfie_name);

  // does not handle page faults, relies on fancy hypsters to do that
  return minmob(to_context);
}

char* replace_extension(char* filename, char* extension) {
  char* s;
  uint64_t i;
  uint64_t c;
  char* filename_without_extension;

  // assert: string_length(filename) + 1 + string_length(extension) < MAX_FILENAME_LENGTH

  s = string_alloc(string_length(filename) + 1 + string_length(extension));

  // start reading at end of filename
  i = string_length(filename);

  c = 0;

  // look for extension
  while (c != '.') {
    if (c == '/')
      i = 0;

    if (i > 0) {
      i = i - 1;

      c = load_character(filename, i);
    } else
      c = '.';
  }

  if (i == 0)
    // filename has no extension
    filename_without_extension = filename;
  else {
    filename_without_extension = string_alloc(i);

    // assert: filename_without_extension is zeroed and thus null-terminated

    // copy filename without extension and null-terminator into filename_without_extension
    while (i > 0) {
      i = i - 1;

      store_character(filename_without_extension, i, load_character(filename, i));
    }
  }

  // writing filename_without_extension plus extension into s
  sprintf(s, "%s.%s", filename_without_extension, extension);

  return s;
}

void boot_loader(uint64_t* context) {
  up_load_binary(context);

  // pass binary name as first argument by replacing next argument
  set_argument(binary_name);

  up_load_arguments(context, number_of_remaining_arguments(), remaining_arguments());
}

uint64_t selfie_run(uint64_t machine) {
  uint64_t exit_code;

  if (code_size == 0) {
    printf("%s: nothing to run, debug, or host\n", selfie_name);

    return EXITCODE_BADARGUMENTS;
  } else if (machine == HYPSTER) {
    if (OS != SELFIE) {
      printf("%s: hypster only runs on mipster\n", selfie_name);

      return EXITCODE_BADARGUMENTS;
    }
  }

  if (machine == CAPSTER) {
    init_all_caches();

    L1_CACHE_ENABLED = 1;

    machine = MIPSTER;
  }

  reset_interpreter();
  reset_profiler();
  reset_microkernel();

  init_memory(atoi(peek_argument(0)));

  current_context = create_context(MY_CONTEXT, 0);

  // assert: number_of_remaining_arguments() > 0

  boot_loader(current_context);

  // current_context is ready to run

  run = 1;

  printf("%s: selfie executing %lu-bit RISC-U binary %s with %luMB physical memory", selfie_name,
    WORDSIZEINBITS,
    binary_name,
    PHYSICALMEMORYSIZE / MEGABYTE);

  if (GC_ON) {
    gc_init(current_context);

    printf(", gcing every %lu mallocs, ", GC_PERIOD);
    if (GC_REUSE) printf("reusing memory"); else printf("not reusing memory");
  }

  if (machine == DIPSTER) {
    debug          = 1;
    debug_syscalls = 1;
    printf(", debugger");
    machine = MIPSTER;
  } else if (machine == RIPSTER) {
    debug  = 1;
    record = 1;
    init_replay_engine();
    printf(", replay");
    machine = MIPSTER;
  }

  printf(" on %lu-bit ", SIZEOFUINT64INBITS);

  if (machine == MIPSTER)
    exit_code = mipster(current_context);
  else if (machine == MINSTER)
    exit_code = minster(current_context);
  else if (machine == MOBSTER)
    exit_code = mobster(current_context);
  else if (machine == HYPSTER)
    exit_code = hypster(current_context);
  else
    // change 0 to anywhere between 0% to 100% mipster
    exit_code = mixter(current_context, 0);

  record = 0;

  debug_syscalls = 0;
  debug          = 0;

  printf("%s: selfie terminating %lu-bit RISC-U binary %s with exit code %ld\n", selfie_name,
    WORDSIZEINBITS,
    get_name(current_context),
    sign_extend(exit_code, SYSCALL_BITWIDTH));

  if (machine != HYPSTER)
    print_profile(current_context);
  else if (GC_ON) {
    printf("%s: --------------------------------------------------------------------------------\n", selfie_name);
    print_gc_profile(current_context);
  }

  run = 0;

  return exit_code;
}

// -----------------------------------------------------------------
// ------------------- CONSOLE ARGUMENT SCANNER --------------------
// -----------------------------------------------------------------

uint64_t number_of_remaining_arguments() {
  return selfie_argc;
}

uint64_t* remaining_arguments() {
  return selfie_argv;
}

char* peek_argument(uint64_t lookahead) {
  if (number_of_remaining_arguments() > lookahead)
    return (char*) *(selfie_argv + lookahead);
  else
    return (char*) 0;
}

char* get_argument() {
  argument = peek_argument(0);

  if (number_of_remaining_arguments() > 0) {
    selfie_argc = selfie_argc - 1;
    selfie_argv = selfie_argv + 1;
  }

  return argument;
}

void set_argument(char* argv) {
  *selfie_argv = (uint64_t) argv;
}

uint64_t no_or_bad_or_more_arguments(uint64_t exit_code) {
  if (exit_code == EXITCODE_NOARGUMENTS)
    return 1;
  else if (exit_code == EXITCODE_BADARGUMENTS)
    return 1;
  else if (exit_code == EXITCODE_MOREARGUMENTS)
    return 1;
  else
    return 0;
}

void print_synopsis(char* extras) {
  printf("synopsis: %s { -c { source } | -o binary | ( -s | -S ) assembly | -l binary }%s\n", selfie_name, extras);
}

// -----------------------------------------------------------------
// ----------------------------- SELFIE ----------------------------
// -----------------------------------------------------------------

uint64_t selfie(uint64_t extras) {
  if (number_of_remaining_arguments() == 0)
    return EXITCODE_NOARGUMENTS;
  else {
    printf("%s: this is the selfie system from %s with\n", selfie_name, SELFIE_URL);
    printf("%s: %lu-bit unsigned integers and %lu-bit pointers hosted on ", selfie_name,
      SIZEOFUINT64INBITS,
      SIZEOFUINT64STARINBITS);
    print_host_os();
    println();

    init_scanner();
    init_bootstrapping();

    init_register();
    init_interpreter();

    init_disassembler();

    while (number_of_remaining_arguments() > 0) {
      get_argument();

      experimental_features();

      if (string_compare(argument, "-c"))
        selfie_compile();
      else if (number_of_remaining_arguments() == 0)
        // remaining options have at least one argument
        return EXITCODE_BADARGUMENTS;
      else if (string_compare(argument, "-o"))
        selfie_output(get_argument());
      else if (string_compare(argument, "-s"))
        selfie_disassemble(0);
      else if (string_compare(argument, "-S"))
        selfie_disassemble(1);
      else if (string_compare(argument, "-l"))
        selfie_load();
      else if (extras == 0) {
        if (string_compare(argument, "-m"))
          return selfie_run(MIPSTER);
        else if (string_compare(argument, "-d"))
          return selfie_run(DIPSTER);
        else if (string_compare(argument, "-r"))
          return selfie_run(RIPSTER);
        else if (string_compare(argument, "-y"))
          return selfie_run(HYPSTER);
        else if (string_compare(argument, "-min"))
          return selfie_run(MINSTER);
        else if (string_compare(argument, "-mob"))
          return selfie_run(MOBSTER);
        else if (string_compare(argument, "-L1"))
          return selfie_run(CAPSTER);
        else
          return EXITCODE_BADARGUMENTS;
      } else
        return EXITCODE_MOREARGUMENTS;
    }

    return EXITCODE_NOERROR;
  }
}

void experimental_features() {
  if (string_compare(argument, "-m32")) {
    // TODO: hypster support
    // involves caching 32-bit pages tables
    IS64BITTARGET = 0;

    init_target();
    reset_disassembler();
    reset_binary();

    get_argument();
  } else if (string_compare(argument, "-m64")) {
    IS64BITTARGET = 1;

    init_target();
    reset_disassembler();
    reset_binary();

    get_argument();
  } else if (string_compare(argument, "-gc")) {
    GC_ON = GC_ENABLED;

    get_argument();
  } else if (string_compare(argument, "-nrgc")) {
    GC_ON    = GC_ENABLED;
    GC_REUSE = GC_DISABLED;

    get_argument();
  } else if (string_compare(argument, "-nr")) {
    GC_REUSE = GC_DISABLED;

    get_argument();
  } else
    GC_ON = GC_DISABLED;
}

uint64_t exit_selfie(uint64_t exit_code, char* extras) {
  if (no_or_bad_or_more_arguments(exit_code))
    print_synopsis(extras);

  if (exit_code == EXITCODE_MOREARGUMENTS)
    return EXITCODE_BADARGUMENTS;
  else if (exit_code == EXITCODE_NOARGUMENTS)
    return EXITCODE_NOERROR;
  else
    return exit_code;
}

// -----------------------------------------------------------------
// ----------------------------- MAIN ------------------------------
// -----------------------------------------------------------------

// selfie bootstraps int and char** to uint64_t and uint64_t*, respectively!
int main(int argc, char** argv) {
  uint64_t exit_code;

  init_selfie((uint64_t) argc, (uint64_t*) argv);

  init_library();
  init_system();
  init_target();

  exit_code = selfie(0);

  return exit_selfie(exit_code, " [ ( -m | -d | -r | -y ) 0-4096 ... ]");
}<|MERGE_RESOLUTION|>--- conflicted
+++ resolved
@@ -7094,20 +7094,9 @@
 void finalize_data_segment() {
   uint64_t daddr;
 
-<<<<<<< HEAD
-  // the data segment is populated in reverse order from end to start
-  if (data_size % sizeof(uint64_t) != 0)
-    // WORDSIZE may be less than sizeof(uint64_t)
-    // pad to align start of data segment
-    data_size = data_size + data_size % sizeof(uint64_t);
-
-  // set the actual start, given the final size of the data segment
-  data_binary = data_binary + (MAX_DATA_SIZE - data_size) / sizeof(uint64_t);
-=======
   // assert: data_size <= MAX_DATA_SIZE
 
   daddr = 0;
->>>>>>> 6583e7fe
 
   // data binary is populated in reverse order
   // copy data to beginning of data binary
