--- conflicted
+++ resolved
@@ -1473,13 +1473,12 @@
 void      setContainerFlag(uint64_t* context, uint64_t vaddr, uint64_t flag);
 
 uint64_t* allocateContainer(uint64_t lower, uint64_t upper);
-<<<<<<< HEAD
 void      copyContainer(uint64_t* from, uint64_t* to);
 
 void      printContainer(uint64_t* container);
-=======
+
 uint64_t  isConstantContainer(uint64_t* container);
->>>>>>> b6a13305
+
 
 // container struct:
 // +----+---------------+
@@ -8313,19 +8312,11 @@
       if (getException(fromContext) == EXCEPTION_PAGEFAULT) {
         // TODO: use this table to unmap and reuse frames
         mapPage(fromContext, getFaultingPage(fromContext), (uint64_t) palloc());
-<<<<<<< HEAD
-
       } else if (getException(fromContext) == EXCEPTION_TRACELIMIT) {
         // TODO: handle tracelimit, traceBack,...
 
-      } else if (handleSystemCalls(fromContext) == EXIT) {
-        // TODO: handle path exit, traceBack,...
-        return getExitCode(fromContext);
-      }
-=======
-      else if (vipster_handleSystemCalls(fromContext) == EXIT)
+      } else if (vipster_handleSystemCalls(fromContext) == EXIT)
         return 0; // execution finished without error
->>>>>>> b6a13305
 
       setException(fromContext, EXCEPTION_NOEXCEPTION);
 
@@ -8928,7 +8919,9 @@
   return container;
 }
 
-<<<<<<< HEAD
+uint64_t  isConstantContainer(uint64_t* container) {
+  return getUpperBound(container) == getLowerBound(container);
+
 void copyContainer(uint64_t* from, uint64_t* to) {
   setOverflow(to, getOverflow(from));
   setMemLocation(to, getMemLocation(from));
@@ -9039,10 +9032,6 @@
   setTraceSP(context, traceSP - TRACESIZE);
 
   return DONOTEXIT;
-=======
-uint64_t  isConstantContainer(uint64_t* container) {
-  return getUpperBound(container) == getLowerBound(container);
->>>>>>> b6a13305
 }
 
 // -----------------------------------------------------------------
