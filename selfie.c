--- conflicted
+++ resolved
@@ -6803,11 +6803,8 @@
     // TODO: pass invalid vaddr
     throwException(EXCEPTION_INVALIDADDRESS, 0);
 
-<<<<<<< HEAD
-=======
   symbolic_record_ld_after();
 
->>>>>>> e14a2cf3
   return vaddr;
 }
 
@@ -6976,6 +6973,8 @@
   uint64_t vaddr;
   uint64_t a;
 
+  symbolic_record_sd_before();
+
   vaddr = getLowerFromReg(rs1) + imm;
 
   if (isValidVirtualAddress(vaddr)) {
@@ -6994,6 +6993,8 @@
     // TODO: pass invalid vaddr
     throwException(EXCEPTION_INVALIDADDRESS, 0);
 
+  symbolic_record_sd_after();
+
   return vaddr;
 }
 
@@ -7017,7 +7018,7 @@
       ic_sd = ic_sd + 1;
 
       // keep track of number of stores per instruction
-      a = (pc - *(ELF_header + 10)) / INSTRUCTIONSIZE;(
+      a = (pc - *(ELF_header + 10)) / INSTRUCTIONSIZE;
 
       *(storesPerInstruction + a) = *(storesPerInstruction + a) + 1;
     } else
@@ -7389,7 +7390,6 @@
 }
 
 void symbolic_do_ecall() {
-
   saveState(*(registers + REG_A0));
 
   pc = pc + INSTRUCTIONSIZE;
