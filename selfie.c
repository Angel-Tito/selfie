--- conflicted
+++ resolved
@@ -288,19 +288,11 @@
   // determine actual size of uint64_t*
   SIZEOFUINT64STAR       = (uint64_t) ((uint64_t**) SELFIE_URL + 1) - (uint64_t) SELFIE_URL;
   SIZEOFUINT64STARINBITS = SIZEOFUINT64STAR * 8;
-<<<<<<< HEAD
 
   // WORDSIZE must be the same as SIZEOFUINT64
   WORDSIZE       = SIZEOFUINT64;
   WORDSIZEINBITS = WORDSIZE * 8;
 
-=======
-
-  // WORDSIZE must be the same as SIZEOFUINT64
-  WORDSIZE       = SIZEOFUINT64;
-  WORDSIZEINBITS = WORDSIZE * 8;
-
->>>>>>> 8ee669f8
   // powers of two table with SIZEOFUINT64INBITS entries for 2^0 to 2^(SIZEOFUINT64INBITS - 1)
   power_of_two_table = smalloc(SIZEOFUINT64INBITS * SIZEOFUINT64);
 
@@ -918,17 +910,10 @@
 
 uint64_t load_code(uint64_t caddr);
 void     store_code(uint64_t caddr, uint64_t code);
-<<<<<<< HEAD
 
 uint64_t load_instruction(uint64_t caddr);
 void     store_instruction(uint64_t caddr, uint64_t instruction);
 
-=======
-
-uint64_t load_instruction(uint64_t caddr);
-void     store_instruction(uint64_t caddr, uint64_t instruction);
-
->>>>>>> 8ee669f8
 uint64_t load_data(uint64_t daddr);
 void     store_data(uint64_t daddr, uint64_t data);
 
@@ -1000,7 +985,6 @@
 uint64_t EI_MAG1 = 'E'; // magic number part 1
 uint64_t EI_MAG2 = 'L'; // magic number part 2
 uint64_t EI_MAG3 = 'F'; // magic number part 3
-<<<<<<< HEAD
 
 uint64_t EI_CLASS   = 2; // file class is 2 (ELFCLASS64) or 1 (ELFCLASS32)
 uint64_t EI_DATA    = 1; // object file data structures endianness is 1 (ELFDATA2LSB)
@@ -1014,21 +998,6 @@
 uint64_t e_machine = 243; // target architecture is 0xF3 (RISC-V)
 uint64_t e_version = 1;   // version of the object file format
 
-=======
-
-uint64_t EI_CLASS   = 2; // file class is 2 (ELFCLASS64) or 1 (ELFCLASS32)
-uint64_t EI_DATA    = 1; // object file data structures endianness is 1 (ELFDATA2LSB)
-uint64_t EI_VERSION = 1; // version of the object file format
-uint64_t EI_OSABI   = 0; // target OS ABI is usually set to 0
-
-uint64_t EI_ABIVERSION = 0; // ABI version
-uint64_t EI_PAD        = 0; // start of padding bytes
-
-uint64_t e_type    = 2;   // object file type is 0x02 (ET_EXEC)
-uint64_t e_machine = 243; // target architecture is 0xF3 (RISC-V)
-uint64_t e_version = 1;   // version of the object file format
-
->>>>>>> 8ee669f8
 uint64_t e_entry = 65536; // entry point address 0x10000 (according to RISC-V pk)
 
 uint64_t e_phoff = 64; // program header offset 0x40 (ELFCLASS64) or 0x34 (ELFCLASS32)
@@ -1079,7 +1048,6 @@
 uint64_t ic_ecall = 0;
 
 char* binary_name = (char*) 0; // file name of binary
-<<<<<<< HEAD
 
 uint64_t* ELF_header = (uint64_t*) 0;
 
@@ -1087,15 +1055,6 @@
 uint64_t  code_start  = 0;             // start of code segment in virtual memory
 uint64_t  code_size   = 0;             // size of code binary in bytes
 
-=======
-
-uint64_t* ELF_header = (uint64_t*) 0;
-
-uint64_t* code_binary = (uint64_t*) 0; // code binary
-uint64_t  code_start  = 0;             // start of code segment in virtual memory
-uint64_t  code_size   = 0;             // size of code binary in bytes
-
->>>>>>> 8ee669f8
 uint64_t* data_binary = (uint64_t*) 0; // data binary
 uint64_t  data_start  = 0;             // start of data segment in virtual memory
 uint64_t  data_size   = 0;             // size of data binary in bytes
@@ -5511,17 +5470,10 @@
   // start of data segment must be page-aligned for ELF program header
   // TODO: data_start = round_up(code_start + code_size, p_align);
   data_start = code_start + code_size;
-<<<<<<< HEAD
 
   // calculate global pointer value
   gp_value = data_start + data_size;
 
-=======
-
-  // calculate global pointer value
-  gp_value = data_start + data_size;
-
->>>>>>> 8ee669f8
   // set code emission to program entry
   saved_code_size = code_size;
   code_size       = 0;
@@ -6589,7 +6541,6 @@
 
   // must match binary bootstrapping
   code_start = PK_CODE_START;
-<<<<<<< HEAD
 
   decode_elf_program_header(header, 0);
 
@@ -6598,16 +6549,6 @@
 
   decode_elf_program_header(header, 1);
 
-=======
-
-  decode_elf_program_header(header, 0);
-
-  // TODO: code_size = p_filesz;
-  binary_size = p_filesz;
-
-  decode_elf_program_header(header, 1);
-
->>>>>>> 8ee669f8
   data_size = p_filesz;
 
   code_size = binary_size - data_size;
@@ -6688,7 +6629,6 @@
   }
 
   // assert: code_binary is mapped
-<<<<<<< HEAD
 
   // then write code
   if (write(fd, code_binary, code_size) != code_size) {
@@ -6699,18 +6639,6 @@
 
   // assert: data_binary is mapped
 
-=======
-
-  // then write code
-  if (write(fd, code_binary, code_size) != code_size) {
-    printf2("%s: could not write code into binary output file %s\n", selfie_name, binary_name);
-
-    exit(EXITCODE_IOERROR);
-  }
-
-  // assert: data_binary is mapped
-
->>>>>>> 8ee669f8
   // finally write data
   if (write(fd, data_binary, data_size) != data_size) {
     printf2("%s: could not write data into binary output file %s\n", selfie_name, binary_name);
@@ -6793,17 +6721,10 @@
   if (number_of_read_bytes == ELF_HEADER_SIZE) {
     if (validate_elf_header(ELF_header)) {
       number_of_read_bytes = sign_extend(read(fd, code_binary, code_size), SYSCALL_BITWIDTH);
-<<<<<<< HEAD
 
       if (number_of_read_bytes == code_size) {
         number_of_read_bytes = sign_extend(read(fd, data_binary, data_size), SYSCALL_BITWIDTH);
 
-=======
-
-      if (number_of_read_bytes == code_size) {
-        number_of_read_bytes = sign_extend(read(fd, data_binary, data_size), SYSCALL_BITWIDTH);
-
->>>>>>> 8ee669f8
         if (number_of_read_bytes == data_size) {
           // check if we are really at EOF
           if (read(fd, binary_buffer, SIZEOFUINT64) == 0) {
@@ -7501,8 +7422,6 @@
 // ----------------------------- CACHE -----------------------------
 // -----------------------------------------------------------------
 
-<<<<<<< HEAD
-=======
 void reset_cache_counters(uint64_t* cache) {
   set_cache_hits(cache, 0);
   set_cache_misses(cache, 0);
@@ -7835,7 +7754,6 @@
 // ---------------------------- MEMORY -----------------------------
 // -----------------------------------------------------------------
 
->>>>>>> 8ee669f8
 uint64_t load_physical_memory(uint64_t* paddr) {
   return *paddr;
 }
@@ -8418,7 +8336,6 @@
   } else
     set_gcs_in_period_gc(context, get_gcs_in_period_gc(context) + 1);
 
-<<<<<<< HEAD
   // then, allocate memory
 
   size = round_up(size, SIZEOFUINT64);
@@ -8429,10 +8346,6 @@
 uint64_t* get_metadata_if_address_is_valid(uint64_t* context, uint64_t address) {
   uint64_t* node;
   uint64_t  object;
-=======
-  if (is_virtual_address_valid(address, WORDSIZE) == 0)
-    return (uint64_t*) 0;
->>>>>>> 8ee669f8
 
   // pointer below gced heap
   if (address < get_heap_seg_start_gc(context))
@@ -8503,14 +8416,10 @@
 void mark_segment(uint64_t* context, uint64_t segment_start, uint64_t segment_end) {
   // assert: segment is not heap
 
-<<<<<<< HEAD
   // prevent (32-bit) overflow by subtracting SIZEOFUINT64 from index
   segment_start = segment_start - SIZEOFUINT64;
 
   while (segment_start < segment_end - WORDSIZE) {
-=======
-  while (segment_start <= segment_end - WORDSIZE) {
->>>>>>> 8ee669f8
     // assert: is_virtual_address_valid(segment_start, WORDSIZE) == 1
     // assert: is_virtual_address_mapped(segment_start) == 1
     // undo index offset before marking address
@@ -8986,11 +8895,7 @@
 
         if (rd != REG_ZR) {
           // semantics of load (double) word
-<<<<<<< HEAD
-          next_rd_value = load_virtual_memory(pt, vaddr);
-=======
           next_rd_value = load_cached_virtual_memory(pt, vaddr);
->>>>>>> 8ee669f8
 
           if (*(registers + rd) != next_rd_value)
             *(registers + rd) = next_rd_value;
@@ -9080,11 +8985,6 @@
 
         // semantics of store (double) word
         if (load_virtual_memory(pt, vaddr) != *(registers + rs2))
-<<<<<<< HEAD
-          store_virtual_memory(pt, vaddr, *(registers + rs2));
-        else
-          nopc_store = nopc_store + 1;
-=======
           store_cached_virtual_memory(pt, vaddr, *(registers + rs2));
         else {
           nopc_store = nopc_store + 1;
@@ -9093,7 +8993,6 @@
             // effective nop still changes the cache state
             store_cached_virtual_memory(pt, vaddr, *(registers + rs2));
         }
->>>>>>> 8ee669f8
 
         // keep track of instruction address for profiling stores
         a = (pc - code_start) / INSTRUCTIONSIZE;
@@ -9583,15 +9482,9 @@
       // assert: is_virtual_address_mapped(pt, pc) == 1
 
       if (pc % WORDSIZE == 0)
-<<<<<<< HEAD
-        ir = get_low_instruction(load_virtual_memory(pt, pc));
-      else
-        ir = get_high_instruction(load_virtual_memory(pt, pc - INSTRUCTIONSIZE));
-=======
         ir = get_low_instruction(load_cached_instruction_word(pt, pc));
       else
         ir = get_high_instruction(load_cached_instruction_word(pt, pc - INSTRUCTIONSIZE));
->>>>>>> 8ee669f8
 
       return;
     } else
