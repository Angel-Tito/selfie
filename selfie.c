/*
Copyright (c) 2015-2021, the Selfie Project authors. All rights reserved.
Please see the AUTHORS file for details. Use of this source code is
governed by a BSD license that can be found in the LICENSE file.

Selfie is a project of the Computational Systems Group at the
Department of Computer Sciences of the University of Salzburg
in Austria. For further information and code please refer to:

http://selfie.cs.uni-salzburg.at

The Selfie Project provides an educational platform for teaching
undergraduate and graduate students the design and implementation
of programming languages and runtime systems. The focus is on the
construction of compilers, libraries, operating systems, and even
virtual machine monitors. The common theme is to identify and
resolve self-reference in systems code which is seen as the key
challenge when teaching systems engineering, hence the name.

Selfie is a self-contained 64-bit, 11-KLOC C implementation of:

1. a self-compiling compiler called starc that compiles
   a tiny but still fast subset of C called C Star (C*) to
   a tiny and easy-to-teach subset of RISC-V called RISC-U,
2. a self-executing emulator called mipster that executes
   RISC-U code including itself when compiled with starc,
3. a self-hosting hypervisor called hypster that provides
   RISC-U virtual machines that can host all of selfie,
   that is, starc, mipster, and hypster itself, and
5. a tiny C* library called libcstar utilized by selfie.

Selfie is implemented in a single (!) file and kept minimal for simplicity.
There is also a simple in-memory linker, a RISC-U disassembler, a garbage
collector, a profiler, and a debugger with replay as well as minimal
operating system support in the form of RISC-V system calls built into
the emulator and hypervisor. The garbage collector is conservative and
may operate as library in the same address space as the mutator and
as part of the emulator in the address space of the kernel.

C* is a tiny Turing-complete subset of C that includes dereferencing
(the * operator) but excludes composite data types, bitwise and Boolean
operators, and many other features. There are only unsigned 64-bit
integers and 64-bit pointers as well as character and string literals.
This choice turns out to be helpful for students to understand the
true role of composite data types such as arrays and records.
Bitwise operations are implemented in libcstar using unsigned integer
arithmetics helping students better understand arithmetic operators.
C* is supposed to be close to the minimum necessary for implementing
a self-compiling, single-pass, recursive-descent compiler. C* can be
taught in one to two weeks of classes depending on student background.

The compiler can readily be extended to compile features missing in C*
and to improve performance of the generated code. The compiler generates
RISC-U executables in ELF format that are compatible with the official
RISC-V toolchain. The mipster emulator can execute RISC-U executables
loaded from file but also from memory immediately after code generation
without going through the file system.

RISC-U is a tiny Turing-complete subset of the RISC-V instruction set.
It only features unsigned 64-bit integer arithmetic, double-word memory,
and simple control-flow instructions but neither bitwise nor byte- and
word-level instructions. RISC-U can be taught in one week of classes.

The emulator implements minimal operating system support that is meant
to be extended by students, first as part of the emulator, and then
ported to run on top of it, similar to an actual operating system or
virtual machine monitor. The fact that the emulator can execute itself
helps exposing the self-referential nature of that challenge. In fact,
selfie goes one step further by implementing microkernel functionality
as part of the emulator and a hypervisor that can run as part of the
emulator as well as on top of it, all with the same code.

Selfie is the result of many years of teaching systems engineering.
The design of the compiler is inspired by the Oberon compiler of
Professor Niklaus Wirth from ETH Zurich. RISC-U is inspired by the
RISC-V community around Professor David Patterson from UC Berkeley.
The design of the hypervisor is inspired by microkernels of Professor
Jochen Liedtke from University of Karlsruhe. The garbage collector
is inspired by the conservative garbage collector of Hans Boehm.
*/

// *~*~ *~*~ *~*~ *~*~ *~*~ *~*~ *~*~ *~*~ *~*~ *~*~ *~*~ *~*~ *~*~
// -----------------------------------------------------------------
// ---------------------     L I B R A R Y     ---------------------
// -----------------------------------------------------------------
// *~*~ *~*~ *~*~ *~*~ *~*~ *~*~ *~*~ *~*~ *~*~ *~*~ *~*~ *~*~ *~*~

// -----------------------------------------------------------------
// ----------------------- BUILTIN PROCEDURES ----------------------
// -----------------------------------------------------------------

// selfie bootstraps int to uint64_t!
void exit(int code);

uint64_t read(uint64_t fd, uint64_t* buffer, uint64_t bytes_to_read);
uint64_t write(uint64_t fd, uint64_t* buffer, uint64_t bytes_to_write);

// selfie bootstraps char to uint64_t!
uint64_t open(char* filename, uint64_t flags, uint64_t mode);

// selfie bootstraps void* to uint64_t* and unsigned to uint64_t!
void* malloc(unsigned long);

// -----------------------------------------------------------------
// ----------------------- LIBRARY PROCEDURES ----------------------
// -----------------------------------------------------------------

void init_library();
void reset_library();

uint64_t two_to_the_power_of(uint64_t p);
uint64_t ten_to_the_power_of(uint64_t p);

uint64_t log_ten(uint64_t n);

uint64_t left_shift(uint64_t n, uint64_t b);
uint64_t right_shift(uint64_t n, uint64_t b);

uint64_t get_bits(uint64_t n, uint64_t i, uint64_t b);

uint64_t absolute(uint64_t n);
uint64_t max(uint64_t a, uint64_t b);

uint64_t signed_less_than(uint64_t a, uint64_t b);
uint64_t signed_division(uint64_t a, uint64_t b);

uint64_t is_signed_integer(uint64_t n, uint64_t b);
uint64_t sign_extend(uint64_t n, uint64_t b);
uint64_t sign_shrink(uint64_t n, uint64_t b);

uint64_t load_character(char* s, uint64_t i);
char*    store_character(char* s, uint64_t i, uint64_t c);

char*    string_alloc(uint64_t l);
uint64_t string_length(char* s);
char*    string_copy(char* s);
char*    string_sub(char* s, uint64_t begin, uint64_t end);
void     string_reverse(char* s);
uint64_t string_compare(char* s, char* t);
uint64_t string_prefix_for(char* prefix, char* s);

uint64_t atoi(char* s);
char*    itoa(uint64_t n, char* s, uint64_t b, uint64_t d, uint64_t a);

uint64_t fixed_point_ratio(uint64_t a, uint64_t b, uint64_t f);
uint64_t fixed_point_percentage(uint64_t r, uint64_t f);

uint64_t ratio_format(uint64_t a, uint64_t b);
uint64_t percentage_format(uint64_t a, uint64_t b);

uint64_t ratio_format_integer(uint64_t a);
uint64_t ratio_format_fractional(uint64_t a);

void put_character(uint64_t c);

void print(char* s);
void println();

void print_character(uint64_t c);
void print_string(char* s);
void print_unsigned_integer(uint64_t n);
void print_integer(uint64_t n);
void unprint_integer(uint64_t n);
void print_hexadecimal(uint64_t n, uint64_t a);
void print_octal(uint64_t n, uint64_t a);
void print_binary(uint64_t n, uint64_t a);

uint64_t print_format(char* s, uint64_t i, char* a);

void direct_output(char* buffer);

int printf(const char* format, ...);
int sprintf(char* str, const char* format, ...);
int dprintf(int fd, const char* format, ...);

uint64_t vdsprintf(uint64_t fd, char* buffer, char* format, uint64_t* args);

// functions with the "non_zero_bootlevel_" prefix are rewritten
// to exclude the prefix while parsing for bootstrapping purposes
uint64_t non_zero_bootlevel_printf(char* format, ...);
uint64_t non_zero_bootlevel_sprintf(char *str, char *format, ...);
uint64_t non_zero_bootlevel_dprintf(uint64_t fd, char* format, ...);

uint64_t round_up(uint64_t n, uint64_t m);

void zero_memory(uint64_t* memory, uint64_t size);

uint64_t* smalloc(uint64_t size); // use this to allocate memory, not malloc
uint64_t* zmalloc(uint64_t size); // use this to allocate zeroed memory

// ------------------------ GLOBAL CONSTANTS -----------------------

char* SELFIE_URL = (char*) 0;

uint64_t SIZEOFUINT64       = 8;  // in bytes
uint64_t SIZEOFUINT64INBITS = 64; // SIZEOFUINT64 * 8

uint64_t SIZEOFUINT64STAR       = 8; // in bytes, must be the same as SIZEOFUINT64
uint64_t SIZEOFUINT64STARINBITS = 64; // SIZEOFUINT64STAR * 8

uint64_t WORDSIZE       = 8;  // (double) word size in bytes, must be the same as SIZEOFUINT64
uint64_t WORDSIZEINBITS = 64; // WORDSIZE * 8

uint64_t IS64BITSYSTEM = 1; // flag indicating 64-bit selfie

uint64_t* power_of_two_table;

uint64_t UINT64_MAX; // maximum numerical value of an unsigned 64-bit integer

uint64_t INT64_MAX; // maximum numerical value of a signed 64-bit integer
uint64_t INT64_MIN; // minimum numerical value of a signed 64-bit integer

uint64_t CHAR_EOF          =  -1; // end of file
uint64_t CHAR_BACKSPACE    =   8; // ASCII code 8  = backspace
uint64_t CHAR_TAB          =   9; // ASCII code 9  = tabulator
uint64_t CHAR_LF           =  10; // ASCII code 10 = line feed
uint64_t CHAR_CR           =  13; // ASCII code 13 = carriage return
uint64_t CHAR_SPACE        = ' ';
uint64_t CHAR_UNDERSCORE   = '_';
uint64_t CHAR_SINGLEQUOTE  =  39; // ASCII code 39 = '
uint64_t CHAR_DOUBLEQUOTE  = '"';
uint64_t CHAR_COMMA        = ',';
uint64_t CHAR_SEMICOLON    = ';';
uint64_t CHAR_LPARENTHESIS = '(';
uint64_t CHAR_RPARENTHESIS = ')';
uint64_t CHAR_LBRACE       = '{';
uint64_t CHAR_RBRACE       = '}';
uint64_t CHAR_PLUS         = '+';
uint64_t CHAR_DASH         = '-';
uint64_t CHAR_ASTERISK     = '*';
uint64_t CHAR_SLASH        = '/';
uint64_t CHAR_PERCENTAGE   = '%';
uint64_t CHAR_EQUAL        = '=';
uint64_t CHAR_EXCLAMATION  = '!';
uint64_t CHAR_LT           = '<';
uint64_t CHAR_GT           = '>';
uint64_t CHAR_BACKSLASH    =  92; // ASCII code 92 = backslash
uint64_t CHAR_DOT          = '.';

uint64_t* character_buffer; // buffer for reading and writing characters

char* string_buffer; // buffer for reading and writing to files

char* integer_buffer; // buffer for formatting integers

uint64_t MAX_FILENAME_LENGTH = 128;

uint64_t MAX_OUTPUT_LENGTH = 32; // maximum number of bytes in string buffer at the same time

char* filename_buffer; // buffer for opening files

uint64_t* binary_buffer; // buffer for binary I/O

// flags for opening read-only files
// LINUX:       0 = 0x0000 = O_RDONLY (0x0000)
// MAC:         0 = 0x0000 = O_RDONLY (0x0000)
// WINDOWS: 32768 = 0x8000 = _O_BINARY (0x8000) | _O_RDONLY (0x0000)
// since LINUX/MAC do not seem to mind about _O_BINARY set
// we use the WINDOWS flags as default
uint64_t O_RDONLY = 32768;

// flags for opening write-only files
// MAC: 1537 = 0x0601 = O_CREAT (0x0200) | O_TRUNC (0x0400) | O_WRONLY (0x0001)
uint64_t MAC_O_CREAT_TRUNC_WRONLY = 1537;

// LINUX: 577 = 0x0241 = O_CREAT (0x0040) | O_TRUNC (0x0200) | O_WRONLY (0x0001)
uint64_t LINUX_O_CREAT_TRUNC_WRONLY = 577;

// WINDOWS: 33537 = 0x8301 = _O_BINARY (0x8000) | _O_CREAT (0x0100) | _O_TRUNC (0x0200) | _O_WRONLY (0x0001)
uint64_t WINDOWS_O_BINARY_CREAT_TRUNC_WRONLY = 33537;

// flags for rw-r--r-- file permissions
// 420 = 00644 = S_IRUSR (00400) | S_IWUSR (00200) | S_IRGRP (00040) | S_IROTH (00004)
// these flags seem to be working for LINUX, MAC, and WINDOWS
uint64_t S_IRUSR_IWUSR_IRGRP_IROTH = 420;

// ------------------------ GLOBAL VARIABLES -----------------------

uint64_t number_of_written_characters = 0;
uint64_t number_of_currently_written_bytes = 0;

char*    output_name = (char*) 0;
uint64_t output_fd   = 1; // 1 is file descriptor of standard output

char*    output_buffer = (char*) 0;
uint64_t output_cursor = 0; // cursor for output buffer

// ------------------------- INITIALIZATION ------------------------

void init_library() {
  uint64_t i;

  SELFIE_URL = "selfie.cs.uni-salzburg.at";

  // determine actual size of uint64_t
  SIZEOFUINT64       = (uint64_t) ((uint64_t*) SELFIE_URL + 1) - (uint64_t) SELFIE_URL;
  SIZEOFUINT64INBITS = SIZEOFUINT64 * 8;

  // determine actual size of uint64_t*
  SIZEOFUINT64STAR       = (uint64_t) ((uint64_t**) SELFIE_URL + 1) - (uint64_t) SELFIE_URL;
  SIZEOFUINT64STARINBITS = SIZEOFUINT64STAR * 8;

  // WORDSIZE must be the same as SIZEOFUINT64
  WORDSIZE       = SIZEOFUINT64;
  WORDSIZEINBITS = WORDSIZE * 8;

  // powers of two table with SIZEOFUINT64INBITS entries for 2^0 to 2^(SIZEOFUINT64INBITS - 1)
  power_of_two_table = smalloc(SIZEOFUINT64INBITS * SIZEOFUINT64);

  *power_of_two_table = 1; // 2^0 == 1

  i = 1;

  while (i < SIZEOFUINT64INBITS) {
    // compute powers of two incrementally using this recurrence relation
    *(power_of_two_table + i) = *(power_of_two_table + (i - 1)) * 2;

    i = i + 1;
  }

  // compute 64-bit unsigned integer range using signed integer arithmetic
  UINT64_MAX = -1;

  // compute 64-bit signed integer range using unsigned integer arithmetic
  INT64_MIN = two_to_the_power_of(SIZEOFUINT64INBITS - 1);
  INT64_MAX = INT64_MIN - 1;

  // allocate and touch to make sure memory is mapped for read calls
  character_buffer  = smalloc(SIZEOFUINT64);
  *character_buffer = 0;
  
  // allocate and touch to make sure memory is mapped
  string_buffer = string_alloc(MAX_OUTPUT_LENGTH);

  // accommodate at least SIZEOFUINT64INBITS numbers for itoa, no mapping needed
  integer_buffer = string_alloc(SIZEOFUINT64INBITS);

  // does not need to be mapped
  filename_buffer = string_alloc(MAX_FILENAME_LENGTH);

  // allocate and touch to make sure memory is mapped for read calls
  binary_buffer  = smalloc(SIZEOFUINT64);
  *binary_buffer = 0;
}

void reset_library() {
  number_of_written_characters = 0;
}

// *~*~ *~*~ *~*~ *~*~ *~*~ *~*~ *~*~ *~*~ *~*~ *~*~ *~*~ *~*~ *~*~
// -----------------------------------------------------------------
// ---------------------    C O M P I L E R    ---------------------
// -----------------------------------------------------------------
// *~*~ *~*~ *~*~ *~*~ *~*~ *~*~ *~*~ *~*~ *~*~ *~*~ *~*~ *~*~ *~*~

// -----------------------------------------------------------------
// ---------------------------- SCANNER ----------------------------
// -----------------------------------------------------------------

void init_scanner();
void reset_scanner();

void print_symbol(uint64_t symbol);
void print_line_number(char* message, uint64_t line);

void syntax_error_message(char* message);
void syntax_error_character(uint64_t character);
void syntax_error_identifier(char* expected);

void get_character();

uint64_t is_character_new_line();
uint64_t is_character_whitespace();

uint64_t find_next_character();

uint64_t is_character_letter();
uint64_t is_character_digit();
uint64_t is_character_letter_or_digit_or_underscore();
uint64_t is_character_not_double_quote_or_new_line_or_eof();

uint64_t identifier_string_match(uint64_t string_index);
uint64_t identifier_or_keyword();

void get_symbol();

void handle_escape_sequence();

// ------------------------ GLOBAL CONSTANTS -----------------------

uint64_t SYM_EOF = -1; // end of file

// C* symbols

uint64_t SYM_INTEGER      = 0;  // integer
uint64_t SYM_CHARACTER    = 1;  // character
uint64_t SYM_STRING       = 2;  // string
uint64_t SYM_IDENTIFIER   = 3;  // identifier
uint64_t SYM_UINT64       = 4;  // uint64_t
uint64_t SYM_IF           = 5;  // if
uint64_t SYM_ELSE         = 6;  // else
uint64_t SYM_VOID         = 7;  // void
uint64_t SYM_RETURN       = 8;  // return
uint64_t SYM_WHILE        = 9;  // while
uint64_t SYM_COMMA        = 10; // ,
uint64_t SYM_SEMICOLON    = 11; // ;
uint64_t SYM_LPARENTHESIS = 12; // (
uint64_t SYM_RPARENTHESIS = 13; // )
uint64_t SYM_LBRACE       = 14; // {
uint64_t SYM_RBRACE       = 15; // }
uint64_t SYM_PLUS         = 16; // +
uint64_t SYM_MINUS        = 17; // -
uint64_t SYM_ASTERISK     = 18; // *
uint64_t SYM_DIVISION     = 19; // /
uint64_t SYM_REMAINDER    = 20; // %
uint64_t SYM_ASSIGN       = 21; // =
uint64_t SYM_EQUALITY     = 22; // ==
uint64_t SYM_NOTEQ        = 23; // !=
uint64_t SYM_LT           = 24; // <
uint64_t SYM_LEQ          = 25; // <=
uint64_t SYM_GT           = 26; // >
uint64_t SYM_GEQ          = 27; // >=
uint64_t SYM_ELLIPSIS     = 28; // ...

// symbols for bootstrapping

uint64_t SYM_INT      = 28; // int
uint64_t SYM_CHAR     = 29; // char
uint64_t SYM_UNSIGNED = 30; // unsigned
uint64_t SYM_CONST    = 31; // const

uint64_t MACRO_VAR_START = 0;
uint64_t MACRO_VAR_ARG   = 1;
uint64_t MACRO_VAR_END   = 2;

uint64_t* SYMBOLS; // strings representing symbols

uint64_t MAX_IDENTIFIER_LENGTH = 64;  // maximum number of characters in an identifier
uint64_t MAX_INTEGER_LENGTH    = 20;  // maximum number of characters in an unsigned integer
uint64_t MAX_STRING_LENGTH     = 128; // maximum number of characters in a string

// ------------------------ GLOBAL VARIABLES -----------------------

uint64_t line_number = 1; // current line number for error reporting

char* identifier = (char*) 0; // stores scanned identifier as string
char* integer    = (char*) 0; // stores scanned integer as string
char* string     = (char*) 0; // stores scanned string

uint64_t literal = 0; // numerical value of most recently scanned integer or character

uint64_t integer_is_signed = 0; // enforce INT64_MIN limit if '-' was scanned before

uint64_t character; // most recently read character

uint64_t number_of_read_characters = 0;

uint64_t symbol; // most recently recognized symbol

uint64_t number_of_ignored_characters = 0;
uint64_t number_of_comments           = 0;
uint64_t number_of_scanned_symbols    = 0;

char*    source_name = (char*) 0; // name of source file
uint64_t source_fd   = 0; // file descriptor of open source file

// ------------------------- INITIALIZATION ------------------------

void init_scanner () {
  SYMBOLS = smalloc((SYM_CONST + 1) * SIZEOFUINT64STAR);

  *(SYMBOLS + SYM_INTEGER)      = (uint64_t) "integer";
  *(SYMBOLS + SYM_CHARACTER)    = (uint64_t) "character";
  *(SYMBOLS + SYM_STRING)       = (uint64_t) "string";
  *(SYMBOLS + SYM_IDENTIFIER)   = (uint64_t) "identifier";
  *(SYMBOLS + SYM_UINT64)       = (uint64_t) "uint64_t";
  *(SYMBOLS + SYM_IF)           = (uint64_t) "if";
  *(SYMBOLS + SYM_ELSE)         = (uint64_t) "else";
  *(SYMBOLS + SYM_VOID)         = (uint64_t) "void";
  *(SYMBOLS + SYM_RETURN)       = (uint64_t) "return";
  *(SYMBOLS + SYM_WHILE)        = (uint64_t) "while";
  *(SYMBOLS + SYM_COMMA)        = (uint64_t) ",";
  *(SYMBOLS + SYM_SEMICOLON)    = (uint64_t) ";";
  *(SYMBOLS + SYM_LPARENTHESIS) = (uint64_t) "(";
  *(SYMBOLS + SYM_RPARENTHESIS) = (uint64_t) ")";
  *(SYMBOLS + SYM_LBRACE)       = (uint64_t) "{";
  *(SYMBOLS + SYM_RBRACE)       = (uint64_t) "}";
  *(SYMBOLS + SYM_PLUS)         = (uint64_t) "+";
  *(SYMBOLS + SYM_MINUS)        = (uint64_t) "-";
  *(SYMBOLS + SYM_ASTERISK)     = (uint64_t) "*";
  *(SYMBOLS + SYM_DIVISION)     = (uint64_t) "/";
  *(SYMBOLS + SYM_REMAINDER)    = (uint64_t) "%";
  *(SYMBOLS + SYM_ASSIGN)       = (uint64_t) "=";
  *(SYMBOLS + SYM_EQUALITY)     = (uint64_t) "==";
  *(SYMBOLS + SYM_NOTEQ)        = (uint64_t) "!=";
  *(SYMBOLS + SYM_LT)           = (uint64_t) "<";
  *(SYMBOLS + SYM_LEQ)          = (uint64_t) "<=";
  *(SYMBOLS + SYM_GT)           = (uint64_t) ">";
  *(SYMBOLS + SYM_GEQ)          = (uint64_t) ">=";
  *(SYMBOLS + SYM_ELLIPSIS)     = (uint64_t) "...";

  *(SYMBOLS + SYM_INT)      = (uint64_t) "int";
  *(SYMBOLS + SYM_CHAR)     = (uint64_t) "char";
  *(SYMBOLS + SYM_UNSIGNED) = (uint64_t) "unsigned";
  *(SYMBOLS + SYM_CONST)    = (uint64_t) "const";

  character = CHAR_EOF;
  symbol    = SYM_EOF;
}

void reset_scanner() {
  line_number = 1;

  number_of_read_characters = 0;

  get_character();

  number_of_ignored_characters = 0;
  number_of_comments           = 0;
  number_of_scanned_symbols    = 0;
}

// -----------------------------------------------------------------
// ------------------------- SYMBOL TABLE --------------------------
// -----------------------------------------------------------------

void reset_symbol_tables();

uint64_t hash(uint64_t* key);

void create_symbol_table_entry(uint64_t which, char* string, uint64_t line, uint64_t class, uint64_t type, uint64_t value, uint64_t address);

uint64_t* search_symbol_table(uint64_t* entry, char* string, uint64_t class);
uint64_t* search_global_symbol_table(char* string, uint64_t class);
uint64_t* get_scoped_symbol_table_entry(char* string, uint64_t class);

uint64_t is_undefined_procedure(uint64_t* entry);
uint64_t report_undefined_procedures();

// symbol table entry:
<<<<<<< HEAD
// +----+---------+
// |  0 | next    | pointer to next entry
// |  1 | string  | identifier string, big integer as string, string literal
// |  2 | line#   | source line number
// |  3 | class   | VARIABLE, BIGINT, STRING, PROCEDURE, MACRO
// |  4 | type    | UINT64_T, UINT64STAR_T, VOID_T
// |  5 | value   | VARIABLE: initial value, PROCEDURE: number of parameters: value < 0 -> procedure is variadic and absolute value is number of (static) parameters
// |  6 | address | VARIABLE, BIGINT, STRING: offset, PROCEDURE: address
// |  7 | scope   | REG_GP (global), REG_S0 (local)
// +----+---------+
=======
// +---+---------+
// | 0 | next    | pointer to next entry
// | 1 | string  | identifier string, big integer as string, string literal
// | 2 | line#   | source line number
// | 3 | class   | VARIABLE, BIGINT, STRING, PROCEDURE
// | 4 | type    | UINT64_T, UINT64STAR_T, VOID_T
// | 5 | value   | VARIABLE: initial value
// | 6 | address | VARIABLE, BIGINT, STRING: offset, PROCEDURE: address
// | 7 | scope   | REG_GP (global), REG_S0 (local)
// +---+---------+
>>>>>>> 8e6553f0

uint64_t* allocate_symbol_table_entry() {
  return smalloc(2 * SIZEOFUINT64STAR + 6 * SIZEOFUINT64);
}

uint64_t* get_next_entry(uint64_t* entry)  { return (uint64_t*) *entry; }
char*     get_string(uint64_t* entry)      { return (char*)     *(entry + 1); }
uint64_t  get_line_number(uint64_t* entry) { return             *(entry + 2); }
uint64_t  get_class(uint64_t* entry)       { return             *(entry + 3); }
uint64_t  get_type(uint64_t* entry)        { return             *(entry + 4); }
uint64_t  get_value(uint64_t* entry)       { return             *(entry + 5); }
uint64_t  get_address(uint64_t* entry)     { return             *(entry + 6); }
uint64_t  get_scope(uint64_t* entry)       { return             *(entry + 7); }

void set_next_entry(uint64_t* entry, uint64_t* next)   { *entry       = (uint64_t) next; }
void set_string(uint64_t* entry, char* identifier)     { *(entry + 1) = (uint64_t) identifier; }
void set_line_number(uint64_t* entry, uint64_t line)   { *(entry + 2) = line; }
void set_class(uint64_t* entry, uint64_t class)        { *(entry + 3) = class; }
void set_type(uint64_t* entry, uint64_t type)          { *(entry + 4) = type; }
void set_value(uint64_t* entry, uint64_t value)        { *(entry + 5) = value; }
void set_address(uint64_t* entry, uint64_t address)    { *(entry + 6) = address; }
void set_scope(uint64_t* entry, uint64_t scope)        { *(entry + 7) = scope; }

// ------------------------ GLOBAL CONSTANTS -----------------------

// classes
uint64_t VARIABLE  = 1;
uint64_t BIGINT    = 2;
uint64_t STRING    = 3;
uint64_t PROCEDURE = 4;
uint64_t MACRO     = 5;

// types
uint64_t UINT64_T     = 1;
uint64_t UINT64STAR_T = 2;
uint64_t VOID_T       = 3;

// symbol tables
uint64_t GLOBAL_TABLE  = 1;
uint64_t LOCAL_TABLE   = 2;
uint64_t LIBRARY_TABLE = 3;
uint64_t MACRO_TABLE   = 4;

// hash table size for global symbol table
uint64_t HASH_TABLE_SIZE = 1024;

// ------------------------ GLOBAL VARIABLES -----------------------

// table pointers
uint64_t* global_symbol_table  = (uint64_t*) 0;
uint64_t* local_symbol_table   = (uint64_t*) 0;
uint64_t* library_symbol_table = (uint64_t*) 0;
uint64_t* macro_symbol_table   = (uint64_t*) 0;

uint64_t* current_function     = (uint64_t*) 0;

uint64_t number_of_global_variables = 0;
uint64_t number_of_procedures       = 0;
uint64_t number_of_strings          = 0;

uint64_t number_of_searches = 0;
uint64_t total_search_time  = 0;

// ------------------------- INITIALIZATION ------------------------

void reset_symbol_tables() {
  global_symbol_table  = (uint64_t*) zmalloc(HASH_TABLE_SIZE * SIZEOFUINT64STAR);
  local_symbol_table   = (uint64_t*) 0;
  library_symbol_table = (uint64_t*) 0;
  macro_symbol_table   = (uint64_t*) 0;

  current_function     = (uint64_t*) 0;

  number_of_global_variables = 0;
  number_of_procedures       = 0;
  number_of_strings          = 0;

  number_of_searches = 0;
  total_search_time  = 0;
}

// -----------------------------------------------------------------
// ---------------------------- PARSER -----------------------------
// -----------------------------------------------------------------

void reset_parser();

uint64_t is_not_rbrace_or_eof();
uint64_t is_expression();
uint64_t is_int_or_char_literal();
uint64_t is_mult_or_div_or_rem();
uint64_t is_plus_or_minus();
uint64_t is_comparison();
uint64_t is_possibly_parameter(uint64_t is_already_variadic);
uint64_t is_castable();

uint64_t look_for_factor();
uint64_t look_for_statement();
uint64_t look_for_type();

void     talloc();
uint64_t current_temporary();
uint64_t previous_temporary();
uint64_t next_temporary();
void     tfree(uint64_t number_of_temporaries);

void save_temporaries();
void restore_temporaries(uint64_t number_of_temporaries);

void syntax_error_symbol(uint64_t expected);
void syntax_error_unexpected();
void print_type(uint64_t type);
void type_warning(uint64_t expected, uint64_t found);

void      load_small_and_medium_integer(uint64_t reg, uint64_t value);
uint64_t* get_variable_or_big_int(char* variable, uint64_t class);
void      load_upper_base_address(uint64_t* entry);
uint64_t  load_variable_or_big_int(char* variable, uint64_t class);
void      load_integer(uint64_t value);
void      load_string(char* string);

uint64_t procedure_call(uint64_t* entry, char* procedure);

void procedure_prologue(uint64_t number_of_local_variable_bytes);
void procedure_epilogue(uint64_t number_of_parameter_bytes);

char* rewrite_non_zero_bootlevel_procedure(char* procedure);

uint64_t compile_macro(uint64_t* entry);
uint64_t compile_call(char* procedure);
uint64_t compile_factor();
uint64_t compile_term();
uint64_t compile_simple_expression();
uint64_t compile_expression();
void     compile_while();
void     compile_if();
void     compile_return();
void     compile_statement();
uint64_t compile_type();
void     compile_variable(uint64_t offset);
uint64_t compile_initialization(uint64_t type);
void     compile_procedure(char* procedure, uint64_t type);
void     compile_cstar();

// these macros are seen as functions by the bootstrapping compiler
void  var_start(uint64_t* args);
char* var_arg(uint64_t* args);
void  var_end(uint64_t* args);

// these macros need a dummy definition for the bootstrapping compiler
// additionally, all arguments are used to avoid compiler warnings
void  var_start(uint64_t* args) { *args = *args; }
char* var_arg(uint64_t* args) { *args = *args; return ""; }
void  var_end(uint64_t* args) { *args = *args; }

void non_zero_bootlevel_macro_var_start();
void non_zero_bootlevel_macro_var_arg();
void non_zero_bootlevel_macro_var_end();

// ------------------------ GLOBAL VARIABLES -----------------------

uint64_t allocated_temporaries = 0; // number of allocated temporaries

uint64_t return_branches = 0; // fixup chain for return statements

uint64_t return_type = 0; // return type of currently parsed procedure

uint64_t number_of_calls       = 0;
uint64_t number_of_assignments = 0;
uint64_t number_of_while       = 0;
uint64_t number_of_if          = 0;
uint64_t number_of_return      = 0;

// ------------------------- INITIALIZATION ------------------------

void reset_parser() {
  number_of_calls       = 0;
  number_of_assignments = 0;
  number_of_while       = 0;
  number_of_if          = 0;
  number_of_return      = 0;

  get_symbol();
}

// -----------------------------------------------------------------
// ---------------------- MACHINE CODE LIBRARY ---------------------
// -----------------------------------------------------------------

void emit_round_up(uint64_t reg, uint64_t m);
void emit_multiply_by(uint64_t reg, uint64_t m);
void emit_program_entry();

// bootstrapping binary

void emit_bootstrapping();

// -----------------------------------------------------------------
// --------------------------- COMPILER ----------------------------
// -----------------------------------------------------------------

void selfie_compile();

// *~*~ *~*~ *~*~ *~*~ *~*~ *~*~ *~*~ *~*~ *~*~ *~*~ *~*~ *~*~ *~*~
// -----------------------------------------------------------------
// -------------------     I N T E R F A C E     -------------------
// -----------------------------------------------------------------
// *~*~ *~*~ *~*~ *~*~ *~*~ *~*~ *~*~ *~*~ *~*~ *~*~ *~*~ *~*~ *~*~

// -----------------------------------------------------------------
// ---------------------------- REGISTER ---------------------------
// -----------------------------------------------------------------

void init_register();

char* get_register_name(uint64_t reg);
void  print_register_name(uint64_t reg);

uint64_t is_stack_register(uint64_t reg);
uint64_t is_system_register(uint64_t reg);
uint64_t is_argument_register(uint64_t reg);
uint64_t is_temporary_register(uint64_t reg);

uint64_t read_register(uint64_t reg);
void     write_register(uint64_t reg);

void update_register_counters();

// ------------------------ GLOBAL CONSTANTS -----------------------

uint64_t NUMBEROFREGISTERS   = 32;
uint64_t NUMBEROFTEMPORARIES = 7;

uint64_t REG_ZR  = 0;
uint64_t REG_RA  = 1;
uint64_t REG_SP  = 2;
uint64_t REG_GP  = 3;
uint64_t REG_TP  = 4;
uint64_t REG_T0  = 5;
uint64_t REG_T1  = 6;
uint64_t REG_T2  = 7;
uint64_t REG_S0  = 8;
uint64_t REG_S1  = 9;
uint64_t REG_A0  = 10;
uint64_t REG_A1  = 11;
uint64_t REG_A2  = 12;
uint64_t REG_A3  = 13;
uint64_t REG_A4  = 14;
uint64_t REG_A5  = 15;
uint64_t REG_A6  = 16;
uint64_t REG_A7  = 17;
uint64_t REG_S2  = 18;
uint64_t REG_S3  = 19;
uint64_t REG_S4  = 20;
uint64_t REG_S5  = 21;
uint64_t REG_S6  = 22;
uint64_t REG_S7  = 23;
uint64_t REG_S8  = 24;
uint64_t REG_S9  = 25;
uint64_t REG_S10 = 26;
uint64_t REG_S11 = 27;
uint64_t REG_T3  = 28;
uint64_t REG_T4  = 29;
uint64_t REG_T5  = 30;
uint64_t REG_T6  = 31;

uint64_t* REGISTERS; // strings representing registers

// ------------------------- INITIALIZATION ------------------------

void init_register() {
  REGISTERS = smalloc(NUMBEROFREGISTERS * SIZEOFUINT64STAR);

  *(REGISTERS + REG_ZR)  = (uint64_t) "zero";
  *(REGISTERS + REG_RA)  = (uint64_t) "ra";
  *(REGISTERS + REG_SP)  = (uint64_t) "sp";
  *(REGISTERS + REG_GP)  = (uint64_t) "gp";
  *(REGISTERS + REG_TP)  = (uint64_t) "tp";
  *(REGISTERS + REG_T0)  = (uint64_t) "t0";
  *(REGISTERS + REG_T1)  = (uint64_t) "t1";
  *(REGISTERS + REG_T2)  = (uint64_t) "t2";
  *(REGISTERS + REG_S0)  = (uint64_t) "s0"; // used to be fp
  *(REGISTERS + REG_S1)  = (uint64_t) "s1";
  *(REGISTERS + REG_A0)  = (uint64_t) "a0";
  *(REGISTERS + REG_A1)  = (uint64_t) "a1";
  *(REGISTERS + REG_A2)  = (uint64_t) "a2";
  *(REGISTERS + REG_A3)  = (uint64_t) "a3";
  *(REGISTERS + REG_A4)  = (uint64_t) "a4";
  *(REGISTERS + REG_A5)  = (uint64_t) "a5";
  *(REGISTERS + REG_A6)  = (uint64_t) "a6";
  *(REGISTERS + REG_A7)  = (uint64_t) "a7";
  *(REGISTERS + REG_S2)  = (uint64_t) "s2";
  *(REGISTERS + REG_S3)  = (uint64_t) "s3";
  *(REGISTERS + REG_S4)  = (uint64_t) "s4";
  *(REGISTERS + REG_S5)  = (uint64_t) "s5";
  *(REGISTERS + REG_S6)  = (uint64_t) "s6";
  *(REGISTERS + REG_S7)  = (uint64_t) "s7";
  *(REGISTERS + REG_S8)  = (uint64_t) "s8";
  *(REGISTERS + REG_S9)  = (uint64_t) "s9";
  *(REGISTERS + REG_S10) = (uint64_t) "s10";
  *(REGISTERS + REG_S11) = (uint64_t) "s11";
  *(REGISTERS + REG_T3)  = (uint64_t) "t3";
  *(REGISTERS + REG_T4)  = (uint64_t) "t4";
  *(REGISTERS + REG_T5)  = (uint64_t) "t5";
  *(REGISTERS + REG_T6)  = (uint64_t) "t6";
}

// -----------------------------------------------------------------
// ------------------------ ENCODER/DECODER ------------------------
// -----------------------------------------------------------------

void check_immediate_range(uint64_t found, uint64_t bits);

uint64_t encode_r_format(uint64_t funct7, uint64_t rs2, uint64_t rs1, uint64_t funct3, uint64_t rd, uint64_t opcode);
uint64_t get_funct7(uint64_t instruction);
uint64_t get_rs2(uint64_t instruction);
uint64_t get_rs1(uint64_t instruction);
uint64_t get_funct3(uint64_t instruction);
uint64_t get_rd(uint64_t instruction);
uint64_t get_opcode(uint64_t instruction);
void     decode_r_format();

uint64_t encode_i_format(uint64_t immediate, uint64_t rs1, uint64_t funct3, uint64_t rd, uint64_t opcode);
uint64_t get_immediate_i_format(uint64_t instruction);
void     decode_i_format();

uint64_t encode_s_format(uint64_t immediate, uint64_t rs2, uint64_t rs1, uint64_t funct3, uint64_t opcode);
uint64_t get_immediate_s_format(uint64_t instruction);
void     decode_s_format();

uint64_t encode_b_format(uint64_t immediate, uint64_t rs2, uint64_t rs1, uint64_t funct3, uint64_t opcode);
uint64_t get_immediate_b_format(uint64_t instruction);
void     decode_b_format();

uint64_t encode_j_format(uint64_t immediate, uint64_t rd, uint64_t opcode);
uint64_t get_immediate_j_format(uint64_t instruction);
void     decode_j_format();

uint64_t encode_u_format(uint64_t immediate, uint64_t rd, uint64_t opcode);
uint64_t get_immediate_u_format(uint64_t instruction);
void     decode_u_format();

// ------------------------ GLOBAL CONSTANTS -----------------------

// opcodes
uint64_t OP_LOAD   = 3;   // 0000011, I format (LD,LW)
uint64_t OP_IMM    = 19;  // 0010011, I format (ADDI, NOP)
uint64_t OP_STORE  = 35;  // 0100011, S format (SD,SW)
uint64_t OP_OP     = 51;  // 0110011, R format (ADD, SUB, MUL, DIVU, REMU, SLTU)
uint64_t OP_LUI    = 55;  // 0110111, U format (LUI)
uint64_t OP_BRANCH = 99;  // 1100011, B format (BEQ)
uint64_t OP_JALR   = 103; // 1100111, I format (JALR)
uint64_t OP_JAL    = 111; // 1101111, J format (JAL)
uint64_t OP_SYSTEM = 115; // 1110011, I format (ECALL)

// f3-codes
uint64_t F3_NOP   = 0; // 000
uint64_t F3_ADDI  = 0; // 000
uint64_t F3_ADD   = 0; // 000
uint64_t F3_SUB   = 0; // 000
uint64_t F3_MUL   = 0; // 000
uint64_t F3_DIVU  = 5; // 101
uint64_t F3_REMU  = 7; // 111
uint64_t F3_SLTU  = 3; // 011
uint64_t F3_LD    = 3; // 011
uint64_t F3_SD    = 3; // 011
uint64_t F3_LW    = 2; // 010
uint64_t F3_SW    = 2; // 010
uint64_t F3_BEQ   = 0; // 000
uint64_t F3_JALR  = 0; // 000
uint64_t F3_ECALL = 0; // 000

// f7-codes
uint64_t F7_ADD  = 0;  // 0000000
uint64_t F7_MUL  = 1;  // 0000001
uint64_t F7_SUB  = 32; // 0100000
uint64_t F7_DIVU = 1;  // 0000001
uint64_t F7_REMU = 1;  // 0000001
uint64_t F7_SLTU = 0;  // 0000000

// f12-codes (immediates)
uint64_t F12_ECALL = 0; // 000000000000

// ------------------------ GLOBAL VARIABLES -----------------------

uint64_t opcode = 0;
uint64_t rs1    = 0;
uint64_t rs2    = 0;
uint64_t rd     = 0;
uint64_t imm    = 0;
uint64_t funct3 = 0;
uint64_t funct7 = 0;

// -----------------------------------------------------------------
// ---------------------------- BINARY -----------------------------
// -----------------------------------------------------------------

void reset_instruction_counters();

uint64_t get_total_number_of_instructions();
uint64_t get_total_number_of_nops();

void print_instruction_counter(uint64_t counter, uint64_t ins);
void print_instruction_counter_with_nops(uint64_t counter, uint64_t nops, uint64_t ins);

void print_instruction_counters();

uint64_t get_low_instruction(uint64_t word);
uint64_t get_high_instruction(uint64_t word);

uint64_t load_code(uint64_t caddr);
void     store_code(uint64_t caddr, uint64_t code);

uint64_t load_instruction(uint64_t caddr);
void     store_instruction(uint64_t caddr, uint64_t instruction);

uint64_t load_data(uint64_t daddr);
void     store_data(uint64_t daddr, uint64_t data);

void emit_instruction(uint64_t instruction);

uint64_t encode_nop();
void     emit_nop();

void emit_lui(uint64_t rd, uint64_t immediate);
void emit_addi(uint64_t rd, uint64_t rs1, uint64_t immediate);

void emit_add(uint64_t rd, uint64_t rs1, uint64_t rs2);
void emit_sub(uint64_t rd, uint64_t rs1, uint64_t rs2);
void emit_mul(uint64_t rd, uint64_t rs1, uint64_t rs2);
void emit_divu(uint64_t rd, uint64_t rs1, uint64_t rs2);
void emit_remu(uint64_t rd, uint64_t rs1, uint64_t rs2);
void emit_sltu(uint64_t rd, uint64_t rs1, uint64_t rs2);

void emit_load(uint64_t rd, uint64_t rs1, uint64_t immediate);
void emit_store(uint64_t rs1, uint64_t immediate, uint64_t rs2);

void emit_beq(uint64_t rs1, uint64_t rs2, uint64_t immediate);

void emit_jal(uint64_t rd, uint64_t immediate);
void emit_jalr(uint64_t rd, uint64_t rs1, uint64_t immediate);

void emit_ecall();

void fixup_relative_BFormat(uint64_t from_address);
void fixup_relative_JFormat(uint64_t from_address, uint64_t to_address);
void fixup_IFormat(uint64_t from_address, uint64_t immediate);
void fixlink_relative(uint64_t from_address, uint64_t to_address);

void emit_data_word(uint64_t data, uint64_t offset, uint64_t source_line_number);
void emit_string_data(uint64_t* entry);

void emit_data_segment();

uint64_t* allocate_elf_header();

uint64_t* encode_elf_header();

uint64_t get_elf_program_header_offset(uint64_t ph_index);
void     encode_elf_program_header(uint64_t* header, uint64_t ph_index);
void     decode_elf_program_header(uint64_t* header, uint64_t ph_index);

uint64_t validate_elf_header(uint64_t* header);

uint64_t open_write_only(char* name);

void selfie_output(char* filename);

uint64_t* touch(uint64_t* memory, uint64_t bytes);

void selfie_load();

// ------------------------ GLOBAL CONSTANTS -----------------------

// page-aligned ELF header size for storing file header, program header, code size
uint64_t ELF_HEADER_SIZE = 4096;

uint64_t MAX_CODE_SIZE = 262144; // 256KB
uint64_t MAX_DATA_SIZE = 32768;  // 32KB

uint64_t PK_CODE_START = 65536; // start of code segment at 0x10000 (according to RISC-V pk)

// ELF file header

uint64_t EI_MAG0 = 127; // magic number part 0 is 0x7F
uint64_t EI_MAG1 = 'E'; // magic number part 1
uint64_t EI_MAG2 = 'L'; // magic number part 2
uint64_t EI_MAG3 = 'F'; // magic number part 3

uint64_t EI_CLASS   = 2; // file class is 2 (ELFCLASS64) or 1 (ELFCLASS32)
uint64_t EI_DATA    = 1; // object file data structures endianness is 1 (ELFDATA2LSB)
uint64_t EI_VERSION = 1; // version of the object file format
uint64_t EI_OSABI   = 0; // target OS ABI is usually set to 0

uint64_t EI_ABIVERSION = 0; // ABI version
uint64_t EI_PAD        = 0; // start of padding bytes

uint64_t e_type    = 2;   // object file type is 0x02 (ET_EXEC)
uint64_t e_machine = 243; // target architecture is 0xF3 (RISC-V)
uint64_t e_version = 1;   // version of the object file format

uint64_t e_entry = 65536; // entry point address 0x10000 (according to RISC-V pk)

uint64_t e_phoff = 64; // program header offset 0x40 (ELFCLASS64) or 0x34 (ELFCLASS32)
uint64_t e_shoff = 0;  // section header offset

uint64_t e_flags     = 0;  // ignored
uint64_t e_ehsize    = 64; // elf header size 64 bytes (ELFCLASS64) or 52 bytes (ELFCLASS32)
uint64_t e_phentsize = 56; // size of program header entry 56 bytes (ELFCLASS64) or 32 bytes (ELFCLASS32)

uint64_t e_phnum = 2; // number of program header entries (code and data segment)

uint64_t e_shentsize = 0; // size of section header entry
uint64_t e_shnum     = 0; // number of section header entries
uint64_t e_shstrndx  = 0; // section header offset

// ELF program header

uint64_t p_type  = 1; // type of segment is PT_LOAD
uint64_t p_flags = 0; // segment attributes

uint64_t p_offset = 0; // segment offset in file (must be a multiple of p_align)

uint64_t p_vaddr = 0; // start of segment in virtual memory
uint64_t p_paddr = 0; // start of segment in physical memory (ignored)

uint64_t p_filesz = 0; // size of segment in file
uint64_t p_memsz  = 0; // size of segment in memory

uint64_t p_align = 4096; // alignment of segment: p_vaddr % p_align == p_offset % p_align

// ------------------------ GLOBAL VARIABLES -----------------------

// instruction counters

uint64_t ic_lui   = 0;
uint64_t ic_addi  = 0;
uint64_t ic_add   = 0;
uint64_t ic_sub   = 0;
uint64_t ic_mul   = 0;
uint64_t ic_divu  = 0;
uint64_t ic_remu  = 0;
uint64_t ic_sltu  = 0;
uint64_t ic_load  = 0;
uint64_t ic_store = 0;
uint64_t ic_beq   = 0;
uint64_t ic_jal   = 0;
uint64_t ic_jalr  = 0;
uint64_t ic_ecall = 0;

char* binary_name = (char*) 0; // file name of binary

uint64_t* ELF_header = (uint64_t*) 0;

uint64_t* code_binary = (uint64_t*) 0; // code binary
uint64_t  code_start  = 0;             // start of code segment in virtual memory
uint64_t  code_size   = 0;             // size of code binary in bytes

uint64_t* data_binary = (uint64_t*) 0; // data binary
uint64_t  data_start  = 0;             // start of data segment in virtual memory
uint64_t  data_size   = 0;             // size of data binary in bytes

uint64_t* code_line_number = (uint64_t*) 0; // code line number per emitted instruction
uint64_t* data_line_number = (uint64_t*) 0; // data line number per emitted data word

// ------------------------- INITIALIZATION ------------------------

void reset_instruction_counters() {
  ic_lui   = 0;
  ic_addi  = 0;
  ic_add   = 0;
  ic_sub   = 0;
  ic_mul   = 0;
  ic_divu  = 0;
  ic_remu  = 0;
  ic_sltu  = 0;
  ic_load  = 0;
  ic_store = 0;
  ic_beq   = 0;
  ic_jal   = 0;
  ic_jalr  = 0;
  ic_ecall = 0;
}

// -----------------------------------------------------------------
// ----------------------- MIPSTER SYSCALLS ------------------------
// -----------------------------------------------------------------

void emit_exit();
void implement_exit(uint64_t* context);

void emit_read();
void implement_read(uint64_t* context);

void emit_write();
void implement_write(uint64_t* context);

void     emit_open();
uint64_t down_load_string(uint64_t* context, uint64_t vstring, char* s);
void     implement_openat(uint64_t* context);

void     emit_malloc();
uint64_t try_brk(uint64_t* context, uint64_t new_program_break);
void     implement_brk(uint64_t* context);

uint64_t is_boot_level_zero();

// ------------------------ GLOBAL CONSTANTS -----------------------

uint64_t debug_read  = 0;
uint64_t debug_write = 0;
uint64_t debug_open  = 0;
uint64_t debug_brk   = 0;

uint64_t SYSCALL_EXIT   = 93;
uint64_t SYSCALL_READ   = 63;
uint64_t SYSCALL_WRITE  = 64;
uint64_t SYSCALL_OPENAT = 56;
uint64_t SYSCALL_BRK    = 214;

/* DIRFD_AT_FDCWD corresponds to AT_FDCWD in fcntl.h and
   is passed as first argument of the openat system call
   emulating the (in Linux) deprecated open system call. */

uint64_t DIRFD_AT_FDCWD = -100;

// ------------------------ GLOBAL VARIABLES -----------------------

uint64_t sc_brk = 0; // syscall counter

// -----------------------------------------------------------------
// ------------------------ HYPSTER SYSCALL ------------------------
// -----------------------------------------------------------------

void      emit_switch();
uint64_t* do_switch(uint64_t* from_context, uint64_t* to_context, uint64_t timeout);
void      implement_switch();
uint64_t* mipster_switch(uint64_t* to_context, uint64_t timeout);
uint64_t* hypster_switch(uint64_t* to_context, uint64_t timeout);

// ------------------------ GLOBAL CONSTANTS -----------------------

// TODO: fix this syscall for spike
uint64_t SYSCALL_SWITCH = 401;

uint64_t debug_switch = 0;

// *~*~ *~*~ *~*~ *~*~ *~*~ *~*~ *~*~ *~*~ *~*~ *~*~ *~*~ *~*~ *~*~
// -----------------------------------------------------------------
// -----------------    A R C H I T E C T U R E    -----------------
// -----------------------------------------------------------------
// *~*~ *~*~ *~*~ *~*~ *~*~ *~*~ *~*~ *~*~ *~*~ *~*~ *~*~ *~*~ *~*~

// -----------------------------------------------------------------
// ----------------------------- CACHE -----------------------------
// -----------------------------------------------------------------

// cache struct
// +---+------------------+
// | 0 | cache memory     | pointer to actual cache consisting of pointers to cache blocks
// | 1 | cache size       | cache size in bytes
// | 2 | associativity    | cache associativity
// | 3 | cache-block size | cache-block size in bytes
// | 4 | cache hits       | counter for cache hits
// | 5 | cache misses     | counter for cache misses
// | 6 | cache timer      | counter for LRU replacement strategy
// +---+------------------+

uint64_t* allocate_cache() {
  return smalloc(1 * SIZEOFUINT64STAR + 6 * SIZEOFUINT64);
}

uint64_t* get_cache_memory(uint64_t* cache)     { return (uint64_t*) *cache; }
uint64_t  get_cache_size(uint64_t* cache)       { return             *(cache + 1); }
uint64_t  get_associativity(uint64_t* cache)    { return             *(cache + 2); }
uint64_t  get_cache_block_size(uint64_t* cache) { return             *(cache + 3); }
uint64_t  get_cache_hits(uint64_t* cache)       { return             *(cache + 4); }
uint64_t  get_cache_misses(uint64_t* cache)     { return             *(cache + 5); }
uint64_t  get_cache_timer(uint64_t* cache)      { return             *(cache + 6); }

void set_cache_memory(uint64_t* cache, uint64_t* cache_memory)        { *cache       = (uint64_t) cache_memory; }
void set_cache_size(uint64_t* cache, uint64_t cache_size)             { *(cache + 1) = cache_size; }
void set_associativity(uint64_t* cache, uint64_t associativity)       { *(cache + 2) = associativity; }
void set_cache_block_size(uint64_t* cache, uint64_t cache_block_size) { *(cache + 3) = cache_block_size; }
void set_cache_hits(uint64_t* cache, uint64_t cache_hits)             { *(cache + 4) = cache_hits; }
void set_cache_misses(uint64_t* cache, uint64_t cache_misses)         { *(cache + 5) = cache_misses; }
void set_cache_timer(uint64_t* cache, uint64_t cache_timer)           { *(cache + 6) = cache_timer; }

// cache block struct:
// +---+------------+
// | 0 | valid flag | valid block or not
// | 1 | tag        | unique identifier within a set
// | 2 | memory     | pointer to cache-block memory
// | 3 | timestamp  | timestamp for replacement strategy
// +---+------------+

uint64_t* allocate_cache_block() {
  return zmalloc(1 * SIZEOFUINT64STAR + 3 * SIZEOFUINT64);
}

uint64_t  get_valid_flag(uint64_t* cache_block)   { return             *cache_block; }
uint64_t  get_tag(uint64_t* cache_block)          { return             *(cache_block + 1); }
uint64_t* get_block_memory(uint64_t* cache_block) { return (uint64_t*) *(cache_block + 2); }
uint64_t  get_timestamp(uint64_t* cache_block)    { return             *(cache_block + 3); }

void set_valid_flag(uint64_t* cache_block, uint64_t valid)     { *cache_block       = valid; }
void set_tag(uint64_t* cache_block, uint64_t tag)              { *(cache_block + 1) = tag; }
void set_block_memory(uint64_t* cache_block, uint64_t* memory) { *(cache_block + 2) = (uint64_t) memory; }
void set_timestamp(uint64_t* cache_block, uint64_t timestamp)  { *(cache_block + 3) = timestamp; }

void reset_cache_counters(uint64_t* cache);
void reset_all_cache_counters();

void init_cache_memory(uint64_t* cache);
void init_cache(uint64_t* cache, uint64_t cache_size, uint64_t associativity, uint64_t cache_block_size);
void init_all_caches();

void flush_cache(uint64_t* cache);
void flush_all_caches();

uint64_t cache_set_size(uint64_t* cache);

uint64_t cache_tag(uint64_t* cache, uint64_t address);
uint64_t cache_index(uint64_t* cache, uint64_t address);
uint64_t cache_block_address(uint64_t* cache, uint64_t address);
uint64_t cache_byte_offset(uint64_t* cache, uint64_t address);

uint64_t* cache_set(uint64_t* cache, uint64_t vaddr);

uint64_t  get_new_timestamp(uint64_t* cache);
uint64_t* cache_lookup(uint64_t* cache, uint64_t vaddr, uint64_t paddr, uint64_t is_access);

void      fill_cache_block(uint64_t* cache, uint64_t* cache_block, uint64_t paddr);
uint64_t* handle_cache_miss(uint64_t* cache, uint64_t* cache_block, uint64_t paddr, uint64_t is_access);
uint64_t* retrieve_cache_block(uint64_t* cache, uint64_t vaddr, uint64_t paddr, uint64_t is_access);

void     flush_cache_block(uint64_t* cache, uint64_t* cache_block, uint64_t paddr);
uint64_t load_from_cache(uint64_t* cache, uint64_t vaddr, uint64_t paddr);
void     store_in_cache(uint64_t* cache, uint64_t vaddr, uint64_t paddr, uint64_t data);

uint64_t load_instruction_from_cache(uint64_t vaddr, uint64_t paddr);
uint64_t load_data_from_cache(uint64_t vaddr, uint64_t paddr);
void     store_data_in_cache(uint64_t vaddr, uint64_t paddr, uint64_t data);

void print_cache_profile(uint64_t hits, uint64_t misses, char* cache_name);

// ------------------------ GLOBAL CONSTANTS -----------------------

// indicates whether the machine has a cache or not
uint64_t L1_CACHE_ENABLED = 0;

// machine-enforced coherency for self-modifying code (selfie also
// works if this is turned off since there is no code modification
// during runtime and stores in the code segment are illegal)
uint64_t L1_CACHE_COHERENCY = 0;

// example configurations:
// +-------------------+---------------+-----------------------------+------------+
// |              name |    cache size |               associativity | block size |
// +===================+===============+=============================+============+
// |       CORE-V CVA6 | dcache: 32 KB |                   dcache: 8 |       16 B |
// |                   | icache: 16 KB |                   icache: 4 |            |
// +-------------------+---------------+-----------------------------+------------+
// |     direct-mapped |         2^x B |                           1 |      2^y B |
// +-------------------+---------------+-----------------------------+------------+
// | fully associative |         2^x B | (cache size) / (block size) |      2^y B |
// +-------------------+---------------+-----------------------------+------------+

// L1-cache size in byte
// assert: cache sizes are powers of 2
uint64_t L1_DCACHE_SIZE = 32768; // 32 KB data cache
uint64_t L1_ICACHE_SIZE = 16384; // 16 KB instruction cache

// L1-cache associativity
// assert: associativities are powers of 2
// assert: L1_xCACHE_SIZE / L1_xCACHE_ASSOCIATIVITY <= PAGESIZE
// (this is necessary in order to prevent aliasing problems)
uint64_t L1_DCACHE_ASSOCIATIVITY = 8;
uint64_t L1_ICACHE_ASSOCIATIVITY = 4;

// L1 cache-block size
// assert: cache-block sizes are powers of 2
// assert: L1_xCACHE_BLOCK_SIZE >= WORDSIZE
// assert: L1_xCACHE_SIZE / L1_xCACHE_ASSOCIATIVITY >= L1_xCACHE_BLOCK_SIZE
uint64_t L1_DCACHE_BLOCK_SIZE = 16; // in bytes
uint64_t L1_ICACHE_BLOCK_SIZE = 16; // in bytes

// pointers to VIPT n-way set-associative write-through L1-caches
uint64_t* L1_ICACHE;
uint64_t* L1_DCACHE;

// ------------------------ GLOBAL VARIABLES -----------------------

uint64_t L1_icache_coherency_invalidations = 0;

// -----------------------------------------------------------------
// ---------------------------- MEMORY -----------------------------
// -----------------------------------------------------------------

void init_memory(uint64_t megabytes);

void reset_memory_counters();

uint64_t load_physical_memory(uint64_t* paddr);
void     store_physical_memory(uint64_t* paddr, uint64_t data);

uint64_t get_root_PDE_offset(uint64_t page);
uint64_t get_leaf_PTE_offset(uint64_t page);

uint64_t* get_PTE_address_for_page(uint64_t* parent_table, uint64_t* table, uint64_t page);
uint64_t  get_frame_for_page(uint64_t* table, uint64_t page);

void set_PTE_for_page(uint64_t* table, uint64_t page, uint64_t frame);

uint64_t is_page_mapped(uint64_t* table, uint64_t page);

uint64_t get_page_of_virtual_address(uint64_t vaddr);
uint64_t get_virtual_address_of_page_start(uint64_t page);

uint64_t is_virtual_address_valid(uint64_t vaddr, uint64_t alignment);
uint64_t is_virtual_address_mapped(uint64_t* table, uint64_t vaddr);

uint64_t* tlb(uint64_t* table, uint64_t vaddr);

uint64_t load_virtual_memory(uint64_t* table, uint64_t vaddr);
void     store_virtual_memory(uint64_t* table, uint64_t vaddr, uint64_t data);

uint64_t load_cached_virtual_memory(uint64_t* table, uint64_t vaddr);
void     store_cached_virtual_memory(uint64_t* table, uint64_t vaddr, uint64_t data);

uint64_t load_cached_instruction_word(uint64_t* table, uint64_t vaddr);

// ------------------------ GLOBAL CONSTANTS -----------------------

uint64_t debug_tlb = 0;

uint64_t KILOBYTE = 1024;       // 1KB (KiB: 2^10B)
uint64_t MEGABYTE = 1048576;    // 1MB (MiB: 2^20B)
uint64_t GIGABYTE = 1073741824; // 1GB (GiB: 2^30B)

uint64_t VIRTUALMEMORYSIZE = 4; // 4GB of virtual memory (avoiding 32-bit overflow)

uint64_t PAGESIZE = 4096; // 4KB virtual pages

uint64_t NUMBEROFPAGES = 1048576; // VIRTUALMEMORYSIZE * GIGABYTE / PAGESIZE

uint64_t NUMBEROFLEAFPTES = 512; // number of leaf page table entries == PAGESIZE / SIZEOFUINT64STAR

uint64_t PAGETABLETREE = 1; // two-level page table is default

// ------------------------ GLOBAL VARIABLES -----------------------

uint64_t total_page_frame_memory = 0; // total amount of memory available for frames

uint64_t mc_brk = 0; // memory counter for brk syscall

uint64_t mc_mapped_heap = 0; // memory counter for mapped heap

// ------------------------- INITIALIZATION ------------------------

void init_memory(uint64_t megabytes) {
  if (megabytes > 4096)
    megabytes = 4096;

  total_page_frame_memory = megabytes * MEGABYTE;

  // reinitialize in case SIZEOFUINT64STAR is not 8
  NUMBEROFLEAFPTES = PAGESIZE / SIZEOFUINT64STAR;
}

void reset_memory_counters() {
  mc_brk = 0;
  sc_brk = 0;

  mc_mapped_heap = 0;
}

// -----------------------------------------------------------------
// ---------------------- GARBAGE COLLECTOR ------------------------
// -----------------------------------------------------------------

void reset_gc_counters();

// bootstrapped to actual functions during compilation ...
uint64_t fetch_stack_pointer()     { return 0; } // indicate that gc is unavailable
uint64_t fetch_global_pointer()    { return 0; }
uint64_t fetch_data_segment_size() { return 0; }

// ... here, not available on boot level 0 - only for compilation
void emit_fetch_stack_pointer();
void emit_fetch_global_pointer();
void emit_fetch_data_segment_size_interface();
void emit_fetch_data_segment_size_implementation(uint64_t fetch_dss_code_location);

void implement_gc_brk(uint64_t* context);

uint64_t is_gc_library(uint64_t* context);

// metadata entry:
// +----+---------+
// |  0 | next    | pointer to next entry
// |  1 | memory  | pointer to allocated memory
// |  2 | size    | size of allocated memory (in bytes!)
// |  3 | markbit | markbit indicating reachability of allocated memory
// +----+---------+

uint64_t* allocate_metadata(uint64_t* context);

uint64_t* get_metadata_next(uint64_t* entry)    { return (uint64_t*) *entry; }
uint64_t* get_metadata_memory(uint64_t* entry)  { return (uint64_t*) *(entry + 1); }
uint64_t  get_metadata_size(uint64_t* entry)    { return             *(entry + 2); }
uint64_t  get_metadata_markbit(uint64_t* entry) { return             *(entry + 3); }

void set_metadata_next(uint64_t* entry, uint64_t* next)      { *entry       = (uint64_t) next; }
void set_metadata_memory(uint64_t* entry, uint64_t* memory)  { *(entry + 1) = (uint64_t) memory; }
void set_metadata_size(uint64_t* entry, uint64_t size)       { *(entry + 2) = size; }
void set_metadata_markbit(uint64_t* entry, uint64_t markbit) { *(entry + 3) = markbit; }

// getters and setters with different access in library/kernel

uint64_t  get_stack_seg_start_gc(uint64_t* context);
uint64_t  get_data_seg_start_gc(uint64_t* context);
uint64_t  get_data_seg_end_gc(uint64_t* context);
uint64_t  get_heap_seg_start_gc(uint64_t* context);
uint64_t  get_heap_seg_end_gc(uint64_t* context);
uint64_t* get_used_list_head_gc(uint64_t* context);
uint64_t* get_free_list_head_gc(uint64_t* context);
uint64_t  get_gcs_in_period_gc(uint64_t* context);
uint64_t  get_gc_enabled_gc(uint64_t* context);

void set_data_and_heap_segments_gc(uint64_t* context);
void set_used_list_head_gc(uint64_t* context, uint64_t* used_list_head);
void set_free_list_head_gc(uint64_t* context, uint64_t* free_list_head);
void set_gcs_in_period_gc(uint64_t* context, uint64_t gcs);
void set_gc_enabled_gc(uint64_t* context);

void gc_init_selfie(uint64_t* context);

// interface to initialize an external garbage collector (e.g. tools/boehm-gc.c)
void gc_init(uint64_t* context);

// this function performs first-fit retrieval of free memory in O(n) where n is memory size
// improvement: push O(n) down to O(1), e.g. using Boehm's chunk allocator, or even compact-fit
// see https://github.com/cksystemsgroup/compact-fit
uint64_t* retrieve_from_free_list(uint64_t* context, uint64_t size);

uint64_t gc_load_memory(uint64_t* context, uint64_t address);
void     gc_store_memory(uint64_t* context, uint64_t address, uint64_t value);

void zero_object(uint64_t* context, uint64_t* metadata);

uint64_t* allocate_new_memory(uint64_t* context, uint64_t size);
uint64_t* reuse_memory(uint64_t* context, uint64_t size);
uint64_t* allocate_memory_selfie(uint64_t* context, uint64_t size);
uint64_t* gc_malloc_implementation(uint64_t* context, uint64_t size);

// interface to allocate an object using an external collector (e.g. tools/boehm-gc.c)
uint64_t* allocate_memory(uint64_t* context, uint64_t size);

// this function performs an O(n) list search where n is memory size
// improvement: push O(n) down to O(1), e.g. using Boehm's chunk allocator
uint64_t* get_metadata_if_address_is_valid(uint64_t* context, uint64_t address);

// interface to marking an object using an external collector (e.g. tools/boehm-gc.c)
void mark_object(uint64_t* context, uint64_t address);

void mark_object_selfie(uint64_t* context, uint64_t gc_address);
void mark_segment(uint64_t* context, uint64_t segment_start, uint64_t segment_end);

// this function scans the heap from two roots (data segment and stack) in O(n^2)
// where n is memory size; checking if a value is a pointer takes O(n), see above
// improvement: push O(n^2) down to O(n)
void mark(uint64_t* context);

void free_object(uint64_t* context, uint64_t* metadata, uint64_t* prev_metadata);

// interface to sweep marked objects using an external collector (e.g. tools/boehm-gc.c)
void sweep(uint64_t* context);

void sweep_selfie(uint64_t* context);

void gc_collect(uint64_t* context);

void print_gc_profile(uint64_t* context);

void gc_arguments();

// ----------------------- LIBRARY FUNCTIONS -----------------------

uint64_t* gc_malloc(uint64_t size) {
    return gc_malloc_implementation((uint64_t*) 0, size);
}

// ------------------------ GLOBAL CONSTANTS -----------------------

uint64_t GC_DISABLED = 0;
uint64_t GC_ENABLED  = 1;

uint64_t GC_ON = 0; // turn on kernel variant of gc, generate gc library code

uint64_t USE_GC_LIBRARY = 0; // use library variant of gc or not

uint64_t GC_PERIOD = 1000; // gc every so often

uint64_t GC_REUSE = 1; // reuse memory with freelist by default

uint64_t GC_METADATA_SIZE = 32; // SIZEOFUINT64 * 2 + SIZEOFUINT64STAR * 2

uint64_t GC_MARKBIT_UNREACHABLE = 0; // indicating that an object is not reachable
uint64_t GC_MARKBIT_REACHABLE   = 1; // indicating that an object is reachable by root or other reachable object

// ------------------------ GLOBAL VARIABLES -----------------------

uint64_t gc_data_seg_start = 0;
uint64_t gc_data_seg_end   = 0;
uint64_t gc_heap_seg_start = 0;
uint64_t gc_heap_seg_end   = 0;

uint64_t* gc_used_list = (uint64_t*) 0; // pointer to used-list head
uint64_t* gc_free_list = (uint64_t*) 0; // pointer to free-list head

uint64_t gc_num_gcs_in_period = 0;

uint64_t gc_num_mallocated     = 0;
uint64_t gc_num_gced_mallocs   = 0;
uint64_t gc_num_ungced_mallocs = 0;
uint64_t gc_num_reused_mallocs = 0;
uint64_t gc_num_collects       = 0;
uint64_t gc_mem_mallocated     = 0;
uint64_t gc_mem_objects        = 0;
uint64_t gc_mem_metadata       = 0;
uint64_t gc_mem_reused         = 0;
uint64_t gc_mem_collected      = 0;

// ------------------------- INITIALIZATION ------------------------

void reset_gc_counters() {
  gc_num_mallocated     = 0;
  gc_num_gced_mallocs   = 0;
  gc_num_ungced_mallocs = 0;
  gc_num_reused_mallocs = 0;
  gc_num_collects       = 0;
  gc_mem_mallocated     = 0;
  gc_mem_objects        = 0;
  gc_mem_metadata       = 0;
  gc_mem_reused         = 0;
  gc_mem_collected      = 0;
}

// -----------------------------------------------------------------
// ------------------------- INSTRUCTIONS --------------------------
// -----------------------------------------------------------------

void print_code_line_number_for_instruction(uint64_t address, uint64_t offset);
void print_code_context_for_instruction(uint64_t address);

void print_lui();
void print_lui_before();
void print_lui_after();
void record_lui_addi_add_sub_mul_divu_remu_sltu_jal_jalr();
void do_lui();
void undo_lui_addi_add_sub_mul_divu_remu_sltu_load_jal_jalr();

void print_addi();
void print_addi_before();
void print_addi_add_sub_mul_divu_remu_sltu_after();
void do_addi();

void print_add_sub_mul_divu_remu_sltu();
void print_add_sub_mul_divu_remu_sltu_before();

void do_add();
void do_sub();
void do_mul();
void do_divu();
void do_remu();

void do_sltu();

void     print_load();
void     print_load_before();
void     print_load_after(uint64_t vaddr);
void     record_load();
uint64_t do_load();

void     print_store();
void     print_store_before();
void     print_store_after(uint64_t vaddr);
void     record_store();
uint64_t do_store();
void     undo_store();

void print_beq();
void print_beq_before();
void print_beq_after();
void record_beq();
void do_beq();

void print_jal();
void print_jal_before();
void print_jal_jalr_after();
void do_jal();

void print_jalr();
void print_jalr_before();
void do_jalr();

void print_ecall();
void record_ecall();
void do_ecall();
void undo_ecall();

void print_data_line_number();
void print_data_context(uint64_t data);
void print_data(uint64_t data);

// ------------------------ GLOBAL CONSTANTS -----------------------

// RISC-U instructions

uint64_t LUI   = 1; // 0 is reserved for unknown instructions
uint64_t ADDI  = 2;
uint64_t ADD   = 3;
uint64_t SUB   = 4;
uint64_t MUL   = 5;
uint64_t DIVU  = 6;
uint64_t REMU  = 7;
uint64_t SLTU  = 8;
uint64_t LOAD  = 9;
uint64_t STORE = 10;
uint64_t BEQ   = 11;
uint64_t JAL   = 12;
uint64_t JALR  = 13;
uint64_t ECALL = 14;

uint64_t* MNEMONICS; // assembly mnemonics of instructions

// -----------------------------------------------------------------
// -------------------------- DISASSEMBLER -------------------------
// -----------------------------------------------------------------

void init_disassembler();

char* get_mnemonic(uint64_t ins);

void print_instruction();

void selfie_disassemble(uint64_t verbose);

// ------------------------ GLOBAL VARIABLES -----------------------

char*    assembly_name = (char*) 0; // name of assembly file
uint64_t assembly_fd   = 0;         // file descriptor of open assembly file

// ------------------------- INITIALIZATION ------------------------

void init_disassembler() {
  MNEMONICS = smalloc((ECALL + 1) * SIZEOFUINT64STAR);

  *(MNEMONICS + LUI)   = (uint64_t) "lui";
  *(MNEMONICS + ADDI)  = (uint64_t) "addi";
  *(MNEMONICS + ADD)   = (uint64_t) "add";
  *(MNEMONICS + SUB)   = (uint64_t) "sub";
  *(MNEMONICS + MUL)   = (uint64_t) "mul";
  *(MNEMONICS + DIVU)  = (uint64_t) "divu";
  *(MNEMONICS + REMU)  = (uint64_t) "remu";
  *(MNEMONICS + SLTU)  = (uint64_t) "sltu";
  if (IS64BITSYSTEM) {
    *(MNEMONICS + LOAD)  = (uint64_t) "ld";
    *(MNEMONICS + STORE) = (uint64_t) "sd";
  } else {
    *(MNEMONICS + LOAD)  = (uint64_t) "lw";
    *(MNEMONICS + STORE) = (uint64_t) "sw";
  }
  *(MNEMONICS + BEQ)   = (uint64_t) "beq";
  *(MNEMONICS + JAL)   = (uint64_t) "jal";
  *(MNEMONICS + JALR)  = (uint64_t) "jalr";
  *(MNEMONICS + ECALL) = (uint64_t) "ecall";
}

// -----------------------------------------------------------------
// -------------------------- REPLAY ENGINE ------------------------
// -----------------------------------------------------------------

void init_replay_engine();

void record_state(uint64_t value);

void replay_trace();

// ------------------------ GLOBAL CONSTANTS -----------------------

uint64_t MAX_REPLAY_LENGTH = 100;

// trace

uint64_t tc = 0; // trace counter

uint64_t* pcs    = (uint64_t*) 0; // trace of program counter values
uint64_t* values = (uint64_t*) 0; // trace of values

// ------------------------- INITIALIZATION ------------------------

void init_replay_engine() {
  pcs    = zmalloc(MAX_REPLAY_LENGTH * SIZEOFUINT64);
  values = zmalloc(MAX_REPLAY_LENGTH * SIZEOFUINT64);
}

// -----------------------------------------------------------------
// -------------------------- INTERPRETER --------------------------
// -----------------------------------------------------------------

void init_interpreter();
void reset_interpreter();

void reset_nop_counters();

void reset_source_profile();
void reset_register_access_counters();
void reset_segments_access_counters();

void reset_profiler();

void print_register_hexadecimal(uint64_t reg);
void print_register_octal(uint64_t reg);
void print_register_value(uint64_t reg);

void print_exception(uint64_t exception, uint64_t fault);
void throw_exception(uint64_t exception, uint64_t fault);

void fetch();
void decode();
void execute();

void execute_record();
void execute_undo();
void execute_debug();

void interrupt();

void run_until_exception();

uint64_t instruction_with_max_counter(uint64_t* counters, uint64_t max);
uint64_t print_per_instruction_counter(uint64_t total, uint64_t* counters, uint64_t max);
void     print_per_instruction_profile(char* message, uint64_t total, uint64_t* counters);

void print_access_profile(char* message, char* padding, uint64_t reads, uint64_t writes);
void print_per_register_profile(uint64_t reg);

void print_register_memory_profile();

void print_profile(uint64_t* context);

// ------------------------ GLOBAL CONSTANTS -----------------------

uint64_t INSTRUCTIONSIZE       = 4;  // in bytes
uint64_t INSTRUCTIONSIZEINBITS = 32; // INSTRUCTIONSIZE * 8

// exceptions

uint64_t EXCEPTION_NOEXCEPTION           = 0;
uint64_t EXCEPTION_PAGEFAULT             = 1;
uint64_t EXCEPTION_SEGMENTATIONFAULT     = 2;
uint64_t EXCEPTION_SYSCALL               = 3;
uint64_t EXCEPTION_TIMER                 = 4;
uint64_t EXCEPTION_DIVISIONBYZERO        = 5;
uint64_t EXCEPTION_INVALIDADDRESS        = 6;
uint64_t EXCEPTION_UNKNOWNINSTRUCTION    = 7;
uint64_t EXCEPTION_UNINITIALIZEDREGISTER = 8;
uint64_t EXCEPTION_SYMBOLICSCHEDULE      = 9; // for symbolic execution

uint64_t* EXCEPTIONS; // textual representation of exceptions

uint64_t debug_exception = 0;

uint64_t run = 0; // flag for running code

uint64_t debug = 0; // // flag for recording and debugging code

uint64_t debug_syscalls = 0; // flag for debugging syscalls

uint64_t record = 0; // flag for recording code execution
uint64_t redo   = 0; // flag for redoing code execution

uint64_t disassemble_verbose = 0; // flag for disassembling code in more detail

uint64_t symbolic = 0; // flag for symbolically executing code
uint64_t model    = 0; // flag for modeling code

// number of instructions from context switch to timer interrupt
// CAUTION: avoid interrupting any kernel activities, keep TIMESLICE large
// TODO: implement proper interrupt controller to turn interrupts on and off
uint64_t TIMESLICE = 10000000;

uint64_t TIMEROFF = 0; // must be 0 to turn off timer interrupt

// ------------------------ GLOBAL VARIABLES -----------------------

// hardware thread state

uint64_t pc = 0; // program counter

uint64_t ir = 0; // instruction register
uint64_t is = 0; // instruction id

uint64_t* registers = (uint64_t*) 0; // general-purpose registers

uint64_t* pt = (uint64_t*) 0; // page table

// core state

uint64_t timer = 0; // counter for timer interrupt
uint64_t trap  = 0; // flag for creating a trap

// effective nop counters

uint64_t nopc_lui   = 0;
uint64_t nopc_addi  = 0;
uint64_t nopc_add   = 0;
uint64_t nopc_sub   = 0;
uint64_t nopc_mul   = 0;
uint64_t nopc_divu  = 0;
uint64_t nopc_remu  = 0;
uint64_t nopc_sltu  = 0;
uint64_t nopc_load  = 0;
uint64_t nopc_store = 0;
uint64_t nopc_beq   = 0;
uint64_t nopc_jal   = 0;
uint64_t nopc_jalr  = 0;

// source profile

uint64_t  calls               = 0;             // total number of executed procedure calls
uint64_t* calls_per_procedure = (uint64_t*) 0; // number of executed calls of each procedure

uint64_t  iterations          = 0;             // total number of executed loop iterations
uint64_t* iterations_per_loop = (uint64_t*) 0; // number of executed iterations of each loop

uint64_t* loads_per_instruction  = (uint64_t*) 0; // number of executed loads per load instruction
uint64_t* stores_per_instruction = (uint64_t*) 0; // number of executed stores per store instruction

// register access counters

uint64_t* reads_per_register  = (uint64_t*) 0;
uint64_t* writes_per_register = (uint64_t*) 0;

uint64_t stack_register_reads  = 0;
uint64_t stack_register_writes = 0;

uint64_t argument_register_reads  = 0;
uint64_t argument_register_writes = 0;

uint64_t temporary_register_reads  = 0;
uint64_t temporary_register_writes = 0;

// segments access counters

uint64_t data_reads  = 0;
uint64_t data_writes = 0;

uint64_t stack_reads  = 0;
uint64_t stack_writes = 0;

uint64_t heap_reads  = 0;
uint64_t heap_writes = 0;

// ------------------------- INITIALIZATION ------------------------

void init_interpreter() {
  EXCEPTIONS = smalloc((EXCEPTION_SYMBOLICSCHEDULE + 1) * SIZEOFUINT64STAR);

  *(EXCEPTIONS + EXCEPTION_NOEXCEPTION)           = (uint64_t) "no exception";
  *(EXCEPTIONS + EXCEPTION_PAGEFAULT)             = (uint64_t) "page fault";
  *(EXCEPTIONS + EXCEPTION_SEGMENTATIONFAULT)     = (uint64_t) "segmentation fault";
  *(EXCEPTIONS + EXCEPTION_SYSCALL)               = (uint64_t) "syscall";
  *(EXCEPTIONS + EXCEPTION_TIMER)                 = (uint64_t) "timer interrupt";
  *(EXCEPTIONS + EXCEPTION_DIVISIONBYZERO)        = (uint64_t) "division by zero";
  *(EXCEPTIONS + EXCEPTION_INVALIDADDRESS)        = (uint64_t) "invalid address";
  *(EXCEPTIONS + EXCEPTION_UNKNOWNINSTRUCTION)    = (uint64_t) "unknown instruction";
  *(EXCEPTIONS + EXCEPTION_UNINITIALIZEDREGISTER) = (uint64_t) "uninitialized register";
  *(EXCEPTIONS + EXCEPTION_SYMBOLICSCHEDULE)      = (uint64_t) "symbolic schedule";
}

void reset_interpreter() {
  pc = 0;
  ir = 0;
  is = 0;

  registers = (uint64_t*) 0;

  pt = (uint64_t*) 0;

  trap = 0;

  timer = TIMEROFF;
}

void reset_nop_counters() {
  nopc_lui   = 0;
  nopc_addi  = 0;
  nopc_add   = 0;
  nopc_sub   = 0;
  nopc_mul   = 0;
  nopc_divu  = 0;
  nopc_remu  = 0;
  nopc_sltu  = 0;
  nopc_load  = 0;
  nopc_store = 0;
  nopc_beq   = 0;
  nopc_jal   = 0;
  nopc_jalr  = 0;
}

void reset_source_profile() {
  calls               = 0;
  calls_per_procedure = zmalloc(code_size / INSTRUCTIONSIZE * SIZEOFUINT64);

  iterations          = 0;
  iterations_per_loop = zmalloc(code_size / INSTRUCTIONSIZE * SIZEOFUINT64);

  loads_per_instruction  = zmalloc(code_size / INSTRUCTIONSIZE * SIZEOFUINT64);
  stores_per_instruction = zmalloc(code_size / INSTRUCTIONSIZE * SIZEOFUINT64);
}

void reset_register_access_counters() {
  reads_per_register  = zmalloc(NUMBEROFREGISTERS * SIZEOFUINT64);
  writes_per_register = zmalloc(NUMBEROFREGISTERS * SIZEOFUINT64);

  // stack and frame pointer registers are initialized by boot loader
  *(writes_per_register + REG_SP) = 1;
  *(writes_per_register + REG_S0) = 1;

  // a6 register is written to by the kernel
  *(writes_per_register + REG_A6) = 1;

  stack_register_reads      = 0;
  stack_register_writes     = 0;
  argument_register_reads   = 0;
  argument_register_writes  = 0;
  temporary_register_reads  = 0;
  temporary_register_writes = 0;
}

void reset_segments_access_counters() {
  data_reads   = 0;
  data_writes  = 0;
  stack_reads  = 0;
  stack_writes = 0;
  heap_reads   = 0;
  heap_writes  = 0;
}

void reset_profiler() {
  reset_instruction_counters();
  reset_memory_counters();
  reset_nop_counters();
  reset_source_profile();
  reset_register_access_counters();
  reset_segments_access_counters();
  reset_all_cache_counters();
}

// *~*~ *~*~ *~*~ *~*~ *~*~ *~*~ *~*~ *~*~ *~*~ *~*~ *~*~ *~*~ *~*~
// -----------------------------------------------------------------
// ----------------------    R U N T I M E    ----------------------
// -----------------------------------------------------------------
// *~*~ *~*~ *~*~ *~*~ *~*~ *~*~ *~*~ *~*~ *~*~ *~*~ *~*~ *~*~ *~*~

// -----------------------------------------------------------------
// ---------------------------- CONTEXTS ---------------------------
// -----------------------------------------------------------------

uint64_t* new_context();

void init_context(uint64_t* context, uint64_t* parent, uint64_t* vctxt);

uint64_t* find_context(uint64_t* parent, uint64_t* vctxt);

void      free_context(uint64_t* context);
uint64_t* delete_context(uint64_t* context, uint64_t* from);

// context struct:
// +----+-----------------+
// |  0 | next context    | pointer to next context
// |  1 | prev context    | pointer to previous context
// |  2 | program counter | program counter
// |  3 | registers       | pointer to general purpose registers
// |  4 | page table      | pointer to page table
// |  5 | lowest lo page  | lowest low uncached page (code, data, heap)
// |  6 | highest lo page | highest low uncached page (code, data, heap)
// |  7 | lowest hi page  | lowest high uncached page (stack)
// |  8 | highest hi page | highest high uncached page (stack)
// |  9 | code start      | start of code segment
// | 10 | code size       | size of code segment
// | 11 | data start      | start of data segment
// | 12 | data size       | size of data segment
// | 13 | heap start      | start of heap segment
// | 14 | program break   | current program break
// | 15 | exception       | exception ID
// | 16 | faulting page   | faulting page
// | 17 | exit code       | exit code
// | 18 | parent          | context that created this context
// | 19 | virtual context | virtual context address
// | 20 | name            | binary name loaded into context
// +----+-----------------+
// | 21 | used-list head  | pointer to head of used list
// | 22 | free-list head  | pointer to head of free list
// | 23 | gcs counter     | number of gc runs in gc period
// | 24 | gc enabled      | flag indicating whether to use gc or not
// +----+-----------------+

// CAUTION: contexts are extended in the symbolic execution engine!

uint64_t* allocate_context() {
  return smalloc(9 * SIZEOFUINT64STAR + 16 * SIZEOFUINT64);
}

uint64_t next_context(uint64_t* context)    { return (uint64_t) context; }
uint64_t prev_context(uint64_t* context)    { return (uint64_t) (context + 1); }
uint64_t program_counter(uint64_t* context) { return (uint64_t) (context + 2); }
uint64_t regs(uint64_t* context)            { return (uint64_t) (context + 3); }
uint64_t page_table(uint64_t* context)      { return (uint64_t) (context + 4); }
uint64_t lowest_lo_page(uint64_t* context)  { return (uint64_t) (context + 5); }
uint64_t highest_lo_page(uint64_t* context) { return (uint64_t) (context + 6); }
uint64_t lowest_hi_page(uint64_t* context)  { return (uint64_t) (context + 7); }
uint64_t highest_hi_page(uint64_t* context) { return (uint64_t) (context + 8); }
uint64_t code_seg_start(uint64_t* context)  { return (uint64_t) (context + 9); }
uint64_t code_seg_size(uint64_t* context)   { return (uint64_t) (context + 10); }
uint64_t data_seg_start(uint64_t* context)  { return (uint64_t) (context + 11); }
uint64_t data_seg_size(uint64_t* context)   { return (uint64_t) (context + 12); }
uint64_t heap_seg_start(uint64_t* context)  { return (uint64_t) (context + 13); }
uint64_t program_break(uint64_t* context)   { return (uint64_t) (context + 14); }
uint64_t exception(uint64_t* context)       { return (uint64_t) (context + 15); }
uint64_t fault(uint64_t* context)           { return (uint64_t) (context + 16); }
uint64_t exit_code(uint64_t* context)       { return (uint64_t) (context + 17); }
uint64_t parent(uint64_t* context)          { return (uint64_t) (context + 18); }
uint64_t virtual_context(uint64_t* context) { return (uint64_t) (context + 19); }
uint64_t name(uint64_t* context)            { return (uint64_t) (context + 20); }

uint64_t used_list_head(uint64_t* context)   { return (uint64_t) (context + 21); }
uint64_t free_list_head(uint64_t* context)   { return (uint64_t) (context + 22); }
uint64_t gcs_in_period(uint64_t* context)    { return (uint64_t) (context + 23); }
uint64_t use_gc_kernel(uint64_t* context)    { return (uint64_t) (context + 24); }

uint64_t* get_next_context(uint64_t* context)    { return (uint64_t*) *context; }
uint64_t* get_prev_context(uint64_t* context)    { return (uint64_t*) *(context + 1); }
uint64_t  get_pc(uint64_t* context)              { return             *(context + 2); }
uint64_t* get_regs(uint64_t* context)            { return (uint64_t*) *(context + 3); }
uint64_t* get_pt(uint64_t* context)              { return (uint64_t*) *(context + 4); }
uint64_t  get_lowest_lo_page(uint64_t* context)  { return             *(context + 5); }
uint64_t  get_highest_lo_page(uint64_t* context) { return             *(context + 6); }
uint64_t  get_lowest_hi_page(uint64_t* context)  { return             *(context + 7); }
uint64_t  get_highest_hi_page(uint64_t* context) { return             *(context + 8); }
uint64_t  get_code_seg_start(uint64_t* context)  { return             *(context + 9); }
uint64_t  get_code_seg_size(uint64_t* context)   { return             *(context + 10); }
uint64_t  get_data_seg_start(uint64_t* context)  { return             *(context + 11); }
uint64_t  get_data_seg_size(uint64_t* context)   { return             *(context + 12); }
uint64_t  get_heap_seg_start(uint64_t* context)  { return             *(context + 13); }
uint64_t  get_program_break(uint64_t* context)   { return             *(context + 14); }
uint64_t  get_exception(uint64_t* context)       { return             *(context + 15); }
uint64_t  get_fault(uint64_t* context)           { return             *(context + 16); }
uint64_t  get_exit_code(uint64_t* context)       { return             *(context + 17); }
uint64_t* get_parent(uint64_t* context)          { return (uint64_t*) *(context + 18); }
uint64_t* get_virtual_context(uint64_t* context) { return (uint64_t*) *(context + 19); }
char*     get_name(uint64_t* context)            { return (char*)     *(context + 20); }

uint64_t* get_used_list_head(uint64_t* context)   { return (uint64_t*) *(context + 21); }
uint64_t* get_free_list_head(uint64_t* context)   { return (uint64_t*) *(context + 22); }
uint64_t  get_gcs_in_period(uint64_t* context)    { return             *(context + 23); }
uint64_t  get_use_gc_kernel(uint64_t* context)    { return             *(context + 24); }

void set_next_context(uint64_t* context, uint64_t* next)      { *context        = (uint64_t) next; }
void set_prev_context(uint64_t* context, uint64_t* prev)      { *(context + 1)  = (uint64_t) prev; }
void set_pc(uint64_t* context, uint64_t pc)                   { *(context + 2)  = pc; }
void set_regs(uint64_t* context, uint64_t* regs)              { *(context + 3)  = (uint64_t) regs; }
void set_pt(uint64_t* context, uint64_t* pt)                  { *(context + 4)  = (uint64_t) pt; }
void set_lowest_lo_page(uint64_t* context, uint64_t page)     { *(context + 5)  = page; }
void set_highest_lo_page(uint64_t* context, uint64_t page)    { *(context + 6)  = page; }
void set_lowest_hi_page(uint64_t* context, uint64_t page)     { *(context + 7)  = page; }
void set_highest_hi_page(uint64_t* context, uint64_t page)    { *(context + 8)  = page; }
void set_code_seg_start(uint64_t* context, uint64_t start)    { *(context + 9)  = start; }
void set_code_seg_size(uint64_t* context, uint64_t size)      { *(context + 10) = size; }
void set_data_seg_start(uint64_t* context, uint64_t start)    { *(context + 11) = start; }
void set_data_seg_size(uint64_t* context, uint64_t size)      { *(context + 12) = size; }
void set_heap_seg_start(uint64_t* context, uint64_t start)    { *(context + 13) = start; }
void set_program_break(uint64_t* context, uint64_t brk)       { *(context + 14) = brk; }
void set_exception(uint64_t* context, uint64_t exception)     { *(context + 15) = exception; }
void set_fault(uint64_t* context, uint64_t page)              { *(context + 16) = page; }
void set_exit_code(uint64_t* context, uint64_t code)          { *(context + 17) = code; }
void set_parent(uint64_t* context, uint64_t* parent)          { *(context + 18) = (uint64_t) parent; }
void set_virtual_context(uint64_t* context, uint64_t* vctxt)  { *(context + 19) = (uint64_t) vctxt; }
void set_name(uint64_t* context, char* name)                  { *(context + 20) = (uint64_t) name; }

void set_used_list_head(uint64_t* context, uint64_t* used_list_head) { *(context + 21) = (uint64_t) used_list_head; }
void set_free_list_head(uint64_t* context, uint64_t* free_list_head) { *(context + 22) = (uint64_t) free_list_head; }
void set_gcs_in_period(uint64_t* context, uint64_t gcs)              { *(context + 23) = gcs; }
void set_use_gc_kernel(uint64_t* context, uint64_t use)              { *(context + 24) = use; }

// -----------------------------------------------------------------
// -------------------------- MICROKERNEL --------------------------
// -----------------------------------------------------------------

void reset_microkernel();

uint64_t* create_context(uint64_t* parent, uint64_t* vctxt);
uint64_t* cache_context(uint64_t* vctxt);

void save_context(uint64_t* context);

uint64_t lowest_page(uint64_t page, uint64_t lo);
uint64_t highest_page(uint64_t page, uint64_t hi);
void     map_page(uint64_t* context, uint64_t page, uint64_t frame);

void restore_region(uint64_t* context, uint64_t* table, uint64_t* parent_table, uint64_t lo, uint64_t hi);
void restore_context(uint64_t* context);

uint64_t is_code_address(uint64_t* context, uint64_t vaddr);
uint64_t is_data_address(uint64_t* context, uint64_t vaddr);
uint64_t is_stack_address(uint64_t* context, uint64_t vaddr);
uint64_t is_heap_address(uint64_t* context, uint64_t vaddr);

uint64_t is_address_between_stack_and_heap(uint64_t* context, uint64_t vaddr);
uint64_t is_data_stack_heap_address(uint64_t* context, uint64_t vaddr);

uint64_t is_valid_segment_read(uint64_t vaddr);
uint64_t is_valid_segment_write(uint64_t vaddr);

// ------------------------ GLOBAL CONSTANTS -----------------------

uint64_t debug_create = 0;
uint64_t debug_map    = 0;

// ------------------------ GLOBAL VARIABLES -----------------------

uint64_t* current_context = (uint64_t*) 0; // context currently running

uint64_t* used_contexts = (uint64_t*) 0; // doubly-linked list of used contexts
uint64_t* free_contexts = (uint64_t*) 0; // singly-linked list of free contexts

// ------------------------- INITIALIZATION ------------------------

void reset_microkernel() {
  current_context = (uint64_t*) 0;

  while (used_contexts != (uint64_t*) 0)
    used_contexts = delete_context(used_contexts, used_contexts);
}

// -----------------------------------------------------------------
// ---------------------------- KERNEL -----------------------------
// -----------------------------------------------------------------

uint64_t pavailable();
uint64_t pexcess();
uint64_t pused();

uint64_t* palloc();
void      pfree(uint64_t* frame);

void map_and_store(uint64_t* context, uint64_t vaddr, uint64_t data);

void up_load_binary(uint64_t* context);

uint64_t up_load_string(uint64_t* context, char* s, uint64_t SP);
void     up_load_arguments(uint64_t* context, uint64_t argc, uint64_t* argv);

uint64_t handle_system_call(uint64_t* context);
uint64_t handle_page_fault(uint64_t* context);
uint64_t handle_division_by_zero(uint64_t* context);
uint64_t handle_timer(uint64_t* context);
uint64_t handle_exception(uint64_t* context);

uint64_t mipster(uint64_t* to_context);
uint64_t hypster(uint64_t* to_context);

uint64_t mixter(uint64_t* to_context, uint64_t mix);

uint64_t minmob(uint64_t* to_context);
void     map_unmapped_pages(uint64_t* context);
uint64_t minster(uint64_t* to_context);
uint64_t mobster(uint64_t* to_context);

char* replace_extension(char* filename, char* extension);

void boot_loader(uint64_t* context);

uint64_t selfie_run(uint64_t machine);

// ------------------------ GLOBAL CONSTANTS -----------------------

uint64_t* MY_CONTEXT = (uint64_t*) 0;

uint64_t DONOTEXIT = 0;
uint64_t EXIT      = 1;
uint64_t SCHEDULE  = 2; // for symbolic execution

uint64_t EXITCODE_NOERROR                = 0;
uint64_t EXITCODE_NOARGUMENTS            = 11; // leaving 1-10 for apps
uint64_t EXITCODE_BADARGUMENTS           = 12;
uint64_t EXITCODE_MOREARGUMENTS          = 13;
uint64_t EXITCODE_SYSTEMERROR            = 14;
uint64_t EXITCODE_IOERROR                = 15;
uint64_t EXITCODE_SCANNERERROR           = 16;
uint64_t EXITCODE_PARSERERROR            = 17;
uint64_t EXITCODE_COMPILERERROR          = 18;
uint64_t EXITCODE_OUTOFVIRTUALMEMORY     = 19;
uint64_t EXITCODE_OUTOFPHYSICALMEMORY    = 20;
uint64_t EXITCODE_DIVISIONBYZERO         = 21;
uint64_t EXITCODE_UNKNOWNINSTRUCTION     = 22;
uint64_t EXITCODE_UNKNOWNSYSCALL         = 23;
uint64_t EXITCODE_UNSUPPORTEDSYSCALL     = 24;
uint64_t EXITCODE_MULTIPLEEXCEPTIONERROR = 25;
uint64_t EXITCODE_SYMBOLICEXECUTIONERROR = 26; // for symbolic execution
uint64_t EXITCODE_MODELINGERROR          = 27; // for model generation
uint64_t EXITCODE_UNCAUGHTEXCEPTION      = 28;

uint64_t SYSCALL_BITWIDTH = 32; // integer bit width for system calls

uint64_t MIPSTER = 1;
uint64_t DIPSTER = 2;
uint64_t RIPSTER = 3;

uint64_t HYPSTER = 4;

uint64_t MINSTER = 5;
uint64_t MOBSTER = 6;

uint64_t CAPSTER = 7;

// ------------------------ GLOBAL VARIABLES -----------------------

uint64_t next_page_frame = 0;

uint64_t allocated_page_frame_memory = 0;
uint64_t free_page_frame_memory      = 0;

// -----------------------------------------------------------------
// ------------------- CONSOLE ARGUMENT SCANNER --------------------
// -----------------------------------------------------------------

uint64_t  number_of_remaining_arguments();
uint64_t* remaining_arguments();

char* peek_argument(uint64_t lookahead);

char* get_argument();
void  set_argument(char* argv);

uint64_t no_or_bad_or_more_arguments(uint64_t exit_code);

void print_synopsis(char* extras);

// ------------------------ GLOBAL VARIABLES -----------------------

uint64_t  selfie_argc = 0;
uint64_t* selfie_argv = (uint64_t*) 0;

char* argument = (char*) 0;

// -----------------------------------------------------------------
// ----------------------------- SELFIE ----------------------------
// -----------------------------------------------------------------

void init_selfie(uint64_t argc, uint64_t* argv);

void init_system();

void turn_on_gc_library(uint64_t period, char* name);

// ------------------------ GLOBAL CONSTANTS -----------------------

char* selfie_name = (char*) 0; // name of running selfie executable

uint64_t BOOTLEVELZERO = 0; // flag for indicating boot level

uint64_t WINDOWS = 0; // indicates if we are likely running on Windows

// ------------------------- INITIALIZATION ------------------------

void init_selfie(uint64_t argc, uint64_t* argv) {
  selfie_argc = argc;
  selfie_argv = argv;

  selfie_name = get_argument();
}

void init_system() {
  if (SIZEOFUINT64 != SIZEOFUINT64STAR)
    // uint64_t and uint64_t* must be the same size
    exit(EXITCODE_SYSTEMERROR);

  if (SIZEOFUINT64INBITS != 64) {
    if (SIZEOFUINT64INBITS == 32) {
      IS64BITSYSTEM = 0;

      // configuring ELF32 file header

      EI_CLASS = 1; // file class is 1 (ELFCLASS32)

      e_phoff = 52; // program header offset 0x34 (ELFCLASS32)

      e_ehsize    = 52; // elf header size 52 bytes (ELFCLASS32)
      e_phentsize = 32; // size of program header entry 32 bytes (ELFCLASS32)
    } else
      // selfie only supports 32-bit and 64-bit systems
      exit(EXITCODE_SYSTEMERROR);
  }

  if (is_boot_level_zero()) {
    BOOTLEVELZERO = 1;

    // caution: the name of the executable must not have an extension to make this work
    // try opening executable with zeroed flags which likely fails but just on Windows
    if (signed_less_than(sign_extend(open(selfie_name, 0, 0), SYSCALL_BITWIDTH), 0))
      WINDOWS = 1;
  }
}

void turn_on_gc_library(uint64_t period, char* name) {
  if (fetch_stack_pointer() != 0) {
    gc_init((uint64_t*) 0);

    GC_PERIOD = period;

    selfie_name = name;
  } else
    USE_GC_LIBRARY = GC_DISABLED;
}

// *~*~ *~*~ *~*~ *~*~ *~*~ *~*~ *~*~ *~*~ *~*~ *~*~ *~*~ *~*~ *~*~
// -----------------------------------------------------------------
// ---------------------     L I B R A R Y     ---------------------
// -----------------------------------------------------------------
// *~*~ *~*~ *~*~ *~*~ *~*~ *~*~ *~*~ *~*~ *~*~ *~*~ *~*~ *~*~ *~*~

// -----------------------------------------------------------------
// ----------------------- LIBRARY PROCEDURES ----------------------
// -----------------------------------------------------------------

uint64_t two_to_the_power_of(uint64_t p) {
  // assert: 0 <= p < SIZEOFUINT64INBITS
  return *(power_of_two_table + p);
}

uint64_t ten_to_the_power_of(uint64_t p) {
  // use recursion for simplicity and educational value
  // for p close to 0 performance is not relevant
  if (p == 0)
    return 1;
  else
    return ten_to_the_power_of(p - 1) * 10;
}

uint64_t log_ten(uint64_t n) {
  // use recursion for simplicity and educational value
  // for n < 1000000 performance is not relevant
  if (n < 10)
    return 0;
  else
    return log_ten(n / 10) + 1;
}

uint64_t left_shift(uint64_t n, uint64_t b) {
  // assert: 0 <= b < SIZEOFUINT64INBITS
  return n * two_to_the_power_of(b);
}

uint64_t right_shift(uint64_t n, uint64_t b) {
  // assert: 0 <= b < SIZEOFUINT64INBITS
  return n / two_to_the_power_of(b);
}

uint64_t get_bits(uint64_t n, uint64_t i, uint64_t b) {
  if (i + b < SIZEOFUINT64INBITS)
    // reset all bits from index i + b to SIZEOFUINT64INBITS - 1
    n = n % two_to_the_power_of(i + b);
  else if (i >= SIZEOFUINT64INBITS)
    return 0;

  if (i == 0)
    // redundant fast path
    return n;
  else
    // cancel all bits from index 0 to i - 1
    return right_shift(n, i);
}

uint64_t absolute(uint64_t n) {
  if (signed_less_than(n, 0))
    return -n;
  else
    return n;
}

uint64_t max(uint64_t a, uint64_t b) {
  if (a > b)
    return a;
  else
    return b;
}

uint64_t signed_less_than(uint64_t a, uint64_t b) {
  // INT64_MIN <= n <= INT64_MAX iff
  // INT64_MIN + INT64_MIN <= n + INT64_MIN <= INT64_MAX + INT64_MIN iff
  // -2^64 <= n + INT64_MIN <= 2^64 - 1 (sign-extended to 65 bits) iff
  // 0 <= n + INT64_MIN <= UINT64_MAX
  return a + INT64_MIN < b + INT64_MIN;
}

uint64_t signed_division(uint64_t a, uint64_t b) {
  // assert: b != 0
  // assert: a == INT64_MIN -> b != -1
  if (a == INT64_MIN)
    if (b == INT64_MIN)
      return 1;
    else if (signed_less_than(b, 0))
      return INT64_MIN / absolute(b);
    else
      return -(INT64_MIN / b);
  else if (b == INT64_MIN)
    return 0;
  else if (signed_less_than(a, 0))
    if (signed_less_than(b, 0))
      return absolute(a) / absolute(b);
    else
      return -(absolute(a) / b);
  else if (signed_less_than(b, 0))
    return -(a / absolute(b));
  else
    return a / b;
}

uint64_t is_signed_integer(uint64_t n, uint64_t b) {
  // assert: 0 < b <= SIZEOFUINT64INBITS
  if (n < two_to_the_power_of(b - 1))
    // assert: 0 <= n < 2^(b - 1)
    return 1;
  else if (n >= -two_to_the_power_of(b - 1))
    // assert: -2^(b - 1) <= n < 2^64
    return 1;
  else
    return 0;
}

uint64_t sign_extend(uint64_t n, uint64_t b) {
  // assert: 0 <= n <= 2^b
  // assert: 0 < b < SIZEOFUINT64INBITS
  if (n < two_to_the_power_of(b - 1))
    return n;
  else
    return n - two_to_the_power_of(b);
}

uint64_t sign_shrink(uint64_t n, uint64_t b) {
  // assert: -2^(b - 1) <= n < 2^(b - 1)
  // assert: 0 < b < SIZEOFUINT64INBITS
  return get_bits(n, 0, b);
}

uint64_t load_character(char* s, uint64_t i) {
  // assert: i >= 0
  uint64_t a;

  // a is the index of the word where the
  // to-be-loaded i-th character in s is
  a = i / SIZEOFUINT64;

  // CAUTION: at boot levels higher than 0, s is only accessible
  // in C* at word granularity, not individual characters

  // return i-th 8-bit character in s
  return get_bits(*((uint64_t*) s + a), (i % SIZEOFUINT64) * 8, 8);
}

char* store_character(char* s, uint64_t i, uint64_t c) {
  // assert: i >= 0, 0 <= c < 2^8 (all characters are 8-bit)
  uint64_t a;

  // a is the index of the word where the with c
  // to-be-overwritten i-th character in s is
  a = i / SIZEOFUINT64;

  // CAUTION: at boot levels higher than 0, s is only accessible
  // in C* at word granularity, not individual characters

  // subtract the to-be-overwritten character to reset its bits in s
  // then add c to set its bits at the i-th position in s
  *((uint64_t*) s + a) = (*((uint64_t*) s + a) - left_shift(load_character(s, i), (i % SIZEOFUINT64) * 8)) + left_shift(c, (i % SIZEOFUINT64) * 8);

  return s;
}

char* string_alloc(uint64_t l) {
  // allocates zeroed memory for a string of l characters
  // plus a null terminator aligned to word size
  return (char*) zmalloc(l + 1);
}

uint64_t string_length(char* s) {
  uint64_t i;

  i = 0;

  while (load_character(s, i) != 0)
    i = i + 1;

  return i;
}

char* string_copy(char* s) {
  uint64_t l;
  char* t;
  uint64_t i;

  l = string_length(s);

  t = string_alloc(l);

  i = 0;

  while (i < l) {
    store_character(t, i, load_character(s, i));

    i = i + 1;
  }

  store_character(t, i, 0); // null-terminated string

  return t;
}

char* string_sub(char* s, uint64_t begin, uint64_t end) {
  uint64_t l;
  char* t;
  uint64_t i;

  l = end - begin;

  t = string_alloc(l);

  i = 0;

  while (begin + i < end) {
    store_character(t, i, load_character(s, begin + i));

    i = i + 1;
  }

  store_character(t, i, 0); // null-terminated string

  return t;
}

void string_reverse(char* s) {
  uint64_t i;
  uint64_t j;
  uint64_t tmp;

  i = 0;
  j = string_length(s) - 1;

  while (i < j) {
    tmp = load_character(s, i);

    store_character(s, i, load_character(s, j));
    store_character(s, j, tmp);

    i = i + 1;
    j = j - 1;
  }
}

uint64_t string_compare(char* s, char* t) {
  uint64_t i;

  i = 0;

  while (1)
    if (load_character(s, i) == 0)
      if (load_character(t, i) == 0)
        return 1;
      else
        return 0;
    else if (load_character(s, i) == load_character(t, i))
      i = i + 1;
    else
      return 0;
}

uint64_t string_prefix_for(char* prefix, char* s) {
  uint64_t i;

  i = 0;

  while (1) {
    if (load_character(prefix, i) == 0)
      return 1;
    else if (load_character(s, i) == 0)
      return 0;
    else if (load_character(prefix, i) == load_character(s, i))
      i = i + 1;
    else
      return 0;
  }
}

uint64_t atoi(char* s) {
  uint64_t i;
  uint64_t n;
  uint64_t c;

  // the conversion of the ASCII string in s to its
  // numerical value n begins with the leftmost digit in s
  i = 0;

  // and the numerical value 0 for n
  n = 0;

  // load character (one byte) at index i in s from memory requires
  // bit shifting since memory access can only be done at word granularity
  c = load_character(s, i);

  // loop until s is terminated
  while (c != 0) {
    // the numerical value of ASCII-encoded decimal digits
    // is offset by the ASCII code of '0' (which is 48)
    c = c - '0';

    if (c > 9) {
      printf("%s: cannot convert non-decimal number %s\n", selfie_name, s);

      exit(EXITCODE_SCANNERERROR);
    }

    // assert: s contains a decimal number

    // use base 10 but detect wrap around
    if (n < UINT64_MAX / 10)
      n = n * 10 + c;
    else if (n == UINT64_MAX / 10)
      if (c <= UINT64_MAX % 10)
        n = n * 10 + c;
      else {
        // s contains a decimal number larger than UINT64_MAX
        printf("%s: cannot convert out-of-bound number %s\n", selfie_name, s);

        exit(EXITCODE_SCANNERERROR);
      }
    else {
      // s contains a decimal number larger than UINT64_MAX
      printf("%s: cannot convert out-of-bound number %s\n", selfie_name, s);

      exit(EXITCODE_SCANNERERROR);
    }

    // go to the next digit
    i = i + 1;

    // load character (one byte) at index i in s from memory requires
    // bit shifting since memory access can only be done at word granularity
    c = load_character(s, i);
  }

  return n;
}

char* itoa(uint64_t n, char* s, uint64_t b, uint64_t d, uint64_t a) {
  // assert: b in {2,4,8,10,16}

  uint64_t i;
  uint64_t sign;

  // conversion of the integer n to an ASCII string in s with base b,
  // sign d, and alignment a begins with the leftmost digit in s
  i = 0;

  // for now assuming n is positive
  sign = 0;

  if (n == 0) {
    store_character(s, 0, '0');

    i = 1;
  } else if (d)
    if (signed_less_than(n, 0))
      if (b == 10) {
        // n is represented as two's complement
        // convert n to a positive number but remember the sign
        n = -n;

        sign = 1;
      }

  while (n != 0) {
    if (n % b > 9)
      // the ASCII code of hexadecimal digits larger than 9
      // is offset by the ASCII code of 'A' (which is 65)
      store_character(s, i, n % b - 10 + 'A');
    else
      // the ASCII code of digits less than or equal to 9
      // is offset by the ASCII code of '0' (which is 48)
      store_character(s, i, n % b + '0');

    // convert n by dividing n with base b
    n = n / b;

    i = i + 1;
  }

  if (b == 10) {
    if (sign) {
      store_character(s, i, '-'); // negative decimal numbers start with -

      i = i + 1;
    }

    while (i < a) {
      store_character(s, i, ' '); // align with spaces

      i = i + 1;
    }
  } else {
    while (i < a) {
      store_character(s, i, '0'); // align with 0s

      i = i + 1;
    }

  }

  store_character(s, i, 0); // null-terminated string

  // our numeral system is positional hindu-arabic, that is,
  // the weight of digits increases right to left, which means
  // that we need to reverse the string we computed above
  string_reverse(s);

  return s;
}

uint64_t fixed_point_ratio(uint64_t a, uint64_t b, uint64_t f) {
  // compute fixed point ratio with f fractional digits
  // multiply a/b with 10^f but avoid wrap around

  uint64_t p;

  p = 0;

  while (p <= f) {
    if (a <= UINT64_MAX / ten_to_the_power_of(f - p)) {
      if (b / ten_to_the_power_of(p) != 0)
        return (a * ten_to_the_power_of(f - p)) / (b / ten_to_the_power_of(p));
    }

    p = p + 1;
  }

  return 0;
}

uint64_t fixed_point_percentage(uint64_t r, uint64_t f) {
  if (r != 0)
    // 10^4 (for 100.00%) * 10^f (for f fractional digits of r)
    return ten_to_the_power_of(4 + f) / r;
  else
    return 0;
}

uint64_t ratio_format(uint64_t a, uint64_t b) {
  return fixed_point_ratio(a, b, 2);
}

uint64_t percentage_format(uint64_t a, uint64_t b) {
  return fixed_point_percentage(fixed_point_ratio(a, b, 4), 4);
}

uint64_t ratio_format_integer(uint64_t a) {
  return a / ten_to_the_power_of(2);
}

uint64_t ratio_format_fractional(uint64_t a) {
 return a % ten_to_the_power_of(2);
}

void put_character(uint64_t c) {
  uint64_t written_bytes;

  if (output_buffer) {
    // buffering character instead of outputting
    store_character(output_buffer, output_cursor, c);

    output_cursor = output_cursor + 1;
  } else if (character_buffer) {
    *character_buffer = c;

    // assert: character_buffer is mapped

    if (output_fd == 1) {
      if (BOOTLEVELZERO)
        written_bytes = printf("%c", (char) c);
      else
        written_bytes = write(output_fd, character_buffer, 1);
    } else
      written_bytes = write(output_fd, character_buffer, 1);

    // try to write 1 character from character_buffer
    // into file with output_fd file descriptor
    if (written_bytes == 1) {
      if (output_fd != 1)
        // count number of characters written to a file,
        // not the console which has file descriptor 1
        number_of_written_characters = number_of_written_characters + 1;
    } else {
      // write failed
      if (output_fd != 1) {
        // failed write was not to the console which has file descriptor 1
        // to report the error we may thus still write to the console
        output_fd = 1;

        printf("%s: could not write character to output file %s\n", selfie_name, output_name);
      }

      exit(EXITCODE_IOERROR);
    }
  } else
    // character_buffer has not been successfully allocated yet
    exit(EXITCODE_IOERROR);

  number_of_currently_written_bytes = number_of_currently_written_bytes + 1;
}

void print(char* s) {
  uint64_t i;

  if (s == (char*) 0)
    print("NULL");
  else {
    i = 0;

    while (load_character(s, i) != 0) {
      put_character(load_character(s, i));

      i = i + 1;
    }
  }
}

void println() {
  put_character(CHAR_LF);
}

void print_character(uint64_t c) {
  put_character(CHAR_SINGLEQUOTE);

  if (c == CHAR_EOF)
    print("end of file");
  else if (c == CHAR_TAB)
    print("tabulator");
  else if (c == CHAR_LF)
    print("line feed");
  else if (c == CHAR_CR)
    print("carriage return");
  else
    put_character(c);

  put_character(CHAR_SINGLEQUOTE);
}

void print_string(char* s) {
  put_character(CHAR_DOUBLEQUOTE);

  print(s);

  put_character(CHAR_DOUBLEQUOTE);
}

void print_unsigned_integer(uint64_t n) {
  print(itoa(n, integer_buffer, 10, 0, 0));
}

void print_integer(uint64_t n) {
  print(itoa(n, integer_buffer, 10, 1, 0));
}

void unprint_integer(uint64_t n) {
  n = string_length(itoa(n, integer_buffer, 10, 1, 0));

  while (n > 0) {
    put_character(CHAR_BACKSPACE);

    n = n - 1;
  }
}

void print_hexadecimal(uint64_t n, uint64_t a) {
  print(itoa(n, integer_buffer, 16, 0, a));
}

void print_octal(uint64_t n, uint64_t a) {
  print(itoa(n, integer_buffer, 8, 0, a));
}

void print_binary(uint64_t n, uint64_t a) {
  print(itoa(n, integer_buffer, 2, 0, a));
}

uint64_t print_format(char* s, uint64_t i, char* a) {
  // print argument a according to the encountered % formatting code
  // that start at position i

  uint64_t p;

  if (load_character(s, i) == 's') {
    print(a);

    return i + 1;
  } else if (load_character(s, i) == 'c') {
    put_character((uint64_t) a);

    return i + 1;
  } else if (load_character(s, i) == '.') {
    // for integer specifiers, precision specifies the minimum number of digits to be written
    // for simplicity we support a single digit only
    p = load_character(s, i + 1) - '0';

    if (p < 10) {
      // the character at i + 1 is in fact a digit
      if (load_character(s, i + 2) == 'l') {
        // using integer_buffer here is ok since we are not using print_integer
        if (load_character(s, i + 3) == 'u')
          itoa((uint64_t) a, integer_buffer, 10, 0, 0);
        else if (load_character(s, i + 3) == 'd')
          itoa((uint64_t) a, integer_buffer, 10, 1, 0);
        else
          // precision only supported for %lu and %ld
          return i + 4;

        if (p > 0) {
          p = p - string_length(integer_buffer);

          while (p > 0) {
            put_character('0');

            p = p - 1;
          }
          print(integer_buffer);
        }
      }
      return i + 4;
    } else
      return i;
  } else if (load_character(s, i) == '0') {
    // for simplicity we support a single digit only
    p = load_character(s, i + 1) - '0';

    if (p < 10) {
      // the character at i + 1 is in fact a digit
      if (load_character(s, i + 2) == 'l') {
          if (load_character(s, i + 3) == 'X')
            // padding support only for %lX
            print_hexadecimal((uint64_t) a, p);
      }
      return i + 4;
    }
  } else if (load_character(s, i) == 'l') {
    if (load_character(s, i + 1) == 'u') {
      print_unsigned_integer((uint64_t) a);

      return i + 2;
    } else if (load_character(s, i + 1) == 'd') {
      print_integer((uint64_t) a);

      return i + 2;
    } else if (load_character(s, i + 1) == 'X') {
      print_hexadecimal((uint64_t) a, 0);

      return i + 2;
    } else if (load_character(s, i + 1) == 'o') {
      print_octal((uint64_t) a, 0);

      return i + 2;
    }
  } else if (load_character(s, i) == 'b') {
    print_binary((uint64_t) a, 0);

    return i + 1;
  } else if (load_character(s, i) == '%') {
    // for %% print just one %
    put_character('%');

    i = i + 1;
  }

  return i;
}

void direct_output(char* buffer) {
  if(output_fd == 1)
    printf("%s", buffer);
  else
    dprintf(output_fd, "%s", buffer);
}

uint64_t vdsprintf(uint64_t fd, char* buffer, char* s, uint64_t* args) {
  uint64_t i;

  if (buffer) {
    output_buffer = buffer;
    output_cursor = 0;
  } else
    output_fd = fd;

  number_of_currently_written_bytes = 0;
  i = 0;

  if (s != (char*) 0) {
    while (load_character(s, i) != 0) {
      if (load_character(s, i) == '%') {
        if (load_character(s, i + 1) != '%') {
          i = i + 1;

          i = print_format(s, i, var_arg(args));
        } else {
          put_character('%');
        
          i = i + 2;
        }
      } else {
        put_character(load_character(s, i));

        i = i + 1;
      }
    }

    // sprintf always null-terminates the buffer
    if (buffer)
      store_character(buffer, output_cursor, 0);
  }

  output_buffer = (char*) 0;
  output_cursor = 0;

  return number_of_currently_written_bytes;
}

uint64_t non_zero_bootlevel_printf(char* format, ...) {
  uint64_t* args;
  uint64_t written_bytes;

  args = (uint64_t*) 0;

  var_start(args);
  written_bytes = vdsprintf(1, (char*) 0, format, args);
  var_end(args);

  return written_bytes;
}

uint64_t non_zero_bootlevel_sprintf(char* buffer, char* format, ...) {
  uint64_t* args;
  uint64_t written_bytes;

  args = (uint64_t*) 0;

  var_start(args);
  written_bytes = vdsprintf(0, buffer, format, args);
  var_end(args);

  return written_bytes;
}

uint64_t non_zero_bootlevel_dprintf(uint64_t fd, char* format, ...) {
  uint64_t* args;
  uint64_t written_bytes;

  args = (uint64_t*) 0;

  var_start(args);
  written_bytes = vdsprintf(fd, (char*) 0, format, args);
  var_end(args);

  return written_bytes;
}

uint64_t round_up(uint64_t n, uint64_t m) {
  if (n % m == 0)
    return n;
  else
    return n - n % m + m;
}

void zero_memory(uint64_t* memory, uint64_t size) {
  uint64_t i;

  size = round_up(size, SIZEOFUINT64) / SIZEOFUINT64;

  i = 0;

  while (i < size) {
    // erase memory by setting it to 0
    *(memory + i) = 0;

    i = i + 1;
  }
}

uint64_t* smalloc(uint64_t size) {
  // this procedure ensures a defined program exit
  // if no memory can be allocated
  uint64_t* memory;

  if (USE_GC_LIBRARY)
    memory = gc_malloc(size);
  else
    memory = malloc(size);

  if (size == 0)
    // any address including 0
    return memory;
  else if (memory == (uint64_t*) 0) {
    if (character_buffer)
      // can only print error message if character_buffer has been successfully allocated
      printf("%s: malloc out of memory\n", selfie_name);

    exit(EXITCODE_OUTOFVIRTUALMEMORY);
  }

  return memory;
}

uint64_t* smalloc_system(uint64_t size) {
  // internal use only!

  uint64_t gc;
  uint64_t* memory;

  gc = USE_GC_LIBRARY;

  USE_GC_LIBRARY = GC_DISABLED;

  memory = smalloc(size);

  USE_GC_LIBRARY = gc;

  return memory;
}

uint64_t* zalloc(uint64_t size) {
  // internal use only!

  // this procedure is only executed at boot level 0
  // zalloc allocates size bytes rounded up to word size
  // and then zeroes that memory, similar to calloc, but
  // called zalloc to avoid redeclaring calloc
  uint64_t* memory;

  size = round_up(size, SIZEOFUINT64);

  memory = smalloc(size);

  zero_memory(memory, size);

  return memory;
}

uint64_t* zmalloc(uint64_t size) {
  if (USE_GC_LIBRARY)
    // assert: on boot level 1 or above where mallocated memory is zeroed
    return gc_malloc(size);
  else
    return zalloc(size);
}

// *~*~ *~*~ *~*~ *~*~ *~*~ *~*~ *~*~ *~*~ *~*~ *~*~ *~*~ *~*~ *~*~
// -----------------------------------------------------------------
// ---------------------    C O M P I L E R    ---------------------
// -----------------------------------------------------------------
// *~*~ *~*~ *~*~ *~*~ *~*~ *~*~ *~*~ *~*~ *~*~ *~*~ *~*~ *~*~ *~*~

// -----------------------------------------------------------------
// ---------------------------- SCANNER ----------------------------
// -----------------------------------------------------------------

void print_symbol(uint64_t symbol) {
  put_character(CHAR_DOUBLEQUOTE);

  if (symbol == SYM_EOF)
    print("end of file");
  else
    print((char*) *(SYMBOLS + symbol));

  put_character(CHAR_DOUBLEQUOTE);
}

void print_line_number(char* message, uint64_t line) {
  printf("%s: %s in %s in line %lu: ", selfie_name, message, source_name, line);
}

void syntax_error_message(char* message) {
  print_line_number("syntax error", line_number);
  printf("%s\n", message);
}

void syntax_error_character(uint64_t expected) {
  print_line_number("syntax error", line_number);
  print_character(expected);
  print(" expected but ");
  print_character(character);
  print(" found\n");
}

void syntax_error_identifier(char* expected) {
  print_line_number("syntax error", line_number);
  print_string(expected);
  print(" expected but ");
  print_string(identifier);
  print(" found\n");
}

void get_character() {
  uint64_t number_of_read_bytes;

  // assert: character_buffer is mapped

  // try to read 1 character into character_buffer
  // from file with source_fd file descriptor
  number_of_read_bytes = read(source_fd, character_buffer, 1);

  if (number_of_read_bytes == 1) {
    // store the read character in the global variable called character
    character = *character_buffer;

    number_of_read_characters = number_of_read_characters + 1;
  } else if (number_of_read_bytes == 0)
    // reached end of file
    character = CHAR_EOF;
  else {
    printf("%s: could not read character from input file %s\n", selfie_name, source_name);

    exit(EXITCODE_IOERROR);
  }
}

uint64_t is_character_new_line() {
  if (character == CHAR_LF)
    return 1;
  else if (character == CHAR_CR)
    return 1;
  else
    return 0;
}

uint64_t is_character_whitespace() {
  if (character == CHAR_SPACE)
    return 1;
  else if (character == CHAR_TAB)
    return 1;
  else
    return is_character_new_line();
}

uint64_t find_next_character() {
  uint64_t in_single_line_comment;
  uint64_t in_multi_line_comment;

  // assuming we are not in a comment
  in_single_line_comment = 0;
  in_multi_line_comment  = 0;

  // read and discard all whitespace and comments until a character is found
  // that is not whitespace and does not occur in a comment, or the file ends
  while (1) {
    if (in_single_line_comment) {
      if (is_character_new_line())
        // single-line comments end with new line
        in_single_line_comment = 0;
      else if (character == CHAR_EOF)
        // or end of file
        return character;
      else {
        // count the characters in comments as ignored characters
        number_of_ignored_characters = number_of_ignored_characters + 1;

        get_character();
      }

    } else if (in_multi_line_comment) {
      while (character == CHAR_ASTERISK) {
        // look for "*/" by looping over consecutive '*' counting them as ignored characters
        number_of_ignored_characters = number_of_ignored_characters + 1;

        get_character();

        if (character == CHAR_SLASH)
          // multi-line comments end with "*/"
          in_multi_line_comment = 0;
      }

      if (in_multi_line_comment) {
        // keep track of line numbers for error reporting and code annotation
        if (character == CHAR_LF)
          // only line feeds count towards line numbers, not carriage returns
          line_number = line_number + 1;
        else if (character == CHAR_EOF) {
          // multi-line comment is not terminated
          syntax_error_message("runaway multi-line comment");

          exit(EXITCODE_SCANNERERROR);
        }
      }

      // count the characters in comments as ignored characters including '/' in "*/"
      number_of_ignored_characters = number_of_ignored_characters + 1;

      get_character();

    } else if (is_character_whitespace()) {
      // keep track of line numbers for error reporting and code annotation
      if (character == CHAR_LF)
        // only line feeds count towards line numbers, not carriage returns
        line_number = line_number + 1;

      // also count line feed and carriage return as ignored characters
      number_of_ignored_characters = number_of_ignored_characters + 1;

      get_character();

    } else if (character == CHAR_SLASH) {
      get_character();

      if (character == CHAR_SLASH) {
        // "//" begins a comment
        in_single_line_comment = 1;

        // count both slashes as ignored characters
        number_of_ignored_characters = number_of_ignored_characters + 2;

        number_of_comments = number_of_comments + 1;

        get_character();

      } else if (character == CHAR_ASTERISK) {
        // "/*" begins a multi-line comment
        in_multi_line_comment = 1;

        // count both slash and asterisk as ignored characters
        number_of_ignored_characters = number_of_ignored_characters + 2;

        number_of_comments = number_of_comments + 1;

        get_character();

      } else {
        // while looking for "//" and "/*" we actually found '/'
        symbol = SYM_DIVISION;

        return character;
      }

    } else
      // character found that is not whitespace and not occurring in a comment
      return character;
  }
}

uint64_t is_character_letter() {
  // ASCII codes for lower- and uppercase letters are in contiguous intervals
  if (character >= 'a')
    if (character <= 'z')
      return 1;
    else
      return 0;
  else if (character >= 'A')
    if (character <= 'Z')
      return 1;
    else
      return 0;
  else
    return 0;
}

uint64_t is_character_digit() {
  // ASCII codes for digits are in a contiguous interval
  if (character >= '0')
    if (character <= '9')
      return 1;
    else
      return 0;
  else
    return 0;
}

uint64_t is_character_letter_or_digit_or_underscore() {
  if (is_character_letter())
    return 1;
  else if (is_character_digit())
    return 1;
  else if (character == CHAR_UNDERSCORE)
    return 1;
  else
    return 0;
}

uint64_t is_character_not_double_quote_or_new_line_or_eof() {
  if (character == CHAR_DOUBLEQUOTE)
    return 0;
  else if (is_character_new_line())
    return 0;
  else if (character == CHAR_EOF)
    return 0;
  else
    return 1;
}

uint64_t identifier_string_match(uint64_t keyword) {
  return string_compare(identifier, (char*) *(SYMBOLS + keyword));
}

uint64_t identifier_or_keyword() {
  if (identifier_string_match(SYM_UINT64))
    return SYM_UINT64;
  else if (identifier_string_match(SYM_IF))
    return SYM_IF;
  else if (identifier_string_match(SYM_ELSE))
    return SYM_ELSE;
  else if (identifier_string_match(SYM_VOID))
    return SYM_VOID;
  else if (identifier_string_match(SYM_RETURN))
    return SYM_RETURN;
  else if (identifier_string_match(SYM_WHILE))
    return SYM_WHILE;
  else if (identifier_string_match(SYM_INT))
    // selfie bootstraps int to uint64_t!
    return SYM_UINT64;
  else if (identifier_string_match(SYM_CHAR))
    // selfie bootstraps char to uint64_t!
    return SYM_UINT64;
  else if (identifier_string_match(SYM_UNSIGNED))
    // selfie bootstraps unsigned to uint64_t!
    return SYM_UINT64;
  else if (identifier_string_match(SYM_CONST))
    // selfie bootstraps const to uint64_t!
    return SYM_UINT64;
  else
    return SYM_IDENTIFIER;
}

void get_symbol() {
  uint64_t i;

  // reset previously scanned symbol
  symbol = SYM_EOF;

  if (find_next_character() != CHAR_EOF) {
    if (symbol != SYM_DIVISION) {
      // '/' may have already been recognized
      // while looking for whitespace and "//"

      // start state of finite state machine
      // for recognizing C* symbols is here
      if (is_character_letter()) {
        // accommodate identifier and null for termination
        identifier = string_alloc(MAX_IDENTIFIER_LENGTH);

        i = 0;

        while (is_character_letter_or_digit_or_underscore()) {
          if (i >= MAX_IDENTIFIER_LENGTH) {
            syntax_error_message("identifier too long");

            exit(EXITCODE_SCANNERERROR);
          }

          store_character(identifier, i, character);

          i = i + 1;

          get_character();
        }

        store_character(identifier, i, 0); // null-terminated string

        symbol = identifier_or_keyword();

      } else if (is_character_digit()) {
        // accommodate integer and null for termination
        integer = string_alloc(MAX_INTEGER_LENGTH);

        i = 0;

        while (is_character_digit()) {
          if (i >= MAX_INTEGER_LENGTH) {
            if (integer_is_signed)
              syntax_error_message("signed integer out of bound");
            else
              syntax_error_message("integer out of bound");

            exit(EXITCODE_SCANNERERROR);
          }

          store_character(integer, i, character);

          i = i + 1;

          get_character();
        }

        store_character(integer, i, 0); // null-terminated string

        literal = atoi(integer);

        if (integer_is_signed)
          if (literal > INT64_MIN) {
              syntax_error_message("signed integer out of bound");

              exit(EXITCODE_SCANNERERROR);
            }

        symbol = SYM_INTEGER;

      } else if (character == CHAR_SINGLEQUOTE) {
        get_character();

        literal = 0;

        if (character == CHAR_EOF) {
          syntax_error_message("reached end of file looking for a character literal");

          exit(EXITCODE_SCANNERERROR);
        } else
          literal = character;

        get_character();

        if (character == CHAR_SINGLEQUOTE)
          get_character();
        else if (character == CHAR_EOF) {
          syntax_error_character(CHAR_SINGLEQUOTE);

          exit(EXITCODE_SCANNERERROR);
        } else
          syntax_error_character(CHAR_SINGLEQUOTE);

        symbol = SYM_CHARACTER;

      } else if (character == CHAR_DOUBLEQUOTE) {
        get_character();

        // accommodate string and null for termination,
        // allocate zeroed memory since strings are emitted
        // in words but may end non-word-aligned
        string = string_alloc(MAX_STRING_LENGTH);

        i = 0;

        while (is_character_not_double_quote_or_new_line_or_eof()) {
          if (i >= MAX_STRING_LENGTH) {
            syntax_error_message("string too long");

            exit(EXITCODE_SCANNERERROR);
          }

          if (character == CHAR_BACKSLASH)
            handle_escape_sequence();

          store_character(string, i, character);

          i = i + 1;

          get_character();
        }

        if (character == CHAR_DOUBLEQUOTE)
          get_character();
        else {
          syntax_error_character(CHAR_DOUBLEQUOTE);

          exit(EXITCODE_SCANNERERROR);
        }

        store_character(string, i, 0); // null-terminated string

        symbol = SYM_STRING;

      } else if (character == CHAR_COMMA) {
        get_character();

        symbol = SYM_COMMA;

      } else if (character == CHAR_SEMICOLON) {
        get_character();

        symbol = SYM_SEMICOLON;

      } else if (character == CHAR_LPARENTHESIS) {
        get_character();

        symbol = SYM_LPARENTHESIS;

      } else if (character == CHAR_RPARENTHESIS) {
        get_character();

        symbol = SYM_RPARENTHESIS;

      } else if (character == CHAR_LBRACE) {
        get_character();

        symbol = SYM_LBRACE;

      } else if (character == CHAR_RBRACE) {
        get_character();

        symbol = SYM_RBRACE;

      } else if (character == CHAR_PLUS) {
        get_character();

        symbol = SYM_PLUS;

      } else if (character == CHAR_DASH) {
        get_character();

        symbol = SYM_MINUS;

      } else if (character == CHAR_ASTERISK) {
        get_character();

        symbol = SYM_ASTERISK;

      } else if (character == CHAR_PERCENTAGE) {
        get_character();

        symbol = SYM_REMAINDER;

      } else if (character == CHAR_EQUAL) {
        get_character();

        if (character == CHAR_EQUAL) {
          get_character();

          symbol = SYM_EQUALITY;
        } else
          symbol = SYM_ASSIGN;

      } else if (character == CHAR_EXCLAMATION) {
        get_character();

        if (character == CHAR_EQUAL)
          get_character();
        else
          syntax_error_character(CHAR_EQUAL);

        symbol = SYM_NOTEQ;

      } else if (character == CHAR_LT) {
        get_character();

        if (character == CHAR_EQUAL) {
          get_character();

          symbol = SYM_LEQ;
        } else
          symbol = SYM_LT;

      } else if (character == CHAR_GT) {
        get_character();

        if (character == CHAR_EQUAL) {
          get_character();

          symbol = SYM_GEQ;
        } else
          symbol = SYM_GT;
    
      } else if (character == CHAR_DOT) {
        get_character();

        if (character == CHAR_DOT) {
          get_character();
      
          if (character == CHAR_DOT) {
            get_character();
    
            symbol = SYM_ELLIPSIS;
          } else
            syntax_error_character(CHAR_DOT);
        } else
          syntax_error_character(CHAR_DOT);

      } else {
        print_line_number("syntax error", line_number);
        print("found unknown character ");
        print_character(character);
        println();

        exit(EXITCODE_SCANNERERROR);
      }
    }

    number_of_scanned_symbols = number_of_scanned_symbols + 1;
  }
}

void handle_escape_sequence() {
  // ignoring the backslash
  number_of_ignored_characters = number_of_ignored_characters + 1;

  get_character();

  if (character == 'n')
    character = CHAR_LF;
  else if (character == 't')
    character = CHAR_TAB;
  else if (character == 'b')
    character = CHAR_BACKSPACE;
  else if (character == CHAR_SINGLEQUOTE)
    character = CHAR_SINGLEQUOTE;
  else if (character == CHAR_DOUBLEQUOTE)
    character = CHAR_DOUBLEQUOTE;
  else if (character == CHAR_PERCENTAGE)
    character = CHAR_PERCENTAGE;
  else if (character == CHAR_BACKSLASH)
    character = CHAR_BACKSLASH;
  else {
    syntax_error_message("unknown escape sequence found");

    exit(EXITCODE_SCANNERERROR);
  }
}

// -----------------------------------------------------------------
// ------------------------- SYMBOL TABLE --------------------------
// -----------------------------------------------------------------

uint64_t hash(uint64_t* key) {
  // assert: key != (uint64_t*) 0
  return (*key + (*key + (*key + (*key + (*key + *key / HASH_TABLE_SIZE) / HASH_TABLE_SIZE) / HASH_TABLE_SIZE) / HASH_TABLE_SIZE) / HASH_TABLE_SIZE) % HASH_TABLE_SIZE;
}

void create_symbol_table_entry(uint64_t which_table, char* string, uint64_t line, uint64_t class, uint64_t type, uint64_t value, uint64_t address) {
  uint64_t* new_entry;
  uint64_t* hashed_entry_address;

  new_entry = allocate_symbol_table_entry();

  set_string(new_entry, string);
  set_line_number(new_entry, line);
  set_class(new_entry, class);
  set_type(new_entry, type);
  set_value(new_entry, value);
  set_address(new_entry, address);

  // create entry at head of list of symbols
  if (which_table == GLOBAL_TABLE) {
    set_scope(new_entry, REG_GP);

    hashed_entry_address = global_symbol_table + hash((uint64_t*) string);

    set_next_entry(new_entry, (uint64_t*) *hashed_entry_address);
    *hashed_entry_address = (uint64_t) new_entry;

    if (class == VARIABLE)
      number_of_global_variables = number_of_global_variables + 1;
    else if (class == PROCEDURE)
      number_of_procedures = number_of_procedures + 1;
    else if (class == STRING)
      number_of_strings = number_of_strings + 1;
  } else if (which_table == LOCAL_TABLE) {
    set_scope(new_entry, REG_S0);
    set_next_entry(new_entry, local_symbol_table);
    local_symbol_table = new_entry;
  } else if (which_table == LIBRARY_TABLE) {
    set_scope(new_entry, REG_GP);
    set_next_entry(new_entry, library_symbol_table);
    library_symbol_table = new_entry;
  } else {
    // macros
    set_scope(new_entry, REG_GP);
    set_next_entry(new_entry, macro_symbol_table);
    macro_symbol_table = new_entry;
  }
}

uint64_t* search_symbol_table(uint64_t* entry, char* string, uint64_t class) {
  number_of_searches = number_of_searches + 1;

  while (entry != (uint64_t*) 0) {
    total_search_time = total_search_time + 1;

    if (string_compare(string, get_string(entry)))
      if (class == get_class(entry))
        return entry;

    // keep looking
    entry = get_next_entry(entry);
  }

  return (uint64_t*) 0;
}

uint64_t* search_global_symbol_table(char* string, uint64_t class) {
  return search_symbol_table((uint64_t*) *(global_symbol_table + hash((uint64_t*) string)), string, class);
}

uint64_t* get_scoped_symbol_table_entry(char* string, uint64_t class) {
  uint64_t* entry;

  if (class == VARIABLE)
    // local variables override global variables
    entry = search_symbol_table(local_symbol_table, string, VARIABLE);
  else if (class == PROCEDURE) {
    // macros override library procedures
    entry = search_symbol_table(macro_symbol_table, string, MACRO);

    if (entry == (uint64_t*) 0)
      // library procedures override declared or defined procedures
      entry = search_symbol_table(library_symbol_table, string, PROCEDURE);
  } else
    entry = (uint64_t*) 0;

  if (entry == (uint64_t*) 0)
    return search_global_symbol_table(string, class);
  else
    return entry;
}

uint64_t is_undefined_procedure(uint64_t* entry) {
  uint64_t* library_entry;

  if (get_class(entry) == PROCEDURE) {
    // library procedures override declared or defined procedures
    library_entry = search_symbol_table(library_symbol_table, get_string(entry), PROCEDURE);

    if (library_entry != (uint64_t*) 0)
      // procedure is library procedure
      return 0;
    else if (get_address(entry) == 0)
      // procedure declared but not defined
      return 1;
    else if (get_opcode(load_instruction(get_address(entry))) == OP_JAL)
      // procedure called but not defined
      return 1;
  }

  return 0;
}

uint64_t report_undefined_procedures() {
  uint64_t undefined;
  uint64_t i;
  uint64_t* entry;

  undefined = 0;

  i = 0;

  while (i < HASH_TABLE_SIZE) {
    entry = (uint64_t*) *(global_symbol_table + i);

    while (entry != (uint64_t*) 0) {
      if (is_undefined_procedure(entry)) {
        undefined = 1;

        print_line_number("syntax error", get_line_number(entry));
        printf("procedure %s undefined\n", get_string(entry));
      }

      // keep looking
      entry = get_next_entry(entry);
    }

    i = i + 1;
  }

  return undefined;
}

// -----------------------------------------------------------------
// ---------------------------- PARSER -----------------------------
// -----------------------------------------------------------------

uint64_t is_not_rbrace_or_eof() {
  if (symbol == SYM_RBRACE)
    return 0;
  else if (symbol == SYM_EOF)
    return 0;
  else
    return 1;
}

uint64_t is_expression() {
  if (symbol == SYM_MINUS)
    return 1;
  else if (symbol == SYM_LPARENTHESIS)
    return 1;
  else if (symbol == SYM_IDENTIFIER)
    return 1;
  else if (symbol == SYM_INTEGER)
    return 1;
  else if (symbol == SYM_ASTERISK)
    return 1;
  else if (symbol == SYM_STRING)
    return 1;
  else if (symbol == SYM_CHARACTER)
    return 1;
  else
    return 0;
}

uint64_t is_int_or_char_literal() {
  if (symbol == SYM_INTEGER)
    return 1;
  else if (symbol == SYM_CHARACTER)
    return 1;
  else
    return 0;
}

uint64_t is_mult_or_div_or_rem() {
  if (symbol == SYM_ASTERISK)
    return 1;
  else if (symbol == SYM_DIVISION)
    return 1;
  else if (symbol == SYM_REMAINDER)
    return 1;
  else
    return 0;
}

uint64_t is_plus_or_minus() {
  if (symbol == SYM_MINUS)
    return 1;
  else if (symbol == SYM_PLUS)
    return 1;
  else
    return 0;
}

uint64_t is_comparison() {
  if (symbol == SYM_EQUALITY)
    return 1;
  else if (symbol == SYM_NOTEQ)
    return 1;
  else if (symbol == SYM_LT)
    return 1;
  else if (symbol == SYM_GT)
    return 1;
  else if (symbol == SYM_LEQ)
    return 1;
  else if (symbol == SYM_GEQ)
    return 1;
  else
    return 0;
}

uint64_t is_possibly_parameter(uint64_t is_already_variadic) {
  if (symbol == SYM_COMMA)
    if (is_already_variadic == 0)
      return 1;

  return 0;
}

uint64_t is_castable() {
  if (symbol == SYM_UINT64)
    return 1;
  if (symbol == SYM_VOID)
    return 1;

  return 0;
}

uint64_t look_for_factor() {
  if (symbol == SYM_ASTERISK)
    return 0;
  else if (symbol == SYM_MINUS)
    return 0;
  else if (symbol == SYM_IDENTIFIER)
    return 0;
  else if (symbol == SYM_INTEGER)
    return 0;
  else if (symbol == SYM_CHARACTER)
    return 0;
  else if (symbol == SYM_STRING)
    return 0;
  else if (symbol == SYM_LPARENTHESIS)
    return 0;
  else if (symbol == SYM_EOF)
    return 0;
  else
    return 1;
}

uint64_t look_for_statement() {
  if (symbol == SYM_ASTERISK)
    return 0;
  else if (symbol == SYM_IDENTIFIER)
    return 0;
  else if (symbol == SYM_WHILE)
    return 0;
  else if (symbol == SYM_IF)
    return 0;
  else if (symbol == SYM_RETURN)
    return 0;
  else if (symbol == SYM_EOF)
    return 0;
  else
    return 1;
}

uint64_t look_for_type() {
  if (symbol == SYM_UINT64)
    return 0;
  else if (symbol == SYM_VOID)
    return 0;
  else if (symbol == SYM_EOF)
    return 0;
  else
    return 1;
}

void talloc() {
  // we use registers REG_T0-REG_T6 for temporaries
  if (allocated_temporaries < NUMBEROFTEMPORARIES)
    allocated_temporaries = allocated_temporaries + 1;
  else {
    syntax_error_message("out of registers");

    exit(EXITCODE_COMPILERERROR);
  }
}

uint64_t current_temporary() {
  if (allocated_temporaries > 0)
    if (allocated_temporaries < 4)
      return REG_TP + allocated_temporaries;
    else
      return REG_S11 + allocated_temporaries - 3;
  else {
    syntax_error_message("illegal register access");

    exit(EXITCODE_COMPILERERROR);
  }
}

uint64_t previous_temporary() {
  if (allocated_temporaries > 1)
    if (allocated_temporaries == 4)
      return REG_T2;
    else
      return current_temporary() - 1;
  else {
    syntax_error_message("illegal register access");

    exit(EXITCODE_COMPILERERROR);
  }
}

uint64_t next_temporary() {
  if (allocated_temporaries < NUMBEROFTEMPORARIES)
    if (allocated_temporaries == 3)
      return REG_T3;
    else
      return current_temporary() + 1;
  else {
    syntax_error_message("out of registers");

    exit(EXITCODE_COMPILERERROR);
  }
}

void tfree(uint64_t number_of_temporaries) {
  if (allocated_temporaries >= number_of_temporaries)
    allocated_temporaries = allocated_temporaries - number_of_temporaries;
  else {
    syntax_error_message("illegal register deallocation");

    exit(EXITCODE_COMPILERERROR);
  }
}

void save_temporaries() {
  while (allocated_temporaries > 0) {
    // push temporary onto stack
    emit_addi(REG_SP, REG_SP, -WORDSIZE);
    emit_store(REG_SP, 0, current_temporary());

    tfree(1);
  }
}

void restore_temporaries(uint64_t number_of_temporaries) {
  while (allocated_temporaries < number_of_temporaries) {
    talloc();

    // restore temporary from stack
    emit_load(current_temporary(), REG_SP, 0);
    emit_addi(REG_SP, REG_SP, WORDSIZE);
  }
}

void syntax_error_symbol(uint64_t expected) {
  print_line_number("syntax error", line_number);
  print_symbol(expected);
  print(" expected but ");
  print_symbol(symbol);
  print(" found\n");
}

void syntax_error_unexpected() {
  print_line_number("syntax error", line_number);
  print("unexpected symbol ");
  print_symbol(symbol);
  print(" found\n");
}

void print_type(uint64_t type) {
  if (type == UINT64_T)
    print("uint64_t");
  else if (type == UINT64STAR_T)
    print("uint64_t*");
  else if (type == VOID_T)
    print("void");
  else
    print("unknown");
}

void type_warning(uint64_t expected, uint64_t found) {
  print_line_number("warning", line_number);
  print("type mismatch, ");
  print_type(expected);
  print(" expected but ");
  print_type(found);
  print(" found\n");
}

void load_small_and_medium_integer(uint64_t reg, uint64_t value) {
  uint64_t lower;
  uint64_t upper;

  // assert: -2^31 <= value < 2^31

  if (is_signed_integer(value, 12)) {
    // integers with -2^11 <= value < 2^11
    // are loaded with one addi into a register

    emit_addi(reg, REG_ZR, value);
  } else {
    // integers with -2^31 <= value < -2^11 and 2^11 <= value < 2^31
    // are loaded with one lui and one addi into a register plus
    // an additional sub to cancel sign extension if necessary

    lower = get_bits(value,  0, 12);
    upper = get_bits(value, 12, 20);

    if (lower >= two_to_the_power_of(11)) {
      // add 1 which is effectively 2^12 to cancel sign extension of lower
      upper = upper + 1;

      // assert: 0 < upper <= 2^(32-12)
      emit_lui(reg, sign_extend(upper, 20));

      if (upper == two_to_the_power_of(19))
        // upper overflowed, cancel sign extension
        emit_sub(reg, REG_ZR, reg);
    } else
      // assert: 0 < upper < 2^(32-12)
      emit_lui(reg, sign_extend(upper, 20));

    emit_addi(reg, reg, sign_extend(lower, 12));
  }
}

uint64_t* get_variable_or_big_int(char* variable_or_big_int, uint64_t class) {
  uint64_t* entry;

  if (class == BIGINT)
    return search_global_symbol_table(variable_or_big_int, class);
  else {
    entry = get_scoped_symbol_table_entry(variable_or_big_int, class);

    if (entry == (uint64_t*) 0) {
      print_line_number("syntax error", line_number);
      printf("%s undeclared\n", variable_or_big_int);

      exit(EXITCODE_PARSERERROR);
    }

    return entry;
  }
}

void load_upper_base_address(uint64_t* entry) {
  uint64_t lower;
  uint64_t upper;

  // assert: n = allocated_temporaries

  lower = get_bits(get_address(entry),  0, 12);
  upper = get_bits(get_address(entry), 12, 20);

  if (lower >= two_to_the_power_of(11))
    // add 1 which is effectively 2^12 to cancel sign extension of lower
    upper = upper + 1;

  talloc();

  // calculate upper part of base address relative to global or frame pointer
  emit_lui(current_temporary(), sign_extend(upper, 20));
  emit_add(current_temporary(), get_scope(entry), current_temporary());

  // assert: allocated_temporaries == n + 1
}

uint64_t load_variable_or_big_int(char* variable_or_big_int, uint64_t class) {
  uint64_t* entry;
  uint64_t offset;

  // assert: n = allocated_temporaries

  entry = get_variable_or_big_int(variable_or_big_int, class);

  offset = get_address(entry);

  if (is_signed_integer(offset, 12)) {
    talloc();

    emit_load(current_temporary(), get_scope(entry), offset);
  } else {
    load_upper_base_address(entry);

    emit_load(current_temporary(), current_temporary(), sign_extend(get_bits(offset, 0, 12), 12));
  }

  // assert: allocated_temporaries == n + 1

  return get_type(entry);
}

void load_integer(uint64_t value) {
  uint64_t* entry;

  // assert: n = allocated_temporaries

  if (is_signed_integer(value, 32)) {
    // integers with -2^31 <= value < 2^31 are loaded as immediate values
    talloc();

    load_small_and_medium_integer(current_temporary(), value);
  } else {
    // integers with value < -2^31 or value >= 2^31 are stored in data segment
    entry = search_global_symbol_table(integer, BIGINT);

    if (entry == (uint64_t*) 0) {
      data_size = data_size + WORDSIZE;

      create_symbol_table_entry(GLOBAL_TABLE, integer, line_number, BIGINT, UINT64_T, value, -data_size);
    }

    load_variable_or_big_int(integer, BIGINT);
  }

  // assert: allocated_temporaries == n + 1
}

void load_string(char* string) {
  uint64_t length;

  // assert: n = allocated_temporaries

  length = string_length(string) + 1;

  data_size = data_size + round_up(length, WORDSIZE);

  create_symbol_table_entry(GLOBAL_TABLE, string, line_number, STRING, UINT64STAR_T, 0, -data_size);

  load_integer(-data_size);

  emit_add(current_temporary(), REG_GP, current_temporary());

  // assert: allocated_temporaries == n + 1
}

uint64_t procedure_call(uint64_t* entry, char* procedure) {
  uint64_t type;

  if (entry == (uint64_t*) 0) {
    // procedure never called nor declared nor defined

    // default return type is "uint64_t"
    type = UINT64_T;

    create_symbol_table_entry(GLOBAL_TABLE, procedure, line_number, PROCEDURE, type, 0, code_size);

    emit_jal(REG_RA, 0);

  } else {
    type = get_type(entry);

    if (get_address(entry) == 0) {
      // procedure declared but never called nor defined
      set_address(entry, code_size);

      emit_jal(REG_RA, 0);
    } else if (get_opcode(load_instruction(get_address(entry))) == OP_JAL) {
      // procedure called and possibly declared but not defined

      // create fixup chain using absolute address
      emit_jal(REG_RA, get_address(entry));
      set_address(entry, code_size - INSTRUCTIONSIZE);
    } else
      // procedure defined, use relative address
      emit_jal(REG_RA, get_address(entry) - code_size);
  }

  return type;
}

void procedure_prologue(uint64_t number_of_local_variable_bytes) {
  // allocate memory for return address
  emit_addi(REG_SP, REG_SP, -WORDSIZE);

  // save return address
  emit_store(REG_SP, 0, REG_RA);

  // allocate memory for caller's frame pointer
  emit_addi(REG_SP, REG_SP, -WORDSIZE);

  // save caller's frame pointer
  emit_store(REG_SP, 0, REG_S0);

  // set callee's frame pointer
  emit_addi(REG_S0, REG_SP, 0);

  // allocate memory for callee's local variables
  if (number_of_local_variable_bytes > 0) {
    if (is_signed_integer(-number_of_local_variable_bytes, 12))
      emit_addi(REG_SP, REG_SP, -number_of_local_variable_bytes);
    else {
      load_integer(-number_of_local_variable_bytes);

      emit_add(REG_SP, REG_SP, current_temporary());

      tfree(1);
    }
  }
}

void procedure_epilogue(uint64_t number_of_parameter_bytes) {
  // deallocate memory for callee's frame pointer and local variables
  emit_addi(REG_SP, REG_S0, 0);

  // restore caller's frame pointer
  emit_load(REG_S0, REG_SP, 0);

  // deallocate memory for caller's frame pointer
  emit_addi(REG_SP, REG_SP, WORDSIZE);

  // restore return address
  emit_load(REG_RA, REG_SP, 0);

  // deallocate memory for return address and actual parameters
  emit_addi(REG_SP, REG_SP, WORDSIZE + number_of_parameter_bytes);

  // return
  emit_jalr(REG_ZR, REG_RA, 0);
}

char* rewrite_non_zero_bootlevel_procedure(char* procedure) {
  // rewrite non-macro functions without their prefix
  if (string_prefix_for("non_zero_bootlevel_", procedure)) {
    if (string_prefix_for("non_zero_bootlevel_macro_", procedure) == 0)
      return string_sub(procedure, string_length("non_zero_bootlevel_"), string_length(procedure));
  }

  return procedure;
}

uint64_t compile_macro(uint64_t* entry) {
  uint64_t macro;

  macro = get_value(entry);

  if (macro == MACRO_VAR_START)
    non_zero_bootlevel_macro_var_start();
  else if (macro == MACRO_VAR_ARG)
    non_zero_bootlevel_macro_var_arg();
  else if (macro == MACRO_VAR_END)
    non_zero_bootlevel_macro_var_end();

  return get_type(entry);
}

uint64_t compile_call(char* procedure) {
  uint64_t* entry;
  uint64_t number_of_temporaries;
  uint64_t type;
  uint64_t number_of_parameters;
  uint64_t allocate_memory_on_stack;

  // assert: n = allocated_temporaries

  entry = get_scoped_symbol_table_entry(procedure, PROCEDURE);

  if (entry != (uint64_t*) 0)
    if (get_class(entry) == MACRO)
      // the procedure was actually a macro
      return compile_macro(entry);

  number_of_temporaries = allocated_temporaries;

  save_temporaries();
  
  number_of_parameters = 0;

  // assert: allocated_temporaries == 0

  if (is_expression()) {
    compile_expression();

    // TODO: check if types/number of parameters is correct

    // allocate memory on stack for parameters; we do not know how many, fixup later
    allocate_memory_on_stack = code_size;
    emit_addi(REG_SP, REG_SP, 0);
  
    // push first parameter onto the stack
    emit_store(REG_SP, number_of_parameters * WORDSIZE, current_temporary());
  
    tfree(1);
  
    number_of_parameters = number_of_parameters + 1;

    while (symbol == SYM_COMMA) {
      get_symbol();

      compile_expression();

      // push more parameters onto stack
      emit_store(REG_SP, number_of_parameters * WORDSIZE, current_temporary());
  
      tfree(1);
  
      number_of_parameters = number_of_parameters + 1;
    }
  
    // now we know the number of parameters
    fixup_IFormat(allocate_memory_on_stack, -(number_of_parameters * WORDSIZE));

    if (symbol == SYM_RPARENTHESIS) {
      get_symbol();

      type = procedure_call(entry, procedure);
    } else {
      syntax_error_symbol(SYM_RPARENTHESIS);

      type = UINT64_T;
    }
  } else if (symbol == SYM_RPARENTHESIS) {
    get_symbol();

    type = procedure_call(entry, procedure);
  } else {
    syntax_error_symbol(SYM_RPARENTHESIS);

    type = UINT64_T;
  }

  // assert: allocated_temporaries == 0

  restore_temporaries(number_of_temporaries);

  number_of_calls = number_of_calls + 1;
  
  // deallocate variadic parameters
  if(entry != (uint64_t*) 0)
    if(signed_less_than(get_value(entry), 0))
      emit_addi(REG_SP, REG_SP, ((number_of_parameters + get_value(entry)) * WORDSIZE));

  // assert: allocated_temporaries == n

  return type;
}

uint64_t compile_factor() {
  uint64_t has_cast;
  uint64_t cast;
  uint64_t type;
  uint64_t negative;
  uint64_t dereference;
  char* variable_or_procedure_name;

  // assert: n = allocated_temporaries

  while (look_for_factor()) {
    syntax_error_unexpected();

    if (symbol == SYM_EOF)
      exit(EXITCODE_PARSERERROR);
    else
      get_symbol();
  }

  // optional: [ cast ]
  if (symbol == SYM_LPARENTHESIS) {
    get_symbol();

    // cast: "(" "uint64_t" [ "*" ] ")"
    // additionally, we allow (void) casts for bootstrapping
    if (is_castable()) {
      has_cast = 1;

      cast = compile_type();

      if (symbol == SYM_RPARENTHESIS)
        get_symbol();
      else
        syntax_error_symbol(SYM_RPARENTHESIS);

    // not a cast: "(" expression ")"
    } else {
      type = compile_expression();

      if (symbol == SYM_RPARENTHESIS)
        get_symbol();
      else
        syntax_error_symbol(SYM_RPARENTHESIS);

      // assert: allocated_temporaries == n + 1

      return type;
    }
  } else
    has_cast = 0;

  // optional: -
  if (symbol == SYM_MINUS) {
    negative = 1;

    integer_is_signed = 1;

    get_symbol();

    integer_is_signed = 0;
  } else
    negative = 0;

  // optional: dereference
  if (symbol == SYM_ASTERISK) {
    dereference = 1;

    get_symbol();
  } else
    dereference = 0;

  // variable or call?
  if (symbol == SYM_IDENTIFIER) {
    variable_or_procedure_name = identifier;

    get_symbol();

    if (symbol == SYM_LPARENTHESIS) {
      get_symbol();

      // procedure call: identifier "(" ... ")"
      type = compile_call(variable_or_procedure_name);

      talloc();

      // retrieve return value
      emit_addi(current_temporary(), REG_A0, 0);

      // reset return register to initial return value
      // for missing return expressions
      emit_addi(REG_A0, REG_ZR, 0);
    } else
      // variable access: identifier
      type = load_variable_or_big_int(variable_or_procedure_name, VARIABLE);

  // integer literal?
  } else if (symbol == SYM_INTEGER) {
    load_integer(literal);

    get_symbol();

    type = UINT64_T;

  // character literal?
  } else if (symbol == SYM_CHARACTER) {
    talloc();

    emit_addi(current_temporary(), REG_ZR, literal);

    get_symbol();

    type = UINT64_T;

  // string literal?
  } else if (symbol == SYM_STRING) {
    load_string(string);

    get_symbol();

    type = UINT64STAR_T;

  //  "(" expression ")"
  } else if (symbol == SYM_LPARENTHESIS) {
    get_symbol();

    type = compile_expression();

    if (symbol == SYM_RPARENTHESIS)
      get_symbol();
    else
      syntax_error_symbol(SYM_RPARENTHESIS);
  } else {
    syntax_error_unexpected();

    type = UINT64_T;
  }

  if (dereference) {
    if (type != UINT64STAR_T)
      type_warning(UINT64STAR_T, type);

    // dereference
    emit_load(current_temporary(), current_temporary(), 0);

    type = UINT64_T;
  }

  if (negative) {
    if (type != UINT64_T) {
      type_warning(UINT64_T, type);

      type = UINT64_T;
    }

    emit_sub(current_temporary(), REG_ZR, current_temporary());
  }

  // assert: allocated_temporaries == n + 1

  if (has_cast)
    return cast;
  else
    return type;
}

uint64_t compile_term() {
  uint64_t ltype;
  uint64_t operator_symbol;
  uint64_t rtype;

  // assert: n = allocated_temporaries

  ltype = compile_factor();

  // assert: allocated_temporaries == n + 1

  // * / or % ?
  while (is_mult_or_div_or_rem()) {
    operator_symbol = symbol;

    get_symbol();

    rtype = compile_factor();

    // assert: allocated_temporaries == n + 2

    if (ltype != rtype)
      type_warning(ltype, rtype);

    if (operator_symbol == SYM_ASTERISK)
      emit_mul(previous_temporary(), previous_temporary(), current_temporary());
    else if (operator_symbol == SYM_DIVISION)
      emit_divu(previous_temporary(), previous_temporary(), current_temporary());
    else if (operator_symbol == SYM_REMAINDER)
      emit_remu(previous_temporary(), previous_temporary(), current_temporary());

    tfree(1);
  }

  // assert: allocated_temporaries == n + 1

  return ltype;
}

uint64_t compile_simple_expression() {
  uint64_t ltype;
  uint64_t operator_symbol;
  uint64_t rtype;

  // assert: n = allocated_temporaries

  ltype = compile_term();

  // assert: allocated_temporaries == n + 1

  // + or - ?
  while (is_plus_or_minus()) {
    operator_symbol = symbol;

    get_symbol();

    rtype = compile_term();

    // assert: allocated_temporaries == n + 2

    if (operator_symbol == SYM_PLUS) {
      if (ltype == UINT64STAR_T) {
        if (rtype == UINT64_T)
          // UINT64STAR_T + UINT64_T
          // pointer arithmetic: left_term + right_term * SIZEOFUINT64
          emit_multiply_by(current_temporary(), SIZEOFUINT64);
        else
          // UINT64STAR_T + UINT64STAR_T
          syntax_error_message("(uint64_t*) + (uint64_t*) is undefined");
      } else if (rtype == UINT64STAR_T) {
        // UINT64_T + UINT64STAR_T
        // pointer arithmetic: left_term * SIZEOFUINT64 + right_term
        emit_multiply_by(previous_temporary(), SIZEOFUINT64);

        ltype = UINT64STAR_T;
      }

      emit_add(previous_temporary(), previous_temporary(), current_temporary());

    } else if (operator_symbol == SYM_MINUS) {
      if (ltype == UINT64STAR_T) {
        if (rtype == UINT64_T) {
          // UINT64STAR_T - UINT64_T
          // pointer arithmetic: left_term - right_term * SIZEOFUINT64
          emit_multiply_by(current_temporary(), SIZEOFUINT64);
          emit_sub(previous_temporary(), previous_temporary(), current_temporary());
        } else {
          // UINT64STAR_T - UINT64STAR_T
          // pointer arithmetic: (left_term - right_term) / SIZEOFUINT64
          emit_sub(previous_temporary(), previous_temporary(), current_temporary());
          emit_addi(current_temporary(), REG_ZR, SIZEOFUINT64);
          emit_divu(previous_temporary(), previous_temporary(), current_temporary());

          ltype = UINT64_T;
        }
      } else if (rtype == UINT64STAR_T)
        // UINT64_T - UINT64STAR_T
        syntax_error_message("(uint64_t) - (uint64_t*) is undefined");
      else
        // UINT64_T - UINT64_T
        emit_sub(previous_temporary(), previous_temporary(), current_temporary());
    }

    tfree(1);
  }

  // assert: allocated_temporaries == n + 1

  return ltype;
}

uint64_t compile_expression() {
  uint64_t ltype;
  uint64_t operator_symbol;
  uint64_t rtype;

  // assert: n = allocated_temporaries

  ltype = compile_simple_expression();

  // assert: allocated_temporaries == n + 1

  //optional: ==, !=, <, >, <=, >= simple_expression
  if (is_comparison()) {
    operator_symbol = symbol;

    get_symbol();

    rtype = compile_simple_expression();

    // assert: allocated_temporaries == n + 2

    if (ltype != rtype)
      type_warning(ltype, rtype);

    // for lack of boolean type
    ltype = UINT64_T;

    if (operator_symbol == SYM_EQUALITY) {
      // a == b iff unsigned b - a < 1
      emit_sub(previous_temporary(), current_temporary(), previous_temporary());
      emit_addi(current_temporary(), REG_ZR, 1);
      emit_sltu(previous_temporary(), previous_temporary(), current_temporary());

      tfree(1);

    } else if (operator_symbol == SYM_NOTEQ) {
      // a != b iff unsigned 0 < b - a
      emit_sub(previous_temporary(), current_temporary(), previous_temporary());

      tfree(1);

      emit_sltu(current_temporary(), REG_ZR, current_temporary());

    } else if (operator_symbol == SYM_LT) {
      // a < b
      emit_sltu(previous_temporary(), previous_temporary(), current_temporary());

      tfree(1);

    } else if (operator_symbol == SYM_GT) {
      // a > b iff b < a
      emit_sltu(previous_temporary(), current_temporary(), previous_temporary());

      tfree(1);

    } else if (operator_symbol == SYM_LEQ) {
      // a <= b iff 1 - (b < a)
      emit_sltu(previous_temporary(), current_temporary(), previous_temporary());
      emit_addi(current_temporary(), REG_ZR, 1);
      emit_sub(previous_temporary(), current_temporary(), previous_temporary());

      tfree(1);

    } else if (operator_symbol == SYM_GEQ) {
      // a >= b iff 1 - (a < b)
      emit_sltu(previous_temporary(), previous_temporary(), current_temporary());
      emit_addi(current_temporary(), REG_ZR, 1);
      emit_sub(previous_temporary(), current_temporary(), previous_temporary());

      tfree(1);
    }
  }

  // assert: allocated_temporaries == n + 1

  return ltype;
}

void compile_while() {
  uint64_t jump_back_to_while;
  uint64_t branch_forward_to_end;

  // assert: allocated_temporaries == 0

  jump_back_to_while = code_size;

  branch_forward_to_end = 0;

  // while ( expression )
  if (symbol == SYM_WHILE) {
    get_symbol();

    if (symbol == SYM_LPARENTHESIS) {
      get_symbol();

      compile_expression();

      // we do not know where to branch, fixup later
      branch_forward_to_end = code_size;

      emit_beq(current_temporary(), REG_ZR, 0);

      tfree(1);

      if (symbol == SYM_RPARENTHESIS) {
        get_symbol();

        // zero or more statements: { statement }
        if (symbol == SYM_LBRACE) {
          get_symbol();

          while (is_not_rbrace_or_eof())
            compile_statement();

          if (symbol == SYM_RBRACE)
            get_symbol();
          else {
            syntax_error_symbol(SYM_RBRACE);

            exit(EXITCODE_PARSERERROR);
          }
        } else
          // only one statement without {}
          compile_statement();
      } else
        syntax_error_symbol(SYM_RPARENTHESIS);
    } else
      syntax_error_symbol(SYM_LPARENTHESIS);
  } else
    syntax_error_symbol(SYM_WHILE);

  // we use JAL for the unconditional jump back to the loop condition because:
  // 1. the RISC-V doc recommends to do so to not disturb branch prediction
  // 2. GCC also uses JAL for the unconditional back jump of a while loop
  emit_jal(REG_ZR, jump_back_to_while - code_size);

  if (branch_forward_to_end != 0)
    // first instruction after loop body will be generated here
    // now we have the address for the conditional branch from above
    fixup_relative_BFormat(branch_forward_to_end);

  // assert: allocated_temporaries == 0

  number_of_while = number_of_while + 1;
}

void compile_if() {
  uint64_t branch_forward_to_else_or_end;
  uint64_t jump_forward_to_end;

  // assert: allocated_temporaries == 0

  // if ( expression )
  if (symbol == SYM_IF) {
    get_symbol();

    if (symbol == SYM_LPARENTHESIS) {
      get_symbol();

      compile_expression();

      // if the "if" case is not true we branch to "else" (if provided)
      branch_forward_to_else_or_end = code_size;

      emit_beq(current_temporary(), REG_ZR, 0);

      tfree(1);

      if (symbol == SYM_RPARENTHESIS) {
        get_symbol();

        // zero or more statements: { statement }
        if (symbol == SYM_LBRACE) {
          get_symbol();

          while (is_not_rbrace_or_eof())
            compile_statement();

          if (symbol == SYM_RBRACE)
            get_symbol();
          else {
            syntax_error_symbol(SYM_RBRACE);

            exit(EXITCODE_PARSERERROR);
          }
        } else
        // only one statement without {}
          compile_statement();

        //optional: else
        if (symbol == SYM_ELSE) {
          get_symbol();

          // if the "if" case was true we skip the "else" case
          // by unconditionally jumping to the end
          jump_forward_to_end = code_size;

          emit_jal(REG_ZR, 0);

          // if the "if" case was not true we branch here
          fixup_relative_BFormat(branch_forward_to_else_or_end);

          // zero or more statements: { statement }
          if (symbol == SYM_LBRACE) {
            get_symbol();

            while (is_not_rbrace_or_eof())
              compile_statement();

            if (symbol == SYM_RBRACE)
              get_symbol();
            else {
              syntax_error_symbol(SYM_RBRACE);

              exit(EXITCODE_PARSERERROR);
            }

          // only one statement without {}
          } else
            compile_statement();

          // if the "if" case was true we unconditionally jump here
          fixup_relative_JFormat(jump_forward_to_end, code_size);
        } else
          // if the "if" case was not true we branch here
          fixup_relative_BFormat(branch_forward_to_else_or_end);
      } else
        syntax_error_symbol(SYM_RPARENTHESIS);
    } else
      syntax_error_symbol(SYM_LPARENTHESIS);
  } else
    syntax_error_symbol(SYM_IF);

  // assert: allocated_temporaries == 0

  number_of_if = number_of_if + 1;
}

void compile_return() {
  uint64_t type;

  // assert: allocated_temporaries == 0

  if (symbol == SYM_RETURN)
    get_symbol();
  else
    syntax_error_symbol(SYM_RETURN);

  // optional: expression
  if (symbol != SYM_SEMICOLON) {
    type = compile_expression();

    if (type != return_type)
      type_warning(return_type, type);

    // save value of expression in return register
    emit_addi(REG_A0, current_temporary(), 0);

    tfree(1);
  } else if (return_type != VOID_T)
    type_warning(return_type, VOID_T);

  // jump to procedure epilogue through fixup chain using absolute address
  emit_jal(REG_ZR, return_branches);

  // new head of fixup chain
  return_branches = code_size - INSTRUCTIONSIZE;

  // assert: allocated_temporaries == 0

  number_of_return = number_of_return + 1;
}

void compile_statement() {
  uint64_t ltype;
  uint64_t rtype;
  char* variable_or_procedure_name;
  uint64_t* entry;
  uint64_t offset;

  // assert: allocated_temporaries == 0

  while (look_for_statement()) {
    syntax_error_unexpected();

    if (symbol == SYM_EOF)
      exit(EXITCODE_PARSERERROR);
    else
      get_symbol();
  }

  // ["*"]
  if (symbol == SYM_ASTERISK) {
    get_symbol();

    // "*" variable
    if (symbol == SYM_IDENTIFIER) {
      ltype = load_variable_or_big_int(identifier, VARIABLE);

      if (ltype != UINT64STAR_T)
        type_warning(UINT64STAR_T, ltype);

      get_symbol();

      // "*" variable "="
      if (symbol == SYM_ASSIGN) {
        get_symbol();

        rtype = compile_expression();

        if (rtype != UINT64_T)
          type_warning(UINT64_T, rtype);

        emit_store(previous_temporary(), 0, current_temporary());

        tfree(2);

        number_of_assignments = number_of_assignments + 1;
      } else {
        syntax_error_symbol(SYM_ASSIGN);

        tfree(1);
      }

      if (symbol == SYM_SEMICOLON)
        get_symbol();
      else
        syntax_error_symbol(SYM_SEMICOLON);

    // "*" "(" expression ")"
    } else if (symbol == SYM_LPARENTHESIS) {
      get_symbol();

      ltype = compile_expression();

      if (ltype != UINT64STAR_T)
        type_warning(UINT64STAR_T, ltype);

      if (symbol == SYM_RPARENTHESIS) {
        get_symbol();

        // "*" "(" expression ")" "="
        if (symbol == SYM_ASSIGN) {
          get_symbol();

          rtype = compile_expression();

          if (rtype != UINT64_T)
            type_warning(UINT64_T, rtype);

          emit_store(previous_temporary(), 0, current_temporary());

          tfree(2);

          number_of_assignments = number_of_assignments + 1;
        } else {
          syntax_error_symbol(SYM_ASSIGN);

          tfree(1);
        }

        if (symbol == SYM_SEMICOLON)
          get_symbol();
        else
          syntax_error_symbol(SYM_SEMICOLON);
      } else
        syntax_error_symbol(SYM_RPARENTHESIS);
    } else
      syntax_error_symbol(SYM_LPARENTHESIS);
  }
  // variable "=" expression | call
  else if (symbol == SYM_IDENTIFIER) {
    variable_or_procedure_name = identifier;

    get_symbol();

    // procedure call
    if (symbol == SYM_LPARENTHESIS) {
      get_symbol();

      compile_call(variable_or_procedure_name);

      // reset return register to initial return value
      // for missing return expressions
      emit_addi(REG_A0, REG_ZR, 0);

      if (symbol == SYM_SEMICOLON)
        get_symbol();
      else
        syntax_error_symbol(SYM_SEMICOLON);

    // variable = expression
    } else if (symbol == SYM_ASSIGN) {
      entry = get_variable_or_big_int(variable_or_procedure_name, VARIABLE);

      ltype = get_type(entry);

      get_symbol();

      rtype = compile_expression();

      if (ltype != rtype)
        type_warning(ltype, rtype);

      offset = get_address(entry);

      if (is_signed_integer(offset, 12)) {
        emit_store(get_scope(entry), offset, current_temporary());

        tfree(1);
      } else {
        load_upper_base_address(entry);

        emit_store(current_temporary(), sign_extend(get_bits(offset, 0, 12), 12), previous_temporary());

        tfree(2);
      }

      number_of_assignments = number_of_assignments + 1;

      if (symbol == SYM_SEMICOLON)
        get_symbol();
      else
        syntax_error_symbol(SYM_SEMICOLON);
    } else
      syntax_error_unexpected();
  }
  // while statement?
  else if (symbol == SYM_WHILE) {
    compile_while();
  }
  // if statement?
  else if (symbol == SYM_IF) {
    compile_if();
  }
  // return statement?
  else if (symbol == SYM_RETURN) {
    compile_return();

    if (symbol == SYM_SEMICOLON)
      get_symbol();
    else
      syntax_error_symbol(SYM_SEMICOLON);
  }
}

uint64_t compile_type() {
  uint64_t type;

  type = UINT64_T;

  if (symbol == SYM_UINT64) {
    get_symbol();

    while (symbol == SYM_UINT64)
      // we tolerate multiple uint64_t aliases for bootstrapping
      get_symbol();

    while (symbol == SYM_ASTERISK) {
      // we tolerate pointer to pointers for bootstrapping
      type = UINT64STAR_T;

      get_symbol();
    }
  } else if (symbol == SYM_VOID) {
    get_symbol();

    // we tolerate casts to void for bootstrapping
    type = UINT64_T;

    while (symbol == SYM_ASTERISK) {
      // we tolerate pointer to pointers for bootstrapping
      type = UINT64STAR_T;

      get_symbol();
    }
  } else
    syntax_error_symbol(SYM_UINT64);

  return type;
}

void compile_variable(uint64_t offset) {
  uint64_t type;

  type = compile_type();

  if (symbol == SYM_IDENTIFIER) {
    // TODO: check if identifier has already been declared
    create_symbol_table_entry(LOCAL_TABLE, identifier, line_number, VARIABLE, type, 0, offset);

    get_symbol();
  } else {
    syntax_error_symbol(SYM_IDENTIFIER);

    create_symbol_table_entry(LOCAL_TABLE, "missing variable name", line_number, VARIABLE, type, 0, offset);
  }
}

uint64_t compile_initialization(uint64_t type) {
  uint64_t initial_value;
  uint64_t has_cast;
  uint64_t cast;

  initial_value = 0;

  has_cast = 0;

  if (symbol == SYM_ASSIGN) {
    get_symbol();

    // optional: [ cast ]
    if (symbol == SYM_LPARENTHESIS) {
      has_cast = 1;

      get_symbol();

      cast = compile_type();

      if (symbol == SYM_RPARENTHESIS)
        get_symbol();
      else
        syntax_error_symbol(SYM_RPARENTHESIS);
    }

    // optional: -
    if (symbol == SYM_MINUS) {
      integer_is_signed = 1;

      get_symbol();

      integer_is_signed = 0;

      initial_value = -literal;
    } else
      initial_value = literal;

    if (is_int_or_char_literal())
      get_symbol();
    else
      syntax_error_unexpected();

    if (symbol == SYM_SEMICOLON)
      get_symbol();
    else
      syntax_error_symbol(SYM_SEMICOLON);
  } else
    syntax_error_symbol(SYM_ASSIGN);

  if (has_cast) {
    if (type != cast)
      type_warning(type, cast);
  } else if (type != UINT64_T)
    type_warning(type, UINT64_T);

  return initial_value;
}

void compile_procedure(char* procedure, uint64_t type) {
  uint64_t is_undefined;
  uint64_t number_of_parameters;
  uint64_t is_variadic;
  uint64_t number_of_local_variable_bytes;
  uint64_t* entry;

  procedure = rewrite_non_zero_bootlevel_procedure(procedure);

  // assuming procedure is undefined
  is_undefined = 1;
  
  //assuming procedure is not variadic
  is_variadic = 0;

  number_of_parameters = 0;

  // try parsing formal parameters
  if (symbol == SYM_LPARENTHESIS) {
    get_symbol();

    if (symbol != SYM_RPARENTHESIS) {
      compile_variable(0);

      number_of_parameters = 1;
      
      entry = local_symbol_table;
      
      // 2 * WORDIZE offset to skip frame pointer and link
      // additional (number_of_parameters - 1) * WORDSIZE offset due to the
      // order of the parameters
      set_address(entry, (number_of_parameters - 1) * WORDSIZE + 2 * WORDSIZE);

      while (is_possibly_parameter(is_variadic)) {
        get_symbol();

        if (symbol == SYM_ELLIPSIS) {
          get_symbol();

          is_variadic = 1;
        } else {
          compile_variable(0);

          number_of_parameters = number_of_parameters + 1;
          
          entry = local_symbol_table;
      
          set_address(entry, (number_of_parameters - 1) * WORDSIZE + 2 * WORDSIZE);
        }
      }

      if (symbol == SYM_RPARENTHESIS)
        get_symbol();
      else
        syntax_error_symbol(SYM_RPARENTHESIS);
    } else
      get_symbol();
  } else
    syntax_error_symbol(SYM_LPARENTHESIS);

  entry = search_global_symbol_table(procedure, PROCEDURE);

  if (symbol == SYM_SEMICOLON) {
    // this is a procedure declaration
    if (entry == (uint64_t*) 0) {
      // procedure never called nor declared nor defined
      if(is_variadic)
        number_of_parameters = -number_of_parameters;
        
      create_symbol_table_entry(GLOBAL_TABLE, procedure, line_number, PROCEDURE, type, number_of_parameters, 0);
    } else if (get_type(entry) != type)
      // procedure already called, declared, or even defined
      // check return type but otherwise ignore
      type_warning(get_type(entry), type);

    get_symbol();

  } else if (symbol == SYM_LBRACE) {
    // this is a procedure definition
    if (entry == (uint64_t*) 0)
      // procedure never called nor declared nor defined
      create_symbol_table_entry(GLOBAL_TABLE, procedure, line_number, PROCEDURE, type, 0, code_size);
    else {
      // procedure already called or declared or defined
      if (get_address(entry) != 0) {
        // procedure already called or defined
        if (get_opcode(load_instruction(get_address(entry))) == OP_JAL)
          // procedure already called but not defined
          fixlink_relative(get_address(entry), code_size);
        else
          // procedure already defined
          is_undefined = 0;
      }

      if (is_undefined) {
        // procedure already called or declared but not defined
        set_line_number(entry, line_number);

        if (get_type(entry) != type)
          type_warning(get_type(entry), type);

        set_type(entry, type);
        set_address(entry, code_size);

        if (string_compare(procedure, "main")) {
          // first source containing main procedure provides binary name
          binary_name = source_name;

          // account for initial call to main procedure
          number_of_calls = number_of_calls + 1;
        }
      } else {
        // procedure already defined
        print_line_number("warning", line_number);
        printf("redefinition of procedure %s ignored\n", procedure);
      }
    }

    current_function = search_global_symbol_table(procedure, PROCEDURE);

    get_symbol();

    number_of_local_variable_bytes = 0;

    while (symbol == SYM_UINT64) {
      number_of_local_variable_bytes = number_of_local_variable_bytes + WORDSIZE;

      // offset of local variables relative to frame pointer is negative
      compile_variable(-number_of_local_variable_bytes);

      if (symbol == SYM_SEMICOLON)
        get_symbol();
      else
        syntax_error_symbol(SYM_SEMICOLON);
    }

    procedure_prologue(number_of_local_variable_bytes);

    // create a fixup chain for return statements
    return_branches = 0;

    return_type = type;

    while (is_not_rbrace_or_eof())
      compile_statement();

    return_type = 0;

    if (symbol == SYM_RBRACE)
      get_symbol();
    else {
      syntax_error_symbol(SYM_RBRACE);

      exit(EXITCODE_PARSERERROR);
    }

    fixlink_relative(return_branches, code_size);

    return_branches = 0;

    procedure_epilogue(number_of_parameters * WORDSIZE);

  } else
    syntax_error_unexpected();

  local_symbol_table = (uint64_t*) 0;

  // assert: allocated_temporaries == 0
}

void compile_cstar() {
  uint64_t type;
  char* variable_or_procedure_name;
  uint64_t current_line_number;
  uint64_t initial_value;
  uint64_t* entry;

  while (symbol != SYM_EOF) {
    while (look_for_type()) {
      syntax_error_unexpected();

      if (symbol == SYM_EOF)
        exit(EXITCODE_PARSERERROR);
      else
        get_symbol();
    }

    if (symbol == SYM_VOID) {
      // void identifier ...
      // procedure declaration or definition
      get_symbol();

      if (symbol == SYM_ASTERISK) {
        // we tolerate void* return types for bootstrapping
        get_symbol();

        type = UINT64STAR_T;
      } else
        type = VOID_T;

      if (symbol == SYM_IDENTIFIER) {
        variable_or_procedure_name = identifier;

        get_symbol();

        compile_procedure(variable_or_procedure_name, type);
      } else
        syntax_error_symbol(SYM_IDENTIFIER);
    } else {
      type = compile_type();

      if (symbol == SYM_IDENTIFIER) {
        variable_or_procedure_name = identifier;

        get_symbol();

        if (symbol == SYM_LPARENTHESIS)
          // type identifier "(" ...
          // procedure declaration or definition
          compile_procedure(variable_or_procedure_name, type);
        else {
          current_line_number = line_number;

          if (symbol == SYM_SEMICOLON) {
            // type identifier ";" ...
            // global variable declaration
            get_symbol();

            initial_value = 0;
          } else
            // type identifier "=" ...
            // global variable definition
            initial_value = compile_initialization(type);

          entry = search_global_symbol_table(variable_or_procedure_name, VARIABLE);

          if (entry == (uint64_t*) 0) {
            data_size = data_size + WORDSIZE;

            create_symbol_table_entry(GLOBAL_TABLE, variable_or_procedure_name, current_line_number, VARIABLE, type, initial_value, -data_size);
          } else {
            // global variable already declared or defined
            print_line_number("warning", current_line_number);
            printf("redefinition of global variable %s ignored\n", variable_or_procedure_name);
          }
        }
      } else
        syntax_error_symbol(SYM_IDENTIFIER);
    }
  }
}

// -----------------------------------------------------------------
// ---------------------------- MACROS -----------------------------
// -----------------------------------------------------------------

void non_zero_bootlevel_macro_var_start() {
  uint64_t* var_list_variable;
  uint64_t s0_offset;
  
  var_list_variable = (uint64_t*) 0;
  s0_offset = 0;

  if (signed_less_than(get_value(current_function), 0) == 0)
    syntax_error_message("'var_start' used in function with fixed args");

  if (symbol == SYM_IDENTIFIER) {
    var_list_variable = get_scoped_symbol_table_entry(identifier, VARIABLE);

    get_symbol();
    if (symbol == SYM_RPARENTHESIS) {
      get_symbol();

      // skip the return address, frame pointer and fixed parameters
      s0_offset = (-get_value(current_function) + 2) * WORDSIZE;

      load_integer(s0_offset);

      // address of first variadic parameter is S0 + (#static parameters + 2) * WORDSIZE
      emit_add(current_temporary(), current_temporary(), REG_S0);

      // store address in variable passed as macro argument
      emit_store(REG_S0, get_address(var_list_variable), current_temporary());

      tfree(1);
    }
  } else
    syntax_error_symbol(SYM_IDENTIFIER);
}

void non_zero_bootlevel_macro_var_arg() {
  uint64_t* var_list_variable;
  uint64_t  var_list_address;
  
  var_list_variable = (uint64_t*) 0;
  var_list_address = 0;

  if (symbol == SYM_IDENTIFIER) {
    var_list_variable = get_scoped_symbol_table_entry(identifier, VARIABLE);

    get_symbol();
    if (symbol == SYM_RPARENTHESIS) {
      get_symbol();

      var_list_address = get_address(var_list_variable);

      talloc();

      // load variadic parameter at position pointed at by var_list_variable
      emit_load(current_temporary(), REG_S0, var_list_address);

      // store variadic parameter as return value
      emit_load(REG_A0, current_temporary(), 0);

      // increment var_list_variable pointer by one parameter size (=WORDSIZE)
      emit_addi(current_temporary(), current_temporary(), WORDSIZE);

      emit_store(REG_S0, var_list_address, current_temporary());

      tfree(1);
    } else
      syntax_error_symbol(SYM_RPARENTHESIS);
  } else
    syntax_error_symbol(SYM_IDENTIFIER);
}

// implementation of va_start, va_arg, va_end is platform specific
// for RISC-V va_end does nothing, it is implemented for completeness
// and parity with standard C
void non_zero_bootlevel_macro_var_end() {
  if (signed_less_than(get_value(current_function), 0) == 0)
    syntax_error_message("'var_end' used in function with fixed args");

  if (symbol == SYM_IDENTIFIER) {
    get_symbol();

    if (symbol == SYM_RPARENTHESIS) {
      get_symbol();
    } else
      syntax_error_symbol(SYM_RPARENTHESIS);
  } else
    syntax_error_symbol(SYM_IDENTIFIER);
}

// -----------------------------------------------------------------
// ------------------------ MACHINE CODE LIBRARY -------------------
// -----------------------------------------------------------------

void emit_round_up(uint64_t reg, uint64_t m) {
  talloc();

  // computes value(reg) + m - 1 - (value(reg) + m - 1) % m
  emit_addi(reg, reg, m - 1);
  emit_addi(current_temporary(), REG_ZR, m);
  emit_remu(current_temporary(), reg, current_temporary());
  emit_sub(reg, reg, current_temporary());

  tfree(1);
}

void emit_multiply_by(uint64_t reg, uint64_t m) {
  // assert: there is a 0 <= b < 11 such that m == 2^b

  // load multiplier less than 2^11 to avoid sign extension
  emit_addi(next_temporary(), REG_ZR, m);
  emit_mul(reg, reg, next_temporary());
}

void emit_program_entry() {
  uint64_t i;

  i = 0;

  // allocate space for machine initialization code,
  // emit exactly 20 NOPs with source code line 1
  while (i < 20) {
    emit_nop();

    i = i + 1;
  }
}

void emit_bootstrapping() {
  /*
      1. initialize global pointer
      2. initialize malloc's _bump pointer
      3. push argv pointer onto stack
      4. call main procedure
      5. proceed to exit procedure
  */
  uint64_t gp_value;
  uint64_t saved_code_size;
  uint64_t* entry;

  // code segment starts at PK_CODE_START
  code_start = PK_CODE_START;

  // code size must be word-aligned
  if (code_size % WORDSIZE != 0)
    emit_nop();

  // start of data segment must be page-aligned for ELF program header
  data_start = round_up(code_start + code_size, p_align);

  // calculate global pointer value
  gp_value = data_start + data_size;

  // further allocations in the data segment are not allowed at this point,
  // because it would increase data_size and therefore lead to a false gp_value

  // set code emission to program entry
  saved_code_size = code_size;
  code_size       = 0;

  // assert: emitting no more than 20 instructions

  if (report_undefined_procedures()) {
    // if there are undefined procedures just exit
    // by loading exit code 0 into return register
    emit_addi(REG_A0, REG_ZR, 0);
  } else {
    // avoid sign extension that would result in an additional sub instruction
    if (gp_value < two_to_the_power_of(31) - two_to_the_power_of(11))
      // assert: generates no more than two instructions and
      // no data segment allocations in load_integer for gp_value
      load_integer(gp_value);
    else {
      syntax_error_message("maximum program break exceeded");

      exit(EXITCODE_COMPILERERROR);
    }

    // initialize global pointer
    emit_addi(REG_GP, current_temporary(), 0);

    tfree(1);

    // retrieve current program break in return register
    emit_addi(REG_A0, REG_ZR, 0);
    emit_addi(REG_A7, REG_ZR, SYSCALL_BRK);
    emit_ecall();

    // word-align current program break
    emit_round_up(REG_A0, WORDSIZE);

    // set program break to word-aligned program break
    emit_addi(REG_A7, REG_ZR, SYSCALL_BRK);
    emit_ecall();

    // look up global variable _bump for storing malloc's bump pointer
    // copy "_bump" string into zeroed word to obtain unique hash
    entry = search_global_symbol_table(string_copy("_bump"), VARIABLE);

    // store word-aligned program break in _bump
    emit_store(get_scope(entry), get_address(entry), REG_A0);

    // reset return register to initial return value
    emit_addi(REG_A0, REG_ZR, 0);

    // assert: stack is set up with argv pointer still missing
    //
    //    sp
    //     |
    //     V
    // | argc |      | argv[0] | argv[1] | ... | argv[n]

    talloc();

    // first obtain pointer to argv
    //
    //            sp + 2 *WORDSIZE
    //                    |
    //                    V
    // | argc |      | argv[0] | argv[1] | ... | argv[n]
    emit_addi(current_temporary(), REG_SP, 2 * WORDSIZE);

    // then put argv pointer onto the stack
    //             ________
    //            |        V
    // | argc | &argv | argv[0] | argv[1] | ... | argv[n]
    emit_store(REG_SP, WORDSIZE, current_temporary());

    tfree(1);

    // assert: global, _bump, and stack pointers are set up
    //         with all other non-temporary registers zeroed

    // copy "main" string into zeroed word to obtain unique hash
    entry = get_scoped_symbol_table_entry(string_copy("main"), PROCEDURE);

    procedure_call(entry, "main");
  }

  // we exit with exit code in return register pushed onto the stack
  emit_addi(REG_SP, REG_SP, -WORDSIZE);
  emit_store(REG_SP, 0, REG_A0);

  // discount NOPs in profile that were generated for program entry
  ic_addi = ic_addi - code_size / INSTRUCTIONSIZE;

  // wrapper code for exit must follow here

  // restore original code size
  code_size = saved_code_size;
}

// -----------------------------------------------------------------
// --------------------------- COMPILER ----------------------------
// -----------------------------------------------------------------

void selfie_compile() {
  uint64_t link;
  uint64_t number_of_source_files;
  uint64_t fetch_dss_code_location;

  fetch_dss_code_location = 0;

  // link until next console option
  link = 1;

  number_of_source_files = 0;

  source_name = "library";

  binary_name = source_name;

  // allocate memory for storing binary
  code_binary = zmalloc(MAX_CODE_SIZE);
  code_start  = 0;
  code_size   = 0;
  data_binary = zmalloc(MAX_DATA_SIZE);
  data_start  = 0;
  data_size   = 0;

  // allocate zeroed memory for storing source code line numbers
  code_line_number = zmalloc(MAX_CODE_SIZE / INSTRUCTIONSIZE * SIZEOFUINT64);
  data_line_number = zmalloc(MAX_DATA_SIZE / WORDSIZE * SIZEOFUINT64);

  reset_symbol_tables();
  reset_instruction_counters();

  emit_program_entry();

  // emit system call wrappers
  // exit code must be first
  emit_exit();
  emit_read();
  emit_write();
  emit_open();

  emit_malloc();

  emit_switch();

  if (GC_ON) {
    emit_fetch_stack_pointer();
    emit_fetch_global_pointer();

    // save code location of eventual fetch_data_segment_size implementation
    fetch_dss_code_location = code_size;

    emit_fetch_data_segment_size_interface();
  }

  // declare macros in their table
  create_symbol_table_entry(MACRO_TABLE, string_copy("var_start"), 0, MACRO, VOID_T, MACRO_VAR_START, 0);
  create_symbol_table_entry(MACRO_TABLE, string_copy("var_arg"), 0, MACRO, UINT64_T, MACRO_VAR_ARG, 0);
  create_symbol_table_entry(MACRO_TABLE, string_copy("var_end"), 0, MACRO, VOID_T, MACRO_VAR_END, 0);

  // implicitly declare main procedure in global symbol table
  // copy "main" string into zeroed word to obtain unique hash
  create_symbol_table_entry(GLOBAL_TABLE, string_copy("main"), 0, PROCEDURE, UINT64_T, 0, 0);

  while (link) {
    if (number_of_remaining_arguments() == 0)
      link = 0;
    else if (load_character(peek_argument(0), 0) == '-')
      link = 0;
    else {
      source_name = get_argument();

      number_of_source_files = number_of_source_files + 1;

      printf("%s: selfie compiling %s with starc\n", selfie_name, source_name);

      // assert: source_name is mapped and not longer than MAX_FILENAME_LENGTH

      source_fd = sign_extend(open(source_name, O_RDONLY, 0), SYSCALL_BITWIDTH);

      if (signed_less_than(source_fd, 0)) {
        printf("%s: could not open input file %s\n", selfie_name, source_name);

        exit(EXITCODE_IOERROR);
      }

      reset_scanner();
      reset_parser();

      compile_cstar();

      printf("%s: %lu characters read in %lu lines and %lu comments\n", selfie_name,
        number_of_read_characters,
        line_number,
        number_of_comments);

      printf("%s: with %lu(%lu.%.2lu%%) characters in %lu actual symbols\n", selfie_name,
        number_of_read_characters - number_of_ignored_characters,
        ratio_format_integer(percentage_format(number_of_read_characters, number_of_read_characters - number_of_ignored_characters)),
        ratio_format_fractional(percentage_format(number_of_read_characters, number_of_read_characters - number_of_ignored_characters)),
        number_of_scanned_symbols);

      printf("%s: %lu global variables, %lu procedures, %lu string literals\n", selfie_name,
        number_of_global_variables,
        number_of_procedures,
        number_of_strings);

      printf("%s: %lu calls, %lu assignments, %lu while, %lu if, %lu return\n", selfie_name,
        number_of_calls,
        number_of_assignments,
        number_of_while,
        number_of_if,
        number_of_return);
    }
  }

  if (number_of_source_files == 0)
    printf("%s: nothing to compile, only library generated\n", selfie_name);

  emit_bootstrapping();

  if (GC_ON)
    emit_fetch_data_segment_size_implementation(fetch_dss_code_location);

  emit_data_segment();

  ELF_header = encode_elf_header();

  printf("%s: symbol table search time was %lu iterations on average and %lu in total\n", selfie_name,
    total_search_time / number_of_searches,
    total_search_time);

  printf("%s: %lu bytes generated with %lu instructions and %lu bytes of data\n", selfie_name,
    code_size + data_size,
    code_size / INSTRUCTIONSIZE,
    data_size);

  print_instruction_counters();
}

// *~*~ *~*~ *~*~ *~*~ *~*~ *~*~ *~*~ *~*~ *~*~ *~*~ *~*~ *~*~ *~*~
// -----------------------------------------------------------------
// -------------------     I N T E R F A C E     -------------------
// -----------------------------------------------------------------
// *~*~ *~*~ *~*~ *~*~ *~*~ *~*~ *~*~ *~*~ *~*~ *~*~ *~*~ *~*~ *~*~

// -----------------------------------------------------------------
// --------------------------- REGISTER ----------------------------
// -----------------------------------------------------------------

char* get_register_name(uint64_t reg) {
  return (char*) *(REGISTERS + reg);
}

void print_register_name(uint64_t reg) {
  print(get_register_name(reg));
}

uint64_t is_stack_register(uint64_t reg) {
  if (reg == REG_SP)
    return 1;
  else if (reg == REG_S0)
    return 1;
  else if (reg == REG_RA)
    return 1;
  else
    return 0;
}

uint64_t is_system_register(uint64_t reg) {
  if (reg == REG_GP)
    return 1;
  else
    return is_stack_register(reg);
}

uint64_t is_argument_register(uint64_t reg) {
  if (reg >= REG_A0)
    if (reg <= REG_A7)
      return 1;

  return 0;
}

uint64_t is_temporary_register(uint64_t reg) {
  if (reg >= REG_T0)
    if (reg <= REG_T2)
      return 1;
    else if (reg >= REG_T3)
      return 1;
    else
      return 0;
  else
    return 0;
}

uint64_t read_register(uint64_t reg) {
  if (reg != REG_ZR) {
    if (*(writes_per_register + reg) > 0)
      // register has been written to before
      *(reads_per_register + reg) = *(reads_per_register + reg) + 1;
    else {
      print_instruction();
      print(": reading from uninitialized register ");
      print_register_name(reg);
      println();

      throw_exception(EXCEPTION_UNINITIALIZEDREGISTER, reg);

      return 0;
    }
  }

  return 1;
}

void write_register(uint64_t reg) {
  *(writes_per_register + reg) = *(writes_per_register + reg) + 1;
}

void update_register_counters() {
  if (read_register(rs1))
    if (read_register(rs2))
      write_register(rd);
}

// -----------------------------------------------------------------
// ------------------------ ENCODER/DECODER ------------------------
// -----------------------------------------------------------------

void check_immediate_range(uint64_t immediate, uint64_t bits) {
  if (is_signed_integer(immediate, bits) == 0) {
    print_line_number("encoding error", line_number);
    printf("%ld expected between %ld and %ld\n",
      immediate,
      -two_to_the_power_of(bits - 1),
      two_to_the_power_of(bits - 1) - 1);

    exit(EXITCODE_COMPILERERROR);
  }
}

// RISC-V R Format
// ----------------------------------------------------------------
// |        7         |  5  |  5  |  3   |        5        |  7   |
// +------------------+-----+-----+------+-----------------+------+
// |      funct7      | rs2 | rs1 |funct3|       rd        |opcode|
// +------------------+-----+-----+------+-----------------+------+
// |31              25|24 20|19 15|14  12|11              7|6    0|
// ----------------------------------------------------------------

uint64_t encode_r_format(uint64_t funct7, uint64_t rs2, uint64_t rs1, uint64_t funct3, uint64_t rd, uint64_t opcode) {
  // assert: 0 <= funct7 < 2^7
  // assert: 0 <= rs2 < 2^5
  // assert: 0 <= rs1 < 2^5
  // assert: 0 <= funct3 < 2^3
  // assert: 0 <= rd < 2^5
  // assert: 0 <= opcode < 2^7

  return left_shift(left_shift(left_shift(left_shift(left_shift(funct7, 5) + rs2, 5) + rs1, 3) + funct3, 5) + rd, 7) + opcode;
}

uint64_t get_funct7(uint64_t instruction) {
  return get_bits(instruction, 25, 7);
}

uint64_t get_rs2(uint64_t instruction) {
  return get_bits(instruction, 20, 5);
}

uint64_t get_rs1(uint64_t instruction) {
  return get_bits(instruction, 15, 5);
}

uint64_t get_funct3(uint64_t instruction) {
  return get_bits(instruction, 12, 3);
}

uint64_t get_rd(uint64_t instruction) {
  return get_bits(instruction, 7, 5);
}

uint64_t get_opcode(uint64_t instruction) {
  return get_bits(instruction, 0, 7);
}

void decode_r_format() {
  funct7 = get_funct7(ir);
  rs2    = get_rs2(ir);
  rs1    = get_rs1(ir);
  funct3 = get_funct3(ir);
  rd     = get_rd(ir);
  imm    = 0;
}

// RISC-V I Format
// ----------------------------------------------------------------
// |           12           |  5  |  3   |        5        |  7   |
// +------------------------+-----+------+-----------------+------+
// |    immediate[11:0]     | rs1 |funct3|       rd        |opcode|
// +------------------------+-----+------+-----------------+------+
// |31                    20|19 15|14  12|11              7|6    0|
// ----------------------------------------------------------------

uint64_t encode_i_format(uint64_t immediate, uint64_t rs1, uint64_t funct3, uint64_t rd, uint64_t opcode) {
  // assert: -2^11 <= immediate < 2^11
  // assert: 0 <= rs1 < 2^5
  // assert: 0 <= funct3 < 2^3
  // assert: 0 <= rd < 2^5
  // assert: 0 <= opcode < 2^7

  check_immediate_range(immediate, 12);

  immediate = sign_shrink(immediate, 12);

  return left_shift(left_shift(left_shift(left_shift(immediate, 5) + rs1, 3) + funct3, 5) + rd, 7) + opcode;
}

uint64_t get_immediate_i_format(uint64_t instruction) {
  return sign_extend(get_bits(instruction, 20, 12), 12);
}

void decode_i_format() {
  funct7 = 0;
  rs2    = REG_ZR;
  rs1    = get_rs1(ir);
  funct3 = get_funct3(ir);
  rd     = get_rd(ir);
  imm    = get_immediate_i_format(ir);
}

// RISC-V S Format
// ----------------------------------------------------------------
// |        7         |  5  |  5  |  3   |        5        |  7   |
// +------------------+-----+-----+------+-----------------+------+
// |    imm1[11:5]    | rs2 | rs1 |funct3|    imm2[4:0]    |opcode|
// +------------------+-----+-----+------+-----------------+------+
// |31              25|24 20|19 15|14  12|11              7|6    0|
// ----------------------------------------------------------------

uint64_t encode_s_format(uint64_t immediate, uint64_t rs2, uint64_t rs1, uint64_t funct3, uint64_t opcode) {
  // assert: -2^11 <= immediate < 2^11
  // assert: 0 <= rs2 < 2^5
  // assert: 0 <= rs1 < 2^5
  // assert: 0 <= funct3 < 2^3
  // assert: 0 <= opcode < 2^7
  uint64_t imm1;
  uint64_t imm2;

  check_immediate_range(immediate, 12);

  immediate = sign_shrink(immediate, 12);

  imm1 = get_bits(immediate, 5, 7);
  imm2 = get_bits(immediate, 0, 5);

  return left_shift(left_shift(left_shift(left_shift(left_shift(imm1, 5) + rs2, 5) + rs1, 3) + funct3, 5) + imm2, 7) + opcode;
}

uint64_t get_immediate_s_format(uint64_t instruction) {
  uint64_t imm1;
  uint64_t imm2;

  imm1 = get_bits(instruction, 25, 7);
  imm2 = get_bits(instruction,  7, 5);

  return sign_extend(left_shift(imm1, 5) + imm2, 12);
}

void decode_s_format() {
  funct7 = 0;
  rs2    = get_rs2(ir);
  rs1    = get_rs1(ir);
  funct3 = get_funct3(ir);
  rd     = REG_ZR;
  imm    = get_immediate_s_format(ir);
}

// RISC-V B Format
// ----------------------------------------------------------------
// |        7         |  5  |  5  |  3   |        5        |  7   |
// +------------------+-----+-----+------+-----------------+------+
// |imm1[12]imm2[10:5]| rs2 | rs1 |funct3|imm3[4:1]imm4[11]|opcode|
// +------------------+-----+-----+------+-----------------+------+
// |31              25|24 20|19 15|14  12|11              7|6    0|
// ----------------------------------------------------------------

uint64_t encode_b_format(uint64_t immediate, uint64_t rs2, uint64_t rs1, uint64_t funct3, uint64_t opcode) {
  // assert: -2^12 <= immediate < 2^12
  // assert: 0 <= rs2 < 2^5
  // assert: 0 <= rs1 < 2^5
  // assert: 0 <= funct3 < 2^3
  // assert: 0 <= opcode < 2^7
  uint64_t imm1;
  uint64_t imm2;
  uint64_t imm3;
  uint64_t imm4;

  check_immediate_range(immediate, 13);

  immediate = sign_shrink(immediate, 13);

  // LSB of immediate is lost
  imm1 = get_bits(immediate, 12, 1);
  imm2 = get_bits(immediate,  5, 6);
  imm3 = get_bits(immediate,  1, 4);
  imm4 = get_bits(immediate, 11, 1);

  return left_shift(left_shift(left_shift(left_shift(left_shift(left_shift(left_shift(imm1, 6) + imm2, 5) + rs2, 5) + rs1, 3) + funct3, 4) + imm3, 1) + imm4, 7) + opcode;
}

uint64_t get_immediate_b_format(uint64_t instruction) {
  uint64_t imm1;
  uint64_t imm2;
  uint64_t imm3;
  uint64_t imm4;

  imm1 = get_bits(instruction, 31, 1);
  imm2 = get_bits(instruction, 25, 6);
  imm3 = get_bits(instruction,  8, 4);
  imm4 = get_bits(instruction,  7, 1);

  // reassemble immediate and add trailing zero
  return sign_extend(left_shift(left_shift(left_shift(left_shift(imm1, 1) + imm4, 6) + imm2, 4) + imm3, 1), 13);
}

void decode_b_format() {
  funct7 = 0;
  rs2    = get_rs2(ir);
  rs1    = get_rs1(ir);
  funct3 = get_funct3(ir);
  rd     = REG_ZR;
  imm    = get_immediate_b_format(ir);
}

// RISC-V J Format
// ----------------------------------------------------------------
// |                  20                 |        5        |  7   |
// +-------------------------------------+-----------------+------+
// |imm1[20]imm2[10:1]imm3[11]imm4[19:12]|       rd        |opcode|
// +-------------------------------------+-----------------+------+
// |31                                 12|11              7|6    0|
// ----------------------------------------------------------------

uint64_t encode_j_format(uint64_t immediate, uint64_t rd, uint64_t opcode) {
  // assert: -2^20 <= immediate < 2^20
  // assert: 0 <= rd < 2^5
  // assert: 0 <= opcode < 2^7
  uint64_t imm1;
  uint64_t imm2;
  uint64_t imm3;
  uint64_t imm4;

  check_immediate_range(immediate, 21);

  immediate = sign_shrink(immediate, 21);

  // LSB of immediate is lost
  imm1 = get_bits(immediate, 20,  1);
  imm2 = get_bits(immediate,  1, 10);
  imm3 = get_bits(immediate, 11,  1);
  imm4 = get_bits(immediate, 12,  8);

  return left_shift(left_shift(left_shift(left_shift(left_shift(imm1, 10) + imm2, 1) + imm3, 8) + imm4, 5) + rd, 7) + opcode;
}

uint64_t get_immediate_j_format(uint64_t instruction) {
  uint64_t imm1;
  uint64_t imm2;
  uint64_t imm3;
  uint64_t imm4;

  imm1 = get_bits(instruction, 31,  1);
  imm2 = get_bits(instruction, 21, 10);
  imm3 = get_bits(instruction, 20,  1);
  imm4 = get_bits(instruction, 12,  8);

  // reassemble immediate and add trailing zero
  return sign_extend(left_shift(left_shift(left_shift(left_shift(imm1, 8) + imm4, 1) + imm3, 10) + imm2, 1), 21);
}

void decode_j_format() {
  funct7 = 0;
  rs2    = REG_ZR;
  rs1    = REG_ZR;
  funct3 = 0;
  rd     = get_rd(ir);
  imm    = get_immediate_j_format(ir);
}

// RISC-V U Format
// ----------------------------------------------------------------
// |                  20                 |        5        |  7   |
// +-------------------------------------+-----------------+------+
// |           immediate[19:0]           |       rd        |opcode|
// +-------------------------------------+-----------------+------+
// |31                                 12|11              7|6    0|
// ----------------------------------------------------------------

uint64_t encode_u_format(uint64_t immediate, uint64_t rd, uint64_t opcode) {
  // assert: -2^19 <= immediate < 2^19
  // assert: 0 <= rd < 2^5
  // assert: 0 <= opcode < 2^7

  check_immediate_range(immediate, 20);

  immediate = sign_shrink(immediate, 20);

  return left_shift(left_shift(immediate, 5) + rd, 7) + opcode;
}

uint64_t get_immediate_u_format(uint64_t instruction) {
  return sign_extend(get_bits(instruction, 12, 20), 20);
}

void decode_u_format() {
  funct7 = 0;
  rs2    = REG_ZR;
  rs1    = REG_ZR;
  funct3 = 0;
  rd     = get_rd(ir);
  imm    = get_immediate_u_format(ir);
}

// -----------------------------------------------------------------
// ---------------------------- BINARY -----------------------------
// -----------------------------------------------------------------

uint64_t get_total_number_of_instructions() {
  return ic_lui + ic_addi + ic_add + ic_sub + ic_mul + ic_divu + ic_remu + ic_sltu + ic_load + ic_store + ic_beq + ic_jal + ic_jalr + ic_ecall;
}

uint64_t get_total_number_of_nops() {
  return nopc_lui + nopc_addi + nopc_add + nopc_sub + nopc_mul + nopc_divu + nopc_remu + nopc_sltu + nopc_load + nopc_store + nopc_beq + nopc_jal + nopc_jalr;
}

void print_instruction_counter(uint64_t counter, uint64_t ins) {
  printf("%s: %lu(%lu.%.2lu%%)",
    get_mnemonic(ins),
    counter,
    ratio_format_integer(percentage_format(get_total_number_of_instructions(), counter)),
    ratio_format_fractional(percentage_format(get_total_number_of_instructions(), counter)));
}

void print_instruction_counter_with_nops(uint64_t counter, uint64_t nops, uint64_t ins) {
  print_instruction_counter(counter, ins);

  if (run)
    printf("[%lu.%.2lu%%]",
      ratio_format_integer(percentage_format(counter, nops)),
      ratio_format_fractional(percentage_format(counter, nops)));
}

void print_instruction_counters() {
  printf("%s: init:    ", selfie_name);
  print_instruction_counter_with_nops(ic_lui, nopc_lui, LUI);
  print(", ");
  print_instruction_counter_with_nops(ic_addi, nopc_addi, ADDI);
  println();

  printf("%s: memory:  ", selfie_name);
  print_instruction_counter_with_nops(ic_load, nopc_load, LOAD);
  print(", ");
  print_instruction_counter_with_nops(ic_store, nopc_store, STORE);
  println();

  printf("%s: compute: ", selfie_name);
  print_instruction_counter_with_nops(ic_add, nopc_add, ADD);
  print(", ");
  print_instruction_counter_with_nops(ic_sub, nopc_sub, SUB);
  print(", ");
  print_instruction_counter_with_nops(ic_mul, nopc_mul, MUL);
  println();

  printf("%s: compute: ", selfie_name);
  print_instruction_counter_with_nops(ic_divu, nopc_divu, DIVU);
  print(", ");
  print_instruction_counter_with_nops(ic_remu, nopc_remu, REMU);
  println();

  printf("%s: compare: ", selfie_name);
  print_instruction_counter_with_nops(ic_sltu, nopc_sltu, SLTU);
  println();

  printf("%s: control: ", selfie_name);
  print_instruction_counter_with_nops(ic_beq, nopc_beq, BEQ);
  print(", ");
  print_instruction_counter_with_nops(ic_jal, nopc_jal, JAL);
  print(", ");
  print_instruction_counter_with_nops(ic_jalr, nopc_jalr, JALR);
  println();

  printf("%s: system:  ", selfie_name);
  print_instruction_counter(ic_ecall, ECALL);
  println();
}

uint64_t get_low_instruction(uint64_t word) {
  return get_bits(word, 0, INSTRUCTIONSIZEINBITS);
}

uint64_t get_high_instruction(uint64_t word) {
  return get_bits(word, INSTRUCTIONSIZEINBITS, INSTRUCTIONSIZEINBITS);
}

uint64_t load_code(uint64_t caddr) {
  return *(code_binary + caddr / WORDSIZE);
}

void store_code(uint64_t caddr, uint64_t code) {
  if (caddr >= MAX_CODE_SIZE) {
    syntax_error_message("maximum code size exceeded");

    exit(EXITCODE_COMPILERERROR);
  }

  *(code_binary + caddr / WORDSIZE) = code;
}

uint64_t load_instruction(uint64_t caddr) {
  if (caddr % WORDSIZE == 0)
    return get_low_instruction(load_code(caddr));
  else
    return get_high_instruction(load_code(caddr));
}

void store_instruction(uint64_t caddr, uint64_t instruction) {
  if (INSTRUCTIONSIZE == WORDSIZE)
    store_code(caddr, instruction);
  else if (caddr % WORDSIZE == 0)
    // replace low word
    store_code(caddr,
      left_shift(load_instruction(caddr + INSTRUCTIONSIZE), INSTRUCTIONSIZEINBITS) + instruction);
  else
    // replace high word
    store_code(caddr,
      left_shift(instruction, INSTRUCTIONSIZEINBITS) + load_instruction(caddr - INSTRUCTIONSIZE));
}

uint64_t load_data(uint64_t daddr) {
  return *(data_binary + daddr / WORDSIZE);
}

void store_data(uint64_t daddr, uint64_t data) {
  if (daddr >= MAX_DATA_SIZE) {
    syntax_error_message("maximum data size exceeded");

    exit(EXITCODE_COMPILERERROR);
  }

  *(data_binary + daddr / WORDSIZE) = data;
}

void emit_instruction(uint64_t instruction) {
  store_instruction(code_size, instruction);

  if (code_line_number != (uint64_t*) 0)
    if (*(code_line_number + code_size / INSTRUCTIONSIZE) == 0)
      *(code_line_number + code_size / INSTRUCTIONSIZE) = line_number;

  code_size = code_size + INSTRUCTIONSIZE;
}

uint64_t encode_nop() {
  return encode_i_format(0, REG_ZR, F3_NOP, REG_ZR, OP_IMM);
}

void emit_nop() {
  emit_instruction(encode_nop());

  ic_addi = ic_addi + 1;
}

void emit_lui(uint64_t rd, uint64_t immediate) {
  emit_instruction(encode_u_format(immediate, rd, OP_LUI));

  ic_lui = ic_lui + 1;
}

void emit_addi(uint64_t rd, uint64_t rs1, uint64_t immediate) {
  emit_instruction(encode_i_format(immediate, rs1, F3_ADDI, rd, OP_IMM));

  ic_addi = ic_addi + 1;
}

void emit_add(uint64_t rd, uint64_t rs1, uint64_t rs2) {
  emit_instruction(encode_r_format(F7_ADD, rs2, rs1, F3_ADD, rd, OP_OP));

  ic_add = ic_add + 1;
}

void emit_sub(uint64_t rd, uint64_t rs1, uint64_t rs2) {
  emit_instruction(encode_r_format(F7_SUB, rs2, rs1, F3_SUB, rd, OP_OP));

  ic_sub = ic_sub + 1;
}

void emit_mul(uint64_t rd, uint64_t rs1, uint64_t rs2) {
  emit_instruction(encode_r_format(F7_MUL, rs2, rs1, F3_MUL, rd, OP_OP));

  ic_mul = ic_mul + 1;
}

void emit_divu(uint64_t rd, uint64_t rs1, uint64_t rs2) {
  emit_instruction(encode_r_format(F7_DIVU, rs2, rs1, F3_DIVU, rd, OP_OP));

  ic_divu = ic_divu + 1;
}

void emit_remu(uint64_t rd, uint64_t rs1, uint64_t rs2) {
  emit_instruction(encode_r_format(F7_REMU, rs2, rs1, F3_REMU, rd, OP_OP));

  ic_remu = ic_remu + 1;
}

void emit_sltu(uint64_t rd, uint64_t rs1, uint64_t rs2) {
  emit_instruction(encode_r_format(F7_SLTU, rs2, rs1, F3_SLTU, rd, OP_OP));

  ic_sltu = ic_sltu + 1;
}

void emit_load(uint64_t rd, uint64_t rs1, uint64_t immediate) {
  if (IS64BITSYSTEM)
    emit_instruction(encode_i_format(immediate, rs1, F3_LD, rd, OP_LOAD));
  else
    emit_instruction(encode_i_format(immediate, rs1, F3_LW, rd, OP_LOAD));

  ic_load = ic_load + 1;
}

void emit_store(uint64_t rs1, uint64_t immediate, uint64_t rs2) {
  if (IS64BITSYSTEM)
    emit_instruction(encode_s_format(immediate, rs2, rs1, F3_SD, OP_STORE));
  else
    emit_instruction(encode_s_format(immediate, rs2, rs1, F3_SW, OP_STORE));

  ic_store = ic_store + 1;
}

void emit_beq(uint64_t rs1, uint64_t rs2, uint64_t immediate) {
  emit_instruction(encode_b_format(immediate, rs2, rs1, F3_BEQ, OP_BRANCH));

  ic_beq = ic_beq + 1;
}

void emit_jal(uint64_t rd, uint64_t immediate) {
  emit_instruction(encode_j_format(immediate, rd, OP_JAL));

  ic_jal = ic_jal + 1;
}

void emit_jalr(uint64_t rd, uint64_t rs1, uint64_t immediate) {
  emit_instruction(encode_i_format(immediate, rs1, F3_JALR, rd, OP_JALR));

  ic_jalr = ic_jalr + 1;
}

void emit_ecall() {
  emit_instruction(encode_i_format(F12_ECALL, REG_ZR, F3_ECALL, REG_ZR, OP_SYSTEM));

  ic_ecall = ic_ecall + 1;
}

void fixup_relative_BFormat(uint64_t from_address) {
  uint64_t instruction;

  instruction = load_instruction(from_address);

  store_instruction(from_address,
    encode_b_format(code_size - from_address,
      get_rs2(instruction),
      get_rs1(instruction),
      get_funct3(instruction),
      get_opcode(instruction)));
}

void fixup_relative_JFormat(uint64_t from_address, uint64_t to_address) {
  uint64_t instruction;

  instruction = load_instruction(from_address);

  store_instruction(from_address,
    encode_j_format(to_address - from_address,
      get_rd(instruction),
      get_opcode(instruction)));
}

void fixup_IFormat(uint64_t from_address, uint64_t immediate) {
  uint64_t instruction;

  instruction = load_instruction(from_address);

  store_instruction(from_address,
    encode_i_format(immediate,
      get_rs1(instruction),
    get_funct3(instruction),
    get_rd(instruction),
      get_opcode(instruction)));
}

void fixlink_relative(uint64_t from_address, uint64_t to_address) {
  uint64_t previous_address;

  while (from_address != 0) {
    previous_address = get_immediate_j_format(load_instruction(from_address));

    fixup_relative_JFormat(from_address, to_address);

    from_address = previous_address;
  }
}

void emit_data_word(uint64_t data, uint64_t offset, uint64_t source_line_number) {
  // assert: offset < 0

  store_data(data_size + offset, data);

  if (data_line_number != (uint64_t*) 0)
    *(data_line_number + (data_size + offset) / WORDSIZE) = source_line_number;
}

void emit_string_data(uint64_t* entry) {
  char* s;
  uint64_t i;
  uint64_t l;

  s = get_string(entry);

  i = 0;

  l = round_up(string_length(s) + 1, WORDSIZE);

  while (i < l) {
    // CAUTION: at boot levels higher than 0, s is only accessible
    // in C* at word granularity, not individual characters
    emit_data_word(*((uint64_t*) s), get_address(entry) + i, get_line_number(entry));

    s = (char*) ((uint64_t*) s + 1);

    i = i + WORDSIZE;
  }
}

void emit_data_segment() {
  uint64_t i;
  uint64_t* entry;

  i = 0;

  while (i < HASH_TABLE_SIZE) {
    entry = (uint64_t*) *(global_symbol_table + i);

    // copy initial values of global variables, big integers and strings
    while ((uint64_t) entry != 0) {
      if (get_class(entry) == VARIABLE)
        emit_data_word(get_value(entry), get_address(entry), get_line_number(entry));
      else if (get_class(entry) == BIGINT)
        emit_data_word(get_value(entry), get_address(entry), get_line_number(entry));
      else if (get_class(entry) == STRING)
        emit_string_data(entry);

      entry = get_next_entry(entry);
    }

    i = i + 1;
  }
}

uint64_t* allocate_elf_header() {
  // allocate and map (on all boot levels) zeroed memory for ELF header preparing
  // read calls (memory must be mapped) and write calls (memory must be mapped and zeroed)
  return touch(zmalloc(ELF_HEADER_SIZE), ELF_HEADER_SIZE);
}

uint64_t* encode_elf_header() {
  uint64_t* header;

  header = allocate_elf_header();

  // store all data necessary for creating a minimal and valid file and program header

  if (IS64BITSYSTEM) {
    // RISC-U ELF64 file header
    *(header + 0) = EI_MAG0
                  + left_shift(EI_MAG1, 8)
                  + left_shift(EI_MAG2, 16)
                  + left_shift(EI_MAG3, 24)
                  + left_shift(EI_CLASS, 32)
                  + left_shift(EI_DATA, 40)
                  + left_shift(EI_VERSION, 48)
                  + left_shift(EI_OSABI, 56);
    *(header + 1) = EI_ABIVERSION + left_shift(EI_PAD, 8);
    *(header + 2) = e_type
                  + left_shift(e_machine, 16)
                  + left_shift(e_version, 32);
    *(header + 3) = e_entry;
    *(header + 4) = e_phoff;
    *(header + 5) = e_shoff;
    *(header + 6) = e_flags
                  + left_shift(e_ehsize, 32)
                  + left_shift(e_phentsize, 48);
    *(header + 7) = e_phnum
                  + left_shift(e_shentsize, 16)
                  + left_shift(e_shnum, 32)
                  + left_shift(e_shstrndx, 48);
  } else {
    // RISC-U ELF32 file header
    *(header + 0)  = EI_MAG0
                   + left_shift(EI_MAG1, 8)
                   + left_shift(EI_MAG2, 16)
                   + left_shift(EI_MAG3, 24);
    *(header + 1)  = EI_CLASS
                   + left_shift(EI_DATA, 8)
                   + left_shift(EI_VERSION, 16)
                   + left_shift(EI_OSABI, 24);
    *(header + 2)  = EI_ABIVERSION; // ignoring 24 LSBs of EI_PAD
    *(header + 3)  = EI_PAD;        // ignoring 24 MSBs of EI_PAD
    *(header + 4)  = e_type + left_shift(e_machine, 16);
    *(header + 5)  = e_version;
    *(header + 6)  = e_entry;
    *(header + 7)  = e_phoff;
    *(header + 8)  = e_shoff;
    *(header + 9)  = e_flags;
    *(header + 10) = e_ehsize + left_shift(e_phentsize, 16);
    *(header + 11) = e_phnum + left_shift(e_shentsize, 16);
    *(header + 12) = e_shnum + left_shift(e_shstrndx, 16);
  }

  // start of segments have to be aligned in the binary file

  // assert: ELF_HEADER_SIZE % p_align == 0

  p_flags  = 5; // code segment attributes are RE
  p_offset = ELF_HEADER_SIZE; // must match binary format
  p_vaddr  = code_start;
  p_filesz = code_size;
  p_memsz  = code_size;

  encode_elf_program_header(header, 0);

  p_flags  = 6; // data segment attributes are RW
  p_offset = ELF_HEADER_SIZE + round_up(code_size, p_align); // must match binary format
  p_vaddr  = data_start;
  p_filesz = data_size;
  p_memsz  = data_size;

  encode_elf_program_header(header, 1);

  return header;
}

uint64_t get_elf_program_header_offset(uint64_t ph_index) {
  return (e_ehsize + e_phentsize * ph_index) / SIZEOFUINT64;
}

void encode_elf_program_header(uint64_t* header, uint64_t ph_index) {
  uint64_t ph_offset;

  ph_offset = get_elf_program_header_offset(ph_index);

  if (IS64BITSYSTEM) {
    // RISC-U ELF64 program header
    *(header + ph_offset + 0) = p_type + left_shift(p_flags, 32);
    *(header + ph_offset + 1) = p_offset;
    *(header + ph_offset + 2) = p_vaddr;
    *(header + ph_offset + 3) = p_paddr;
    *(header + ph_offset + 4) = p_filesz;
    *(header + ph_offset + 5) = p_memsz;
    *(header + ph_offset + 6) = p_align;
  } else {
    // RISC-U ELF32 program header
    *(header + ph_offset + 0) = p_type;
    *(header + ph_offset + 1) = p_offset;
    *(header + ph_offset + 2) = p_vaddr;
    *(header + ph_offset + 3) = p_paddr;
    *(header + ph_offset + 4) = p_filesz;
    *(header + ph_offset + 5) = p_memsz;
    *(header + ph_offset + 6) = p_flags;
    *(header + ph_offset + 7) = p_align;
  }
}

void decode_elf_program_header(uint64_t* header, uint64_t ph_index) {
  p_filesz = *(header + get_elf_program_header_offset(ph_index) + 4);
}

uint64_t validate_elf_header(uint64_t* header) {
  uint64_t* valid_header;
  uint64_t i;

  // must match binary bootstrapping
  code_start = PK_CODE_START;

  decode_elf_program_header(header, 0);

  code_size = p_filesz;

  decode_elf_program_header(header, 1);

  data_size = p_filesz;

  // must match binary bootstrapping
  data_start = round_up(code_start + code_size, p_align);

  if (code_size > MAX_CODE_SIZE)
    return 0;

  if (data_size > MAX_DATA_SIZE)
    return 0;

  valid_header = encode_elf_header();

  i = 0;

  while (i < ELF_HEADER_SIZE / SIZEOFUINT64) {
    if (*(header + i) != *(valid_header + i))
      return 0;

    i = i + 1;
  }

  return 1;
}

uint64_t open_write_only(char* name) {
  // we try opening write-only files using platform-specific flags
  // to make selfie platform-independent, this may nevertheless
  // not always work and require intervention
  uint64_t fd;

  if (WINDOWS)
    // use Windows flags
    fd = sign_extend(open(name, WINDOWS_O_BINARY_CREAT_TRUNC_WRONLY, S_IRUSR_IWUSR_IRGRP_IROTH), SYSCALL_BITWIDTH);
  else {
    // try Mac flags first as default
    fd = sign_extend(open(name, MAC_O_CREAT_TRUNC_WRONLY, S_IRUSR_IWUSR_IRGRP_IROTH), SYSCALL_BITWIDTH);

    if (signed_less_than(fd, 0))
      // then try Linux flags
      fd = sign_extend(open(name, LINUX_O_CREAT_TRUNC_WRONLY, S_IRUSR_IWUSR_IRGRP_IROTH), SYSCALL_BITWIDTH);
  }

  return fd;
}

void selfie_output(char* filename) {
  uint64_t fd;
  uint64_t code_size_with_padding;

  binary_name = filename;

  if (code_size + data_size == 0) {
    printf("%s: nothing to emit to output file %s\n", selfie_name, binary_name);

    return;
  }

  // assert: binary_name is mapped and not longer than MAX_FILENAME_LENGTH

  fd = open_write_only(binary_name);

  if (signed_less_than(fd, 0)) {
    printf("%s: could not create binary output file %s\n", selfie_name, binary_name);

    exit(EXITCODE_IOERROR);
  }

  // assert: ELF_header is mapped

  // first write ELF header
  if (write(fd, ELF_header, ELF_HEADER_SIZE) != ELF_HEADER_SIZE) {
    printf("%s: could not write ELF header of binary output file %s\n", selfie_name, binary_name);

    exit(EXITCODE_IOERROR);
  }

  code_size_with_padding = round_up(code_size, p_align);

  touch(code_binary, code_size_with_padding);

  // assert: code_binary is mapped

<<<<<<< HEAD
  // then write code
  if (write(fd, code_binary, code_size) != code_size) {
    printf("%s: could not write code into binary output file %s\n", selfie_name, binary_name);
=======
  // then write code with padding bytes
  if (write(fd, code_binary, code_size_with_padding) != code_size_with_padding) {
    printf2("%s: could not write code into binary output file %s\n", selfie_name, binary_name);
>>>>>>> 8e6553f0

    exit(EXITCODE_IOERROR);
  }

  // assert: data_binary is mapped

  // finally write data
  if (write(fd, data_binary, data_size) != data_size) {
    printf("%s: could not write data into binary output file %s\n", selfie_name, binary_name);

    exit(EXITCODE_IOERROR);
  }

  printf("%s: %lu bytes with %lu instructions and %lu bytes of data written into %s\n", selfie_name,
    ELF_HEADER_SIZE + code_size + data_size,
    code_size / INSTRUCTIONSIZE,
    data_size,
    binary_name);
}

uint64_t* touch(uint64_t* memory, uint64_t bytes) {
  uint64_t* m;
  uint64_t n;

  m = memory;

  if (bytes > 0)
    // touch memory at beginning
    n = *m;

  while (bytes > PAGESIZE) {
    bytes = bytes - PAGESIZE;

    m = m + PAGESIZE / SIZEOFUINT64;

    // touch every following page
    n = *m;
  }

  if (bytes > 0) {
    m = m + (bytes - 1) / SIZEOFUINT64;

    // touch at end
    n = *m;
  }

  // avoids unused warning for n
  n = 0; n = n + 1;

  return memory;
}

void selfie_load() {
  uint64_t fd;
  uint64_t number_of_read_bytes;
  uint64_t code_size_with_padding;

  binary_name = get_argument();

  // assert: binary_name is mapped and not longer than MAX_FILENAME_LENGTH

  fd = sign_extend(open(binary_name, O_RDONLY, 0), SYSCALL_BITWIDTH);

  if (signed_less_than(fd, 0)) {
    printf("%s: could not open input file %s\n", selfie_name, binary_name);

    exit(EXITCODE_IOERROR);
  }

  // this call makes sure ELF_header is mapped for reading into it
  ELF_header = allocate_elf_header();

  // make sure code and data binaries are also mapped for reading into them
  code_binary = touch(smalloc(MAX_CODE_SIZE), MAX_CODE_SIZE);
  code_start  = 0;
  code_size   = 0;
  data_binary = touch(smalloc(MAX_DATA_SIZE), MAX_DATA_SIZE);
  data_start  = 0;
  data_size   = 0;

  // no source line numbers in binaries
  code_line_number = (uint64_t*) 0;
  data_line_number = (uint64_t*) 0;

  number_of_read_bytes = read(fd, ELF_header, ELF_HEADER_SIZE);

  if (number_of_read_bytes == ELF_HEADER_SIZE) {
    if (validate_elf_header(ELF_header)) {
      code_size_with_padding = round_up(code_size, p_align);

      number_of_read_bytes = sign_extend(read(fd, code_binary, code_size_with_padding), SYSCALL_BITWIDTH);

      if (number_of_read_bytes == code_size_with_padding) {
        number_of_read_bytes = sign_extend(read(fd, data_binary, data_size), SYSCALL_BITWIDTH);

        if (number_of_read_bytes == data_size) {
          // check if we are really at EOF
          if (read(fd, binary_buffer, SIZEOFUINT64) == 0) {
            printf("%s: %lu bytes with %lu instructions and %lu bytes of data loaded from %s\n",
              selfie_name,
              ELF_HEADER_SIZE + code_size + data_size,
              code_size / INSTRUCTIONSIZE,
              data_size,
              binary_name);

            return;
          }
        }
      }
    }
  }

  printf("%s: failed to load binary from input file %s\n", selfie_name, binary_name);

  exit(EXITCODE_IOERROR);
}

// -----------------------------------------------------------------
// ----------------------- MIPSTER SYSCALLS ------------------------
// -----------------------------------------------------------------

void emit_exit() {
  create_symbol_table_entry(LIBRARY_TABLE, "exit", 0, PROCEDURE, VOID_T, 0, code_size);

  // load signed 32-bit integer exit code
  emit_load(REG_A0, REG_SP, 0);

  // remove the exit code from the stack
  emit_addi(REG_SP, REG_SP, WORDSIZE);

  // load the correct syscall number and invoke syscall
  emit_addi(REG_A7, REG_ZR, SYSCALL_EXIT);

  emit_ecall();

  // never returns here
}

void implement_exit(uint64_t* context) {
  // parameter;
  uint64_t signed_int_exit_code;

  if (debug_syscalls) {
    print("(exit): ");
    print_register_hexadecimal(REG_A0);
    print(" |- ->\n");
  }

  signed_int_exit_code = *(get_regs(context) + REG_A0);

  set_exit_code(context, sign_shrink(signed_int_exit_code, SYSCALL_BITWIDTH));

  printf("%s: <<<<<<<<<<<<<<<<<<<<<<<<<<<<<<<<<<<<<<<<<<<<<<<<<<<<<<<<<<<<<<<<<<<<<<<<<<<<<<<<\n", selfie_name);
  printf("%s: %s exiting with exit code %ld\n", selfie_name,
    get_name(context),
    sign_extend(get_exit_code(context), SYSCALL_BITWIDTH));
}

void emit_read() {
  create_symbol_table_entry(LIBRARY_TABLE, "read", 0, PROCEDURE, UINT64_T, 0, code_size);

  emit_load(REG_A0, REG_SP, 0); // fd
  emit_addi(REG_SP, REG_SP, WORDSIZE);

  emit_load(REG_A1, REG_SP, 0); // *buffer
  emit_addi(REG_SP, REG_SP, WORDSIZE);

  emit_load(REG_A2, REG_SP, 0); // size
  emit_addi(REG_SP, REG_SP, WORDSIZE);

  emit_addi(REG_A7, REG_ZR, SYSCALL_READ);

  emit_ecall();

  // jump back to caller, return value is in REG_A0
  emit_jalr(REG_ZR, REG_RA, 0);
}

void implement_read(uint64_t* context) {
  // parameters
  uint64_t fd;
  uint64_t vbuffer;
  uint64_t size;

  // local variables
  uint64_t read_total;
  uint64_t bytes_to_read;
  uint64_t failed;
  uint64_t* buffer;
  uint64_t actually_read;

  if (debug_syscalls) {
    print("(read): ");
    print_register_value(REG_A0);
    print(",");
    print_register_hexadecimal(REG_A1);
    print(",");
    print_register_value(REG_A2);
    print(" |- ");
    print_register_value(REG_A0);
  }

  fd      = *(get_regs(context) + REG_A0);
  vbuffer = *(get_regs(context) + REG_A1);
  size    = *(get_regs(context) + REG_A2);

  if (debug_read)
    printf("%s: trying to read %lu bytes from file with descriptor %lu into buffer at virtual address 0x%08lX\n", selfie_name,
      size,
      fd,
      (uint64_t) vbuffer);

  read_total = 0;

  bytes_to_read = SIZEOFUINT64;

  failed = 0;

  while (size > 0) {
    if (size < bytes_to_read)
      bytes_to_read = size;

    if (is_virtual_address_valid(vbuffer, WORDSIZE))
      if (is_data_stack_heap_address(context, vbuffer))
        if (is_virtual_address_mapped(get_pt(context), vbuffer)) {
          buffer = tlb(get_pt(context), vbuffer);

          actually_read = sign_extend(read(fd, buffer, bytes_to_read), SYSCALL_BITWIDTH);

          if (actually_read == bytes_to_read) {
            read_total = read_total + actually_read;

            size = size - actually_read;

            if (size > 0)
              vbuffer = vbuffer + SIZEOFUINT64;
          } else {
            if (signed_less_than(0, actually_read))
              read_total = read_total + actually_read;

            size = 0;
          }
        } else {
          failed = 1;

          size = 0;

          printf("%s: reading into virtual address 0x%08lX failed because the address is unmapped\n", selfie_name, (uint64_t) vbuffer);
        }
      else {
        failed = 1;

        size = 0;

        printf("%s: reading into virtual address 0x%08lX failed because the address is in an invalid segment\n", selfie_name, (uint64_t) vbuffer);
      }
    else {
      failed = 1;

      size = 0;

      printf("%s: reading into virtual address 0x%08lX failed because the address is invalid\n", selfie_name, (uint64_t) vbuffer);
    }
  }

  if (failed)
    *(get_regs(context) + REG_A0) = sign_shrink(-1, SYSCALL_BITWIDTH);
  else
    *(get_regs(context) + REG_A0) = read_total;

  set_pc(context, get_pc(context) + INSTRUCTIONSIZE);

  if (debug_read)
    printf("%s: actually read %lu bytes from file with descriptor %lu\n", selfie_name, read_total, fd);

  if (debug_syscalls) {
    print(" -> ");
    print_register_value(REG_A0);
    println();
  }
}

void emit_write() {
  create_symbol_table_entry(LIBRARY_TABLE, "write", 0, PROCEDURE, UINT64_T, 0, code_size);

  emit_load(REG_A0, REG_SP, 0); // fd
  emit_addi(REG_SP, REG_SP, WORDSIZE);

  emit_load(REG_A1, REG_SP, 0); // *buffer
  emit_addi(REG_SP, REG_SP, WORDSIZE);

  emit_load(REG_A2, REG_SP, 0); // size
  emit_addi(REG_SP, REG_SP, WORDSIZE);

  emit_addi(REG_A7, REG_ZR, SYSCALL_WRITE);

  emit_ecall();

  emit_jalr(REG_ZR, REG_RA, 0);
}

void implement_write(uint64_t* context) {
  // parameters
  uint64_t fd;
  uint64_t vbuffer;
  uint64_t size;

  // local variables
  uint64_t written_total;
  uint64_t bytes_to_write;
  uint64_t failed;
  uint64_t* buffer;
  uint64_t actually_written;

  if (debug_syscalls) {
    print("(write): ");
    print_register_value(REG_A0);
    print(",");
    print_register_hexadecimal(REG_A1);
    print(",");
    print_register_value(REG_A2);
    print(" |- ");
    print_register_value(REG_A0);
  }

  fd      = *(get_regs(context) + REG_A0);
  vbuffer = *(get_regs(context) + REG_A1);
  size    = *(get_regs(context) + REG_A2);

  if (debug_write)
    printf("%s: trying to write %lu bytes from buffer at virtual address 0x%08lX into file with descriptor %lu\n", selfie_name,
      size,
      (uint64_t) vbuffer,
      fd);

  written_total = 0;

  bytes_to_write = SIZEOFUINT64;

  failed = 0;

  while (size > 0) {
    if (size < bytes_to_write)
      bytes_to_write = size;

    if (is_virtual_address_valid(vbuffer, WORDSIZE))
      if (is_data_stack_heap_address(context, vbuffer))
        if (is_virtual_address_mapped(get_pt(context), vbuffer)) {
          buffer = tlb(get_pt(context), vbuffer);

          actually_written = sign_extend(write(fd, buffer, bytes_to_write), SYSCALL_BITWIDTH);

          if (actually_written == bytes_to_write) {
            written_total = written_total + actually_written;

            size = size - actually_written;

            if (size > 0)
              vbuffer = vbuffer + SIZEOFUINT64;
          } else {
            if (signed_less_than(0, actually_written))
              written_total = written_total + actually_written;

            size = 0;
          }
        } else {
          failed = 1;

          size = 0;

          printf("%s: writing from virtual address 0x%08lX failed because the address is unmapped\n", selfie_name, (uint64_t) vbuffer);
        }
      else {
        failed = 1;

        size = 0;

        printf("%s: writing from virtual address 0x%08lX failed because the address is in an invalid segment\n", selfie_name, (uint64_t) vbuffer);
      }
    else {
      failed = 1;

      size = 0;

      printf("%s: writing from virtual address 0x%08lX failed because the address is invalid\n", selfie_name, (uint64_t) vbuffer);
    }
  }

  if (failed)
    *(get_regs(context) + REG_A0) = sign_shrink(-1, SYSCALL_BITWIDTH);
  else
    *(get_regs(context) + REG_A0) = written_total;

  set_pc(context, get_pc(context) + INSTRUCTIONSIZE);

  if (debug_write)
    printf("%s: actually wrote %lu bytes into file with descriptor %lu\n", selfie_name, written_total, fd);

  if (debug_syscalls) {
    print(" -> ");
    print_register_value(REG_A0);
    println();
  }
}

void emit_open() {
  create_symbol_table_entry(LIBRARY_TABLE, "open", 0, PROCEDURE, UINT64_T, 0, code_size);

  emit_load(REG_A1, REG_SP, 0); // filename
  emit_addi(REG_SP, REG_SP, WORDSIZE);

  emit_load(REG_A2, REG_SP, 0); // flags
  emit_addi(REG_SP, REG_SP, WORDSIZE);

  emit_load(REG_A3, REG_SP, 0); // mode
  emit_addi(REG_SP, REG_SP, WORDSIZE);

  // DIRFD_AT_FDCWD makes sure that openat behaves like open
  emit_addi(REG_A0, REG_ZR, DIRFD_AT_FDCWD);

  emit_addi(REG_A7, REG_ZR, SYSCALL_OPENAT);

  emit_ecall();

  emit_jalr(REG_ZR, REG_RA, 0);
}

uint64_t down_load_string(uint64_t* context, uint64_t vaddr, char* s) {
  uint64_t i;
  uint64_t j;

  i = 0;

  while (i < MAX_FILENAME_LENGTH / SIZEOFUINT64) {
    if (is_virtual_address_valid(vaddr, WORDSIZE))
      if (is_data_stack_heap_address(context, vaddr)) {
        if (is_virtual_address_mapped(get_pt(context), vaddr))
          *((uint64_t*) s + i) = load_virtual_memory(get_pt(context), vaddr);
        else {
          printf("%s: opening file failed because the file name address 0x%08lX is unmapped\n", selfie_name, (uint64_t) vaddr);

          return 0;
        }

        j = 0;

        // check if string ends in the current word
        while (j < SIZEOFUINT64) {
          if (load_character((char*) ((uint64_t*) s + i), j) == 0)
            return 1;

          j = j + 1;
        }

        // advance to the next word in virtual memory
        vaddr = vaddr + SIZEOFUINT64;

        // advance to the next word in our memory
        i = i + 1;
      } else {
        printf("%s: opening file failed because the file name address 0x%08lX is in an invalid segment\n", selfie_name, (uint64_t) vaddr);

        return 0;
      }
    else {
      printf("%s: opening file failed because the file name address 0x%08lX is invalid\n", selfie_name, (uint64_t) vaddr);

      return 0;
    }
  }

  printf("%s: opening file failed because the file name is too long at address 0x%08lX\n", selfie_name, (uint64_t) vaddr);

  return 0;
}

void implement_openat(uint64_t* context) {
  // parameters
  uint64_t vfilename;
  uint64_t flags;
  uint64_t mode;

  // return value
  uint64_t fd;

  if (debug_syscalls) {
    print("(openat): ");
    print_register_hexadecimal(REG_A0);
    print(",");
    print_register_hexadecimal(REG_A1);
    print(",");
    print_register_hexadecimal(REG_A2);
    print(",");
    print_register_octal(REG_A3);
    print(" |- ");
    print_register_value(REG_A1);
  }

  /* We actually emulate the part of the openat system call here that is
     implemented by the open system call which is deprecated in Linux.
     In particular, the first parameter (REG_A0) is ignored here while
     set to DIRFD_AT_FDCWD in the wrapper for the open library call to
     make sure openat behaves like open when bootstrapping selfie. */

  vfilename = *(get_regs(context) + REG_A1);
  flags     = *(get_regs(context) + REG_A2);
  mode      = *(get_regs(context) + REG_A3);

  if (down_load_string(context, vfilename, filename_buffer)) {
    if (flags == MAC_O_CREAT_TRUNC_WRONLY)
      // default for opening write-only files
      fd = open_write_only(filename_buffer);
    else
      fd = sign_extend(open(filename_buffer, flags, mode), SYSCALL_BITWIDTH);

    *(get_regs(context) + REG_A0) = fd;

    if (debug_open)
      printf("%s: opened file %s with flags 0x%lX and mode 0o%lo returning file descriptor %lu\n", selfie_name,
        filename_buffer,
        flags,
        mode,
        fd);
  } else
    *(get_regs(context) + REG_A0) = sign_shrink(-1, SYSCALL_BITWIDTH);

  set_pc(context, get_pc(context) + INSTRUCTIONSIZE);

  if (debug_syscalls) {
    print(" -> ");
    print_register_value(REG_A0);
    println();
  }
}

void emit_malloc() {
  uint64_t* entry;

  create_symbol_table_entry(LIBRARY_TABLE, "malloc", 0, PROCEDURE, UINT64STAR_T, 0, code_size);

  // on boot levels higher than 0, zalloc falls back to malloc
  // assuming that page frames are zeroed on boot level zero
  create_symbol_table_entry(LIBRARY_TABLE, "zalloc", 0, PROCEDURE, UINT64STAR_T, 0, code_size);

  // allocate memory in data segment for recording state of
  // malloc (bump pointer) in compiler-declared global variable
  data_size = data_size + WORDSIZE;

  // define global variable _bump for storing malloc's bump pointer
  // copy "_bump" string into zeroed word to obtain unique hash
  create_symbol_table_entry(GLOBAL_TABLE, string_copy("_bump"), 1, VARIABLE, UINT64_T, 0, -data_size);

  // do not account for _bump as global variable
  number_of_global_variables = number_of_global_variables - 1;

  entry = search_global_symbol_table(string_copy("_bump"), VARIABLE);

  // allocate register for size parameter
  talloc();

  emit_load(current_temporary(), REG_SP, 0); // size
  emit_addi(REG_SP, REG_SP, WORDSIZE);

  // round up to word size
  emit_round_up(current_temporary(), WORDSIZE);

  // allocate register to compute new bump pointer
  talloc();

  // assert: current temporary is $t1 register to enable propagation of
  // lower and upper bounds on addresses in model generation of brk syscall

  // get current _bump which will be returned upon success
  emit_load(current_temporary(), get_scope(entry), get_address(entry));

  // call brk syscall to set new program break to _bump + size
  emit_add(REG_A0, current_temporary(), previous_temporary());
  emit_addi(REG_A7, REG_ZR, SYSCALL_BRK);
  emit_ecall();

  // caution: if mipster runs with garbage collection enabled,
  // the brk syscall is redirected to the gc_brk syscall which
  // skips the next seven instructions, see implement_gc_brk

  // return 0 if memory allocation failed, that is,
  // if new program break is still _bump and size != 0
  emit_beq(REG_A0, current_temporary(), 2 * INSTRUCTIONSIZE);
  emit_beq(REG_ZR, REG_ZR, 4 * INSTRUCTIONSIZE);
  emit_beq(REG_ZR, previous_temporary(), 3 * INSTRUCTIONSIZE);
  emit_addi(REG_A0, REG_ZR, 0);
  emit_beq(REG_ZR, REG_ZR, 3 * INSTRUCTIONSIZE);

  // if memory was successfully allocated
  // set _bump to new program break
  // and then return original _bump
  emit_store(get_scope(entry), get_address(entry), REG_A0);
  emit_addi(REG_A0, current_temporary(), 0);

  tfree(2);

  emit_jalr(REG_ZR, REG_RA, 0);
}

uint64_t try_brk(uint64_t* context, uint64_t new_program_break) {
  uint64_t current_program_break;

  current_program_break = get_program_break(context);

  if (is_virtual_address_valid(new_program_break, WORDSIZE))
    if (is_address_between_stack_and_heap(context, new_program_break)) {
      if (debug_brk)
        printf("%s: setting program break to 0x%08lX\n", selfie_name, (uint64_t) new_program_break);

      set_program_break(context, new_program_break);

      // account for memory allocated by brk
      mc_brk = mc_brk + (new_program_break - current_program_break);

      return new_program_break;
    }

  // setting new program break failed, return current program break

  if (debug_brk)
    printf("%s: retrieving current program break 0x%08lX\n", selfie_name, (uint64_t) current_program_break);

  return current_program_break;
}

void implement_brk(uint64_t* context) {
  // parameter
  uint64_t new_program_break;

  // local variable
  uint64_t previous_program_break;

  new_program_break = *(get_regs(context) + REG_A0);

  previous_program_break = get_program_break(context);

  // attempt to update program break

  new_program_break = try_brk(context, new_program_break);

  if (debug_syscalls) {
    print("(brk): ");
    print_register_hexadecimal(REG_A0);
    print(" |- ");
    print_register_hexadecimal(REG_A0);
  }

  if (new_program_break == *(get_regs(context) + REG_A0)) {
    // attempt to update program break succeeded
    if (*(get_regs(context) + REG_A0) != previous_program_break)
      // account for brk syscall if program break actually changed
      sc_brk = sc_brk + 1;
  } else
    // attempt to update program break failed
    *(get_regs(context) + REG_A0) = previous_program_break;

  if (debug_syscalls) {
    print(" -> ");
    print_register_hexadecimal(REG_A0);
    println();
  }

  set_pc(context, get_pc(context) + INSTRUCTIONSIZE);
}

uint64_t is_boot_level_zero() {
  // C99 malloc(0) returns either a null pointer or a unique pointer,
  // see http://pubs.opengroup.org/onlinepubs/9699919799
  // in contrast, selfie's malloc(0) returns the same not null address,
  // if malloc(0) is called consecutively.
  uint64_t first_malloc;
  uint64_t second_malloc;

  first_malloc = (uint64_t) malloc(0);
  second_malloc = (uint64_t) malloc(0);

  if (first_malloc == 0)
    return 1;
  if (first_malloc != second_malloc)
    return 1;

  // it is selfie's malloc, so it cannot be boot level zero.
  return 0;
}

// -----------------------------------------------------------------
// ----------------------- HYPSTER SYSCALLS ------------------------
// -----------------------------------------------------------------

void emit_switch() {
  create_symbol_table_entry(LIBRARY_TABLE, "hypster_switch", 0, PROCEDURE, UINT64STAR_T, 0, code_size);

  emit_load(REG_A0, REG_SP, 0); // context to which we switch
  emit_addi(REG_SP, REG_SP, WORDSIZE);

  emit_load(REG_A1, REG_SP, 0); // number of instructions to execute
  emit_addi(REG_SP, REG_SP, WORDSIZE);

  emit_addi(REG_A7, REG_ZR, SYSCALL_SWITCH);

  emit_ecall();

  // save context from which we are switching here in return register
  emit_addi(REG_A1, REG_A6, 0);

  emit_jalr(REG_ZR, REG_RA, 0);
}

uint64_t* do_switch(uint64_t* from_context, uint64_t* to_context, uint64_t timeout) {
  restore_context(to_context);

  // use REG_A6 instead of REG_A0 for returning from_context
  // to avoid overwriting REG_A0 in to_context
  if (get_parent(from_context) != MY_CONTEXT)
    *(registers + REG_A6) = (uint64_t) get_virtual_context(from_context);
  else
    *(registers + REG_A6) = (uint64_t) from_context;

  timer = timeout;

  if (debug_switch) {
    printf("%s: switched from context 0x%08lX to context 0x%08lX", selfie_name,
      (uint64_t) from_context,
      (uint64_t) to_context);
    if (timer != TIMEROFF)
      printf(" to execute %lu instructions", timer);
    println();
  }

  return to_context;
}

void implement_switch() {
  // parameters
  uint64_t* to_context;
  uint64_t timeout;

  if (debug_syscalls) {
    print("(switch): ");
    print_register_hexadecimal(REG_A0);
    print(",");
    print_register_value(REG_A1);
    print(" |- ");
    print_register_value(REG_A6);
  }

  to_context = (uint64_t*) *(registers + REG_A0);
  timeout    =             *(registers + REG_A1);

  save_context(current_context);

  // cache context on my boot level before switching
  to_context = cache_context(to_context);

  current_context = do_switch(current_context, to_context, timeout);

  if (debug_syscalls) {
    print(" -> ");
    print_register_hexadecimal(REG_A6);
    println();
  }
}

uint64_t* mipster_switch(uint64_t* to_context, uint64_t timeout) {
  current_context = do_switch(current_context, to_context, timeout);

  run_until_exception();

  save_context(current_context);

  return current_context;
}

uint64_t* hypster_switch(uint64_t* to_context, uint64_t timeout) {
  // this procedure is only executed at boot level zero
  return mipster_switch(to_context, timeout);
}

// *~*~ *~*~ *~*~ *~*~ *~*~ *~*~ *~*~ *~*~ *~*~ *~*~ *~*~ *~*~ *~*~
// -----------------------------------------------------------------
// -----------------    A R C H I T E C T U R E    -----------------
// -----------------------------------------------------------------
// *~*~ *~*~ *~*~ *~*~ *~*~ *~*~ *~*~ *~*~ *~*~ *~*~ *~*~ *~*~ *~*~

// -----------------------------------------------------------------
// ----------------------------- CACHE -----------------------------
// -----------------------------------------------------------------

void reset_cache_counters(uint64_t* cache) {
  set_cache_hits(cache, 0);
  set_cache_misses(cache, 0);
}

void reset_all_cache_counters() {
  if (L1_CACHE_ENABLED) {
    reset_cache_counters(L1_DCACHE);
    reset_cache_counters(L1_ICACHE);
  }
}

void init_cache_memory(uint64_t* cache) {
  uint64_t number_of_cache_blocks;
  uint64_t* cache_memory;
  uint64_t i;
  uint64_t* cache_block;

  number_of_cache_blocks = get_cache_size(cache) / get_cache_block_size(cache);

  cache_memory = smalloc(number_of_cache_blocks * SIZEOFUINT64STAR);

  set_cache_memory(cache, cache_memory);

  i = 0;

  while (i < number_of_cache_blocks) {
    cache_block = allocate_cache_block();

    // valid bit and timestamp are already initialized to 0

    *(cache_memory + i) = (uint64_t) cache_block;

    set_block_memory(cache_block, smalloc(get_cache_block_size(cache)));

    i = i + 1;
  }
}

void init_cache(uint64_t* cache, uint64_t cache_size, uint64_t associativity, uint64_t cache_block_size) {
  set_cache_size(cache, cache_size);
  set_associativity(cache, associativity);
  set_cache_block_size(cache, cache_block_size);

  init_cache_memory(cache);

  reset_cache_counters(cache);
}

void init_all_caches() {
  L1_DCACHE = allocate_cache();

  init_cache(L1_DCACHE, L1_DCACHE_SIZE, L1_DCACHE_ASSOCIATIVITY, L1_DCACHE_BLOCK_SIZE);

  L1_ICACHE = allocate_cache();

  init_cache(L1_ICACHE, L1_ICACHE_SIZE, L1_ICACHE_ASSOCIATIVITY, L1_ICACHE_BLOCK_SIZE);
}

void flush_cache(uint64_t* cache) {
  uint64_t number_of_cache_blocks;
  uint64_t* cache_memory;
  uint64_t i;
  uint64_t* cache_block;

  number_of_cache_blocks = get_cache_size(cache) / get_cache_block_size(cache);

  cache_memory = get_cache_memory(cache);

  i = 0;

  while (i < number_of_cache_blocks) {
    cache_block = (uint64_t*) *(cache_memory + i);

    set_valid_flag(cache_block, 0);
    set_timestamp(cache_block, 0);

    i = i + 1;
  }

  set_cache_timer(cache, 0);
}

void flush_all_caches() {
  if (L1_CACHE_ENABLED) {
    flush_cache(L1_DCACHE);
    flush_cache(L1_ICACHE);
  }
}

uint64_t cache_set_size(uint64_t* cache) {
  return get_cache_size(cache) / get_associativity(cache);
}

// cache addressing:
//
// vaddr
// +-----+-------+-------------+
// |     | index | byte offset |
// +-----+-------+-------------+
// 31    ^       ^             0
//       |       |
//       |  log(cache_block_size)
//       |
// log(cache_size / associativity)
//       |
// paddr v
// +-----+---------------------+
// | tag |                     |
// +-----+---------------------+

uint64_t cache_tag(uint64_t* cache, uint64_t address) {
  return address / cache_set_size(cache);
}

uint64_t cache_index(uint64_t* cache, uint64_t address) {
  return (address - cache_tag(cache, address) * cache_set_size(cache)) / get_cache_block_size(cache);
}

uint64_t cache_block_address(uint64_t* cache, uint64_t address) {
  return address / get_cache_block_size(cache) * get_cache_block_size(cache);
}

uint64_t cache_byte_offset(uint64_t* cache, uint64_t address) {
  return address - cache_block_address(cache, address);
}

uint64_t* cache_set(uint64_t* cache, uint64_t vaddr) {
  return get_cache_memory(cache) + cache_index(cache, vaddr) * get_associativity(cache);
}

uint64_t get_new_timestamp(uint64_t* cache) {
  uint64_t timestamp;

  timestamp = get_cache_timer(cache);

  set_cache_timer(cache, timestamp + 1);

  return timestamp;
}

uint64_t* cache_lookup(uint64_t* cache, uint64_t vaddr, uint64_t paddr, uint64_t is_access) {
  uint64_t tag;
  uint64_t* set;
  uint64_t i;
  uint64_t* lru_block;
  uint64_t* cache_block;

  tag = cache_tag(cache, paddr);
  set = cache_set(cache, vaddr);

  i = 0;

  lru_block = (uint64_t*) *set;

  while (i < get_associativity(cache)) {
    cache_block = (uint64_t*) *(set + i);

    if (get_timestamp(cache_block) < get_timestamp(lru_block))
      lru_block = cache_block;

    if (get_valid_flag(cache_block))
      if (get_tag(cache_block) == tag) {
        // cache hit

        if (is_access) {
          set_cache_hits(cache, get_cache_hits(cache) + 1);

          set_timestamp(cache_block, get_new_timestamp(cache));
        }

        return cache_block;
      }

    i = i + 1;
  }

  // cache miss

  set_valid_flag(lru_block, 0);

  return lru_block;
}

void fill_cache_block(uint64_t* cache, uint64_t* cache_block, uint64_t paddr) {
  uint64_t number_of_words_in_cache_block;
  uint64_t* block_memory;
  uint64_t i;

  number_of_words_in_cache_block = get_cache_block_size(cache) / WORDSIZE;

  block_memory = get_block_memory(cache_block);

  // align paddr to cache block
  paddr = cache_block_address(cache, paddr);

  i = 0;

  while (i < number_of_words_in_cache_block) {
    *(block_memory + i) = load_physical_memory((uint64_t*) paddr + i);

    i = i + 1;
  }
}

uint64_t* handle_cache_miss(uint64_t* cache, uint64_t* cache_block, uint64_t paddr, uint64_t is_access) {
  if (is_access) {
    set_cache_misses(cache, get_cache_misses(cache) + 1);

    // make sure the entire cache block contains valid data
    fill_cache_block(cache, cache_block, paddr);

    set_tag(cache_block, cache_tag(cache, paddr));

    set_timestamp(cache_block, get_new_timestamp(cache));

    set_valid_flag(cache_block, 1);

    return cache_block;
  } else
    return (uint64_t*) 0;
}

uint64_t* retrieve_cache_block(uint64_t* cache, uint64_t vaddr, uint64_t paddr, uint64_t is_access) {
  uint64_t* cache_block;

  cache_block = cache_lookup(cache, vaddr, paddr, is_access);

  if (get_valid_flag(cache_block))
    // cache hit
    return cache_block;
  else
    return handle_cache_miss(cache, cache_block, paddr, is_access);
}

void flush_cache_block(uint64_t* cache, uint64_t* cache_block, uint64_t paddr) {
  uint64_t number_of_words_in_cache_block;
  uint64_t* block_memory;
  uint64_t i;

  number_of_words_in_cache_block = get_cache_block_size(cache) / WORDSIZE;

  block_memory = get_block_memory(cache_block);

  // align paddr to cache block
  paddr = cache_block_address(cache, paddr);

  i = 0;

  while (i < number_of_words_in_cache_block) {
    store_physical_memory((uint64_t*) paddr + i, *(block_memory + i));

    i = i + 1;
  }
}

uint64_t load_from_cache(uint64_t* cache, uint64_t vaddr, uint64_t paddr) {
  uint64_t* cache_block;
  uint64_t* block_memory;

  cache_block = retrieve_cache_block(cache, vaddr, paddr, 1);

  block_memory = get_block_memory(cache_block);

  return *(block_memory + cache_byte_offset(cache, vaddr) / WORDSIZE);
}

void store_in_cache(uint64_t* cache, uint64_t vaddr, uint64_t paddr, uint64_t data) {
  uint64_t* cache_block;
  uint64_t* block_memory;

  cache_block = retrieve_cache_block(cache, vaddr, paddr, 1);

  block_memory = get_block_memory(cache_block);

  *(block_memory + cache_byte_offset(cache, vaddr) / WORDSIZE) = data;

  flush_cache_block(cache, cache_block, paddr);
}

uint64_t load_instruction_from_cache(uint64_t vaddr, uint64_t paddr) {
  // assert: is_valid_virtual_address(vaddr) == 1

  return load_from_cache(L1_ICACHE, vaddr, paddr);
}

uint64_t load_data_from_cache(uint64_t vaddr, uint64_t paddr) {
  // assert: is_valid_virtual_address(vaddr) == 1

  return load_from_cache(L1_DCACHE, vaddr, paddr);
}

void store_data_in_cache(uint64_t vaddr, uint64_t paddr, uint64_t data) {
  uint64_t* cache_block;

  // assert: is_valid_virtual_address(vaddr) == 1

  store_in_cache(L1_DCACHE, vaddr, paddr, data);

  if (L1_CACHE_COHERENCY) {
    cache_block = retrieve_cache_block(L1_ICACHE, vaddr, paddr, 0);

    // mimicking x86 behavior (see Intel 64 and IA-32 Architectures Software Developer's
    // Manual Volume 3, Chapter 11.6 Self-Modifying Code: "A write to a memory location in
    // a code segment that is currently cached in the processor causes the associated
    // cache line (or lines) to be invalidated")
    if (cache_block != (uint64_t*) 0) {
      set_valid_flag(cache_block, 0);
      set_timestamp(cache_block, 0);

      L1_icache_coherency_invalidations = L1_icache_coherency_invalidations + 1;
    }
  }
}

void print_cache_profile(uint64_t hits, uint64_t misses, char* cache_name) {
  uint64_t accesses;

  accesses = hits + misses;

  printf3("%s: %s%u,", selfie_name, cache_name, (char*) accesses);
  printf4("%u(%.2u%%),%u(%.2u%%)",
    (char*) hits,
    (char*) percentage_format(accesses, hits),
    (char*) misses,
    (char*) percentage_format(accesses, misses));
}

// -----------------------------------------------------------------
// ---------------------------- MEMORY -----------------------------
// -----------------------------------------------------------------

uint64_t load_physical_memory(uint64_t* paddr) {
  return *paddr;
}

void store_physical_memory(uint64_t* paddr, uint64_t data) {
  *paddr = data;
}

uint64_t get_root_PDE_offset(uint64_t page) {
  // with 4GB (2^32B) virtual memory there are 2^(32-12) 4KB (2^12B) pages;
  // in a two-level page table with 4KB (2^12B) pages as leaf nodes and
  // 64-bit pointers (2^3B), each leaf node accommodates 2^(12-3) PTEs;
  // thus bits 9 through 19 encode the root PDE (page directory entry) offset
  return page / NUMBEROFLEAFPTES; // right shift by 9 bits
}

uint64_t get_leaf_PTE_offset(uint64_t page) {
  // bits 0 through 8 encode the leaf PTE (page table entry) offset
  return page - get_root_PDE_offset(page) * NUMBEROFLEAFPTES; // extract the 9 LSBs
}

uint64_t* get_PTE_address_for_page(uint64_t* parent_table, uint64_t* table, uint64_t page) {
  uint64_t* leaf_pt;

  // assert: 0 <= page < NUMBEROFPAGES

  if (PAGETABLETREE == 0)
    // just pointer arithmetic, no access!
    return table + page;
  else {
    // to get leaf page table, root page directory access is required!
    if (parent_table == (uint64_t*) 0)
      leaf_pt = (uint64_t*) *(table + get_root_PDE_offset(page));
    else
      // table is in address space of parent_table
      leaf_pt = (uint64_t*) load_virtual_memory(parent_table, (uint64_t) (table + get_root_PDE_offset(page)));

    if (leaf_pt == (uint64_t*) 0)
      return (uint64_t*) 0;
    else
      // again, just pointer arithmetic, no access!
      return leaf_pt + get_leaf_PTE_offset(page);
  }
}

uint64_t get_frame_for_page(uint64_t* table, uint64_t page) {
  uint64_t* PTE_address;

  PTE_address = get_PTE_address_for_page(0, table, page);

  if (PTE_address == (uint64_t*) 0)
    return 0;
  else
    return (uint64_t) *PTE_address;
}

void set_PTE_for_page(uint64_t* table, uint64_t page, uint64_t frame) {
  uint64_t  root_PDE_offset;
  uint64_t* leaf_pt;

  // assert: 0 <= page < NUMBEROFPAGES

  if (PAGETABLETREE == 0)
    *(table + page) = frame;
  else {
    root_PDE_offset = get_root_PDE_offset(page);

    leaf_pt = (uint64_t*) *(table + root_PDE_offset);

    if (leaf_pt == (uint64_t*) 0) {
      leaf_pt = palloc(); // 4KB leaf page table

      *(table + root_PDE_offset) = (uint64_t) leaf_pt;
    }

    *(leaf_pt + get_leaf_PTE_offset(page)) = frame;
  }
}

uint64_t is_page_mapped(uint64_t* table, uint64_t page) {
  if (get_frame_for_page(table, page) != 0)
    return 1;
  else
    return 0;
}

uint64_t get_page_of_virtual_address(uint64_t vaddr) {
  return vaddr / PAGESIZE;
}

uint64_t get_virtual_address_of_page_start(uint64_t page) {
  return page * PAGESIZE;
}

uint64_t is_virtual_address_valid(uint64_t vaddr, uint64_t alignment) {
  // is address virtual?
  if (vaddr <= VIRTUALMEMORYSIZE * GIGABYTE - alignment)
    // is address aligned?
    if (vaddr % alignment == 0)
      return 1;

  return 0;
}

uint64_t is_virtual_address_mapped(uint64_t* table, uint64_t vaddr) {
  // assert: is_virtual_address_valid(vaddr, WORDSIZE) == 1

  return is_page_mapped(table, get_page_of_virtual_address(vaddr));
}

uint64_t* tlb(uint64_t* table, uint64_t vaddr) {
  uint64_t page;
  uint64_t frame;
  uint64_t paddr;

  // assert: is_virtual_address_valid(vaddr, WORDSIZE) == 1
  // assert: is_virtual_address_mapped(table, vaddr) == 1

  page = get_page_of_virtual_address(vaddr);

  frame = get_frame_for_page(table, page);

  // map virtual address to physical address
  paddr = vaddr - page * PAGESIZE + frame;

  if (debug_tlb)
    printf("%s: tlb access:\n vaddr: 0x%08lX\n page:  0x%08lX\n frame: 0x%08lX\n paddr: 0x%08lX\n", selfie_name,
      (uint64_t) vaddr,
      (uint64_t) (page * PAGESIZE),
      (uint64_t) frame,
      (uint64_t) paddr);

  return (uint64_t*) paddr;
}

uint64_t load_virtual_memory(uint64_t* table, uint64_t vaddr) {
  // assert: is_virtual_address_valid(vaddr, WORDSIZE) == 1
  // assert: is_virtual_address_mapped(table, vaddr) == 1

  return load_physical_memory(tlb(table, vaddr));
}

void store_virtual_memory(uint64_t* table, uint64_t vaddr, uint64_t data) {
  // assert: is_virtual_address_valid(vaddr, WORDSIZE) == 1
  // assert: is_virtual_address_mapped(table, vaddr) == 1

  store_physical_memory(tlb(table, vaddr), data);
}

uint64_t load_cached_virtual_memory(uint64_t* table, uint64_t vaddr) {
  if (L1_CACHE_ENABLED)
    // assert: is_virtual_address_valid(vaddr, WORDSIZE) == 1
    // assert: is_virtual_address_mapped(table, vaddr) == 1
    return load_data_from_cache(vaddr, (uint64_t) tlb(table, vaddr));
  else
    return load_virtual_memory(table, vaddr);
}

void store_cached_virtual_memory(uint64_t* table, uint64_t vaddr, uint64_t data) {
  if (L1_CACHE_ENABLED)
    // assert: is_virtual_address_valid(vaddr, WORDSIZE) == 1
    // assert: is_virtual_address_mapped(table, vaddr) == 1
    store_data_in_cache(vaddr, (uint64_t) tlb(table, vaddr), data);
  else
    store_virtual_memory(table, vaddr, data);
}

uint64_t load_cached_instruction_word(uint64_t* table, uint64_t vaddr) {
  if (L1_CACHE_ENABLED)
    // assert: is_virtual_address_valid(vaddr, WORDSIZE) == 1
    // assert: is_virtual_address_mapped(table, vaddr) == 1
    return load_instruction_from_cache(vaddr, (uint64_t) tlb(table, vaddr));
  else
    return load_virtual_memory(table, vaddr);
}

// -----------------------------------------------------------------
// ---------------------- GARBAGE COLLECTOR ------------------------
// -----------------------------------------------------------------

void emit_fetch_stack_pointer() {
  create_symbol_table_entry(LIBRARY_TABLE, "fetch_stack_pointer", 0, PROCEDURE, UINT64_T, 0, code_size);

  emit_add(REG_A0, REG_ZR, REG_SP);

  emit_jalr(REG_ZR, REG_RA, 0);
}

void emit_fetch_global_pointer() {
  create_symbol_table_entry(LIBRARY_TABLE, "fetch_global_pointer", 0, PROCEDURE, UINT64_T, 0, code_size);

  emit_add(REG_A0, REG_ZR, REG_GP);

  emit_jalr(REG_ZR, REG_RA, 0);
}

void emit_fetch_data_segment_size_interface() {
  create_symbol_table_entry(LIBRARY_TABLE, "fetch_data_segment_size", 0, PROCEDURE, UINT64_T, 0, code_size);

  // up to three instructions needed to load data segment size but is not yet known

  emit_nop();
  emit_nop();
  emit_nop();

  emit_jalr(REG_ZR, REG_RA, 0);
}

void emit_fetch_data_segment_size_implementation(uint64_t fetch_dss_code_location) {
  uint64_t saved_code_size;

  // set code emission to fetch_data_segment_size
  saved_code_size = code_size;
  code_size       = fetch_dss_code_location;

  // assert: emitting no more than 3 instructions

  // load data segment size into A0 (size is independent of entry point)
  load_small_and_medium_integer(REG_A0, data_size);

  // discount NOPs in profile that were generated for fetch_data_segment_size
  ic_addi = ic_addi - (code_size - fetch_dss_code_location) / INSTRUCTIONSIZE;

  // restore original code size
  code_size = saved_code_size;
}

void implement_gc_brk(uint64_t* context) {
  // parameter
  uint64_t program_break;

  // local variable
  uint64_t size;

  program_break = *(get_regs(context) + REG_A0);

  // check if malloc actually asks for more memory
  // if not, fall back to the default brk syscall
  if (program_break > get_program_break(context)) {
    if (debug_syscalls) {
      print("(gc_brk): ");
      print_register_hexadecimal(REG_A0);
    }

    // calculate size by subtracting the current from the new program break
    size = program_break - get_program_break(context);

    if (debug_syscalls) {
      print(" |- ");
      print_register_hexadecimal(REG_A0);
    }

    // yields the pointer to the newly/reused memory (or 0 if failed)
    *(get_regs(context) + REG_A0) = (uint64_t) gc_malloc_implementation(context, size);

    if (debug_syscalls) {
      print(" -> ");
      print_register_hexadecimal(REG_A0);
      println();
    }

    // assert: _bump pointer is last entry in data segment

    // updating the _bump pointer of the program (for consistency)
    store_virtual_memory(get_pt(context), get_data_seg_end_gc(context) - SIZEOFUINT64, get_program_break(context));

    sc_brk = sc_brk + 1;

    // assert: gc_brk syscall is invoked by selfie's malloc

    // skip next seven instructions of selfie's malloc
    // to avoid using its bump pointer allocator
    set_pc(context, get_pc(context) + 8 * INSTRUCTIONSIZE);
  } else
    implement_brk(context);
}

uint64_t is_gc_library(uint64_t* context) {
  if (context == (uint64_t*) 0)
    return 1;
  else
    return 0;
}

uint64_t* allocate_metadata(uint64_t* context) {
  if (is_gc_library(context))
    return allocate_new_memory(context, GC_METADATA_SIZE);
  else
    return smalloc(GC_METADATA_SIZE);
}

uint64_t get_stack_seg_start_gc(uint64_t* context) {
  if (is_gc_library(context))
    return fetch_stack_pointer();
  else
    return *(get_regs(context) + REG_SP);
}

uint64_t get_data_seg_start_gc(uint64_t* context) {
  if (is_gc_library(context))
    return gc_data_seg_start;
  else
    return get_data_seg_start(context);
}

uint64_t get_data_seg_end_gc(uint64_t* context) {
  if (is_gc_library(context))
    return gc_data_seg_end;
  else
    return get_data_seg_start(context) + get_data_seg_size(context);
}

uint64_t get_heap_seg_start_gc(uint64_t* context) {
  if (is_gc_library(context))
    return gc_heap_seg_start;
  else
    return get_heap_seg_start(context);
}

uint64_t get_heap_seg_end_gc(uint64_t* context) {
  if (is_gc_library(context))
    return gc_heap_seg_end;
  else
    return get_program_break(context);
}

uint64_t* get_used_list_head_gc(uint64_t* context) {
  if (is_gc_library(context))
    return gc_used_list;
  else
    return get_used_list_head(context);
}

uint64_t* get_free_list_head_gc(uint64_t* context) {
  if (is_gc_library(context))
    return gc_free_list;
  else
    return get_free_list_head(context);
}

uint64_t get_gcs_in_period_gc(uint64_t* context) {
  if (is_gc_library(context))
    return gc_num_gcs_in_period;
  else
    return get_gcs_in_period(context);
}

uint64_t get_gc_enabled_gc(uint64_t* context) {
  if (is_gc_library(context))
    return USE_GC_LIBRARY;
  else
    return get_use_gc_kernel(context);
}

void set_data_and_heap_segments_gc(uint64_t* context) {
  if (is_gc_library(context)) {
    // we use fetch_global_pointer rather than smalloc_system(0)
    // to be accurate even if smalloc has been called before
    gc_data_seg_end   = fetch_global_pointer();
    gc_data_seg_start = gc_data_seg_end - fetch_data_segment_size();

    // assert: smalloc_system(0) returns program break
    gc_heap_seg_start = (uint64_t) smalloc_system(0);
    gc_heap_seg_end   = gc_heap_seg_start;
  }
}

void set_used_list_head_gc(uint64_t* context, uint64_t* used_list_head){
  if (is_gc_library(context))
    gc_used_list = used_list_head;
  else
    set_used_list_head(context, used_list_head);
}

void set_free_list_head_gc(uint64_t* context, uint64_t* free_list_head) {
  if (is_gc_library(context))
    gc_free_list = free_list_head;
  else
    set_free_list_head(context, free_list_head);
}

void set_gcs_in_period_gc(uint64_t* context, uint64_t gcs) {
  if (is_gc_library(context))
    gc_num_gcs_in_period = gcs;
  else
    set_gcs_in_period(context, gcs);
}

void set_gc_enabled_gc(uint64_t* context) {
  if (is_gc_library(context))
    USE_GC_LIBRARY = GC_ENABLED;
  else
    set_use_gc_kernel(context, GC_ENABLED);
}

void gc_init(uint64_t* context) {
  gc_init_selfie(context);
}

void gc_init_selfie(uint64_t* context) {
  reset_memory_counters();
  reset_gc_counters();

  // calculate metadata size using actual width of integers/pointers
  GC_METADATA_SIZE =  SIZEOFUINT64 * 2 + SIZEOFUINT64STAR * 2;

  set_data_and_heap_segments_gc(context);

  set_used_list_head_gc(context, (uint64_t*) 0);
  set_free_list_head_gc(context, (uint64_t*) 0);
  set_gcs_in_period_gc(context, 0);
  set_gc_enabled_gc(context);
}

uint64_t* retrieve_from_free_list(uint64_t* context, uint64_t size) {
  uint64_t* prev_node;
  uint64_t* node;

  prev_node = (uint64_t*) 0;

  node = get_free_list_head_gc(context);

  while (node != (uint64_t*) 0) {
    if (get_metadata_size(node) == size) {
      if (prev_node == (uint64_t*) 0)
        set_free_list_head_gc(context, get_metadata_next(node));
      else
        set_metadata_next(prev_node, get_metadata_next(node));

      set_metadata_next(node, get_used_list_head_gc(context));

      set_used_list_head_gc(context, node);

      return node;
    }

    prev_node = node;

    node = get_metadata_next(node);
  }

  return (uint64_t*) 0;
}

uint64_t gc_load_memory(uint64_t* context, uint64_t address) {
  if (is_gc_library(context))
    return *((uint64_t*) address);
  else
    // assert: is_virtual_address_valid(address, WORDSIZE) == 1
    if (is_virtual_address_mapped(get_pt(context), address))
      return load_virtual_memory(get_pt(context), address);
    else
      return 0;
}

void gc_store_memory(uint64_t* context, uint64_t address, uint64_t value) {
  if (is_gc_library(context))
    *((uint64_t*) address) = value;
  else
    // assert: is_virtual_address_valid(address, WORDSIZE) == 1
    if (is_virtual_address_mapped(get_pt(context), address))
      store_virtual_memory(get_pt(context), address, value);
}

void zero_object(uint64_t* context, uint64_t* metadata) {
  uint64_t object_start;
  uint64_t object_end;

  // zero object memory
  object_start = (uint64_t) get_metadata_memory(metadata);
  object_end   = object_start + get_metadata_size(metadata);

  while (object_start < object_end) {
    gc_store_memory(context, object_start, 0);

    object_start = object_start + SIZEOFUINT64;
  }
}

uint64_t* allocate_new_memory(uint64_t* context, uint64_t size) {
  uint64_t object;
  uint64_t new_program_break;

  if (is_gc_library(context)) {
    object = (uint64_t) smalloc_system(size);

    // assert: smalloc_system is a bump pointer allocator that may reuse memory

    if (object + size > gc_heap_seg_end)
      gc_heap_seg_end = object + size;

    return (uint64_t*) object;
  } else {
    object = get_program_break(context);

    // attempt to update program break

    new_program_break = try_brk(context, object + size);

    if (new_program_break == object + size)
      // attempt to update program break succeeded
      return (uint64_t*) object;
  }

  return (uint64_t*) 0;
}

uint64_t* reuse_memory(uint64_t* context, uint64_t size) {
  uint64_t* metadata;

  // check if reusable memory is available in free list
  metadata = retrieve_from_free_list(context, size);

  if (metadata != (uint64_t*) 0) {
    // zeroing reused memory is optional!
    zero_object(context, metadata);

    return get_metadata_memory(metadata);
  }

  return (uint64_t*) 0;
}

uint64_t* allocate_memory(uint64_t* context, uint64_t size) {
  return allocate_memory_selfie(context, size);
}

uint64_t* allocate_memory_selfie(uint64_t* context, uint64_t size) {
  uint64_t* object;
  uint64_t* metadata;

  gc_num_mallocated = gc_num_mallocated + 1;
  gc_mem_mallocated = gc_mem_mallocated + size;

  // try reusing memory first
  object = reuse_memory(context, size);

  if (object != (uint64_t*) 0) {
    gc_num_reused_mallocs = gc_num_reused_mallocs + 1;
    gc_mem_reused         = gc_mem_reused + size;

    return object;
  }

  // allocate new object memory if there is no reusable memory
  object = allocate_new_memory(context, size);

  if (object != (uint64_t*) 0) {
    // allocate metadata for managing object
    metadata = allocate_metadata(context);

    if (metadata != (uint64_t*) 0) {
      set_metadata_next(metadata, get_used_list_head_gc(context));
      set_used_list_head_gc(context, metadata);

      set_metadata_memory(metadata, object);
      set_metadata_size(metadata, size);
      set_metadata_markbit(metadata, GC_MARKBIT_UNREACHABLE);

      gc_num_gced_mallocs   = gc_num_gced_mallocs + 1;
      gc_num_ungced_mallocs = gc_num_ungced_mallocs + 1;

      gc_mem_objects  = gc_mem_objects + size;
      gc_mem_metadata = gc_mem_metadata + GC_METADATA_SIZE;
    } else
      return (uint64_t*) 0;
  } else
    // if object allocation failed discount memory from mallocated total
    gc_mem_mallocated = gc_mem_mallocated - size;

  return object;
}

uint64_t* gc_malloc_implementation(uint64_t* context, uint64_t size) {
  // first, garbage collect
  if (get_gcs_in_period_gc(context) >= GC_PERIOD) {
    gc_collect(context);

    set_gcs_in_period_gc(context, 0);
  } else
    set_gcs_in_period_gc(context, get_gcs_in_period_gc(context) + 1);

  // then, allocate memory

  size = round_up(size, SIZEOFUINT64);

  return allocate_memory(context, size);
}

uint64_t* get_metadata_if_address_is_valid(uint64_t* context, uint64_t address) {
  uint64_t* node;
  uint64_t  object;

  // pointer below gced heap
  if (address < get_heap_seg_start_gc(context))
    return (uint64_t*) 0;

  // pointer above gced heap
  if (address >= get_heap_seg_end_gc(context))
    return (uint64_t*) 0;

  node = get_used_list_head_gc(context);

  while (node != (uint64_t*) 0) {
    if (address >= (uint64_t) node)
      if (address < ((uint64_t) node + GC_METADATA_SIZE))
        // address points to metadata
        return (uint64_t*) 0;

    object = (uint64_t) get_metadata_memory(node);

    if (address >= object)
      if (address < object + get_metadata_size(node))
        // address points into a gced object
        return node;

    node = get_metadata_next(node);
  }

  return (uint64_t*) 0;
}

void mark_object(uint64_t* context, uint64_t address) {
  uint64_t gc_address;

  gc_address = gc_load_memory(context, address);

  mark_object_selfie(context, gc_address);
}

void mark_object_selfie(uint64_t* context, uint64_t gc_address) {
  uint64_t* metadata;
  uint64_t object_start;
  uint64_t object_end;

  if (is_virtual_address_valid(gc_address, WORDSIZE) == 0)
    return;

  metadata = get_metadata_if_address_is_valid(context, gc_address);

  if (metadata == (uint64_t*) 0)
    // address is not a pointer to a gced object
    return;
  else if (get_metadata_markbit(metadata) == GC_MARKBIT_UNREACHABLE)
    set_metadata_markbit(metadata, GC_MARKBIT_REACHABLE);
  else
    // object has already been marked as reachable
    return;

  object_start = (uint64_t) get_metadata_memory(metadata);
  object_end   = object_start + get_metadata_size(metadata);

  while (object_start < object_end) {
    mark_object(context, object_start);

    object_start = object_start + SIZEOFUINT64;
  }
}

void mark_segment(uint64_t* context, uint64_t segment_start, uint64_t segment_end) {
  // assert: segment is not heap

  // prevent (32-bit) overflow by subtracting SIZEOFUINT64 from index
  segment_start = segment_start - SIZEOFUINT64;

  while (segment_start < segment_end - WORDSIZE) {
    // assert: is_virtual_address_valid(segment_start, WORDSIZE) == 1
    // assert: is_virtual_address_mapped(segment_start) == 1
    // undo index offset before marking address
    mark_object(context, segment_start + SIZEOFUINT64);

    segment_start = segment_start + SIZEOFUINT64;
  }
}

void mark(uint64_t* context) {
  if (get_used_list_head_gc(context) == (uint64_t*) 0)
    return; // if there is no used memory skip collection

  // not traversing registers

  // assert: temporary registers do not contain any reference to gc_heap memory
  // selfie saves all relevant temporary registers on stack, see procedure_prologue().

  // root segments: call stack and data segment

  // traverse call stack
  mark_segment(context, get_stack_seg_start_gc(context), VIRTUALMEMORYSIZE * GIGABYTE);

  // traverse data segment
  mark_segment(context, get_data_seg_start_gc(context), get_data_seg_end_gc(context));
}

void free_object(uint64_t* context, uint64_t* metadata, uint64_t* prev_metadata) {
  if (prev_metadata == (uint64_t*) 0)
    set_used_list_head_gc(context, get_metadata_next(metadata));
  else
    set_metadata_next(prev_metadata, get_metadata_next(metadata));

  if (GC_REUSE) {
    set_metadata_next(metadata, get_free_list_head_gc(context));

    set_free_list_head_gc(context, metadata);
  }

  gc_mem_collected = gc_mem_collected + get_metadata_size(metadata);
}

void sweep(uint64_t* context) {
  sweep_selfie(context);
}

void sweep_selfie(uint64_t* context) {
  uint64_t* prev_node;
  uint64_t* node;
  uint64_t* next_node;

  prev_node = (uint64_t*) 0;

  node = get_used_list_head_gc(context);

  while (node != (uint64_t*) 0) {
    // next node changes when object is reused
    next_node = get_metadata_next(node);

    if (get_metadata_markbit(node) == GC_MARKBIT_UNREACHABLE)
      free_object(context, node, prev_node);
    else {
      // clear mark bit for next marking
      set_metadata_markbit(node, GC_MARKBIT_UNREACHABLE);

      prev_node = node;
    }

    node = next_node;
  }
}

void gc_collect(uint64_t* context) {
  mark(context);
  sweep(context);

  gc_num_collects = gc_num_collects + 1;
}

void print_gc_profile(uint64_t* context) {
  printf("%s: --------------------------------------------------------------------------------\n", selfie_name);
  printf("%s: gc:      %lu.%.2luMB requested in %lu mallocs (%lu gced, %lu reuses)\n", selfie_name,
    ratio_format_integer(ratio_format(gc_mem_mallocated, MEGABYTE)),
    ratio_format_fractional(ratio_format(gc_mem_mallocated, MEGABYTE)),
    gc_num_mallocated,
    gc_num_gced_mallocs,
    gc_num_reused_mallocs);
  printf("%s: gc:      %lu.%.2luMB(%lu.%.2lu%%) reused in %lu reused mallocs\n", selfie_name,
    ratio_format_integer(ratio_format(gc_mem_reused, MEGABYTE)),
    ratio_format_fractional(ratio_format(gc_mem_reused, MEGABYTE)),
    ratio_format_integer(percentage_format(gc_mem_mallocated, gc_mem_reused)),
    ratio_format_fractional(percentage_format(gc_mem_mallocated, gc_mem_reused)),
    gc_num_reused_mallocs);
  printf("%s: gc:      %lu.%.2luMB collected in %lu gc runs\n", selfie_name,
    ratio_format_integer(ratio_format(gc_mem_collected, MEGABYTE)),
    ratio_format_fractional(ratio_format(gc_mem_collected, MEGABYTE)),
    gc_num_collects);
  printf("%s: gc:      %lu.%.2luMB(%lu.%.2lu%%) allocated in %lu mallocs (%lu gced, %lu ungced)\n", selfie_name,
    ratio_format_integer(ratio_format(gc_mem_objects + gc_mem_metadata, MEGABYTE)),
    ratio_format_fractional(ratio_format(gc_mem_objects + gc_mem_metadata, MEGABYTE)),
    ratio_format_integer(percentage_format(gc_mem_mallocated, gc_mem_objects + gc_mem_metadata)),
    ratio_format_fractional(percentage_format(gc_mem_mallocated, gc_mem_objects + gc_mem_metadata)),
    gc_num_gced_mallocs + gc_num_ungced_mallocs,
    gc_num_gced_mallocs,
    gc_num_ungced_mallocs);
  printf("%s: gc:      %lu.%.2luMB(%lu.%.2lu%%) allocated in %lu gced mallocs\n", selfie_name,
    ratio_format_integer(ratio_format(gc_mem_objects, MEGABYTE)),
    ratio_format_fractional(ratio_format(gc_mem_objects, MEGABYTE)),
    ratio_format_integer(percentage_format(gc_mem_mallocated, gc_mem_objects)),
    ratio_format_fractional(percentage_format(gc_mem_mallocated, gc_mem_objects)),
    gc_num_gced_mallocs);
  printf("%s: gc:      %lu.%.2luMB(%lu.%.2lu%%) allocated in %lu ungced mallocs", selfie_name,
    ratio_format_integer(ratio_format(gc_mem_metadata, MEGABYTE)),
    ratio_format_fractional(ratio_format(gc_mem_metadata, MEGABYTE)),
    ratio_format_integer(percentage_format(gc_mem_mallocated, gc_mem_metadata)),
    ratio_format_fractional(percentage_format(gc_mem_mallocated, gc_mem_metadata)),
    gc_num_ungced_mallocs);
  if (is_gc_library(context) == 0)
    print(" (external)");
  println();
}

void gc_arguments() {
  if (string_compare(argument, "-gc")) {
    GC_ON = GC_ENABLED;

    get_argument();
  } else if (string_compare(argument, "-nrgc")) {
    GC_ON    = GC_ENABLED;
    GC_REUSE = GC_DISABLED;

    get_argument();
  } else if (string_compare(argument, "-nr")) {
    GC_REUSE = GC_DISABLED;

    get_argument();
  } else
    GC_ON = GC_DISABLED;
}

// -----------------------------------------------------------------
// ------------------------- INSTRUCTIONS --------------------------
// -----------------------------------------------------------------

void print_code_line_number_for_instruction(uint64_t address, uint64_t offset) {
  if (code_line_number != (uint64_t*) 0){
    sprintf(string_buffer, "(~%lu)", *(code_line_number + (address - offset) / INSTRUCTIONSIZE));
    direct_output(string_buffer);
  }
}

void print_code_context_for_instruction(uint64_t address) {
  if (run) {
    sprintf(string_buffer,"%s: pc=0x%lX", binary_name, address);
    direct_output(string_buffer);
    print_code_line_number_for_instruction(address, code_start);
    if (symbolic)
      // skip further output
      return;
    else
      print(": ");
  } else {
    if (model) {
      sprintf(string_buffer,"0x%lX", address);
      direct_output(string_buffer);
      print_code_line_number_for_instruction(address, code_start);
      print(": ");
    } else if (disassemble_verbose) {
      sprintf(string_buffer,"0x%lX", address);
      direct_output(string_buffer);
      print_code_line_number_for_instruction(address, 0);
      sprintf(string_buffer, ": 0x%08lX: ", (uint64_t) ir);
      direct_output(string_buffer);
    }
  }
}

void print_lui() {
  print_code_context_for_instruction(pc);
  sprintf(string_buffer,"%s %s,0x%lX", get_mnemonic(is), get_register_name(rd), sign_shrink(imm, 20));
  direct_output(string_buffer);
}

void print_lui_before() {
  print(": |- ");
  print_register_hexadecimal(rd);
}

void print_lui_after() {
  print(" -> ");
  print_register_hexadecimal(rd);
}

void record_lui_addi_add_sub_mul_divu_remu_sltu_jal_jalr() {
  record_state(*(registers + rd));
}

void do_lui() {
  // load upper immediate

  uint64_t next_rd_value;

  update_register_counters();

  if (rd != REG_ZR) {
    // semantics of lui
    next_rd_value = left_shift(imm, 12);

    if (*(registers + rd) != next_rd_value)
      *(registers + rd) = next_rd_value;
    else
      nopc_lui = nopc_lui + 1;
  } else
    nopc_lui = nopc_lui + 1;

  pc = pc + INSTRUCTIONSIZE;

  ic_lui = ic_lui + 1;
}

void undo_lui_addi_add_sub_mul_divu_remu_sltu_load_jal_jalr() {
  *(registers + rd) = *(values + (tc % MAX_REPLAY_LENGTH));
}

void print_addi() {
  print_code_context_for_instruction(pc);

  if (rd == REG_ZR)
    if (rs1 == REG_ZR)
      if (imm == 0) {
        sprintf(string_buffer, "nop");
        direct_output(string_buffer);

        return;
      }

  sprintf(string_buffer, "%s %s,%s,%ld", get_mnemonic(is), get_register_name(rd), get_register_name(rs1), imm);
  direct_output(string_buffer);
}

void print_addi_before() {
  print(": ");
  print_register_value(rs1);
  print(" |- ");
  print_register_value(rd);
}

void print_addi_add_sub_mul_divu_remu_sltu_after() {
  print(" -> ");
  print_register_value(rd);
}

void do_addi() {
  // add immediate

  uint64_t next_rd_value;

  update_register_counters();

  if (rd != REG_ZR) {
    // semantics of addi
    next_rd_value = *(registers + rs1) + imm;

    if (*(registers + rd) != next_rd_value)
      *(registers + rd) = next_rd_value;
    else
      nopc_addi = nopc_addi + 1;
  } else
    nopc_addi = nopc_addi + 1;

  pc = pc + INSTRUCTIONSIZE;

  ic_addi = ic_addi + 1;
}

void print_add_sub_mul_divu_remu_sltu() {
  print_code_context_for_instruction(pc);
  sprintf(string_buffer, "%s %s,%s,%s", get_mnemonic(is), get_register_name(rd), get_register_name(rs1), get_register_name(rs2));
  direct_output(string_buffer);
}

void print_add_sub_mul_divu_remu_sltu_before() {
  print(": ");
  print_register_value(rs1);
  print(",");
  print_register_value(rs2);
  print(" |- ");
  print_register_value(rd);
}

void do_add() {
  uint64_t next_rd_value;

  update_register_counters();

  if (rd != REG_ZR) {
    // semantics of add
    next_rd_value = *(registers + rs1) + *(registers + rs2);

    if (*(registers + rd) != next_rd_value)
      *(registers + rd) = next_rd_value;
    else
      nopc_add = nopc_add + 1;
  } else
    nopc_add = nopc_add + 1;

  pc = pc + INSTRUCTIONSIZE;

  ic_add = ic_add + 1;
}

void do_sub() {
  uint64_t next_rd_value;

  update_register_counters();

  if (rd != REG_ZR) {
    // semantics of sub
    next_rd_value = *(registers + rs1) - *(registers + rs2);

    if (*(registers + rd) != next_rd_value)
      *(registers + rd) = next_rd_value;
    else
      nopc_sub = nopc_sub + 1;
  } else
    nopc_sub = nopc_sub + 1;

  pc = pc + INSTRUCTIONSIZE;

  ic_sub = ic_sub + 1;
}

void do_mul() {
  uint64_t next_rd_value;

  update_register_counters();

  if (rd != REG_ZR) {
    // semantics of mul
    next_rd_value = *(registers + rs1) * *(registers + rs2);

    // TODO: support of 128-bit resolution

    if (*(registers + rd) != next_rd_value)
      *(registers + rd) = next_rd_value;
    else
      nopc_mul = nopc_mul + 1;
  } else
    nopc_mul = nopc_mul + 1;

  pc = pc + INSTRUCTIONSIZE;

  ic_mul = ic_mul + 1;
}

void do_divu() {
  // division unsigned

  uint64_t next_rd_value;

  if (*(registers + rs2) != 0) {
    update_register_counters();

    if (rd != REG_ZR) {
      // semantics of divu
      next_rd_value = *(registers + rs1) / *(registers + rs2);

      if (*(registers + rd) != next_rd_value)
        *(registers + rd) = next_rd_value;
      else
        nopc_divu = nopc_divu + 1;
    } else
      nopc_divu = nopc_divu + 1;

    pc = pc + INSTRUCTIONSIZE;

    ic_divu = ic_divu + 1;
  } else
    throw_exception(EXCEPTION_DIVISIONBYZERO, pc);
}

void do_remu() {
  // remainder unsigned

  uint64_t next_rd_value;

  if (*(registers + rs2) != 0) {
    update_register_counters();

    if (rd != REG_ZR) {
      // semantics of remu
      next_rd_value = *(registers + rs1) % *(registers + rs2);

      if (*(registers + rd) != next_rd_value)
        *(registers + rd) = next_rd_value;
      else
        nopc_remu = nopc_remu + 1;
    } else
      nopc_remu = nopc_remu + 1;

    pc = pc + INSTRUCTIONSIZE;

    ic_remu = ic_remu + 1;
  } else
    throw_exception(EXCEPTION_DIVISIONBYZERO, pc);
}

void do_sltu() {
  // set on less than unsigned

  uint64_t next_rd_value;

  update_register_counters();

  if (rd != REG_ZR) {
    // semantics of sltu
    if (*(registers + rs1) < *(registers + rs2))
      next_rd_value = 1;
    else
      next_rd_value = 0;

    if (*(registers + rd) != next_rd_value)
      *(registers + rd) = next_rd_value;
    else
      nopc_sltu = nopc_sltu + 1;
  } else
    nopc_sltu = nopc_sltu + 1;

  pc = pc + INSTRUCTIONSIZE;

  ic_sltu = ic_sltu + 1;
}

void print_load() {
  print_code_context_for_instruction(pc);
  sprintf(string_buffer, "%s %s,%ld(%s)", get_mnemonic(is), get_register_name(rd), imm, get_register_name(rs1));
  direct_output(string_buffer);
}

void print_load_before() {
  uint64_t vaddr;

  vaddr = *(registers + rs1) + imm;

  print(": ");
  print_register_hexadecimal(rs1);

  if (is_virtual_address_valid(vaddr, WORDSIZE))
    if (is_virtual_address_mapped(pt, vaddr)) {
      if (is_system_register(rd))
        printf(",mem[0x%lX]=0x%lX |- ", vaddr, load_virtual_memory(pt, vaddr));
      else
        printf(",mem[0x%lX]=%ld |- ", vaddr, load_virtual_memory(pt, vaddr));
      print_register_value(rd);

      return;
    }

  print(" |-");
}

void print_load_after(uint64_t vaddr) {
  if (is_virtual_address_valid(vaddr, WORDSIZE))
    if (is_virtual_address_mapped(pt, vaddr)) {
      print(" -> ");
      print_register_value(rd);
      printf("=mem[0x%lX]", vaddr);
    }
}

void record_load() {
  uint64_t vaddr;

  vaddr = *(registers + rs1) + imm;

  if (is_virtual_address_valid(vaddr, WORDSIZE))
    if (is_virtual_address_mapped(pt, vaddr))
      record_state(*(registers + rd));
}

uint64_t do_load() {
  uint64_t vaddr;
  uint64_t next_rd_value;
  uint64_t a;

  // load (double) word

  vaddr = *(registers + rs1) + imm;

  if (is_virtual_address_valid(vaddr, WORDSIZE)) {
    if (is_valid_segment_read(vaddr)) {
      if (is_virtual_address_mapped(pt, vaddr)) {
        update_register_counters();

        if (rd != REG_ZR) {
          // semantics of load (double) word
          next_rd_value = load_cached_virtual_memory(pt, vaddr);

          if (*(registers + rd) != next_rd_value)
            *(registers + rd) = next_rd_value;
          else
            nopc_load = nopc_load + 1;
        } else
          nopc_load = nopc_load + 1;

        // keep track of instruction address for profiling loads
        a = (pc - code_start) / INSTRUCTIONSIZE;

        pc = pc + INSTRUCTIONSIZE;

        // keep track of number of loads in total
        ic_load = ic_load + 1;

        // and individually
        *(loads_per_instruction + a) = *(loads_per_instruction + a) + 1;
      } else
        throw_exception(EXCEPTION_PAGEFAULT, get_page_of_virtual_address(vaddr));
    } else
      throw_exception(EXCEPTION_SEGMENTATIONFAULT, vaddr);
  } else
    throw_exception(EXCEPTION_INVALIDADDRESS, vaddr);

  return vaddr;
}

void print_store() {
  print_code_context_for_instruction(pc);
  sprintf(string_buffer, "%s %s,%ld(%s)", get_mnemonic(is), get_register_name(rs2), imm, get_register_name(rs1));
  direct_output(string_buffer);
}

void print_store_before() {
  uint64_t vaddr;

  vaddr = *(registers + rs1) + imm;

  print(": ");
  print_register_hexadecimal(rs1);

  if (is_virtual_address_valid(vaddr, WORDSIZE))
    if (is_virtual_address_mapped(pt, vaddr)) {
      print(",");
      print_register_value(rs2);
      if (is_system_register(rd))
        printf(" |- mem[0x%lX]=0x%lX", vaddr, load_virtual_memory(pt, vaddr));
      else
        printf(" |- mem[0x%lX]=%ld", vaddr, load_virtual_memory(pt, vaddr));

      return;
    }

  print(" |-");
}

void print_store_after(uint64_t vaddr) {
  if (is_virtual_address_valid(vaddr, WORDSIZE))
    if (is_virtual_address_mapped(pt, vaddr)) {
      printf(" -> mem[0x%lX]=", vaddr);
      print_register_value(rs2);
    }
}

void record_store() {
  uint64_t vaddr;

  vaddr = *(registers + rs1) + imm;

  if (is_virtual_address_valid(vaddr, WORDSIZE))
    if (is_virtual_address_mapped(pt, vaddr))
      record_state(load_virtual_memory(pt, vaddr));
}

uint64_t do_store() {
  uint64_t vaddr;
  uint64_t a;

  // store (double) word

  vaddr = *(registers + rs1) + imm;

  if (is_virtual_address_valid(vaddr, WORDSIZE)) {
    if (is_valid_segment_write(vaddr)) {
      if (is_virtual_address_mapped(pt, vaddr)) {
        update_register_counters();

        // semantics of store (double) word
        if (load_virtual_memory(pt, vaddr) != *(registers + rs2))
          store_cached_virtual_memory(pt, vaddr, *(registers + rs2));
        else {
          nopc_store = nopc_store + 1;

          if (L1_CACHE_ENABLED)
            // effective nop still changes the cache state
            store_cached_virtual_memory(pt, vaddr, *(registers + rs2));
        }

        // keep track of instruction address for profiling stores
        a = (pc - code_start) / INSTRUCTIONSIZE;

        pc = pc + INSTRUCTIONSIZE;

        // keep track of number of stores in total
        ic_store = ic_store + 1;

        // and individually
        *(stores_per_instruction + a) = *(stores_per_instruction + a) + 1;
      } else
        throw_exception(EXCEPTION_PAGEFAULT, get_page_of_virtual_address(vaddr));
    } else
      throw_exception(EXCEPTION_SEGMENTATIONFAULT, vaddr);
  } else
    throw_exception(EXCEPTION_INVALIDADDRESS, vaddr);

  return vaddr;
}

void undo_store() {
  uint64_t vaddr;

  vaddr = *(registers + rs1) + imm;

  store_virtual_memory(pt, vaddr, *(values + (tc % MAX_REPLAY_LENGTH)));
}

void print_beq() {
  print_code_context_for_instruction(pc);
  sprintf(string_buffer, "%s %s,%s,%ld", get_mnemonic(is), get_register_name(rs1), get_register_name(rs2), signed_division(imm, INSTRUCTIONSIZE));
  direct_output(string_buffer);
  if (disassemble_verbose) {
    sprintf(string_buffer, "[0x%lX]", pc + imm);
    direct_output(string_buffer);
  }
}

void print_beq_before() {
  print(": ");
  print_register_value(rs1);
  print(",");
  print_register_value(rs2);
  printf(" |- pc=0x%lX", pc);
}

void print_beq_after() {
  printf(" -> pc=0x%lX", pc);
}

void record_beq() {
  record_state(0);
}

void do_beq() {
  // branch on equal

  update_register_counters();

  // semantics of beq
  if (*(registers + rs1) == *(registers + rs2))
    pc = pc + imm;
  else {
    pc = pc + INSTRUCTIONSIZE;

    nopc_beq = nopc_beq + 1;
  }

  ic_beq = ic_beq + 1;
}

void print_jal() {
  print_code_context_for_instruction(pc);
  sprintf(string_buffer, "%s %s,%ld", get_mnemonic(is), get_register_name(rd), signed_division(imm, INSTRUCTIONSIZE));
  direct_output(string_buffer);
  if (disassemble_verbose){
    sprintf(string_buffer,"[0x%lX]", pc + imm);
    direct_output(string_buffer);
  }
}

void print_jal_before() {
  print(": |- ");
  if (rd != REG_ZR) {
    print_register_hexadecimal(rd);
    print(",");
  }
  printf("pc=0x%lX", pc);
}

void print_jal_jalr_after() {
  print_beq_after();
  if (rd != REG_ZR) {
    print(",");
    print_register_hexadecimal(rd);
  }
}

void do_jal() {
  uint64_t a;

  // jump and link

  update_register_counters();

  if (rd != REG_ZR) {
    // first link
    *(registers + rd) = pc + INSTRUCTIONSIZE;

    // then jump for procedure calls
    pc = pc + imm;

    // prologue address for profiling procedure calls
    a = (pc - code_start) / INSTRUCTIONSIZE;

    // keep track of number of procedure calls in total
    calls = calls + 1;

    // and individually
    *(calls_per_procedure + a) = *(calls_per_procedure + a) + 1;
  } else if (signed_less_than(imm, 0)) {
    // jump backwards to check for another loop iteration
    pc = pc + imm;

    // first loop instruction address for profiling loop iterations
    a = (pc - code_start) / INSTRUCTIONSIZE;

    // keep track of number of loop iterations in total
    iterations = iterations + 1;

    // and individually
    *(iterations_per_loop + a) = *(iterations_per_loop + a) + 1;
  } else {
    // just jump forward
    pc = pc + imm;

    if (imm == INSTRUCTIONSIZE)
      nopc_jal = nopc_jal + 1;
  }

  ic_jal = ic_jal + 1;
}

void print_jalr() {
  print_code_context_for_instruction(pc);
  sprintf(string_buffer, "%s %s,%ld(%s)", get_mnemonic(is), get_register_name(rd), signed_division(imm, INSTRUCTIONSIZE), get_register_name(rs1));
  direct_output(string_buffer);
}

void print_jalr_before() {
  print(": ");
  print_register_hexadecimal(rs1);
  print(" |- ");
  if (rd != REG_ZR) {
    print_register_hexadecimal(rd);
    print(",");
  }
  printf("pc=0x%lX", pc);
}

void do_jalr() {
  uint64_t next_pc;

  // jump and link register

  update_register_counters();

  // prepare jump rs1-relative with LSB reset
  next_pc = left_shift(right_shift(*(registers + rs1) + imm, 1), 1);

  if (rd == REG_ZR) {
    // just jump
    if (next_pc == pc + INSTRUCTIONSIZE)
      nopc_jalr = nopc_jalr + 1;

    pc = next_pc;
  } else {
    // first link, then jump

    // link to next instruction (works even if rd == rs1)
    *(registers + rd) = pc + INSTRUCTIONSIZE;

    // jump
    pc = next_pc;
  }

  ic_jalr = ic_jalr + 1;
}

void print_ecall() {
  print_code_context_for_instruction(pc);
  sprintf(string_buffer, "%s", get_mnemonic(is));
  direct_output(string_buffer);
}

void record_ecall() {
  // TODO: record all side effects
  record_state(*(registers + REG_A0));
}

void do_ecall() {
  ic_ecall = ic_ecall + 1;

  if (redo) {
    // TODO: redo all side effects
    *(registers + REG_A0) = *(values + (tc % MAX_REPLAY_LENGTH));

    // TODO: print ecall details
    println();

    pc = pc + INSTRUCTIONSIZE;
  } else if (*(registers + REG_A7) == SYSCALL_SWITCH)
    if (record) {
      printf("%s: context switching during recording is unsupported\n", selfie_name);

      exit(EXITCODE_UNSUPPORTEDSYSCALL);
    } else if (symbolic) {
      printf("%s: context switching during symbolic execution is unsupported\n", selfie_name);

      exit(EXITCODE_UNSUPPORTEDSYSCALL);
    } else {
      pc = pc + INSTRUCTIONSIZE;

      implement_switch();
    }
  else
    // all system calls other than switch are handled by exception
    throw_exception(EXCEPTION_SYSCALL, *(registers + REG_A7));
}

void undo_ecall() {
  uint64_t a0;

  a0 = *(registers + REG_A0);

  // TODO: undo all side effects
  *(registers + REG_A0) = *(values + (tc % MAX_REPLAY_LENGTH));

  // save register a0 for redoing system call
  *(values + (tc % MAX_REPLAY_LENGTH)) = a0;
}

void print_data_line_number() {
  if (data_line_number != (uint64_t*) 0) {
    sprintf(string_buffer, "(~%lu)", *(data_line_number + (pc - code_size) / SIZEOFUINT64));
    direct_output(string_buffer);
  }  
}

void print_data_context(uint64_t data) {
  sprintf(string_buffer, "0x%lX", pc);
  direct_output(string_buffer);

  if (disassemble_verbose) {
    print_data_line_number();
    print(": ");
    print_hexadecimal(data, SIZEOFUINT64 * 2);
    print(" ");
  } else
    print(": ");
}

void print_data(uint64_t data) {
  if (disassemble_verbose)
    print_data_context(data);
  if (IS64BITSYSTEM)
    sprintf(string_buffer, ".8byte 0x%lX", data);
  else
    sprintf(string_buffer, ".4byte 0x%lX", data);
  direct_output(string_buffer);
}

// -----------------------------------------------------------------
// -------------------------- DISASSEMBLER -------------------------
// -----------------------------------------------------------------

char* get_mnemonic(uint64_t ins) {
  return (char*) *(MNEMONICS + ins);
}

void print_instruction() {
  // assert: 1 <= is <= number of RISC-U instructions
  if (is == ADDI)
    print_addi();
  else if (is == LOAD)
    print_load();
  else if (is == STORE)
    print_store();
  else if (is == ADD)
    print_add_sub_mul_divu_remu_sltu();
  else if (is == SUB)
    print_add_sub_mul_divu_remu_sltu();
  else if (is == MUL)
    print_add_sub_mul_divu_remu_sltu();
  else if (is == DIVU)
    print_add_sub_mul_divu_remu_sltu();
  else if (is == REMU)
    print_add_sub_mul_divu_remu_sltu();
  else if (is == SLTU)
    print_add_sub_mul_divu_remu_sltu();
  else if (is == BEQ)
    print_beq();
  else if (is == JAL)
    print_jal();
  else if (is == JALR)
    print_jalr();
  else if (is == LUI)
    print_lui();
  else if (is == ECALL)
    print_ecall();
}

void selfie_disassemble(uint64_t verbose) {
  uint64_t data;

  assembly_name = get_argument();

  if (code_size + data_size == 0) {
    printf("%s: nothing to disassemble to output file %s\n", selfie_name, assembly_name);

    return;
  }

  // assert: assembly_name is mapped and not longer than MAX_FILENAME_LENGTH

  assembly_fd = open_write_only(assembly_name);

  if (signed_less_than(assembly_fd, 0)) {
    printf("%s: could not create assembly output file %s\n", selfie_name, assembly_name);

    exit(EXITCODE_IOERROR);
  }

  output_name = assembly_name;
  output_fd   = assembly_fd;

  reset_library();
  reset_interpreter();

  run = 0;

  disassemble_verbose = verbose;

  while (pc < code_size) {
    ir = load_instruction(pc);

    decode();
    print_instruction();
    println();

    pc = pc + INSTRUCTIONSIZE;
  }

  while (pc - code_size < data_size) {
    data = load_data(pc - code_size);

    print_data(data);
    println();

    pc = pc + WORDSIZE;
  }

  disassemble_verbose = 0;

  output_name = (char*) 0;
  output_fd   = 1;

  printf("%s: %lu characters of assembly with %lu instructions and %lu bytes of data written into %s\n", selfie_name,
    number_of_written_characters,
    code_size / INSTRUCTIONSIZE,
    data_size,
    assembly_name);
}

// -----------------------------------------------------------------
// -------------------------- REPLAY ENGINE ------------------------
// -----------------------------------------------------------------

void record_state(uint64_t value) {
  *(pcs + (tc % MAX_REPLAY_LENGTH))    = pc;
  *(values + (tc % MAX_REPLAY_LENGTH)) = value;

  tc = tc + 1;
}

void replay_trace() {
  uint64_t trace_length;
  uint64_t tl;

  if (tc < MAX_REPLAY_LENGTH)
    trace_length = tc;
  else
    trace_length = MAX_REPLAY_LENGTH;

  record = 0;

  tl = trace_length;

  // undo trace_length number of instructions
  while (tl > 0) {
    tc = tc - 1;

    pc = *(pcs + (tc % MAX_REPLAY_LENGTH));

    fetch();
    decode();
    execute_undo();

    tl = tl - 1;
  }

  redo = 1;

  tl = trace_length;

  // redo trace_length number of instructions
  while (tl > 0) {
    // assert: pc == *(pcs + (tc % MAX_REPLAY_LENGTH))

    fetch();
    decode();
    execute_debug();

    tc = tc + 1;
    tl = tl - 1;
  }

  redo   = 0;
  record = 1;
}

// -----------------------------------------------------------------
// -------------------------- INTERPRETER --------------------------
// -----------------------------------------------------------------

void print_register_hexadecimal(uint64_t reg) {
  printf("%s=0x%lX", get_register_name(reg), *(registers + reg));
}

void print_register_octal(uint64_t reg) {
  printf("%s=0o%lo", get_register_name(reg), *(registers + reg));
}

void print_register_value(uint64_t reg) {
  if (is_system_register(reg))
    print_register_hexadecimal(reg);
  else
    printf("%s=%ld(0x%lX)", get_register_name(reg), *(registers + reg), *(registers + reg));
}

void print_exception(uint64_t exception, uint64_t fault) {
  print((char*) *(EXCEPTIONS + exception));

  if (exception == EXCEPTION_PAGEFAULT)
    printf(" at page 0x%08lX", (uint64_t) fault);
  else if (exception == EXCEPTION_SEGMENTATIONFAULT)
    printf(" at address 0x%08lX", (uint64_t) fault);
  else if (exception == EXCEPTION_SYSCALL)
    printf(" ID %lu", fault);
  else if (exception == EXCEPTION_DIVISIONBYZERO)
    printf(" at address 0x%08lX", (uint64_t) fault);
  else if (exception == EXCEPTION_INVALIDADDRESS)
    printf(" 0x%08lX", (uint64_t) fault);
  else if (exception == EXCEPTION_UNKNOWNINSTRUCTION)
    printf(" at address 0x%08lX", (uint64_t) fault);
  else if (exception == EXCEPTION_UNINITIALIZEDREGISTER) {
    print(" ");print_register_name(fault);
  }
}

void throw_exception(uint64_t exception, uint64_t fault) {
  if (get_exception(current_context) != EXCEPTION_NOEXCEPTION)
    if (get_exception(current_context) != exception) {
      printf("%s: context 0x%08lX throws exception: ", selfie_name, (uint64_t) current_context);
      print_exception(exception, fault);
      print(" in presence of existing exception: ");
      print_exception(get_exception(current_context), get_fault(current_context));
      println();

      exit(EXITCODE_MULTIPLEEXCEPTIONERROR);
    }

  set_exception(current_context, exception);
  set_fault(current_context, fault);

  trap = 1;

  if (debug_exception) {
    printf("%s: context 0x%08lX throws exception: ", selfie_name, (uint64_t) current_context);
    print_exception(exception, fault);
    println();
  }
}

void fetch() {
  if (is_virtual_address_valid(pc, INSTRUCTIONSIZE)) {
    if (is_code_address(current_context, pc)) {
      // assert: is_virtual_address_mapped(pt, pc) == 1

      if (pc % WORDSIZE == 0)
        ir = get_low_instruction(load_cached_instruction_word(pt, pc));
      else
        ir = get_high_instruction(load_cached_instruction_word(pt, pc - INSTRUCTIONSIZE));

      return;
    } else
      throw_exception(EXCEPTION_SEGMENTATIONFAULT, pc);
  } else
    throw_exception(EXCEPTION_INVALIDADDRESS, pc);

  // reset instruction register
  ir = encode_nop();
}

void decode() {
  opcode = get_opcode(ir);

  is = 0;

  if (opcode == OP_IMM) {
    decode_i_format();

    if (funct3 == F3_ADDI)
      is = ADDI;
  } else if (opcode == OP_LOAD) {
    decode_i_format();

    if (IS64BITSYSTEM) {
      if (funct3 == F3_LD)
        is = LOAD;
    } else if (funct3 == F3_LW)
      is = LOAD;
  } else if (opcode == OP_STORE) {
    decode_s_format();

    if (IS64BITSYSTEM) {
      if (funct3 == F3_SD)
        is = STORE;
    } else if (funct3 == F3_SW)
      is = STORE;
  } else if (opcode == OP_OP) { // could be ADD, SUB, MUL, DIVU, REMU, SLTU
    decode_r_format();

    if (funct3 == F3_ADD) { // = F3_SUB = F3_MUL
      if (funct7 == F7_ADD)
        is = ADD;
      else if (funct7 == F7_SUB)
        is = SUB;
      else if (funct7 == F7_MUL)
        is = MUL;
    } else if (funct3 == F3_DIVU) {
      if (funct7 == F7_DIVU)
        is = DIVU;
    } else if (funct3 == F3_REMU) {
      if (funct7 == F7_REMU)
        is = REMU;
    } else if (funct3 == F3_SLTU) {
      if (funct7 == F7_SLTU)
        is = SLTU;
    }
  } else if (opcode == OP_BRANCH) {
    decode_b_format();

    if (funct3 == F3_BEQ)
      is = BEQ;
  } else if (opcode == OP_JAL) {
    decode_j_format();

    is = JAL;
  } else if (opcode == OP_JALR) {
    decode_i_format();

    if (funct3 == F3_JALR)
      is = JALR;
  } else if (opcode == OP_LUI) {
    decode_u_format();

    is = LUI;
  } else if (opcode == OP_SYSTEM) {
    decode_i_format();

    if (funct3 == F3_ECALL)
      is = ECALL;
  }

  if (is == 0) {
    if (run)
      throw_exception(EXCEPTION_UNKNOWNINSTRUCTION, pc);
    else {
      //report the error on the console
      output_fd = 1;

      printf("%s: at address 0x%lX unknown instruction 0x%lX with opcode 0x%lX detected\n", selfie_name,
        pc,
        ir,
        opcode);

      exit(EXITCODE_UNKNOWNINSTRUCTION);
    }
  }
}

void execute() {
  if (debug) {
    if (record)
      execute_record();
    else
      execute_debug();

    return;
  }

  // assert: 1 <= is <= number of RISC-U instructions
  if (is == ADDI)
    do_addi();
  else if (is == LOAD)
    do_load();
  else if (is == STORE)
    do_store();
  else if (is == ADD)
    do_add();
  else if (is == SUB)
    do_sub();
  else if (is == MUL)
    do_mul();
  else if (is == DIVU)
    do_divu();
  else if (is == REMU)
    do_remu();
  else if (is == SLTU)
    do_sltu();
  else if (is == BEQ)
    do_beq();
  else if (is == JAL)
    do_jal();
  else if (is == JALR)
    do_jalr();
  else if (is == LUI)
    do_lui();
  else if (is == ECALL)
    do_ecall();
}

void execute_record() {
  // assert: 1 <= is <= number of RISC-U instructions
  if (is == ADDI) {
    record_lui_addi_add_sub_mul_divu_remu_sltu_jal_jalr();
    do_addi();
  } else if (is == LOAD) {
    record_load();
    do_load();
  } else if (is == STORE) {
    record_store();
    do_store();
  } else if (is == ADD) {
    record_lui_addi_add_sub_mul_divu_remu_sltu_jal_jalr();
    do_add();
  } else if (is == SUB) {
    record_lui_addi_add_sub_mul_divu_remu_sltu_jal_jalr();
    do_sub();
  } else if (is == MUL) {
    record_lui_addi_add_sub_mul_divu_remu_sltu_jal_jalr();
    do_mul();
  } else if (is == DIVU) {
    record_lui_addi_add_sub_mul_divu_remu_sltu_jal_jalr();
    do_divu();
  } else if (is == REMU) {
    record_lui_addi_add_sub_mul_divu_remu_sltu_jal_jalr();
    do_remu();
  } else if (is == SLTU) {
    record_lui_addi_add_sub_mul_divu_remu_sltu_jal_jalr();
    do_sltu();
  } else if (is == BEQ) {
    record_beq();
    do_beq();
  } else if (is == JAL) {
    record_lui_addi_add_sub_mul_divu_remu_sltu_jal_jalr();
    do_jal();
  } else if (is == JALR) {
    record_lui_addi_add_sub_mul_divu_remu_sltu_jal_jalr();
    do_jalr();
  } else if (is == LUI) {
    record_lui_addi_add_sub_mul_divu_remu_sltu_jal_jalr();
    do_lui();
  } else if (is == ECALL) {
    record_ecall();
    do_ecall();
  }
}

void execute_undo() {
  // assert: 1 <= is <= number of RISC-U instructions
  if (is == STORE)
    undo_store();
  else if (is == BEQ)
    // beq does not require any undo
    return;
  else if (is == ECALL)
    undo_ecall();
  else
    undo_lui_addi_add_sub_mul_divu_remu_sltu_load_jal_jalr();
}

void execute_debug() {
  print_instruction();

  // assert: 1 <= is <= number of RISC-U instructions
  if (is == ADDI) {
    print_addi_before();
    do_addi();
    print_addi_add_sub_mul_divu_remu_sltu_after();
  } else if (is == LOAD) {
    print_load_before();
    print_load_after(do_load());
  } else if (is == STORE) {
    print_store_before();
    print_store_after(do_store());
  } else if (is == ADD) {
    print_add_sub_mul_divu_remu_sltu_before();
    do_add();
    print_addi_add_sub_mul_divu_remu_sltu_after();
  } else if (is == SUB) {
    print_add_sub_mul_divu_remu_sltu_before();
    do_sub();
    print_addi_add_sub_mul_divu_remu_sltu_after();
  } else if (is == MUL) {
    print_add_sub_mul_divu_remu_sltu_before();
    do_mul();
    print_addi_add_sub_mul_divu_remu_sltu_after();
  } else if (is == DIVU) {
    print_add_sub_mul_divu_remu_sltu_before();
    do_divu();
    print_addi_add_sub_mul_divu_remu_sltu_after();
  } else if (is == REMU) {
    print_add_sub_mul_divu_remu_sltu_before();
    do_remu();
    print_addi_add_sub_mul_divu_remu_sltu_after();
  } else if (is == SLTU) {
    print_add_sub_mul_divu_remu_sltu_before();
    do_sltu();
    print_addi_add_sub_mul_divu_remu_sltu_after();
  } else if (is == BEQ) {
    print_beq_before();
    do_beq();
    print_beq_after();
  } else if (is == JAL) {
    print_jal_before();
    do_jal();
    print_jal_jalr_after();
  } else if (is == JALR) {
    print_jalr_before();
    do_jalr();
    print_jal_jalr_after();
  } else if (is == LUI) {
    print_lui_before();
    do_lui();
    print_lui_after();
  } else if (is == ECALL) {
    do_ecall();

    return;
  }

  println();
}

void interrupt() {
  if (timer != TIMEROFF) {
    timer = timer - 1;

    if (timer == 0) {
      if (get_exception(current_context) == EXCEPTION_NOEXCEPTION)
        // only throw exception if no other is pending
        // TODO: handle multiple pending exceptions
        throw_exception(EXCEPTION_TIMER, 0);
      else
        // trigger timer in the next interrupt cycle
        timer = 1;
    }
  }
}

void run_until_exception() {
  trap = 0;

  while (trap == 0) {
    fetch();
    decode();
    execute();

    interrupt();
  }

  trap = 0;
}

uint64_t instruction_with_max_counter(uint64_t* counters, uint64_t max) {
  uint64_t a;
  uint64_t n;
  uint64_t i;
  uint64_t c;

  a = UINT64_MAX;

  n = 0;
  i = 0;

  while (i < code_size / INSTRUCTIONSIZE) {
    c = *(counters + i);

    if (n < c) {
      if (c < max) {
        n = c;
        a = i;
      } else
        return i * INSTRUCTIONSIZE;
    }

    i = i + 1;
  }

  if (a != UINT64_MAX)
    return a * INSTRUCTIONSIZE;
  else
    return UINT64_MAX;
}

uint64_t print_per_instruction_counter(uint64_t total, uint64_t* counters, uint64_t max) {
  uint64_t a;
  uint64_t c;

  a = instruction_with_max_counter(counters, max);

  if (a != UINT64_MAX) {
    c = *(counters + a / INSTRUCTIONSIZE);

    // CAUTION: we reset counter to avoid reporting it again
    *(counters + a / INSTRUCTIONSIZE) = 0;

    printf(",%lu(%lu.%.2lu%%)@0x%lX", 
      c,
      ratio_format_integer(percentage_format(total, c)),
      ratio_format_fractional(percentage_format(total, c)),
      a);
    print_code_line_number_for_instruction(a, 0);

    return c;
  } else {
    print(",0(0.00%)");

    return 0;
  }
}

void print_per_instruction_profile(char* message, uint64_t total, uint64_t* counters) {
  printf("%s: %s%lu", selfie_name, message, total);
  print_per_instruction_counter(total, counters, print_per_instruction_counter(total, counters, print_per_instruction_counter(total, counters, UINT64_MAX)));
  println();
}

void print_access_profile(char* message, char* padding, uint64_t reads, uint64_t writes) {
  if (reads + writes > 0) {
    if (writes == 0)
      // may happen in read-only memory segments
      writes = 1;

    printf("%s: %s%s%lu,%lu,%lu[%lu.%.2lu]\n", selfie_name, message, padding,
      reads + writes, reads, writes, 
      ratio_format_integer(ratio_format(reads, writes)),
      ratio_format_fractional(ratio_format(reads, writes)));
  }
}

void print_per_register_profile(uint64_t reg) {
  print_access_profile(get_register_name(reg), " register:   ", *(reads_per_register + reg), *(writes_per_register + reg));
}

void print_register_memory_profile() {
  uint64_t reg;

  printf("%s: CPU+memory:    reads+writes,reads,writes[reads/writes]\n", selfie_name);

  print_access_profile("heap segment:  ", "", heap_reads, heap_writes);

  print_per_register_profile(REG_GP);
  print_access_profile("data segment:  ", "", data_reads, data_writes);

  reg = 1;

  while (reg < NUMBEROFREGISTERS) {
    if (is_stack_register(reg)) {
      stack_register_reads  = stack_register_reads + *(reads_per_register + reg);
      stack_register_writes = stack_register_writes + *(writes_per_register + reg);

      print_per_register_profile(reg);
    }

    reg = reg + 1;
  }

  print_access_profile("stack total:   ", "", stack_register_reads, stack_register_writes);
  print_access_profile("stack segment: ", "", stack_reads, stack_writes);

  reg = 1;

  while (reg < NUMBEROFREGISTERS) {
    if (is_argument_register(reg)) {
      argument_register_reads  = argument_register_reads + *(reads_per_register + reg);
      argument_register_writes = argument_register_writes + *(writes_per_register + reg);

      print_per_register_profile(reg);
    }

    reg = reg + 1;
  }

  print_access_profile("args total:    ", "", argument_register_reads, argument_register_writes);

  reg = 1;

  while (reg < NUMBEROFREGISTERS) {
    if (is_temporary_register(reg)) {
      temporary_register_reads  = temporary_register_reads + *(reads_per_register + reg);
      temporary_register_writes = temporary_register_writes + *(writes_per_register + reg);

      print_per_register_profile(reg);
    }

    reg = reg + 1;
  }

  print_access_profile("temps total:   ", "", temporary_register_reads, temporary_register_writes);
}

void print_profile(uint64_t* context) {
  printf("%s: --------------------------------------------------------------------------------\n", selfie_name);
  printf("%s: summary: %lu executed instructions [%lu.%.2lu%% nops]\n", selfie_name,
    get_total_number_of_instructions(),
    ratio_format_integer(percentage_format(get_total_number_of_instructions(), get_total_number_of_nops())),
    ratio_format_fractional(percentage_format(get_total_number_of_instructions(), get_total_number_of_nops())));
  printf("%s:          %lu.%.2luMB allocated in %lu mallocs\n", selfie_name,
    ratio_format_integer(ratio_format(mc_brk, MEGABYTE)),
    ratio_format_fractional(ratio_format(mc_brk, MEGABYTE)),
    sc_brk);
  printf("%s:          %lu.%.2luMB(%lu.%.2lu%% of %lu.%.2luMB) actually accessed\n", selfie_name,
    ratio_format_integer(ratio_format(mc_mapped_heap, MEGABYTE)),
    ratio_format_fractional(ratio_format(mc_mapped_heap, MEGABYTE)),
    ratio_format_integer(percentage_format(round_up(mc_brk, PAGESIZE), mc_mapped_heap)),
    ratio_format_fractional(percentage_format(round_up(mc_brk, PAGESIZE), mc_mapped_heap)),
    ratio_format_integer(ratio_format(mc_brk, MEGABYTE)),
    ratio_format_fractional(ratio_format(mc_brk, MEGABYTE)));
  printf("%s:          %lu.%.2luMB(%lu.%.2lu%% of %luMB) mapped memory\n", selfie_name,
    ratio_format_integer(ratio_format(pused(), MEGABYTE)),
    ratio_format_fractional(ratio_format(pused(), MEGABYTE)),
    ratio_format_integer(percentage_format(total_page_frame_memory, pused())),
    ratio_format_fractional(percentage_format(total_page_frame_memory, pused())),
    total_page_frame_memory / MEGABYTE);

  if (GC_ON)
    print_gc_profile(context);

  if (get_total_number_of_instructions() > 0) {
    printf("%s: --------------------------------------------------------------------------------\n", selfie_name);
    print_instruction_counters();

    if (code_line_number != (uint64_t*) 0)
      printf("%s: profile: total,max(ratio%%)@addr(line#),2max,3max\n", selfie_name);
    else
      printf("%s: profile: total,max(ratio%%)@addr,2max,3max\n", selfie_name);

    print_per_instruction_profile("calls:   ", calls, calls_per_procedure);
    print_per_instruction_profile("loops:   ", iterations, iterations_per_loop);
    print_per_instruction_profile("loads:   ", ic_load, loads_per_instruction);
    print_per_instruction_profile("stores:  ", ic_store, stores_per_instruction);

    print_register_memory_profile();
  }

<<<<<<< HEAD
  printf("%s: --------------------------------------------------------------------------------\n", selfie_name);
=======
  if (L1_CACHE_ENABLED) {
    printf1("%s: L1 caches:     accesses,hits,misses\n", selfie_name);

    print_cache_profile(get_cache_hits(L1_DCACHE), get_cache_misses(L1_DCACHE), "data:          ");
    println();

    print_cache_profile(get_cache_hits(L1_ICACHE), get_cache_misses(L1_ICACHE), "instruction:   ");
    if (L1_CACHE_COHERENCY)
      printf1(" (coherency invalidations: %d)", (char*) L1_icache_coherency_invalidations);
    println();
  }

  printf1("%s: --------------------------------------------------------------------------------\n", selfie_name);
>>>>>>> 8e6553f0
}

// *~*~ *~*~ *~*~ *~*~ *~*~ *~*~ *~*~ *~*~ *~*~ *~*~ *~*~ *~*~ *~*~
// -----------------------------------------------------------------
// ----------------------    R U N T I M E    ----------------------
// -----------------------------------------------------------------
// *~*~ *~*~ *~*~ *~*~ *~*~ *~*~ *~*~ *~*~ *~*~ *~*~ *~*~ *~*~ *~*~

// -----------------------------------------------------------------
// ---------------------------- CONTEXTS ---------------------------
// -----------------------------------------------------------------

uint64_t* new_context() {
  uint64_t* context;

  if (free_contexts == (uint64_t*) 0)
    context = allocate_context();
  else {
    context = free_contexts;

    free_contexts = get_next_context(free_contexts);
  }

  set_next_context(context, used_contexts);
  set_prev_context(context, (uint64_t*) 0);

  if (used_contexts != (uint64_t*) 0)
    set_prev_context(used_contexts, context);

  used_contexts = context;

  return context;
}

void init_context(uint64_t* context, uint64_t* parent, uint64_t* vctxt) {
  // some fields are set in boot loader or when context switching

  // allocate zeroed memory for general-purpose registers
  // TODO: reuse memory
  set_regs(context, zmalloc(NUMBEROFREGISTERS * SIZEOFUINT64));

  // allocate zeroed memory for page table
  // TODO: save and reuse memory for page table
  if (PAGETABLETREE == 0)
    // for a 4GB-virtual-memory page table with
    // 4KB pages and 64-bit pointers, allocate
    // 8MB = 2^23 ((2^32 / 2^12) * 2^3) bytes to
    // accommodate 2^20 (2^32 / 2^12) PTEs
    set_pt(context, zmalloc(NUMBEROFPAGES * SIZEOFUINT64STAR));
  else
    // for the root node (page directory), allocate
    // 16KB = 2^14 (2^32 / 2^12 / 2^9 * 2^3) bytes to
    // accommodate 2^11 ((2^32 / 2^12) / 2^9) root PDEs
    // pointing to 4KB leaf nodes (page tables) that
    // each accommodate 2^9 (2^12 / 2^3) leaf PTEs
    set_pt(context, zmalloc(NUMBEROFPAGES / NUMBEROFLEAFPTES * SIZEOFUINT64STAR));

  // reset page table cache
  set_lowest_lo_page(context, 0);
  set_highest_lo_page(context, get_lowest_lo_page(context));
  set_lowest_hi_page(context, get_page_of_virtual_address(VIRTUALMEMORYSIZE * GIGABYTE - WORDSIZE));
  set_highest_hi_page(context, get_lowest_hi_page(context));

  if (parent != MY_CONTEXT) {
    set_code_seg_start(context, load_virtual_memory(get_pt(parent), code_seg_start(vctxt)));
    set_code_seg_size(context, load_virtual_memory(get_pt(parent), code_seg_size(vctxt)));
    set_data_seg_start(context, load_virtual_memory(get_pt(parent), data_seg_start(vctxt)));
    set_data_seg_size(context, load_virtual_memory(get_pt(parent), data_seg_size(vctxt)));
    set_heap_seg_start(context, load_virtual_memory(get_pt(parent), heap_seg_start(vctxt)));

    // TODO: cache name
    set_name(context, (char*) 0);
  } else {
    set_exception(context, EXCEPTION_NOEXCEPTION);
    set_fault(context, 0);

    set_exit_code(context, EXITCODE_NOERROR);
  }

  set_parent(context, parent);
  set_virtual_context(context, vctxt);

  // garbage collector
  set_used_list_head(context, (uint64_t*) 0);
  set_free_list_head(context, (uint64_t*) 0);
  set_gcs_in_period(context, 0);
  set_use_gc_kernel(context, GC_DISABLED);
}

uint64_t* find_context(uint64_t* parent, uint64_t* vctxt) {
  uint64_t* context;

  context = used_contexts;

  while (context != (uint64_t*) 0) {
    if (get_parent(context) == parent)
      if (get_virtual_context(context) == vctxt)
        return context;

    context = get_next_context(context);
  }

  return (uint64_t*) 0;
}

void free_context(uint64_t* context) {
  set_next_context(context, free_contexts);

  free_contexts = context;
}

uint64_t* delete_context(uint64_t* context, uint64_t* from) {
  if (get_next_context(context) != (uint64_t*) 0)
    set_prev_context(get_next_context(context), get_prev_context(context));

  if (get_prev_context(context) != (uint64_t*) 0) {
    set_next_context(get_prev_context(context), get_next_context(context));
    set_prev_context(context, (uint64_t*) 0);
  } else
    from = get_next_context(context);

  free_context(context);

  return from;
}

// -----------------------------------------------------------------
// -------------------------- MICROKERNEL --------------------------
// -----------------------------------------------------------------

uint64_t* create_context(uint64_t* parent, uint64_t* vctxt) {
  uint64_t* context;

  context = new_context();

  init_context(context, parent, vctxt);

  if (debug_create)
    printf("%s: parent context 0x%08lX created child context 0x%08lX\n", selfie_name,
      (uint64_t) parent,
      (uint64_t) used_contexts);

  return context;
}

uint64_t* cache_context(uint64_t* vctxt) {
  uint64_t* context;

  // find cached context on my boot level
  context = find_context(current_context, vctxt);

  if (context == (uint64_t*) 0)
    // create cached context on my boot level
    context = create_context(current_context, vctxt);

  return context;
}

void save_context(uint64_t* context) {
  uint64_t* parent_table;
  uint64_t* vctxt;
  uint64_t r;
  uint64_t* pregs;
  uint64_t* vregs;

  // save machine state
  set_pc(context, pc);

  if (get_parent(context) != MY_CONTEXT) {
    // upload changes in context to virtual context in parent address space
    parent_table = get_pt(get_parent(context));

    vctxt = get_virtual_context(context);

    store_virtual_memory(parent_table, program_counter(vctxt), get_pc(context));

    r = 0;

    pregs = get_regs(context);
    vregs = (uint64_t*) load_virtual_memory(parent_table, regs(vctxt));

    while (r < NUMBEROFREGISTERS) {
      store_virtual_memory(parent_table, (uint64_t) (vregs + r), *(pregs + r));

      r = r + 1;
    }

    store_virtual_memory(parent_table, program_break(vctxt), get_program_break(context));

    store_virtual_memory(parent_table, exception(vctxt), get_exception(context));
    store_virtual_memory(parent_table, fault(vctxt), get_fault(context));
    store_virtual_memory(parent_table, exit_code(vctxt), get_exit_code(context));

    // garbage collector state (only necessary if context is gced by different gcs)

    store_virtual_memory(parent_table, used_list_head(vctxt), (uint64_t) get_used_list_head(context));
    store_virtual_memory(parent_table, free_list_head(vctxt), (uint64_t) get_free_list_head(context));
    store_virtual_memory(parent_table, gcs_in_period(vctxt), get_gcs_in_period(context));
    store_virtual_memory(parent_table, use_gc_kernel(vctxt), get_use_gc_kernel(context));
  }
}

uint64_t lowest_page(uint64_t page, uint64_t lo) {
  if (page < lo)
    return page;
  else
    return lo;
}

uint64_t highest_page(uint64_t page, uint64_t hi) {
  if (page >= hi)
    // only lo <= page < hi will be cached
    return page + 1;
  else
    return hi;
}

void map_page(uint64_t* context, uint64_t page, uint64_t frame) {
  uint64_t* table;

  if (frame != 0) {
    table = get_pt(context);

    if (get_frame_for_page(table, page) == 0) {
      set_PTE_for_page(table, page, frame);

      // exploit spatial locality in page table caching
      if (page <= get_page_of_virtual_address(get_program_break(context) - WORDSIZE)) {
        set_lowest_lo_page(context, lowest_page(page, get_lowest_lo_page(context)));
        set_highest_lo_page(context, highest_page(page, get_highest_lo_page(context)));
      } else {
        set_lowest_hi_page(context, lowest_page(page, get_lowest_hi_page(context)));
        set_highest_hi_page(context, highest_page(page, get_highest_hi_page(context)));
      }
    } // else assert: frame == get_frame_for_page(table, page)
  }

  if (debug_map) {
    printf("%s: page ", selfie_name);
    print_hexadecimal(page, 4);
    printf(" mapped to frame 0x%08lX in context 0x%08lX\n", (uint64_t) frame, (uint64_t) context);
  }
}

void restore_region(uint64_t* context, uint64_t* table, uint64_t* parent_table, uint64_t lo, uint64_t hi) {
  uint64_t frame;

  while (lo < hi) {
    if (is_virtual_address_mapped(parent_table, (uint64_t) get_PTE_address_for_page(parent_table, table, lo))) {
      frame = load_virtual_memory(parent_table, (uint64_t) get_PTE_address_for_page(parent_table, table, lo));

      map_page(context, lo, get_frame_for_page(parent_table, get_page_of_virtual_address(frame)));
    }

    lo = lo + 1;
  }
}

void restore_context(uint64_t* context) {
  uint64_t* parent_table;
  uint64_t* vctxt;
  uint64_t r;
  uint64_t* pregs;
  uint64_t* vregs;
  uint64_t* table;
  uint64_t lo;
  uint64_t hi;

  if (get_parent(context) != MY_CONTEXT) {
    // download changes in virtual context in parent address space to context
    parent_table = get_pt(get_parent(context));

    vctxt = get_virtual_context(context);

    set_pc(context, load_virtual_memory(parent_table, program_counter(vctxt)));

    r = 0;

    pregs = get_regs(context);
    vregs = (uint64_t*) load_virtual_memory(parent_table, regs(vctxt));

    while (r < NUMBEROFREGISTERS) {
      *(pregs + r) = load_virtual_memory(parent_table, (uint64_t) (vregs + r));

      r = r + 1;
    }

    set_program_break(context, load_virtual_memory(parent_table, program_break(vctxt)));

    set_exception(context, load_virtual_memory(parent_table, exception(vctxt)));
    set_fault(context, load_virtual_memory(parent_table, fault(vctxt)));

    set_exit_code(context, load_virtual_memory(parent_table, exit_code(vctxt)));

    table = (uint64_t*) load_virtual_memory(parent_table, page_table(vctxt));

    // assert: virtual context page table is only mapped from beginning up and end down

    lo = load_virtual_memory(parent_table, lowest_lo_page(vctxt));
    hi = load_virtual_memory(parent_table, highest_lo_page(vctxt));

    restore_region(context, table, parent_table, lo, hi);

    store_virtual_memory(parent_table, lowest_lo_page(vctxt), hi);

    lo = load_virtual_memory(parent_table, lowest_hi_page(vctxt));
    hi = load_virtual_memory(parent_table, highest_hi_page(vctxt));

    restore_region(context, table, parent_table, lo, hi);

    store_virtual_memory(parent_table, highest_hi_page(vctxt), lo);

    // garbage collector state (only necessary if context is gced by different gcs)

    set_used_list_head(context, (uint64_t*) load_virtual_memory(parent_table, used_list_head(vctxt)));
    set_free_list_head(context, (uint64_t*) load_virtual_memory(parent_table, free_list_head(vctxt)));
    set_gcs_in_period(context, load_virtual_memory(parent_table, gcs_in_period(vctxt)));
    set_use_gc_kernel(context, load_virtual_memory(parent_table, use_gc_kernel(vctxt)));
  }

  // restore machine state
  pc        = get_pc(context);
  registers = get_regs(context);
  pt        = get_pt(context);

  flush_all_caches();
}

uint64_t is_code_address(uint64_t* context, uint64_t vaddr) {
  // is address in code segment?
  if (vaddr >= get_code_seg_start(context))
    if (vaddr < get_code_seg_start(context) + get_code_seg_size(context))
      return 1;

  return 0;
}

uint64_t is_data_address(uint64_t* context, uint64_t vaddr) {
  // is address in data segment?
  if (vaddr >= get_data_seg_start(context))
    if (vaddr < get_data_seg_start(context) + get_data_seg_size(context))
      return 1;

  return 0;
}

uint64_t is_stack_address(uint64_t* context, uint64_t vaddr) {
  // is address in stack segment?
  if (vaddr >= *(get_regs(context) + REG_SP))
    if (vaddr <= VIRTUALMEMORYSIZE * GIGABYTE - WORDSIZE)
      return 1;

  return 0;
}

uint64_t is_heap_address(uint64_t* context, uint64_t vaddr) {
  // is address in heap segment?
  if (vaddr >= get_heap_seg_start(context))
    if (vaddr < get_program_break(context))
      return 1;

  return 0;
}

uint64_t is_address_between_stack_and_heap(uint64_t* context, uint64_t vaddr) {
  // is address between heap and stack segments?
  if (vaddr >= get_program_break(context))
    if (vaddr < *(get_regs(context) + REG_SP))
      return 1;

  return 0;
}

uint64_t is_data_stack_heap_address(uint64_t* context, uint64_t vaddr) {
  if (is_data_address(context, vaddr))
    return 1;
  else if (is_stack_address(context, vaddr))
    return 1;
  else if (is_heap_address(context, vaddr))
    return 1;
  else
    return 0;
}

uint64_t is_valid_segment_read(uint64_t vaddr) {
  if (is_data_address(current_context, vaddr)) {
    data_reads = data_reads + 1;

    return 1;
  } else if (is_stack_address(current_context, vaddr)) {
    stack_reads = stack_reads + 1;

    return 1;
  } else if (is_heap_address(current_context, vaddr)) {
    heap_reads = heap_reads + 1;

    return 1;
  } else
    return 0;
}

uint64_t is_valid_segment_write(uint64_t vaddr) {
  if (is_data_address(current_context, vaddr)) {
    data_writes = data_writes + 1;

    return 1;
  } else if (is_stack_address(current_context, vaddr)) {
    stack_writes = stack_writes + 1;

    return 1;
  } else if (is_heap_address(current_context, vaddr)) {
    heap_writes = heap_writes + 1;

    return 1;
  } else
    return 0;
}

// -----------------------------------------------------------------
// ---------------------------- KERNEL -----------------------------
// -----------------------------------------------------------------

uint64_t pavailable() {
  if (free_page_frame_memory > 0)
    return 1;
  else if (allocated_page_frame_memory + MEGABYTE <= total_page_frame_memory)
    return 1;
  else
    return 0;
}

uint64_t pexcess() {
  if (pavailable())
    return 1;
  else if (allocated_page_frame_memory + MEGABYTE <= 2 * total_page_frame_memory)
    // tolerate twice as much memory mapped on demand than physically available
    return 1;
  else
    return 0;
}

uint64_t pused() {
  return allocated_page_frame_memory - free_page_frame_memory;
}

uint64_t* palloc() {
  uint64_t block;
  uint64_t frame;

  // assert: total_page_frame_memory is equal to or a multiple of MEGABYTE
  // assert: PAGESIZE is a factor of MEGABYTE strictly less than MEGABYTE

  if (free_page_frame_memory == 0) {
    if (pexcess()) {
      free_page_frame_memory = MEGABYTE;

      // on boot level zero allocate zeroed memory
      block = (uint64_t) zmalloc(free_page_frame_memory);

      allocated_page_frame_memory = allocated_page_frame_memory + free_page_frame_memory;

      // page frames must be page-aligned to work as page table index
      next_page_frame = round_up(block, PAGESIZE);

      if (next_page_frame > block)
        // losing one page frame to fragmentation
        free_page_frame_memory = free_page_frame_memory - PAGESIZE;
    } else {
      printf("%s: palloc out of physical memory\n", selfie_name);

      exit(EXITCODE_OUTOFPHYSICALMEMORY);
    }
  }

  frame = next_page_frame;

  next_page_frame = next_page_frame + PAGESIZE;

  free_page_frame_memory = free_page_frame_memory - PAGESIZE;

  // strictly, touching is only necessary on boot levels higher than 0
  return touch((uint64_t*) frame, PAGESIZE);
}

void pfree(uint64_t* frame) {
  // TODO: implement free list of page frames
  frame = frame + 1;
}

void map_and_store(uint64_t* context, uint64_t vaddr, uint64_t data) {
  // assert: is_virtual_address_valid(vaddr, WORDSIZE) == 1

  if (is_virtual_address_mapped(get_pt(context), vaddr) == 0)
    map_page(context, get_page_of_virtual_address(vaddr), (uint64_t) palloc());

  store_virtual_memory(get_pt(context), vaddr, data);
}

void up_load_binary(uint64_t* context) {
  uint64_t baddr;

  // assert: e_entry is multiple of PAGESIZE and INSTRUCTIONSIZE

  set_pc(context, e_entry);

  // setting up page table cache

  set_lowest_lo_page(context, get_page_of_virtual_address(code_start));
  set_highest_lo_page(context, get_lowest_lo_page(context));

  // setting up memory segments

  set_code_seg_start(context, code_start);
  set_code_seg_size(context, code_size);
  set_data_seg_start(context, data_start);
  set_data_seg_size(context, data_size);
  set_heap_seg_start(context, round_up(data_start + data_size, p_align));
  set_program_break(context, get_heap_seg_start(context));

  baddr = 0;

  while (baddr < code_size) {
    map_and_store(context, get_code_seg_start(context) + baddr, load_code(baddr));

    baddr = baddr + WORDSIZE;
  }

  baddr = 0;

  while (baddr < data_size) {
    map_and_store(context, get_data_seg_start(context) + baddr, load_data(baddr));

    baddr = baddr + WORDSIZE;
  }

  set_name(context, binary_name);
}

uint64_t up_load_string(uint64_t* context, char* s, uint64_t SP) {
  uint64_t bytes;
  uint64_t i;

  bytes = round_up(string_length(s) + 1, WORDSIZE);

  // allocate memory for storing string
  SP = SP - bytes;

  i = 0;

  while (i < bytes) {
    // CAUTION: at boot levels higher than 0, s is only accessible
    // in C* at word granularity, not individual characters
    map_and_store(context, SP + i, *((uint64_t*) s));

    s = (char*) ((uint64_t*) s + 1);

    i = i + WORDSIZE;
  }

  return SP;
}

void up_load_arguments(uint64_t* context, uint64_t argc, uint64_t* argv) {
  /* upload arguments like a UNIX system

      SP
      |
      V
   | argc |      | argv[0] | ... | argv[n] | 0 | env[0] | ... | env[m] | 0 |

     with argc > 0, n == argc - 1, and m == 0 (that is, env is empty) */
  uint64_t SP;
  uint64_t* vargv;
  uint64_t i;

  // the call stack grows top down
  SP = VIRTUALMEMORYSIZE * GIGABYTE;

  vargv = smalloc(argc * SIZEOFUINT64STAR);

  i = 0;

  // push program parameters onto the stack
  while (i < argc) {
    SP = up_load_string(context, (char*) *(argv + i), SP);

    // store pointer in virtual *argv
    *(vargv + i) = SP;

    i = i + 1;
  }

  // allocate memory for termination of env table
  SP = SP - WORDSIZE;

  // push null value to terminate env table
  map_and_store(context, SP, 0);
  
  // allocate memory for termination of argv table
  SP = SP - WORDSIZE;

  // push null value to terminate argv table
  map_and_store(context, SP, 0);

  // assert: i == argc

  // push argv table onto the stack
  while (i > 0) {
    // allocate memory for argv table entry
    SP = SP - WORDSIZE;

    i = i - 1;

    // push argv table entry
    map_and_store(context, SP, *(vargv + i));
  }
  
  // allocate memory for &argv
  SP = SP - WORDSIZE;

  // allocate memory for argc
  SP = SP - WORDSIZE;

  // push argc
  map_and_store(context, SP, argc);

  // store stack pointer value in stack pointer register
  *(get_regs(context) + REG_SP) = SP;

  // initialize frame pointer register for completeness (redundant)
  *(get_regs(context) + REG_S0) = 0;
}

uint64_t handle_system_call(uint64_t* context) {
  uint64_t a7;

  set_exception(context, EXCEPTION_NOEXCEPTION);

  a7 = *(get_regs(context) + REG_A7);

  if (a7 == SYSCALL_BRK) {
    if (get_gc_enabled_gc(context))
      implement_gc_brk(context);
    else
      implement_brk(context);
  } else if (a7 == SYSCALL_READ)
    implement_read(context);
  else if (a7 == SYSCALL_WRITE)
    implement_write(context);
  else if (a7 == SYSCALL_OPENAT)
    implement_openat(context);
  else if (a7 == SYSCALL_EXIT) {
    implement_exit(context);

    // TODO: exit only if all contexts have exited
    return EXIT;
  } else {
    printf("%s: unknown system call %lu\n", selfie_name, a7);

    set_exit_code(context, EXITCODE_UNKNOWNSYSCALL);

    return EXIT;
  }

  return DONOTEXIT;
}

uint64_t handle_page_fault(uint64_t* context) {
  uint64_t page;

  set_exception(context, EXCEPTION_NOEXCEPTION);

  page = get_fault(context);

  // TODO: reuse frames
  map_page(context, page, (uint64_t) palloc());

  if (is_heap_address(context, get_virtual_address_of_page_start(page)))
    mc_mapped_heap = mc_mapped_heap + PAGESIZE;

  return DONOTEXIT;
}

uint64_t handle_division_by_zero(uint64_t* context) {
  set_exception(context, EXCEPTION_NOEXCEPTION);

  if (record) {
    printf("%s: division by zero, replaying...\n", selfie_name);

    replay_trace();

    set_exit_code(context, EXITCODE_NOERROR);
  } else {
    printf("%s: division by zero\n", selfie_name);

    set_exit_code(context, EXITCODE_DIVISIONBYZERO);
  }

  return EXIT;
}

uint64_t handle_timer(uint64_t* context) {
  set_exception(context, EXCEPTION_NOEXCEPTION);

  return DONOTEXIT;
}

uint64_t handle_exception(uint64_t* context) {
  uint64_t exception;

  exception = get_exception(context);

  if (exception == EXCEPTION_SYSCALL)
    return handle_system_call(context);
  else if (exception == EXCEPTION_PAGEFAULT)
    return handle_page_fault(context);
  else if (exception == EXCEPTION_DIVISIONBYZERO)
    return handle_division_by_zero(context);
  else if (exception == EXCEPTION_TIMER)
    return handle_timer(context);
  else {
    printf("%s: context %s threw uncaught exception: ", selfie_name, get_name(context));
    print_exception(exception, get_fault(context));
    println();

    set_exit_code(context, EXITCODE_UNCAUGHTEXCEPTION);

    return EXIT;
  }
}

uint64_t mipster(uint64_t* to_context) {
  uint64_t timeout;
  uint64_t* from_context;

  print("mipster\n");
  printf("%s: >>>>>>>>>>>>>>>>>>>>>>>>>>>>>>>>>>>>>>>>>>>>>>>>>>>>>>>>>>>>>>>>>>>>>>>>>>>>>>>>\n", selfie_name);

  timeout = TIMESLICE;

  while (1) {
    from_context = mipster_switch(to_context, timeout);

    if (get_parent(from_context) != MY_CONTEXT) {
      // switch to parent which is in charge of handling exceptions
      to_context = get_parent(from_context);

      timeout = TIMEROFF;
    } else if (handle_exception(from_context) == EXIT)
      return get_exit_code(from_context);
    else {
      // TODO: scheduler should go here
      to_context = from_context;

      timeout = TIMESLICE;
    }
  }
}

uint64_t hypster(uint64_t* to_context) {
  uint64_t* from_context;

  print("hypster\n");
  printf("%s: >>>>>>>>>>>>>>>>>>>>>>>>>>>>>>>>>>>>>>>>>>>>>>>>>>>>>>>>>>>>>>>>>>>>>>>>>>>>>>>>\n", selfie_name);

  while (1) {
    from_context = hypster_switch(to_context, TIMESLICE);

    if (handle_exception(from_context) == EXIT)
      return get_exit_code(from_context);
    else
      // TODO: scheduler should go here
      to_context = from_context;
  }
}

uint64_t mixter(uint64_t* to_context, uint64_t mix) {
  // works with mipsters and hypsters
  uint64_t mslice;
  uint64_t timeout;
  uint64_t* from_context;

  printf("mixter (%lu%% mipster/%lu%% hypster)\n", mix, 100 - mix);
  printf("%s: >>>>>>>>>>>>>>>>>>>>>>>>>>>>>>>>>>>>>>>>>>>>>>>>>>>>>>>>>>>>>>>>>>>>>>>>>>>>>>>>\n", selfie_name);

  mslice = TIMESLICE;

  if (mslice <= UINT64_MAX / 100)
    mslice = mslice * mix / 100;
  else if (mslice <= UINT64_MAX / 10)
    mslice = mslice / 10 * (mix / 10);
  else
    mslice = mslice / 100 * mix;

  if (mslice > 0) {
    mix = 1;

    timeout = mslice;
  } else {
    mix = 0;

    timeout = TIMESLICE;
  }

  while (1) {
    if (mix)
      from_context = mipster_switch(to_context, timeout);
    else
      from_context = hypster_switch(to_context, timeout);

    if (get_parent(from_context) != MY_CONTEXT) {
      // switch to parent which is in charge of handling exceptions
      to_context = get_parent(from_context);

      timeout = TIMEROFF;
    } else if (handle_exception(from_context) == EXIT)
      return get_exit_code(from_context);
    else {
      // TODO: scheduler should go here
      to_context = from_context;

      if (mix) {
        if (mslice != TIMESLICE) {
          mix = 0;

          timeout = TIMESLICE - mslice;
        }
      } else if (mslice > 0) {
        mix = 1;

        timeout = mslice;
      }
    }
  }
}

uint64_t minmob(uint64_t* to_context) {
  uint64_t timeout;
  uint64_t* from_context;

  timeout = TIMESLICE;

  while (1) {
    from_context = mipster_switch(to_context, timeout);

    if (get_parent(from_context) != MY_CONTEXT) {
      // switch to parent which is in charge of handling exceptions
      to_context = get_parent(from_context);

      timeout = TIMEROFF;
    } else {
      // minster and mobster do not handle page faults
      if (get_exception(from_context) == EXCEPTION_PAGEFAULT) {
        printf("%s: context %s threw uncaught exception: ", selfie_name, get_name(from_context));
        print_exception(get_exception(from_context), get_fault(from_context));
        println();

        return EXITCODE_UNCAUGHTEXCEPTION;
      } else if (handle_exception(from_context) == EXIT)
        return get_exit_code(from_context);

      // TODO: scheduler should go here
      to_context = from_context;

      timeout = TIMESLICE;
    }
  }
}

void map_unmapped_pages(uint64_t* context) {
  uint64_t page;

  // assert: page table is only mapped from beginning up and end down

  page = get_lowest_lo_page(context);

  while (is_page_mapped(get_pt(context), page))
    page = page + 1;

  while (pavailable()) {
    map_page(context, page, (uint64_t) palloc());

    page = page + 1;
  }
}

uint64_t minster(uint64_t* to_context) {
  print("minster\n");
  printf("%s: >>>>>>>>>>>>>>>>>>>>>>>>>>>>>>>>>>>>>>>>>>>>>>>>>>>>>>>>>>>>>>>>>>>>>>>>>>>>>>>>\n", selfie_name);

  // virtual is like physical memory in initial context up to memory size
  // by mapping unmapped pages (for the heap) to all available page frames
  // CAUTION: consumes memory even when not accessed
  map_unmapped_pages(to_context);

  // does not handle page faults, works only until running out of mapped pages
  return minmob(to_context);
}

uint64_t mobster(uint64_t* to_context) {
  print("mobster\n");
  printf("%s: >>>>>>>>>>>>>>>>>>>>>>>>>>>>>>>>>>>>>>>>>>>>>>>>>>>>>>>>>>>>>>>>>>>>>>>>>>>>>>>>\n", selfie_name);

  // does not handle page faults, relies on fancy hypsters to do that
  return minmob(to_context);
}

char* replace_extension(char* filename, char* extension) {
  char* s;
  char* filename_without_extension;
  uint64_t i;
  uint64_t c;

  // assert: string_length(filename) + 1 + string_length(extension) < MAX_FILENAME_LENGTH

  s = string_alloc(string_length(filename) + 1 + string_length(extension));

  // start reading at end of filename
  i = string_length(filename);

  c = load_character(filename, i);

  // look for extension
  while (c != '.') {
    if (c == '/')
      i = 0;

    if (i > 0) {
      i = i - 1;

      c = load_character(filename, i);
    } else
      c = '.';
  }

  // filename has no extension
  if (i == 0)
    // writing filename plus extension into s
    sprintf(s, "%s.%s", filename, extension);
  else {
    // gcc's sprintf dislikes overlapping input and output buffers, an additional copy is necessary
    filename_without_extension = string_alloc(string_length(filename));

    // assert: filename_without_extension is zeroed and thus null-terminated

    // copy filename without extension and null-terminator into filename_without_extension
    while (i > 0) {
      i = i - 1;

      store_character(filename_without_extension, i, load_character(filename, i));
    }

    // writing filename_without_extension plus extension into s
    sprintf(s, "%s.%s", filename_without_extension, extension);
  }

  return s;
}

void boot_loader(uint64_t* context) {
  up_load_binary(context);

  // pass binary name as first argument by replacing next argument
  set_argument(binary_name);

  up_load_arguments(context, number_of_remaining_arguments(), remaining_arguments());
}

uint64_t selfie_run(uint64_t machine) {
  uint64_t exit_code;

  if (code_size == 0) {
    printf("%s: nothing to run, debug, or host\n", selfie_name);

    return EXITCODE_BADARGUMENTS;
  }

  if (machine == CAPSTER) {
    init_all_caches();

    L1_CACHE_ENABLED = 1;

    machine = MIPSTER;
  }

  reset_interpreter();
  reset_profiler();
  reset_microkernel();

  init_memory(atoi(peek_argument(0)));

  current_context = create_context(MY_CONTEXT, 0);

  // assert: number_of_remaining_arguments() > 0

  boot_loader(current_context);

  // current_context is ready to run

  run = 1;

  printf("%s: selfie executing %s with %luMB physical memory", selfie_name,
    binary_name,
    total_page_frame_memory / MEGABYTE);

  if (GC_ON) {
    gc_init(current_context);

    printf(", gcing every %lu mallocs, ", GC_PERIOD);
    if (GC_REUSE) print("reusing memory"); else print("not reusing memory");
  }

  if (machine == DIPSTER) {
    debug          = 1;
    debug_syscalls = 1;
    print(", debugger");
    machine = MIPSTER;
  } else if (machine == RIPSTER) {
    debug  = 1;
    record = 1;
    init_replay_engine();
    print(", replay");
    machine = MIPSTER;
  } else if (machine == HYPSTER) {
    if (BOOTLEVELZERO)
      // no hypster on boot level zero
      machine = MIPSTER;
  }
  print(" on ");

  if (machine == MIPSTER)
    exit_code = mipster(current_context);
  else if (machine == MINSTER)
    exit_code = minster(current_context);
  else if (machine == MOBSTER)
    exit_code = mobster(current_context);
  else if (machine == HYPSTER)
    exit_code = hypster(current_context);
  else
    // change 0 to anywhere between 0% to 100% mipster
    exit_code = mixter(current_context, 0);

  record = 0;

  debug_syscalls = 0;
  debug          = 0;

  printf("%s: selfie terminating %s with exit code %ld\n", selfie_name,
    get_name(current_context),
    sign_extend(exit_code, SYSCALL_BITWIDTH));

  if (machine != HYPSTER)
    print_profile(current_context);
  else if (GC_ON)
    print_gc_profile(current_context);

  run = 0;

  return exit_code;
}

// -----------------------------------------------------------------
// ------------------- CONSOLE ARGUMENT SCANNER --------------------
// -----------------------------------------------------------------

uint64_t number_of_remaining_arguments() {
  return selfie_argc;
}

uint64_t* remaining_arguments() {
  return selfie_argv;
}

char* peek_argument(uint64_t lookahead) {
  if (number_of_remaining_arguments() > lookahead)
    return (char*) *(selfie_argv + lookahead);
  else
    return (char*) 0;
}

char* get_argument() {
  argument = peek_argument(0);

  if (number_of_remaining_arguments() > 0) {
    selfie_argc = selfie_argc - 1;
    selfie_argv = selfie_argv + 1;
  }

  return argument;
}

void set_argument(char* argv) {
  *selfie_argv = (uint64_t) argv;
}

uint64_t no_or_bad_or_more_arguments(uint64_t exit_code) {
  if (exit_code == EXITCODE_NOARGUMENTS)
    return 1;
  else if (exit_code == EXITCODE_BADARGUMENTS)
    return 1;
  else if (exit_code == EXITCODE_MOREARGUMENTS)
    return 1;
  else
    return 0;
}

void print_synopsis(char* extras) {
  printf("synopsis: %s { -c { source } | -o binary | [ -s | -S ] assembly | -l binary }%s\n", selfie_name, extras);
}

// -----------------------------------------------------------------
// ----------------------------- SELFIE ----------------------------
// -----------------------------------------------------------------

uint64_t selfie(uint64_t extras) {
  if (number_of_remaining_arguments() == 0)
    return EXITCODE_NOARGUMENTS;
  else {
    printf("%s: this is the selfie system from %s with\n", selfie_name, SELFIE_URL);
    printf("%s: %lu-bit unsigned integers and %lu-bit pointers on boot level ", selfie_name,
      SIZEOFUINT64INBITS,
      SIZEOFUINT64STARINBITS);
    if (BOOTLEVELZERO) print("0\n"); else print(">0\n");

    init_scanner();
    init_register();
    init_disassembler();
    init_interpreter();

    while (number_of_remaining_arguments() > 0) {
      get_argument();

      gc_arguments();

      if (string_compare(argument, "-c"))
        selfie_compile();
      else if (number_of_remaining_arguments() == 0)
        // remaining options have at least one argument
        return EXITCODE_BADARGUMENTS;
      else if (string_compare(argument, "-o"))
        selfie_output(get_argument());
      else if (string_compare(argument, "-s"))
        selfie_disassemble(0);
      else if (string_compare(argument, "-S"))
        selfie_disassemble(1);
      else if (string_compare(argument, "-l"))
        selfie_load();
      else if (extras == 0) {
        if (string_compare(argument, "-m"))
          return selfie_run(MIPSTER);
        else if (string_compare(argument, "-d"))
          return selfie_run(DIPSTER);
        else if (string_compare(argument, "-r"))
          return selfie_run(RIPSTER);
        else if (string_compare(argument, "-y"))
          return selfie_run(HYPSTER);
        else if (string_compare(argument, "-min"))
          return selfie_run(MINSTER);
        else if (string_compare(argument, "-mob"))
          return selfie_run(MOBSTER);
        else if (string_compare(argument, "-L1"))
          return selfie_run(CAPSTER);
        else
          return EXITCODE_BADARGUMENTS;
      } else
        return EXITCODE_MOREARGUMENTS;
    }

    return EXITCODE_NOERROR;
  }
}

uint64_t exit_selfie(uint64_t exit_code, char* extras) {
  if (no_or_bad_or_more_arguments(exit_code))
    print_synopsis(extras);

  if (exit_code == EXITCODE_MOREARGUMENTS)
    return EXITCODE_BADARGUMENTS;
  else if (exit_code == EXITCODE_NOARGUMENTS)
    return EXITCODE_NOERROR;
  else
    return exit_code;
}

// -----------------------------------------------------------------
// ----------------------------- MAIN ------------------------------
// -----------------------------------------------------------------

// selfie bootstraps int and char** to uint64_t and uint64_t*, respectively!
int main(int argc, char** argv) {
  uint64_t exit_code;

  init_selfie((uint64_t) argc, (uint64_t*) argv);

  init_library();

  init_system();

  exit_code = selfie(0);

  return exit_selfie(exit_code, " [ ( -m | -d | -r | -y ) 0-4096 ... ]");
}<|MERGE_RESOLUTION|>--- conflicted
+++ resolved
@@ -328,7 +328,7 @@
   // allocate and touch to make sure memory is mapped for read calls
   character_buffer  = smalloc(SIZEOFUINT64);
   *character_buffer = 0;
-  
+
   // allocate and touch to make sure memory is mapped
   string_buffer = string_alloc(MAX_OUTPUT_LENGTH);
 
@@ -538,18 +538,6 @@
 uint64_t report_undefined_procedures();
 
 // symbol table entry:
-<<<<<<< HEAD
-// +----+---------+
-// |  0 | next    | pointer to next entry
-// |  1 | string  | identifier string, big integer as string, string literal
-// |  2 | line#   | source line number
-// |  3 | class   | VARIABLE, BIGINT, STRING, PROCEDURE, MACRO
-// |  4 | type    | UINT64_T, UINT64STAR_T, VOID_T
-// |  5 | value   | VARIABLE: initial value, PROCEDURE: number of parameters: value < 0 -> procedure is variadic and absolute value is number of (static) parameters
-// |  6 | address | VARIABLE, BIGINT, STRING: offset, PROCEDURE: address
-// |  7 | scope   | REG_GP (global), REG_S0 (local)
-// +----+---------+
-=======
 // +---+---------+
 // | 0 | next    | pointer to next entry
 // | 1 | string  | identifier string, big integer as string, string literal
@@ -560,7 +548,6 @@
 // | 6 | address | VARIABLE, BIGINT, STRING: offset, PROCEDURE: address
 // | 7 | scope   | REG_GP (global), REG_S0 (local)
 // +---+---------+
->>>>>>> 8e6553f0
 
 uint64_t* allocate_symbol_table_entry() {
   return smalloc(2 * SIZEOFUINT64STAR + 6 * SIZEOFUINT64);
@@ -3085,7 +3072,7 @@
           i = print_format(s, i, var_arg(args));
         } else {
           put_character('%');
-        
+
           i = i + 2;
         }
       } else {
@@ -3734,16 +3721,16 @@
           symbol = SYM_GEQ;
         } else
           symbol = SYM_GT;
-    
+
       } else if (character == CHAR_DOT) {
         get_character();
 
         if (character == CHAR_DOT) {
           get_character();
-      
+
           if (character == CHAR_DOT) {
             get_character();
-    
+
             symbol = SYM_ELLIPSIS;
           } else
             syntax_error_character(CHAR_DOT);
@@ -4473,7 +4460,7 @@
   number_of_temporaries = allocated_temporaries;
 
   save_temporaries();
-  
+
   number_of_parameters = 0;
 
   // assert: allocated_temporaries == 0
@@ -4486,12 +4473,12 @@
     // allocate memory on stack for parameters; we do not know how many, fixup later
     allocate_memory_on_stack = code_size;
     emit_addi(REG_SP, REG_SP, 0);
-  
+
     // push first parameter onto the stack
     emit_store(REG_SP, number_of_parameters * WORDSIZE, current_temporary());
-  
+
     tfree(1);
-  
+
     number_of_parameters = number_of_parameters + 1;
 
     while (symbol == SYM_COMMA) {
@@ -4501,12 +4488,12 @@
 
       // push more parameters onto stack
       emit_store(REG_SP, number_of_parameters * WORDSIZE, current_temporary());
-  
+
       tfree(1);
-  
+
       number_of_parameters = number_of_parameters + 1;
     }
-  
+
     // now we know the number of parameters
     fixup_IFormat(allocate_memory_on_stack, -(number_of_parameters * WORDSIZE));
 
@@ -4534,7 +4521,7 @@
   restore_temporaries(number_of_temporaries);
 
   number_of_calls = number_of_calls + 1;
-  
+
   // deallocate variadic parameters
   if(entry != (uint64_t*) 0)
     if(signed_less_than(get_value(entry), 0))
@@ -5390,7 +5377,7 @@
 
   // assuming procedure is undefined
   is_undefined = 1;
-  
+
   //assuming procedure is not variadic
   is_variadic = 0;
 
@@ -5404,9 +5391,9 @@
       compile_variable(0);
 
       number_of_parameters = 1;
-      
+
       entry = local_symbol_table;
-      
+
       // 2 * WORDIZE offset to skip frame pointer and link
       // additional (number_of_parameters - 1) * WORDSIZE offset due to the
       // order of the parameters
@@ -5423,9 +5410,9 @@
           compile_variable(0);
 
           number_of_parameters = number_of_parameters + 1;
-          
+
           entry = local_symbol_table;
-      
+
           set_address(entry, (number_of_parameters - 1) * WORDSIZE + 2 * WORDSIZE);
         }
       }
@@ -5447,7 +5434,7 @@
       // procedure never called nor declared nor defined
       if(is_variadic)
         number_of_parameters = -number_of_parameters;
-        
+
       create_symbol_table_entry(GLOBAL_TABLE, procedure, line_number, PROCEDURE, type, number_of_parameters, 0);
     } else if (get_type(entry) != type)
       // procedure already called, declared, or even defined
@@ -5638,7 +5625,7 @@
 void non_zero_bootlevel_macro_var_start() {
   uint64_t* var_list_variable;
   uint64_t s0_offset;
-  
+
   var_list_variable = (uint64_t*) 0;
   s0_offset = 0;
 
@@ -5672,7 +5659,7 @@
 void non_zero_bootlevel_macro_var_arg() {
   uint64_t* var_list_variable;
   uint64_t  var_list_address;
-  
+
   var_list_variable = (uint64_t*) 0;
   var_list_address = 0;
 
@@ -6970,15 +6957,9 @@
 
   // assert: code_binary is mapped
 
-<<<<<<< HEAD
-  // then write code
-  if (write(fd, code_binary, code_size) != code_size) {
-    printf("%s: could not write code into binary output file %s\n", selfie_name, binary_name);
-=======
   // then write code with padding bytes
   if (write(fd, code_binary, code_size_with_padding) != code_size_with_padding) {
-    printf2("%s: could not write code into binary output file %s\n", selfie_name, binary_name);
->>>>>>> 8e6553f0
+    printf("%s: could not write code into binary output file %s\n", selfie_name, binary_name);
 
     exit(EXITCODE_IOERROR);
   }
@@ -7686,7 +7667,7 @@
   emit_ecall();
 
   // save context from which we are switching here in return register
-  emit_addi(REG_A1, REG_A6, 0);
+  emit_addi(REG_A0, REG_A6, 0);
 
   emit_jalr(REG_ZR, REG_RA, 0);
 }
@@ -8091,12 +8072,12 @@
 
   accesses = hits + misses;
 
-  printf3("%s: %s%u,", selfie_name, cache_name, (char*) accesses);
-  printf4("%u(%.2u%%),%u(%.2u%%)",
-    (char*) hits,
-    (char*) percentage_format(accesses, hits),
-    (char*) misses,
-    (char*) percentage_format(accesses, misses));
+  printf("%s: %s%lu,", selfie_name, cache_name, accesses);
+  printf("%lu(%.2lu%%),%lu(%.2lu%%)",
+    hits,
+    percentage_format(accesses, hits),
+    misses,
+    percentage_format(accesses, misses));
 }
 
 // -----------------------------------------------------------------
@@ -8230,10 +8211,10 @@
 
   if (debug_tlb)
     printf("%s: tlb access:\n vaddr: 0x%08lX\n page:  0x%08lX\n frame: 0x%08lX\n paddr: 0x%08lX\n", selfie_name,
-      (uint64_t) vaddr,
-      (uint64_t) (page * PAGESIZE),
-      (uint64_t) frame,
-      (uint64_t) paddr);
+      vaddr,
+      page * PAGESIZE,
+      frame,
+      paddr);
 
   return (uint64_t*) paddr;
 }
@@ -9611,7 +9592,7 @@
   if (data_line_number != (uint64_t*) 0) {
     sprintf(string_buffer, "(~%lu)", *(data_line_number + (pc - code_size) / SIZEOFUINT64));
     direct_output(string_buffer);
-  }  
+  }
 }
 
 void print_data_context(uint64_t data) {
@@ -10204,7 +10185,7 @@
     // CAUTION: we reset counter to avoid reporting it again
     *(counters + a / INSTRUCTIONSIZE) = 0;
 
-    printf(",%lu(%lu.%.2lu%%)@0x%lX", 
+    printf(",%lu(%lu.%.2lu%%)@0x%lX",
       c,
       ratio_format_integer(percentage_format(total, c)),
       ratio_format_fractional(percentage_format(total, c)),
@@ -10232,7 +10213,7 @@
       writes = 1;
 
     printf("%s: %s%s%lu,%lu,%lu[%lu.%.2lu]\n", selfie_name, message, padding,
-      reads + writes, reads, writes, 
+      reads + writes, reads, writes,
       ratio_format_integer(ratio_format(reads, writes)),
       ratio_format_fractional(ratio_format(reads, writes)));
   }
@@ -10343,23 +10324,19 @@
     print_register_memory_profile();
   }
 
-<<<<<<< HEAD
-  printf("%s: --------------------------------------------------------------------------------\n", selfie_name);
-=======
   if (L1_CACHE_ENABLED) {
-    printf1("%s: L1 caches:     accesses,hits,misses\n", selfie_name);
+    printf("%s: L1 caches:     accesses,hits,misses\n", selfie_name);
 
     print_cache_profile(get_cache_hits(L1_DCACHE), get_cache_misses(L1_DCACHE), "data:          ");
     println();
 
     print_cache_profile(get_cache_hits(L1_ICACHE), get_cache_misses(L1_ICACHE), "instruction:   ");
     if (L1_CACHE_COHERENCY)
-      printf1(" (coherency invalidations: %d)", (char*) L1_icache_coherency_invalidations);
+      printf(" (coherency invalidations: %ld)", L1_icache_coherency_invalidations);
     println();
   }
 
-  printf1("%s: --------------------------------------------------------------------------------\n", selfie_name);
->>>>>>> 8e6553f0
+  printf("%s: --------------------------------------------------------------------------------\n", selfie_name);
 }
 
 // *~*~ *~*~ *~*~ *~*~ *~*~ *~*~ *~*~ *~*~ *~*~ *~*~ *~*~ *~*~ *~*~
@@ -10957,7 +10934,7 @@
 
   // push null value to terminate env table
   map_and_store(context, SP, 0);
-  
+
   // allocate memory for termination of argv table
   SP = SP - WORDSIZE;
 
@@ -10976,7 +10953,7 @@
     // push argv table entry
     map_and_store(context, SP, *(vargv + i));
   }
-  
+
   // allocate memory for &argv
   SP = SP - WORDSIZE;
 
