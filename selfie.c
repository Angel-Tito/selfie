--- conflicted
+++ resolved
@@ -9667,26 +9667,8 @@
   saveState(*(registers + REG_A0));
 
   if (getLower(btc - 1) == SYSCALL_READ) {
-<<<<<<< HEAD
     checkSatisfiability(lastConstraint);
 
-=======
-    // printTrace();
-    checkSatisfiability(lastConstraint);
-
-    print(selfieName);
-    print((uint64_t*) ": symbolic value reached read ecall and is satisfiable with witnesses: ");
-    printInteger(getLower(lastConstraint));
-    print((uint64_t*) ",..,");
-    printInteger(getUpper(lastConstraint));
-    if (sourceLineNumber != (uint64_t*) 0) {
-      // find the JAL that occured before the ECALL in the trace
-      print((uint64_t*) " read in line ");
-      printSourceLineNumberOfInstruction(findPrevFuncCall(btc));
-    }
-    println(); println();
-
->>>>>>> dac42bb5
     numberOfSymbolics = numberOfSymbolics - 1;
   }
 
