/*
Copyright (c) 2015-2021, the Selfie Project authors. All rights reserved.
Please see the AUTHORS file for details. Use of this source code is
governed by a BSD license that can be found in the LICENSE file.

Selfie is a project of the Computational Systems Group at the
Department of Computer Sciences of the University of Salzburg
in Austria. For further information and code please refer to:

http://selfie.cs.uni-salzburg.at

The Selfie Project provides an educational platform for teaching
undergraduate and graduate students the design and implementation
of programming languages and runtime systems. The focus is on the
construction of compilers, libraries, operating systems, and even
virtual machine monitors. The common theme is to identify and
resolve self-reference in systems code which is seen as the key
challenge when teaching systems engineering, hence the name.

Selfie is a self-contained 64-bit, 11-KLOC C implementation of:

1. a self-compiling compiler called starc that compiles
   a tiny but still fast subset of C called C Star (C*) to
   a tiny and easy-to-teach subset of RISC-V called RISC-U,
2. a self-executing emulator called mipster that executes
   RISC-U code including itself when compiled with starc,
3. a self-hosting hypervisor called hypster that provides
   RISC-U virtual machines that can host all of selfie,
   that is, starc, mipster, and hypster itself, and
5. a tiny C* library called libcstar utilized by selfie.

Selfie is implemented in a single (!) file and kept minimal for simplicity.
There is also a simple in-memory linker, a RISC-U disassembler, a garbage
collector, a profiler, and a debugger with replay as well as minimal
operating system support in the form of RISC-V system calls built into
the emulator and hypervisor. The garbage collector is conservative and
may operate as library in the same address space as the mutator and
as part of the emulator in the address space of the kernel.

C* is a tiny Turing-complete subset of C that includes dereferencing
(the * operator) but excludes composite data types, bitwise and Boolean
operators, and many other features. There are only unsigned 64-bit
integers and 64-bit pointers as well as character and string literals.
This choice turns out to be helpful for students to understand the
true role of composite data types such as arrays and records.
Bitwise operations are implemented in libcstar using unsigned integer
arithmetics helping students better understand arithmetic operators.
C* is supposed to be close to the minimum necessary for implementing
a self-compiling, single-pass, recursive-descent compiler. C* can be
taught in one to two weeks of classes depending on student background.

The compiler can readily be extended to compile features missing in C*
and to improve performance of the generated code. The compiler generates
RISC-U executables in ELF format that are compatible with the official
RISC-V toolchain. The mipster emulator can execute RISC-U executables
loaded from file but also from memory immediately after code generation
without going through the file system.

RISC-U is a tiny Turing-complete subset of the RISC-V instruction set.
It only features unsigned 64-bit integer arithmetic, double-word memory,
and simple control-flow instructions but neither bitwise nor byte- and
word-level instructions. RISC-U can be taught in one week of classes.

The emulator implements minimal operating system support that is meant
to be extended by students, first as part of the emulator, and then
ported to run on top of it, similar to an actual operating system or
virtual machine monitor. The fact that the emulator can execute itself
helps exposing the self-referential nature of that challenge. In fact,
selfie goes one step further by implementing microkernel functionality
as part of the emulator and a hypervisor that can run as part of the
emulator as well as on top of it, all with the same code.

Selfie is the result of many years of teaching systems engineering.
The design of the compiler is inspired by the Oberon compiler of
Professor Niklaus Wirth from ETH Zurich. RISC-U is inspired by the
RISC-V community around Professor David Patterson from UC Berkeley.
The design of the hypervisor is inspired by microkernels of Professor
Jochen Liedtke from University of Karlsruhe. The garbage collector
is inspired by the conservative garbage collector of Hans Boehm.
*/

// *~*~ *~*~ *~*~ *~*~ *~*~ *~*~ *~*~ *~*~ *~*~ *~*~ *~*~ *~*~ *~*~
// -----------------------------------------------------------------
// ---------------------     L I B R A R Y     ---------------------
// -----------------------------------------------------------------
// *~*~ *~*~ *~*~ *~*~ *~*~ *~*~ *~*~ *~*~ *~*~ *~*~ *~*~ *~*~ *~*~

// -----------------------------------------------------------------
// ----------------------- BUILTIN PROCEDURES ----------------------
// -----------------------------------------------------------------

// selfie bootstraps int to uint64_t!
void exit(int code);

uint64_t read(uint64_t fd, uint64_t* buffer, uint64_t bytes_to_read);
uint64_t write(uint64_t fd, uint64_t* buffer, uint64_t bytes_to_write);

// selfie bootstraps char to uint64_t and ignores ellipsis!
uint64_t open(char* filename, uint64_t flags, ...);

// selfie bootstraps void* to uint64_t* and unsigned to uint64_t!
void* malloc(unsigned long);

// -----------------------------------------------------------------
// ----------------------- LIBRARY PROCEDURES ----------------------
// -----------------------------------------------------------------

void init_library();
void reset_library();

uint64_t two_to_the_power_of(uint64_t p);
uint64_t ten_to_the_power_of(uint64_t p);

uint64_t log_ten(uint64_t n);

uint64_t left_shift(uint64_t n, uint64_t b);
uint64_t right_shift(uint64_t n, uint64_t b);

uint64_t get_bits(uint64_t n, uint64_t i, uint64_t b);

uint64_t absolute(uint64_t n);
uint64_t max(uint64_t a, uint64_t b);

uint64_t signed_less_than(uint64_t a, uint64_t b);
uint64_t signed_division(uint64_t a, uint64_t b);

uint64_t is_signed_integer(uint64_t n, uint64_t b);
uint64_t sign_extend(uint64_t n, uint64_t b);
uint64_t sign_shrink(uint64_t n, uint64_t b);

uint64_t load_character(char* s, uint64_t i);
char*    store_character(char* s, uint64_t i, uint64_t c);

char*    string_alloc(uint64_t l);
uint64_t string_length(char* s);
char*    string_copy(char* s);
char*    string_sub(char* s, uint64_t begin, uint64_t end);
void     string_reverse(char* s);
uint64_t string_compare(char* s, char* t);
uint64_t string_prefix_for(char* prefix, char* s);

uint64_t atoi(char* s);
char*    itoa(uint64_t n, char* s, uint64_t b, uint64_t d, uint64_t a);

uint64_t fixed_point_ratio(uint64_t a, uint64_t b, uint64_t f);
uint64_t fixed_point_percentage(uint64_t r, uint64_t f);

uint64_t ratio_format(uint64_t a, uint64_t b);
uint64_t percentage_format(uint64_t a, uint64_t b);

uint64_t ratio_format_integer(uint64_t a);
uint64_t ratio_format_fractional(uint64_t a);

void put_character(uint64_t c);

void print(char* s);
void println();

void print_character(uint64_t c);
void print_string(char* s);
void print_unsigned_integer(uint64_t n);
void print_integer(uint64_t n);
void unprint_integer(uint64_t n);
void print_hexadecimal(uint64_t n, uint64_t a);
void print_octal(uint64_t n, uint64_t a);
void print_binary(uint64_t n, uint64_t a);

uint64_t print_format(char* s, uint64_t i, char* a);

void direct_output(char* buffer);

int printf(const char* format, ...);
int sprintf(char* str, const char* format, ...);
int dprintf(int fd, const char* format, ...);

uint64_t vdsprintf(uint64_t fd, char* buffer, char* format, uint64_t* args);

// functions with the "non_zero_bootlevel_" prefix are rewritten
// to exclude the prefix while parsing for bootstrapping purposes
uint64_t non_zero_bootlevel_printf(char* format, ...);
uint64_t non_zero_bootlevel_sprintf(char *str, char *format, ...);
uint64_t non_zero_bootlevel_dprintf(uint64_t fd, char* format, ...);

uint64_t round_up(uint64_t n, uint64_t m);

void zero_memory(uint64_t* memory, uint64_t size);

uint64_t* smalloc(uint64_t size); // use this to allocate memory, not malloc
uint64_t* zmalloc(uint64_t size); // use this to allocate zeroed memory

// ------------------------ GLOBAL CONSTANTS -----------------------

char* SELFIE_URL = (char*) 0;

uint64_t SIZEOFUINT64       = 8;  // in bytes
uint64_t SIZEOFUINT64INBITS = 64; // SIZEOFUINT64 * 8

uint64_t SIZEOFUINT64STAR       = 8; // in bytes, must be the same as SIZEOFUINT64
uint64_t SIZEOFUINT64STARINBITS = 64; // SIZEOFUINT64STAR * 8

uint64_t WORDSIZE       = 8;  // (double) word size in bytes, must be the same as SIZEOFUINT64
uint64_t WORDSIZEINBITS = 64; // WORDSIZE * 8

uint64_t IS64BITSYSTEM = 1; // flag indicating 64-bit selfie

uint64_t* power_of_two_table;

uint64_t UINT64_MAX; // maximum numerical value of an unsigned 64-bit integer

uint64_t INT64_MAX; // maximum numerical value of a signed 64-bit integer
uint64_t INT64_MIN; // minimum numerical value of a signed 64-bit integer

uint64_t CHAR_EOF          =  -1; // end of file
uint64_t CHAR_BACKSPACE    =   8; // ASCII code 8  = backspace
uint64_t CHAR_TAB          =   9; // ASCII code 9  = tabulator
uint64_t CHAR_LF           =  10; // ASCII code 10 = line feed
uint64_t CHAR_CR           =  13; // ASCII code 13 = carriage return
uint64_t CHAR_SPACE        = ' ';
uint64_t CHAR_UNDERSCORE   = '_';
uint64_t CHAR_SINGLEQUOTE  =  39; // ASCII code 39 = '
uint64_t CHAR_DOUBLEQUOTE  = '"';
uint64_t CHAR_COMMA        = ',';
uint64_t CHAR_SEMICOLON    = ';';
uint64_t CHAR_LPARENTHESIS = '(';
uint64_t CHAR_RPARENTHESIS = ')';
uint64_t CHAR_LBRACE       = '{';
uint64_t CHAR_RBRACE       = '}';
uint64_t CHAR_PLUS         = '+';
uint64_t CHAR_DASH         = '-';
uint64_t CHAR_ASTERISK     = '*';
uint64_t CHAR_SLASH        = '/';
uint64_t CHAR_PERCENTAGE   = '%';
uint64_t CHAR_EQUAL        = '=';
uint64_t CHAR_EXCLAMATION  = '!';
uint64_t CHAR_LT           = '<';
uint64_t CHAR_GT           = '>';
uint64_t CHAR_BACKSLASH    =  92; // ASCII code 92 = backslash
<<<<<<< HEAD
uint64_t CHAR_DOT          = '.';
=======
uint64_t CHAR_DOT          = '.'; // for bootstrapping ellipsis ...
>>>>>>> 404b2a26

uint64_t* character_buffer; // buffer for reading and writing characters

char* string_buffer; // buffer for reading and writing to files

char* integer_buffer; // buffer for formatting integers

uint64_t MAX_FILENAME_LENGTH = 128;

uint64_t MAX_OUTPUT_LENGTH = 32; // maximum number of bytes in string buffer at the same time

char* filename_buffer; // buffer for opening files

uint64_t* binary_buffer; // buffer for binary I/O

// flags for opening read-only files
// LINUX:       0 = 0x0000 = O_RDONLY (0x0000)
// MAC:         0 = 0x0000 = O_RDONLY (0x0000)
// WINDOWS: 32768 = 0x8000 = _O_BINARY (0x8000) | _O_RDONLY (0x0000)
// since LINUX/MAC do not seem to mind about _O_BINARY set
// we use the WINDOWS flags as default
uint64_t O_RDONLY = 32768;

// flags for opening write-only files
// LINUX: 577 = 0x0241 = O_CREAT (0x0040) | O_TRUNC (0x0200) | O_WRONLY (0x0001)
uint64_t LINUX_O_CREAT_TRUNC_WRONLY = 577;

// MAC: 1537 = 0x0601 = O_CREAT (0x0200) | O_TRUNC (0x0400) | O_WRONLY (0x0001)
uint64_t MAC_O_CREAT_TRUNC_WRONLY = 1537;

// WINDOWS: 33537 = 0x8301 = _O_BINARY (0x8000) | _O_CREAT (0x0100) | _O_TRUNC (0x0200) | _O_WRONLY (0x0001)
uint64_t WINDOWS_O_BINARY_CREAT_TRUNC_WRONLY = 33537;

// default is LINUX, re-initialized in init_system
uint64_t O_CREAT_TRUNC_WRONLY = 577; // write-only flags for host operating system

// flags for rw-r--r-- (text) file permissions
// 420 = 00644 = S_IRUSR (00400) | S_IWUSR (00200) | S_IRGRP (00040) | S_IROTH (00004)
// these flags seem to be working for LINUX, MAC, and WINDOWS
uint64_t S_IRUSR_IWUSR_IRGRP_IROTH = 420;

// flags for rwxr-xr-x (binary) file permissions
// 493 = 00755 = S_IRUSR_IWUSR_IRGRP_IROTH | S_IXUSR (00100) | S_IXGRP (00010) | S_IXOTH (00001)
// these flags also seem to be working for LINUX, MAC, and WINDOWS
uint64_t S_IRUSR_IWUSR_IXUSR_IRGRP_IXGRP_IROTH_IXOTH = 493;

// ------------------------ GLOBAL VARIABLES -----------------------

uint64_t number_of_written_characters = 0;
uint64_t number_of_currently_written_bytes = 0;

char*    output_name = (char*) 0;
uint64_t output_fd   = 1; // 1 is file descriptor of standard output

char*    output_buffer = (char*) 0;
uint64_t output_cursor = 0; // cursor for output buffer

// ------------------------- INITIALIZATION ------------------------

void init_library() {
  uint64_t i;

  SELFIE_URL = "selfie.cs.uni-salzburg.at";

  // determine actual size of uint64_t
  SIZEOFUINT64       = (uint64_t) ((uint64_t*) SELFIE_URL + 1) - (uint64_t) SELFIE_URL;
  SIZEOFUINT64INBITS = SIZEOFUINT64 * 8;

  // determine actual size of uint64_t*
  SIZEOFUINT64STAR       = (uint64_t) ((uint64_t**) SELFIE_URL + 1) - (uint64_t) SELFIE_URL;
  SIZEOFUINT64STARINBITS = SIZEOFUINT64STAR * 8;

  // WORDSIZE must be the same as SIZEOFUINT64
  WORDSIZE       = SIZEOFUINT64;
  WORDSIZEINBITS = WORDSIZE * 8;

  // powers of two table with SIZEOFUINT64INBITS entries for 2^0 to 2^(SIZEOFUINT64INBITS - 1)
  power_of_two_table = smalloc(SIZEOFUINT64INBITS * SIZEOFUINT64);

  *power_of_two_table = 1; // 2^0 == 1

  i = 1;

  while (i < SIZEOFUINT64INBITS) {
    // compute powers of two incrementally using this recurrence relation
    *(power_of_two_table + i) = *(power_of_two_table + (i - 1)) * 2;

    i = i + 1;
  }

  // compute 64-bit unsigned integer range using signed integer arithmetic
  UINT64_MAX = -1;

  // compute 64-bit signed integer range using unsigned integer arithmetic
  INT64_MIN = two_to_the_power_of(SIZEOFUINT64INBITS - 1);
  INT64_MAX = INT64_MIN - 1;

  // allocate and touch to make sure memory is mapped for read calls
  character_buffer  = smalloc(SIZEOFUINT64);
  *character_buffer = 0;

  // allocate and touch to make sure memory is mapped
  string_buffer = string_alloc(MAX_OUTPUT_LENGTH);

  // accommodate at least SIZEOFUINT64INBITS numbers for itoa, no mapping needed
  integer_buffer = string_alloc(SIZEOFUINT64INBITS);

  // does not need to be mapped
  filename_buffer = string_alloc(MAX_FILENAME_LENGTH);

  // allocate and touch to make sure memory is mapped for read calls
  binary_buffer  = smalloc(SIZEOFUINT64);
  *binary_buffer = 0;
}

void reset_library() {
  number_of_written_characters = 0;
}

// *~*~ *~*~ *~*~ *~*~ *~*~ *~*~ *~*~ *~*~ *~*~ *~*~ *~*~ *~*~ *~*~
// -----------------------------------------------------------------
// ---------------------    C O M P I L E R    ---------------------
// -----------------------------------------------------------------
// *~*~ *~*~ *~*~ *~*~ *~*~ *~*~ *~*~ *~*~ *~*~ *~*~ *~*~ *~*~ *~*~

// -----------------------------------------------------------------
// ---------------------------- SCANNER ----------------------------
// -----------------------------------------------------------------

void init_scanner();
void reset_scanner();

void print_symbol(uint64_t symbol);
void print_line_number(char* message, uint64_t line);

void syntax_error_message(char* message);
void syntax_error_character(uint64_t character);
void syntax_error_identifier(char* expected);

void get_character();

uint64_t is_character_new_line();
uint64_t is_character_whitespace();

uint64_t find_next_character();

uint64_t is_character_letter();
uint64_t is_character_digit();
uint64_t is_character_letter_or_digit_or_underscore();
uint64_t is_character_not_double_quote_or_new_line_or_eof();

uint64_t identifier_string_match(uint64_t string_index);
uint64_t identifier_or_keyword();

void get_symbol();

void handle_escape_sequence();

// ------------------------ GLOBAL CONSTANTS -----------------------

uint64_t SYM_EOF = -1; // end of file

// C* symbols

uint64_t SYM_INTEGER      = 0;  // integer
uint64_t SYM_CHARACTER    = 1;  // character
uint64_t SYM_STRING       = 2;  // string
uint64_t SYM_IDENTIFIER   = 3;  // identifier
uint64_t SYM_UINT64       = 4;  // uint64_t
uint64_t SYM_IF           = 5;  // if
uint64_t SYM_ELSE         = 6;  // else
uint64_t SYM_VOID         = 7;  // void
uint64_t SYM_RETURN       = 8;  // return
uint64_t SYM_WHILE        = 9;  // while
uint64_t SYM_COMMA        = 10; // ,
uint64_t SYM_SEMICOLON    = 11; // ;
uint64_t SYM_LPARENTHESIS = 12; // (
uint64_t SYM_RPARENTHESIS = 13; // )
uint64_t SYM_LBRACE       = 14; // {
uint64_t SYM_RBRACE       = 15; // }
uint64_t SYM_PLUS         = 16; // +
uint64_t SYM_MINUS        = 17; // -
uint64_t SYM_ASTERISK     = 18; // *
uint64_t SYM_DIVISION     = 19; // /
uint64_t SYM_REMAINDER    = 20; // %
uint64_t SYM_ASSIGN       = 21; // =
uint64_t SYM_EQUALITY     = 22; // ==
uint64_t SYM_NOTEQ        = 23; // !=
uint64_t SYM_LT           = 24; // <
uint64_t SYM_LEQ          = 25; // <=
uint64_t SYM_GT           = 26; // >
uint64_t SYM_GEQ          = 27; // >=
uint64_t SYM_ELLIPSIS     = 28; // ...

// symbols for bootstrapping

uint64_t SYM_INT      = 28; // int
uint64_t SYM_CHAR     = 29; // char
uint64_t SYM_UNSIGNED = 30; // unsigned
<<<<<<< HEAD
uint64_t SYM_CONST    = 31; // const

uint64_t MACRO_VAR_START = 0;
uint64_t MACRO_VAR_ARG   = 1;
uint64_t MACRO_VAR_END   = 2;
=======
uint64_t SYM_ELLIPSIS = 31; // ...
>>>>>>> 404b2a26

uint64_t* SYMBOLS; // strings representing symbols

uint64_t MAX_IDENTIFIER_LENGTH = 64;  // maximum number of characters in an identifier
uint64_t MAX_INTEGER_LENGTH    = 20;  // maximum number of characters in an unsigned integer
uint64_t MAX_STRING_LENGTH     = 128; // maximum number of characters in a string

// ------------------------ GLOBAL VARIABLES -----------------------

uint64_t line_number = 1; // current line number for error reporting

char* identifier = (char*) 0; // stores scanned identifier as string
char* integer    = (char*) 0; // stores scanned integer as string
char* string     = (char*) 0; // stores scanned string

uint64_t literal = 0; // numerical value of most recently scanned integer or character

uint64_t integer_is_signed = 0; // enforce INT64_MIN limit if '-' was scanned before

uint64_t character; // most recently read character

uint64_t number_of_read_characters = 0;

uint64_t symbol; // most recently recognized symbol

uint64_t number_of_ignored_characters = 0;
uint64_t number_of_comments           = 0;
uint64_t number_of_scanned_symbols    = 0;

char*    source_name = (char*) 0; // name of source file
uint64_t source_fd   = 0; // file descriptor of open source file

// ------------------------- INITIALIZATION ------------------------

void init_scanner () {
<<<<<<< HEAD
  SYMBOLS = smalloc((SYM_CONST + 1) * SIZEOFUINT64STAR);
=======
  SYMBOLS = smalloc((SYM_ELLIPSIS + 1) * SIZEOFUINT64STAR);
>>>>>>> 404b2a26

  *(SYMBOLS + SYM_INTEGER)      = (uint64_t) "integer";
  *(SYMBOLS + SYM_CHARACTER)    = (uint64_t) "character";
  *(SYMBOLS + SYM_STRING)       = (uint64_t) "string";
  *(SYMBOLS + SYM_IDENTIFIER)   = (uint64_t) "identifier";
  *(SYMBOLS + SYM_UINT64)       = (uint64_t) "uint64_t";
  *(SYMBOLS + SYM_IF)           = (uint64_t) "if";
  *(SYMBOLS + SYM_ELSE)         = (uint64_t) "else";
  *(SYMBOLS + SYM_VOID)         = (uint64_t) "void";
  *(SYMBOLS + SYM_RETURN)       = (uint64_t) "return";
  *(SYMBOLS + SYM_WHILE)        = (uint64_t) "while";
  *(SYMBOLS + SYM_COMMA)        = (uint64_t) ",";
  *(SYMBOLS + SYM_SEMICOLON)    = (uint64_t) ";";
  *(SYMBOLS + SYM_LPARENTHESIS) = (uint64_t) "(";
  *(SYMBOLS + SYM_RPARENTHESIS) = (uint64_t) ")";
  *(SYMBOLS + SYM_LBRACE)       = (uint64_t) "{";
  *(SYMBOLS + SYM_RBRACE)       = (uint64_t) "}";
  *(SYMBOLS + SYM_PLUS)         = (uint64_t) "+";
  *(SYMBOLS + SYM_MINUS)        = (uint64_t) "-";
  *(SYMBOLS + SYM_ASTERISK)     = (uint64_t) "*";
  *(SYMBOLS + SYM_DIVISION)     = (uint64_t) "/";
  *(SYMBOLS + SYM_REMAINDER)    = (uint64_t) "%";
  *(SYMBOLS + SYM_ASSIGN)       = (uint64_t) "=";
  *(SYMBOLS + SYM_EQUALITY)     = (uint64_t) "==";
  *(SYMBOLS + SYM_NOTEQ)        = (uint64_t) "!=";
  *(SYMBOLS + SYM_LT)           = (uint64_t) "<";
  *(SYMBOLS + SYM_LEQ)          = (uint64_t) "<=";
  *(SYMBOLS + SYM_GT)           = (uint64_t) ">";
  *(SYMBOLS + SYM_GEQ)          = (uint64_t) ">=";
  *(SYMBOLS + SYM_ELLIPSIS)     = (uint64_t) "...";

  *(SYMBOLS + SYM_INT)      = (uint64_t) "int";
  *(SYMBOLS + SYM_CHAR)     = (uint64_t) "char";
  *(SYMBOLS + SYM_UNSIGNED) = (uint64_t) "unsigned";
<<<<<<< HEAD
  *(SYMBOLS + SYM_CONST)    = (uint64_t) "const";
=======
  *(SYMBOLS + SYM_ELLIPSIS) = (uint64_t) "...";
>>>>>>> 404b2a26

  character = CHAR_EOF;
  symbol    = SYM_EOF;
}

void reset_scanner() {
  line_number = 1;

  number_of_read_characters = 0;

  get_character();

  number_of_ignored_characters = 0;
  number_of_comments           = 0;
  number_of_scanned_symbols    = 0;
}

// -----------------------------------------------------------------
// ------------------------- SYMBOL TABLE --------------------------
// -----------------------------------------------------------------

void reset_symbol_tables();

uint64_t hash(uint64_t* key);

void create_symbol_table_entry(uint64_t which, char* string, uint64_t line, uint64_t class, uint64_t type, uint64_t value, uint64_t address);

uint64_t* search_symbol_table(uint64_t* entry, char* string, uint64_t class);
uint64_t* search_global_symbol_table(char* string, uint64_t class);
uint64_t* get_scoped_symbol_table_entry(char* string, uint64_t class);

uint64_t is_undefined_procedure(uint64_t* entry);
uint64_t report_undefined_procedures();

// symbol table entry:
// +---+---------+
// | 0 | next    | pointer to next entry
// | 1 | string  | identifier string, big integer as string, string literal
// | 2 | line#   | source line number
// | 3 | class   | VARIABLE, BIGINT, STRING, PROCEDURE
// | 4 | type    | UINT64_T, UINT64STAR_T, VOID_T
// | 5 | value   | VARIABLE: initial value
// | 6 | address | VARIABLE, BIGINT, STRING: offset, PROCEDURE: address
// | 7 | scope   | REG_GP (global), REG_S0 (local)
// +---+---------+

uint64_t* allocate_symbol_table_entry() {
  return smalloc(2 * SIZEOFUINT64STAR + 6 * SIZEOFUINT64);
}

uint64_t* get_next_entry(uint64_t* entry)  { return (uint64_t*) *entry; }
char*     get_string(uint64_t* entry)      { return (char*)     *(entry + 1); }
uint64_t  get_line_number(uint64_t* entry) { return             *(entry + 2); }
uint64_t  get_class(uint64_t* entry)       { return             *(entry + 3); }
uint64_t  get_type(uint64_t* entry)        { return             *(entry + 4); }
uint64_t  get_value(uint64_t* entry)       { return             *(entry + 5); }
uint64_t  get_address(uint64_t* entry)     { return             *(entry + 6); }
uint64_t  get_scope(uint64_t* entry)       { return             *(entry + 7); }

void set_next_entry(uint64_t* entry, uint64_t* next)   { *entry       = (uint64_t) next; }
void set_string(uint64_t* entry, char* identifier)     { *(entry + 1) = (uint64_t) identifier; }
void set_line_number(uint64_t* entry, uint64_t line)   { *(entry + 2) = line; }
void set_class(uint64_t* entry, uint64_t class)        { *(entry + 3) = class; }
void set_type(uint64_t* entry, uint64_t type)          { *(entry + 4) = type; }
void set_value(uint64_t* entry, uint64_t value)        { *(entry + 5) = value; }
void set_address(uint64_t* entry, uint64_t address)    { *(entry + 6) = address; }
void set_scope(uint64_t* entry, uint64_t scope)        { *(entry + 7) = scope; }

// ------------------------ GLOBAL CONSTANTS -----------------------

// classes
uint64_t VARIABLE  = 1;
uint64_t BIGINT    = 2;
uint64_t STRING    = 3;
uint64_t PROCEDURE = 4;
uint64_t MACRO     = 5;

// types
uint64_t UINT64_T     = 1;
uint64_t UINT64STAR_T = 2;
uint64_t VOID_T       = 3;

// symbol tables
uint64_t GLOBAL_TABLE  = 1;
uint64_t LOCAL_TABLE   = 2;
uint64_t LIBRARY_TABLE = 3;
uint64_t MACRO_TABLE   = 4;

// hash table size for global symbol table
uint64_t HASH_TABLE_SIZE = 1024;

// ------------------------ GLOBAL VARIABLES -----------------------

// table pointers
uint64_t* global_symbol_table  = (uint64_t*) 0;
uint64_t* local_symbol_table   = (uint64_t*) 0;
uint64_t* library_symbol_table = (uint64_t*) 0;
uint64_t* macro_symbol_table   = (uint64_t*) 0;

uint64_t* current_function     = (uint64_t*) 0;

uint64_t number_of_global_variables = 0;
uint64_t number_of_procedures       = 0;
uint64_t number_of_strings          = 0;

uint64_t number_of_searches = 0;
uint64_t total_search_time  = 0;

// ------------------------- INITIALIZATION ------------------------

void reset_symbol_tables() {
  global_symbol_table  = (uint64_t*) zmalloc(HASH_TABLE_SIZE * SIZEOFUINT64STAR);
  local_symbol_table   = (uint64_t*) 0;
  library_symbol_table = (uint64_t*) 0;
  macro_symbol_table   = (uint64_t*) 0;

  current_function     = (uint64_t*) 0;

  number_of_global_variables = 0;
  number_of_procedures       = 0;
  number_of_strings          = 0;

  number_of_searches = 0;
  total_search_time  = 0;
}

// -----------------------------------------------------------------
// ---------------------------- PARSER -----------------------------
// -----------------------------------------------------------------

void reset_parser();

uint64_t is_not_rbrace_or_eof();
uint64_t is_expression();
uint64_t is_int_or_char_literal();
uint64_t is_mult_or_div_or_rem();
uint64_t is_plus_or_minus();
uint64_t is_comparison();
uint64_t is_possibly_parameter(uint64_t is_already_variadic);
uint64_t is_castable();

uint64_t look_for_factor();
uint64_t look_for_statement();
uint64_t look_for_type();

void     talloc();
uint64_t current_temporary();
uint64_t previous_temporary();
uint64_t next_temporary();
void     tfree(uint64_t number_of_temporaries);

void save_temporaries();
void restore_temporaries(uint64_t number_of_temporaries);

void syntax_error_symbol(uint64_t expected);
void syntax_error_unexpected();
void print_type(uint64_t type);
void type_warning(uint64_t expected, uint64_t found);

void      load_small_and_medium_integer(uint64_t reg, uint64_t value);
uint64_t* get_variable_or_big_int(char* variable, uint64_t class);
void      load_upper_base_address(uint64_t* entry);
uint64_t  load_variable_or_big_int(char* variable, uint64_t class);
void      load_integer(uint64_t value);
void      load_string(char* string);

uint64_t procedure_call(uint64_t* entry, char* procedure);

void procedure_prologue(uint64_t number_of_local_variable_bytes);
void procedure_epilogue(uint64_t number_of_parameter_bytes);

char* rewrite_non_zero_bootlevel_procedure(char* procedure);

uint64_t compile_macro(uint64_t* entry);
uint64_t compile_call(char* procedure);
uint64_t compile_factor();
uint64_t compile_term();
uint64_t compile_simple_expression();
uint64_t compile_expression();
void     compile_while();
void     compile_if();
void     compile_return();
void     compile_statement();
uint64_t compile_type();
void     compile_variable(uint64_t offset);
uint64_t compile_initialization(uint64_t type);
void     compile_procedure(char* procedure, uint64_t type);
void     compile_cstar();

// these macros are seen as functions by the bootstrapping compiler
void  var_start(uint64_t* args);
char* var_arg(uint64_t* args);
void  var_end(uint64_t* args);

// these macros need a dummy definition for the bootstrapping compiler
// additionally, all arguments are used to avoid compiler warnings
void  var_start(uint64_t* args) { *args = *args; }
char* var_arg(uint64_t* args) { *args = *args; return ""; }
void  var_end(uint64_t* args) { *args = *args; }

void non_zero_bootlevel_macro_var_start();
void non_zero_bootlevel_macro_var_arg();
void non_zero_bootlevel_macro_var_end();

// ------------------------ GLOBAL VARIABLES -----------------------

uint64_t allocated_temporaries = 0; // number of allocated temporaries

uint64_t return_branches = 0; // fixup chain for return statements

uint64_t return_type = 0; // return type of currently parsed procedure

uint64_t number_of_calls       = 0;
uint64_t number_of_assignments = 0;
uint64_t number_of_while       = 0;
uint64_t number_of_if          = 0;
uint64_t number_of_return      = 0;

// ------------------------- INITIALIZATION ------------------------

void reset_parser() {
  number_of_calls       = 0;
  number_of_assignments = 0;
  number_of_while       = 0;
  number_of_if          = 0;
  number_of_return      = 0;

  get_symbol();
}

// -----------------------------------------------------------------
// ---------------------- MACHINE CODE LIBRARY ---------------------
// -----------------------------------------------------------------

void emit_round_up(uint64_t reg, uint64_t m);
void emit_multiply_by(uint64_t reg, uint64_t m);
void emit_program_entry();

// bootstrapping binary

void emit_bootstrapping();

// -----------------------------------------------------------------
// --------------------------- COMPILER ----------------------------
// -----------------------------------------------------------------

uint64_t open_read_only(char* name);

void selfie_compile();

// *~*~ *~*~ *~*~ *~*~ *~*~ *~*~ *~*~ *~*~ *~*~ *~*~ *~*~ *~*~ *~*~
// -----------------------------------------------------------------
// -------------------     I N T E R F A C E     -------------------
// -----------------------------------------------------------------
// *~*~ *~*~ *~*~ *~*~ *~*~ *~*~ *~*~ *~*~ *~*~ *~*~ *~*~ *~*~ *~*~

// -----------------------------------------------------------------
// ---------------------------- REGISTER ---------------------------
// -----------------------------------------------------------------

void init_register();

char* get_register_name(uint64_t reg);
void  print_register_name(uint64_t reg);

uint64_t is_stack_register(uint64_t reg);
uint64_t is_system_register(uint64_t reg);
uint64_t is_argument_register(uint64_t reg);
uint64_t is_temporary_register(uint64_t reg);

uint64_t read_register(uint64_t reg);
void     write_register(uint64_t reg);

void update_register_counters();

// ------------------------ GLOBAL CONSTANTS -----------------------

uint64_t NUMBEROFREGISTERS   = 32;
uint64_t NUMBEROFTEMPORARIES = 7;

uint64_t REG_ZR  = 0;
uint64_t REG_RA  = 1;
uint64_t REG_SP  = 2;
uint64_t REG_GP  = 3;
uint64_t REG_TP  = 4;
uint64_t REG_T0  = 5;
uint64_t REG_T1  = 6;
uint64_t REG_T2  = 7;
uint64_t REG_S0  = 8;
uint64_t REG_S1  = 9;
uint64_t REG_A0  = 10;
uint64_t REG_A1  = 11;
uint64_t REG_A2  = 12;
uint64_t REG_A3  = 13;
uint64_t REG_A4  = 14;
uint64_t REG_A5  = 15;
uint64_t REG_A6  = 16;
uint64_t REG_A7  = 17;
uint64_t REG_S2  = 18;
uint64_t REG_S3  = 19;
uint64_t REG_S4  = 20;
uint64_t REG_S5  = 21;
uint64_t REG_S6  = 22;
uint64_t REG_S7  = 23;
uint64_t REG_S8  = 24;
uint64_t REG_S9  = 25;
uint64_t REG_S10 = 26;
uint64_t REG_S11 = 27;
uint64_t REG_T3  = 28;
uint64_t REG_T4  = 29;
uint64_t REG_T5  = 30;
uint64_t REG_T6  = 31;

uint64_t* REGISTERS; // strings representing registers

// ------------------------- INITIALIZATION ------------------------

void init_register() {
  REGISTERS = smalloc(NUMBEROFREGISTERS * SIZEOFUINT64STAR);

  *(REGISTERS + REG_ZR)  = (uint64_t) "zero";
  *(REGISTERS + REG_RA)  = (uint64_t) "ra";
  *(REGISTERS + REG_SP)  = (uint64_t) "sp";
  *(REGISTERS + REG_GP)  = (uint64_t) "gp";
  *(REGISTERS + REG_TP)  = (uint64_t) "tp";
  *(REGISTERS + REG_T0)  = (uint64_t) "t0";
  *(REGISTERS + REG_T1)  = (uint64_t) "t1";
  *(REGISTERS + REG_T2)  = (uint64_t) "t2";
  *(REGISTERS + REG_S0)  = (uint64_t) "s0"; // used to be fp
  *(REGISTERS + REG_S1)  = (uint64_t) "s1";
  *(REGISTERS + REG_A0)  = (uint64_t) "a0";
  *(REGISTERS + REG_A1)  = (uint64_t) "a1";
  *(REGISTERS + REG_A2)  = (uint64_t) "a2";
  *(REGISTERS + REG_A3)  = (uint64_t) "a3";
  *(REGISTERS + REG_A4)  = (uint64_t) "a4";
  *(REGISTERS + REG_A5)  = (uint64_t) "a5";
  *(REGISTERS + REG_A6)  = (uint64_t) "a6";
  *(REGISTERS + REG_A7)  = (uint64_t) "a7";
  *(REGISTERS + REG_S2)  = (uint64_t) "s2";
  *(REGISTERS + REG_S3)  = (uint64_t) "s3";
  *(REGISTERS + REG_S4)  = (uint64_t) "s4";
  *(REGISTERS + REG_S5)  = (uint64_t) "s5";
  *(REGISTERS + REG_S6)  = (uint64_t) "s6";
  *(REGISTERS + REG_S7)  = (uint64_t) "s7";
  *(REGISTERS + REG_S8)  = (uint64_t) "s8";
  *(REGISTERS + REG_S9)  = (uint64_t) "s9";
  *(REGISTERS + REG_S10) = (uint64_t) "s10";
  *(REGISTERS + REG_S11) = (uint64_t) "s11";
  *(REGISTERS + REG_T3)  = (uint64_t) "t3";
  *(REGISTERS + REG_T4)  = (uint64_t) "t4";
  *(REGISTERS + REG_T5)  = (uint64_t) "t5";
  *(REGISTERS + REG_T6)  = (uint64_t) "t6";
}

// -----------------------------------------------------------------
// ------------------------ ENCODER/DECODER ------------------------
// -----------------------------------------------------------------

void check_immediate_range(uint64_t found, uint64_t bits);

uint64_t encode_r_format(uint64_t funct7, uint64_t rs2, uint64_t rs1, uint64_t funct3, uint64_t rd, uint64_t opcode);
uint64_t get_funct7(uint64_t instruction);
uint64_t get_rs2(uint64_t instruction);
uint64_t get_rs1(uint64_t instruction);
uint64_t get_funct3(uint64_t instruction);
uint64_t get_rd(uint64_t instruction);
uint64_t get_opcode(uint64_t instruction);
void     decode_r_format();

uint64_t encode_i_format(uint64_t immediate, uint64_t rs1, uint64_t funct3, uint64_t rd, uint64_t opcode);
uint64_t get_immediate_i_format(uint64_t instruction);
void     decode_i_format();

uint64_t encode_s_format(uint64_t immediate, uint64_t rs2, uint64_t rs1, uint64_t funct3, uint64_t opcode);
uint64_t get_immediate_s_format(uint64_t instruction);
void     decode_s_format();

uint64_t encode_b_format(uint64_t immediate, uint64_t rs2, uint64_t rs1, uint64_t funct3, uint64_t opcode);
uint64_t get_immediate_b_format(uint64_t instruction);
void     decode_b_format();

uint64_t encode_j_format(uint64_t immediate, uint64_t rd, uint64_t opcode);
uint64_t get_immediate_j_format(uint64_t instruction);
void     decode_j_format();

uint64_t encode_u_format(uint64_t immediate, uint64_t rd, uint64_t opcode);
uint64_t get_immediate_u_format(uint64_t instruction);
void     decode_u_format();

// ------------------------ GLOBAL CONSTANTS -----------------------

// opcodes
uint64_t OP_LOAD   = 3;   // 0000011, I format (LD,LW)
uint64_t OP_IMM    = 19;  // 0010011, I format (ADDI, NOP)
uint64_t OP_STORE  = 35;  // 0100011, S format (SD,SW)
uint64_t OP_OP     = 51;  // 0110011, R format (ADD, SUB, MUL, DIVU, REMU, SLTU)
uint64_t OP_LUI    = 55;  // 0110111, U format (LUI)
uint64_t OP_BRANCH = 99;  // 1100011, B format (BEQ)
uint64_t OP_JALR   = 103; // 1100111, I format (JALR)
uint64_t OP_JAL    = 111; // 1101111, J format (JAL)
uint64_t OP_SYSTEM = 115; // 1110011, I format (ECALL)

// f3-codes
uint64_t F3_NOP   = 0; // 000
uint64_t F3_ADDI  = 0; // 000
uint64_t F3_ADD   = 0; // 000
uint64_t F3_SUB   = 0; // 000
uint64_t F3_MUL   = 0; // 000
uint64_t F3_DIVU  = 5; // 101
uint64_t F3_REMU  = 7; // 111
uint64_t F3_SLTU  = 3; // 011
uint64_t F3_LD    = 3; // 011
uint64_t F3_SD    = 3; // 011
uint64_t F3_LW    = 2; // 010
uint64_t F3_SW    = 2; // 010
uint64_t F3_BEQ   = 0; // 000
uint64_t F3_JALR  = 0; // 000
uint64_t F3_ECALL = 0; // 000

// f7-codes
uint64_t F7_ADD  = 0;  // 0000000
uint64_t F7_MUL  = 1;  // 0000001
uint64_t F7_SUB  = 32; // 0100000
uint64_t F7_DIVU = 1;  // 0000001
uint64_t F7_REMU = 1;  // 0000001
uint64_t F7_SLTU = 0;  // 0000000

// f12-codes (immediates)
uint64_t F12_ECALL = 0; // 000000000000

// ------------------------ GLOBAL VARIABLES -----------------------

uint64_t opcode = 0;
uint64_t rs1    = 0;
uint64_t rs2    = 0;
uint64_t rd     = 0;
uint64_t imm    = 0;
uint64_t funct3 = 0;
uint64_t funct7 = 0;

// -----------------------------------------------------------------
// ---------------------------- BINARY -----------------------------
// -----------------------------------------------------------------

void reset_instruction_counters();

uint64_t get_total_number_of_instructions();
uint64_t get_total_number_of_nops();

void print_instruction_counter(uint64_t counter, uint64_t ins);
void print_instruction_counter_with_nops(uint64_t counter, uint64_t nops, uint64_t ins);

void print_instruction_counters();

uint64_t get_low_instruction(uint64_t word);
uint64_t get_high_instruction(uint64_t word);

uint64_t load_code(uint64_t caddr);
void     store_code(uint64_t caddr, uint64_t code);

uint64_t load_instruction(uint64_t caddr);
void     store_instruction(uint64_t caddr, uint64_t instruction);

uint64_t load_data(uint64_t daddr);
void     store_data(uint64_t daddr, uint64_t data);

void emit_instruction(uint64_t instruction);

uint64_t encode_nop();
void     emit_nop();

void emit_lui(uint64_t rd, uint64_t immediate);
void emit_addi(uint64_t rd, uint64_t rs1, uint64_t immediate);

void emit_add(uint64_t rd, uint64_t rs1, uint64_t rs2);
void emit_sub(uint64_t rd, uint64_t rs1, uint64_t rs2);
void emit_mul(uint64_t rd, uint64_t rs1, uint64_t rs2);
void emit_divu(uint64_t rd, uint64_t rs1, uint64_t rs2);
void emit_remu(uint64_t rd, uint64_t rs1, uint64_t rs2);
void emit_sltu(uint64_t rd, uint64_t rs1, uint64_t rs2);

void emit_load(uint64_t rd, uint64_t rs1, uint64_t immediate);
void emit_store(uint64_t rs1, uint64_t immediate, uint64_t rs2);

void emit_beq(uint64_t rs1, uint64_t rs2, uint64_t immediate);

void emit_jal(uint64_t rd, uint64_t immediate);
void emit_jalr(uint64_t rd, uint64_t rs1, uint64_t immediate);

void emit_ecall();

void fixup_relative_BFormat(uint64_t from_address);
void fixup_relative_JFormat(uint64_t from_address, uint64_t to_address);
void fixup_IFormat(uint64_t from_address, uint64_t immediate);
void fixlink_relative(uint64_t from_address, uint64_t to_address);

void emit_data_word(uint64_t data, uint64_t offset, uint64_t source_line_number);
void emit_string_data(uint64_t* entry);

void emit_data_segment();

uint64_t* allocate_elf_header();

uint64_t* encode_elf_header();

uint64_t get_elf_program_header_offset(uint64_t ph_index);
void     encode_elf_program_header(uint64_t* header, uint64_t ph_index);
void     decode_elf_program_header(uint64_t* header, uint64_t ph_index);

uint64_t validate_elf_header(uint64_t* header);

uint64_t open_write_only(char* name, uint64_t mode);

void selfie_output(char* filename);

uint64_t* touch(uint64_t* memory, uint64_t bytes);

void selfie_load();

// ------------------------ GLOBAL CONSTANTS -----------------------

// page-aligned ELF header size for storing file header, program header, code size
uint64_t ELF_HEADER_SIZE = 4096;

uint64_t MAX_CODE_SIZE = 262144; // 256KB
uint64_t MAX_DATA_SIZE = 32768;  // 32KB

uint64_t PK_CODE_START = 65536; // start of code segment at 0x10000 (according to RISC-V pk)

// ELF file header

uint64_t EI_MAG0 = 127; // magic number part 0 is 0x7F
uint64_t EI_MAG1 = 'E'; // magic number part 1
uint64_t EI_MAG2 = 'L'; // magic number part 2
uint64_t EI_MAG3 = 'F'; // magic number part 3

uint64_t MACHO_MAG0 = 207; // first byte of magic number of Mach-O executables

uint64_t EI_CLASS   = 2; // file class is 2 (ELFCLASS64) or 1 (ELFCLASS32)
uint64_t EI_DATA    = 1; // object file data structures endianness is 1 (ELFDATA2LSB)
uint64_t EI_VERSION = 1; // version of the object file format
uint64_t EI_OSABI   = 0; // target OS ABI is usually set to 0

uint64_t EI_ABIVERSION = 0; // ABI version
uint64_t EI_PAD        = 0; // start of padding bytes

uint64_t e_type    = 2;   // object file type is 0x02 (ET_EXEC)
uint64_t e_machine = 243; // target architecture is 0xF3 (RISC-V)
uint64_t e_version = 1;   // version of the object file format

uint64_t e_entry = 65536; // entry point address 0x10000 (according to RISC-V pk)

uint64_t e_phoff = 64; // program header offset 0x40 (ELFCLASS64) or 0x34 (ELFCLASS32)
uint64_t e_shoff = 0;  // section header offset

uint64_t e_flags     = 0;  // ignored
uint64_t e_ehsize    = 64; // elf header size 64 bytes (ELFCLASS64) or 52 bytes (ELFCLASS32)
uint64_t e_phentsize = 56; // size of program header entry 56 bytes (ELFCLASS64) or 32 bytes (ELFCLASS32)

uint64_t e_phnum = 2; // number of program header entries (code and data segment)

uint64_t e_shentsize = 0; // size of section header entry
uint64_t e_shnum     = 0; // number of section header entries
uint64_t e_shstrndx  = 0; // section header offset

// ELF program header

uint64_t p_type  = 1; // type of segment is PT_LOAD
uint64_t p_flags = 0; // segment attributes

uint64_t p_offset = 0; // segment offset in file (must be a multiple of p_align)

uint64_t p_vaddr = 0; // start of segment in virtual memory
uint64_t p_paddr = 0; // start of segment in physical memory (ignored)

uint64_t p_filesz = 0; // size of segment in file
uint64_t p_memsz  = 0; // size of segment in memory

uint64_t p_align = 4096; // alignment of segment: p_vaddr % p_align == p_offset % p_align

// ------------------------ GLOBAL VARIABLES -----------------------

// instruction counters

uint64_t ic_lui   = 0;
uint64_t ic_addi  = 0;
uint64_t ic_add   = 0;
uint64_t ic_sub   = 0;
uint64_t ic_mul   = 0;
uint64_t ic_divu  = 0;
uint64_t ic_remu  = 0;
uint64_t ic_sltu  = 0;
uint64_t ic_load  = 0;
uint64_t ic_store = 0;
uint64_t ic_beq   = 0;
uint64_t ic_jal   = 0;
uint64_t ic_jalr  = 0;
uint64_t ic_ecall = 0;

char* binary_name = (char*) 0; // file name of binary

uint64_t* ELF_header = (uint64_t*) 0;

uint64_t* code_binary = (uint64_t*) 0; // code binary
uint64_t  code_start  = 0;             // start of code segment in virtual memory
uint64_t  code_size   = 0;             // size of code binary in bytes

uint64_t* data_binary = (uint64_t*) 0; // data binary
uint64_t  data_start  = 0;             // start of data segment in virtual memory
uint64_t  data_size   = 0;             // size of data binary in bytes

uint64_t* code_line_number = (uint64_t*) 0; // code line number per emitted instruction
uint64_t* data_line_number = (uint64_t*) 0; // data line number per emitted data word

// ------------------------- INITIALIZATION ------------------------

void reset_instruction_counters() {
  ic_lui   = 0;
  ic_addi  = 0;
  ic_add   = 0;
  ic_sub   = 0;
  ic_mul   = 0;
  ic_divu  = 0;
  ic_remu  = 0;
  ic_sltu  = 0;
  ic_load  = 0;
  ic_store = 0;
  ic_beq   = 0;
  ic_jal   = 0;
  ic_jalr  = 0;
  ic_ecall = 0;
}

// -----------------------------------------------------------------
// ----------------------- MIPSTER SYSCALLS ------------------------
// -----------------------------------------------------------------

void emit_exit();
void implement_exit(uint64_t* context);

void emit_read();
void implement_read(uint64_t* context);

void emit_write();
void implement_write(uint64_t* context);

void     emit_open();
uint64_t down_load_string(uint64_t* context, uint64_t vstring, char* s);
void     implement_openat(uint64_t* context);

void     emit_malloc();
uint64_t try_brk(uint64_t* context, uint64_t new_program_break);
void     implement_brk(uint64_t* context);

uint64_t is_boot_level_zero();

// ------------------------ GLOBAL CONSTANTS -----------------------

uint64_t debug_read  = 0;
uint64_t debug_write = 0;
uint64_t debug_open  = 0;
uint64_t debug_brk   = 0;

uint64_t SYSCALL_EXIT   = 93;
uint64_t SYSCALL_READ   = 63;
uint64_t SYSCALL_WRITE  = 64;
uint64_t SYSCALL_OPENAT = 56;
uint64_t SYSCALL_BRK    = 214;

/* DIRFD_AT_FDCWD corresponds to AT_FDCWD in fcntl.h and
   is passed as first argument of the openat system call
   emulating the (in Linux) deprecated open system call. */

uint64_t DIRFD_AT_FDCWD = -100;

// ------------------------ GLOBAL VARIABLES -----------------------

uint64_t sc_brk = 0; // syscall counter

// -----------------------------------------------------------------
// ------------------------ HYPSTER SYSCALL ------------------------
// -----------------------------------------------------------------

void      emit_switch();
uint64_t* do_switch(uint64_t* from_context, uint64_t* to_context, uint64_t timeout);
void      implement_switch();
uint64_t* mipster_switch(uint64_t* to_context, uint64_t timeout);
uint64_t* hypster_switch(uint64_t* to_context, uint64_t timeout);

// ------------------------ GLOBAL CONSTANTS -----------------------

// TODO: fix this syscall for spike
uint64_t SYSCALL_SWITCH = 401;

uint64_t debug_switch = 0;

// *~*~ *~*~ *~*~ *~*~ *~*~ *~*~ *~*~ *~*~ *~*~ *~*~ *~*~ *~*~ *~*~
// -----------------------------------------------------------------
// -----------------    A R C H I T E C T U R E    -----------------
// -----------------------------------------------------------------
// *~*~ *~*~ *~*~ *~*~ *~*~ *~*~ *~*~ *~*~ *~*~ *~*~ *~*~ *~*~ *~*~

// -----------------------------------------------------------------
// ----------------------------- CACHE -----------------------------
// -----------------------------------------------------------------

// cache struct
// +---+------------------+
// | 0 | cache memory     | pointer to actual cache consisting of pointers to cache blocks
// | 1 | cache size       | cache size in bytes
// | 2 | associativity    | cache associativity
// | 3 | cache-block size | cache-block size in bytes
// | 4 | cache hits       | counter for cache hits
// | 5 | cache misses     | counter for cache misses
// | 6 | cache timer      | counter for LRU replacement strategy
// +---+------------------+

uint64_t* allocate_cache() {
  return smalloc(1 * SIZEOFUINT64STAR + 6 * SIZEOFUINT64);
}

uint64_t* get_cache_memory(uint64_t* cache)     { return (uint64_t*) *cache; }
uint64_t  get_cache_size(uint64_t* cache)       { return             *(cache + 1); }
uint64_t  get_associativity(uint64_t* cache)    { return             *(cache + 2); }
uint64_t  get_cache_block_size(uint64_t* cache) { return             *(cache + 3); }
uint64_t  get_cache_hits(uint64_t* cache)       { return             *(cache + 4); }
uint64_t  get_cache_misses(uint64_t* cache)     { return             *(cache + 5); }
uint64_t  get_cache_timer(uint64_t* cache)      { return             *(cache + 6); }

void set_cache_memory(uint64_t* cache, uint64_t* cache_memory)        { *cache       = (uint64_t) cache_memory; }
void set_cache_size(uint64_t* cache, uint64_t cache_size)             { *(cache + 1) = cache_size; }
void set_associativity(uint64_t* cache, uint64_t associativity)       { *(cache + 2) = associativity; }
void set_cache_block_size(uint64_t* cache, uint64_t cache_block_size) { *(cache + 3) = cache_block_size; }
void set_cache_hits(uint64_t* cache, uint64_t cache_hits)             { *(cache + 4) = cache_hits; }
void set_cache_misses(uint64_t* cache, uint64_t cache_misses)         { *(cache + 5) = cache_misses; }
void set_cache_timer(uint64_t* cache, uint64_t cache_timer)           { *(cache + 6) = cache_timer; }

// cache block struct:
// +---+------------+
// | 0 | valid flag | valid block or not
// | 1 | tag        | unique identifier within a set
// | 2 | memory     | pointer to cache-block memory
// | 3 | timestamp  | timestamp for replacement strategy
// +---+------------+

uint64_t* allocate_cache_block() {
  return zmalloc(1 * SIZEOFUINT64STAR + 3 * SIZEOFUINT64);
}

uint64_t  get_valid_flag(uint64_t* cache_block)   { return             *cache_block; }
uint64_t  get_tag(uint64_t* cache_block)          { return             *(cache_block + 1); }
uint64_t* get_block_memory(uint64_t* cache_block) { return (uint64_t*) *(cache_block + 2); }
uint64_t  get_timestamp(uint64_t* cache_block)    { return             *(cache_block + 3); }

void set_valid_flag(uint64_t* cache_block, uint64_t valid)     { *cache_block       = valid; }
void set_tag(uint64_t* cache_block, uint64_t tag)              { *(cache_block + 1) = tag; }
void set_block_memory(uint64_t* cache_block, uint64_t* memory) { *(cache_block + 2) = (uint64_t) memory; }
void set_timestamp(uint64_t* cache_block, uint64_t timestamp)  { *(cache_block + 3) = timestamp; }

void reset_cache_counters(uint64_t* cache);
void reset_all_cache_counters();

void init_cache_memory(uint64_t* cache);
void init_cache(uint64_t* cache, uint64_t cache_size, uint64_t associativity, uint64_t cache_block_size);
void init_all_caches();

void flush_cache(uint64_t* cache);
void flush_all_caches();

uint64_t cache_set_size(uint64_t* cache);

uint64_t cache_tag(uint64_t* cache, uint64_t address);
uint64_t cache_index(uint64_t* cache, uint64_t address);
uint64_t cache_block_address(uint64_t* cache, uint64_t address);
uint64_t cache_byte_offset(uint64_t* cache, uint64_t address);

uint64_t* cache_set(uint64_t* cache, uint64_t vaddr);

uint64_t  get_new_timestamp(uint64_t* cache);
uint64_t* cache_lookup(uint64_t* cache, uint64_t vaddr, uint64_t paddr, uint64_t is_access);

void      fill_cache_block(uint64_t* cache, uint64_t* cache_block, uint64_t paddr);
uint64_t* handle_cache_miss(uint64_t* cache, uint64_t* cache_block, uint64_t paddr, uint64_t is_access);
uint64_t* retrieve_cache_block(uint64_t* cache, uint64_t vaddr, uint64_t paddr, uint64_t is_access);

void     flush_cache_block(uint64_t* cache, uint64_t* cache_block, uint64_t paddr);
uint64_t load_from_cache(uint64_t* cache, uint64_t vaddr, uint64_t paddr);
void     store_in_cache(uint64_t* cache, uint64_t vaddr, uint64_t paddr, uint64_t data);

uint64_t load_instruction_from_cache(uint64_t vaddr, uint64_t paddr);
uint64_t load_data_from_cache(uint64_t vaddr, uint64_t paddr);
void     store_data_in_cache(uint64_t vaddr, uint64_t paddr, uint64_t data);

void print_cache_profile(uint64_t hits, uint64_t misses, char* cache_name);

// ------------------------ GLOBAL CONSTANTS -----------------------

// indicates whether the machine has a cache or not
uint64_t L1_CACHE_ENABLED = 0;

// machine-enforced coherency for self-modifying code (selfie also
// works if this is turned off since there is no code modification
// during runtime and stores in the code segment are illegal)
uint64_t L1_CACHE_COHERENCY = 0;

// example configurations:
// +-------------------+---------------+-----------------------------+------------+
// |              name |    cache size |               associativity | block size |
// +===================+===============+=============================+============+
// |       CORE-V CVA6 | dcache: 32 KB |                   dcache: 8 |       16 B |
// |                   | icache: 16 KB |                   icache: 4 |            |
// +-------------------+---------------+-----------------------------+------------+
// |     direct-mapped |         2^x B |                           1 |      2^y B |
// +-------------------+---------------+-----------------------------+------------+
// | fully associative |         2^x B | (cache size) / (block size) |      2^y B |
// +-------------------+---------------+-----------------------------+------------+

// L1-cache size in byte
// assert: cache sizes are powers of 2
uint64_t L1_DCACHE_SIZE = 32768; // 32 KB data cache
uint64_t L1_ICACHE_SIZE = 16384; // 16 KB instruction cache

// L1-cache associativity
// assert: associativities are powers of 2
// assert: L1_xCACHE_SIZE / L1_xCACHE_ASSOCIATIVITY <= PAGESIZE
// (this is necessary in order to prevent aliasing problems)
uint64_t L1_DCACHE_ASSOCIATIVITY = 8;
uint64_t L1_ICACHE_ASSOCIATIVITY = 4;

// L1 cache-block size
// assert: cache-block sizes are powers of 2
// assert: L1_xCACHE_BLOCK_SIZE >= WORDSIZE
// assert: L1_xCACHE_SIZE / L1_xCACHE_ASSOCIATIVITY >= L1_xCACHE_BLOCK_SIZE
uint64_t L1_DCACHE_BLOCK_SIZE = 16; // in bytes
uint64_t L1_ICACHE_BLOCK_SIZE = 16; // in bytes

// pointers to VIPT n-way set-associative write-through L1-caches
uint64_t* L1_ICACHE;
uint64_t* L1_DCACHE;

// ------------------------ GLOBAL VARIABLES -----------------------

uint64_t L1_icache_coherency_invalidations = 0;

// -----------------------------------------------------------------
// ---------------------------- MEMORY -----------------------------
// -----------------------------------------------------------------

void init_memory(uint64_t megabytes);

void reset_memory_counters();

uint64_t load_physical_memory(uint64_t* paddr);
void     store_physical_memory(uint64_t* paddr, uint64_t data);

uint64_t get_root_PDE_offset(uint64_t page);
uint64_t get_leaf_PTE_offset(uint64_t page);

uint64_t* get_PTE_address_for_page(uint64_t* parent_table, uint64_t* table, uint64_t page);
uint64_t  get_frame_for_page(uint64_t* table, uint64_t page);

void set_PTE_for_page(uint64_t* table, uint64_t page, uint64_t frame);

uint64_t is_page_mapped(uint64_t* table, uint64_t page);

uint64_t get_page_of_virtual_address(uint64_t vaddr);
uint64_t get_virtual_address_of_page_start(uint64_t page);

uint64_t is_virtual_address_valid(uint64_t vaddr, uint64_t alignment);
uint64_t is_virtual_address_mapped(uint64_t* table, uint64_t vaddr);

uint64_t* tlb(uint64_t* table, uint64_t vaddr);

uint64_t load_virtual_memory(uint64_t* table, uint64_t vaddr);
void     store_virtual_memory(uint64_t* table, uint64_t vaddr, uint64_t data);

uint64_t load_cached_virtual_memory(uint64_t* table, uint64_t vaddr);
void     store_cached_virtual_memory(uint64_t* table, uint64_t vaddr, uint64_t data);

uint64_t load_cached_instruction_word(uint64_t* table, uint64_t vaddr);

// ------------------------ GLOBAL CONSTANTS -----------------------

uint64_t debug_tlb = 0;

uint64_t KILOBYTE = 1024;       // 1KB (KiB: 2^10B)
uint64_t MEGABYTE = 1048576;    // 1MB (MiB: 2^20B)
uint64_t GIGABYTE = 1073741824; // 1GB (GiB: 2^30B)

uint64_t VIRTUALMEMORYSIZE = 4; // 4GB of virtual memory (avoiding 32-bit overflow)

uint64_t PAGESIZE = 4096; // 4KB virtual pages

uint64_t NUMBEROFPAGES = 1048576; // VIRTUALMEMORYSIZE * GIGABYTE / PAGESIZE

uint64_t NUMBEROFLEAFPTES = 512; // number of leaf page table entries == PAGESIZE / SIZEOFUINT64STAR

uint64_t PAGETABLETREE = 1; // two-level page table is default

// ------------------------ GLOBAL VARIABLES -----------------------

uint64_t total_page_frame_memory = 0; // total amount of memory available for frames

uint64_t mc_brk = 0; // memory counter for brk syscall

uint64_t mc_mapped_heap = 0; // memory counter for mapped heap

// ------------------------- INITIALIZATION ------------------------

void init_memory(uint64_t megabytes) {
  if (megabytes > 4096)
    megabytes = 4096;

  total_page_frame_memory = megabytes * MEGABYTE;

  // reinitialize in case SIZEOFUINT64STAR is not 8
  NUMBEROFLEAFPTES = PAGESIZE / SIZEOFUINT64STAR;
}

void reset_memory_counters() {
  mc_brk = 0;
  sc_brk = 0;

  mc_mapped_heap = 0;
}

// -----------------------------------------------------------------
// ---------------------- GARBAGE COLLECTOR ------------------------
// -----------------------------------------------------------------

void reset_gc_counters();

// bootstrapped to actual functions during compilation ...
uint64_t fetch_stack_pointer()     { return 0; } // indicate that gc is unavailable
uint64_t fetch_global_pointer()    { return 0; }
uint64_t fetch_data_segment_size() { return 0; }

// ... here, not available on boot level 0 - only for compilation
void emit_fetch_stack_pointer();
void emit_fetch_global_pointer();
void emit_fetch_data_segment_size_interface();
void emit_fetch_data_segment_size_implementation(uint64_t fetch_dss_code_location);

void implement_gc_brk(uint64_t* context);

uint64_t is_gc_library(uint64_t* context);

// metadata entry:
// +----+---------+
// |  0 | next    | pointer to next entry
// |  1 | memory  | pointer to allocated memory
// |  2 | size    | size of allocated memory (in bytes!)
// |  3 | markbit | markbit indicating reachability of allocated memory
// +----+---------+

uint64_t* allocate_metadata(uint64_t* context);

uint64_t* get_metadata_next(uint64_t* entry)    { return (uint64_t*) *entry; }
uint64_t* get_metadata_memory(uint64_t* entry)  { return (uint64_t*) *(entry + 1); }
uint64_t  get_metadata_size(uint64_t* entry)    { return             *(entry + 2); }
uint64_t  get_metadata_markbit(uint64_t* entry) { return             *(entry + 3); }

void set_metadata_next(uint64_t* entry, uint64_t* next)      { *entry       = (uint64_t) next; }
void set_metadata_memory(uint64_t* entry, uint64_t* memory)  { *(entry + 1) = (uint64_t) memory; }
void set_metadata_size(uint64_t* entry, uint64_t size)       { *(entry + 2) = size; }
void set_metadata_markbit(uint64_t* entry, uint64_t markbit) { *(entry + 3) = markbit; }

// getters and setters with different access in library/kernel

uint64_t  get_stack_seg_start_gc(uint64_t* context);
uint64_t  get_data_seg_start_gc(uint64_t* context);
uint64_t  get_data_seg_end_gc(uint64_t* context);
uint64_t  get_heap_seg_start_gc(uint64_t* context);
uint64_t  get_heap_seg_end_gc(uint64_t* context);
uint64_t* get_used_list_head_gc(uint64_t* context);
uint64_t* get_free_list_head_gc(uint64_t* context);
uint64_t  get_gcs_in_period_gc(uint64_t* context);
uint64_t  get_gc_enabled_gc(uint64_t* context);

void set_data_and_heap_segments_gc(uint64_t* context);
void set_used_list_head_gc(uint64_t* context, uint64_t* used_list_head);
void set_free_list_head_gc(uint64_t* context, uint64_t* free_list_head);
void set_gcs_in_period_gc(uint64_t* context, uint64_t gcs);
void set_gc_enabled_gc(uint64_t* context);

void gc_init_selfie(uint64_t* context);

// interface to initialize an external garbage collector (e.g. tools/boehm-gc.c)
void gc_init(uint64_t* context);

// this function performs first-fit retrieval of free memory in O(n) where n is memory size
// improvement: push O(n) down to O(1), e.g. using Boehm's chunk allocator, or even compact-fit
// see https://github.com/cksystemsgroup/compact-fit
uint64_t* retrieve_from_free_list(uint64_t* context, uint64_t size);

uint64_t gc_load_memory(uint64_t* context, uint64_t address);
void     gc_store_memory(uint64_t* context, uint64_t address, uint64_t value);

void zero_object(uint64_t* context, uint64_t* metadata);

uint64_t* allocate_new_memory(uint64_t* context, uint64_t size);
uint64_t* reuse_memory(uint64_t* context, uint64_t size);
uint64_t* allocate_memory_selfie(uint64_t* context, uint64_t size);
uint64_t* gc_malloc_implementation(uint64_t* context, uint64_t size);

// interface to allocate an object using an external collector (e.g. tools/boehm-gc.c)
uint64_t* allocate_memory(uint64_t* context, uint64_t size);

// this function performs an O(n) list search where n is memory size
// improvement: push O(n) down to O(1), e.g. using Boehm's chunk allocator
uint64_t* get_metadata_if_address_is_valid(uint64_t* context, uint64_t address);

// interface to marking an object using an external collector (e.g. tools/boehm-gc.c)
void mark_object(uint64_t* context, uint64_t address);

void mark_object_selfie(uint64_t* context, uint64_t gc_address);
void mark_segment(uint64_t* context, uint64_t segment_start, uint64_t segment_end);

// this function scans the heap from two roots (data segment and stack) in O(n^2)
// where n is memory size; checking if a value is a pointer takes O(n), see above
// improvement: push O(n^2) down to O(n)
void mark(uint64_t* context);

void free_object(uint64_t* context, uint64_t* metadata, uint64_t* prev_metadata);

// interface to sweep marked objects using an external collector (e.g. tools/boehm-gc.c)
void sweep(uint64_t* context);

void sweep_selfie(uint64_t* context);

void gc_collect(uint64_t* context);

void print_gc_profile(uint64_t* context);

void gc_arguments();

// ----------------------- LIBRARY FUNCTIONS -----------------------

uint64_t* gc_malloc(uint64_t size) {
    return gc_malloc_implementation((uint64_t*) 0, size);
}

// ------------------------ GLOBAL CONSTANTS -----------------------

uint64_t GC_DISABLED = 0;
uint64_t GC_ENABLED  = 1;

uint64_t GC_ON = 0; // turn on kernel variant of gc, generate gc library code

uint64_t USE_GC_LIBRARY = 0; // use library variant of gc or not

uint64_t GC_PERIOD = 1000; // gc every so often

uint64_t GC_REUSE = 1; // reuse memory with freelist by default

uint64_t GC_METADATA_SIZE = 32; // SIZEOFUINT64 * 2 + SIZEOFUINT64STAR * 2

uint64_t GC_MARKBIT_UNREACHABLE = 0; // indicating that an object is not reachable
uint64_t GC_MARKBIT_REACHABLE   = 1; // indicating that an object is reachable by root or other reachable object

// ------------------------ GLOBAL VARIABLES -----------------------

uint64_t gc_data_seg_start = 0;
uint64_t gc_data_seg_end   = 0;
uint64_t gc_heap_seg_start = 0;
uint64_t gc_heap_seg_end   = 0;

uint64_t* gc_used_list = (uint64_t*) 0; // pointer to used-list head
uint64_t* gc_free_list = (uint64_t*) 0; // pointer to free-list head

uint64_t gc_num_gcs_in_period = 0;

uint64_t gc_num_mallocated     = 0;
uint64_t gc_num_gced_mallocs   = 0;
uint64_t gc_num_ungced_mallocs = 0;
uint64_t gc_num_reused_mallocs = 0;
uint64_t gc_num_collects       = 0;
uint64_t gc_mem_mallocated     = 0;
uint64_t gc_mem_objects        = 0;
uint64_t gc_mem_metadata       = 0;
uint64_t gc_mem_reused         = 0;
uint64_t gc_mem_collected      = 0;

// ------------------------- INITIALIZATION ------------------------

void reset_gc_counters() {
  gc_num_mallocated     = 0;
  gc_num_gced_mallocs   = 0;
  gc_num_ungced_mallocs = 0;
  gc_num_reused_mallocs = 0;
  gc_num_collects       = 0;
  gc_mem_mallocated     = 0;
  gc_mem_objects        = 0;
  gc_mem_metadata       = 0;
  gc_mem_reused         = 0;
  gc_mem_collected      = 0;
}

// -----------------------------------------------------------------
// ------------------------- INSTRUCTIONS --------------------------
// -----------------------------------------------------------------

void print_code_line_number_for_instruction(uint64_t address, uint64_t offset);
void print_code_context_for_instruction(uint64_t address);

void print_lui();
void print_lui_before();
void print_lui_after();
void record_lui_addi_add_sub_mul_divu_remu_sltu_jal_jalr();
void do_lui();
void undo_lui_addi_add_sub_mul_divu_remu_sltu_load_jal_jalr();

void print_addi();
void print_addi_before();
void print_addi_add_sub_mul_divu_remu_sltu_after();
void do_addi();

void print_add_sub_mul_divu_remu_sltu();
void print_add_sub_mul_divu_remu_sltu_before();

void do_add();
void do_sub();
void do_mul();
void do_divu();
void do_remu();

void do_sltu();

void     print_load();
void     print_load_before();
void     print_load_after(uint64_t vaddr);
void     record_load();
uint64_t do_load();

void     print_store();
void     print_store_before();
void     print_store_after(uint64_t vaddr);
void     record_store();
uint64_t do_store();
void     undo_store();

void print_beq();
void print_beq_before();
void print_beq_after();
void record_beq();
void do_beq();

void print_jal();
void print_jal_before();
void print_jal_jalr_after();
void do_jal();

void print_jalr();
void print_jalr_before();
void do_jalr();

void print_ecall();
void record_ecall();
void do_ecall();
void undo_ecall();

void print_data_line_number();
void print_data_context(uint64_t data);
void print_data(uint64_t data);

// ------------------------ GLOBAL CONSTANTS -----------------------

// RISC-U instructions

uint64_t LUI   = 1; // 0 is reserved for unknown instructions
uint64_t ADDI  = 2;
uint64_t ADD   = 3;
uint64_t SUB   = 4;
uint64_t MUL   = 5;
uint64_t DIVU  = 6;
uint64_t REMU  = 7;
uint64_t SLTU  = 8;
uint64_t LOAD  = 9;
uint64_t STORE = 10;
uint64_t BEQ   = 11;
uint64_t JAL   = 12;
uint64_t JALR  = 13;
uint64_t ECALL = 14;

uint64_t* MNEMONICS; // assembly mnemonics of instructions

// -----------------------------------------------------------------
// -------------------------- DISASSEMBLER -------------------------
// -----------------------------------------------------------------

void init_disassembler();

char* get_mnemonic(uint64_t ins);

void print_instruction();

void selfie_disassemble(uint64_t verbose);

// ------------------------ GLOBAL VARIABLES -----------------------

char*    assembly_name = (char*) 0; // name of assembly file
uint64_t assembly_fd   = 0;         // file descriptor of open assembly file

// ------------------------- INITIALIZATION ------------------------

void init_disassembler() {
  MNEMONICS = smalloc((ECALL + 1) * SIZEOFUINT64STAR);

  *(MNEMONICS + LUI)   = (uint64_t) "lui";
  *(MNEMONICS + ADDI)  = (uint64_t) "addi";
  *(MNEMONICS + ADD)   = (uint64_t) "add";
  *(MNEMONICS + SUB)   = (uint64_t) "sub";
  *(MNEMONICS + MUL)   = (uint64_t) "mul";
  *(MNEMONICS + DIVU)  = (uint64_t) "divu";
  *(MNEMONICS + REMU)  = (uint64_t) "remu";
  *(MNEMONICS + SLTU)  = (uint64_t) "sltu";
  if (IS64BITSYSTEM) {
    *(MNEMONICS + LOAD)  = (uint64_t) "ld";
    *(MNEMONICS + STORE) = (uint64_t) "sd";
  } else {
    *(MNEMONICS + LOAD)  = (uint64_t) "lw";
    *(MNEMONICS + STORE) = (uint64_t) "sw";
  }
  *(MNEMONICS + BEQ)   = (uint64_t) "beq";
  *(MNEMONICS + JAL)   = (uint64_t) "jal";
  *(MNEMONICS + JALR)  = (uint64_t) "jalr";
  *(MNEMONICS + ECALL) = (uint64_t) "ecall";
}

// -----------------------------------------------------------------
// -------------------------- REPLAY ENGINE ------------------------
// -----------------------------------------------------------------

void init_replay_engine();

void record_state(uint64_t value);

void replay_trace();

// ------------------------ GLOBAL CONSTANTS -----------------------

uint64_t MAX_REPLAY_LENGTH = 100;

// trace

uint64_t tc = 0; // trace counter

uint64_t* pcs    = (uint64_t*) 0; // trace of program counter values
uint64_t* values = (uint64_t*) 0; // trace of values

// ------------------------- INITIALIZATION ------------------------

void init_replay_engine() {
  pcs    = zmalloc(MAX_REPLAY_LENGTH * SIZEOFUINT64);
  values = zmalloc(MAX_REPLAY_LENGTH * SIZEOFUINT64);
}

// -----------------------------------------------------------------
// -------------------------- INTERPRETER --------------------------
// -----------------------------------------------------------------

void init_interpreter();
void reset_interpreter();

void reset_nop_counters();

void reset_source_profile();
void reset_register_access_counters();
void reset_segments_access_counters();

void reset_profiler();

void print_register_hexadecimal(uint64_t reg);
void print_register_octal(uint64_t reg);
void print_register_value(uint64_t reg);

void print_exception(uint64_t exception, uint64_t fault);
void throw_exception(uint64_t exception, uint64_t fault);

void fetch();
void decode();
void execute();

void execute_record();
void execute_undo();
void execute_debug();

void interrupt();

void run_until_exception();

uint64_t instruction_with_max_counter(uint64_t* counters, uint64_t max);
uint64_t print_per_instruction_counter(uint64_t total, uint64_t* counters, uint64_t max);
void     print_per_instruction_profile(char* message, uint64_t total, uint64_t* counters);

void print_access_profile(char* message, char* padding, uint64_t reads, uint64_t writes);
void print_per_register_profile(uint64_t reg);

void print_register_memory_profile();

void print_profile(uint64_t* context);

void print_host_os();

// ------------------------ GLOBAL CONSTANTS -----------------------

uint64_t INSTRUCTIONSIZE       = 4;  // in bytes
uint64_t INSTRUCTIONSIZEINBITS = 32; // INSTRUCTIONSIZE * 8

// exceptions

uint64_t EXCEPTION_NOEXCEPTION           = 0;
uint64_t EXCEPTION_PAGEFAULT             = 1;
uint64_t EXCEPTION_SEGMENTATIONFAULT     = 2;
uint64_t EXCEPTION_SYSCALL               = 3;
uint64_t EXCEPTION_TIMER                 = 4;
uint64_t EXCEPTION_DIVISIONBYZERO        = 5;
uint64_t EXCEPTION_INVALIDADDRESS        = 6;
uint64_t EXCEPTION_UNKNOWNINSTRUCTION    = 7;
uint64_t EXCEPTION_UNINITIALIZEDREGISTER = 8;
uint64_t EXCEPTION_SYMBOLICSCHEDULE      = 9; // for symbolic execution

uint64_t* EXCEPTIONS; // textual representation of exceptions

uint64_t debug_exception = 0;

uint64_t run = 0; // flag for running code

uint64_t debug = 0; // // flag for recording and debugging code

uint64_t debug_syscalls = 0; // flag for debugging syscalls

uint64_t record = 0; // flag for recording code execution
uint64_t redo   = 0; // flag for redoing code execution

uint64_t disassemble_verbose = 0; // flag for disassembling code in more detail

uint64_t symbolic = 0; // flag for symbolically executing code
uint64_t model    = 0; // flag for modeling code

// number of instructions from context switch to timer interrupt
// CAUTION: avoid interrupting any kernel activities, keep TIMESLICE large
// TODO: implement proper interrupt controller to turn interrupts on and off
uint64_t TIMESLICE = 10000000;

uint64_t TIMEROFF = 0; // must be 0 to turn off timer interrupt

// ------------------------ GLOBAL VARIABLES -----------------------

// hardware thread state

uint64_t pc = 0; // program counter

uint64_t ir = 0; // instruction register
uint64_t is = 0; // instruction id

uint64_t* registers = (uint64_t*) 0; // general-purpose registers

uint64_t* pt = (uint64_t*) 0; // page table

// core state

uint64_t timer = 0; // counter for timer interrupt
uint64_t trap  = 0; // flag for creating a trap

// effective nop counters

uint64_t nopc_lui   = 0;
uint64_t nopc_addi  = 0;
uint64_t nopc_add   = 0;
uint64_t nopc_sub   = 0;
uint64_t nopc_mul   = 0;
uint64_t nopc_divu  = 0;
uint64_t nopc_remu  = 0;
uint64_t nopc_sltu  = 0;
uint64_t nopc_load  = 0;
uint64_t nopc_store = 0;
uint64_t nopc_beq   = 0;
uint64_t nopc_jal   = 0;
uint64_t nopc_jalr  = 0;

// source profile

uint64_t  calls               = 0;             // total number of executed procedure calls
uint64_t* calls_per_procedure = (uint64_t*) 0; // number of executed calls of each procedure

uint64_t  iterations          = 0;             // total number of executed loop iterations
uint64_t* iterations_per_loop = (uint64_t*) 0; // number of executed iterations of each loop

uint64_t* loads_per_instruction  = (uint64_t*) 0; // number of executed loads per load instruction
uint64_t* stores_per_instruction = (uint64_t*) 0; // number of executed stores per store instruction

// register access counters

uint64_t* reads_per_register  = (uint64_t*) 0;
uint64_t* writes_per_register = (uint64_t*) 0;

uint64_t stack_register_reads  = 0;
uint64_t stack_register_writes = 0;

uint64_t argument_register_reads  = 0;
uint64_t argument_register_writes = 0;

uint64_t temporary_register_reads  = 0;
uint64_t temporary_register_writes = 0;

// segments access counters

uint64_t data_reads  = 0;
uint64_t data_writes = 0;

uint64_t stack_reads  = 0;
uint64_t stack_writes = 0;

uint64_t heap_reads  = 0;
uint64_t heap_writes = 0;

// ------------------------- INITIALIZATION ------------------------

void init_interpreter() {
  EXCEPTIONS = smalloc((EXCEPTION_SYMBOLICSCHEDULE + 1) * SIZEOFUINT64STAR);

  *(EXCEPTIONS + EXCEPTION_NOEXCEPTION)           = (uint64_t) "no exception";
  *(EXCEPTIONS + EXCEPTION_PAGEFAULT)             = (uint64_t) "page fault";
  *(EXCEPTIONS + EXCEPTION_SEGMENTATIONFAULT)     = (uint64_t) "segmentation fault";
  *(EXCEPTIONS + EXCEPTION_SYSCALL)               = (uint64_t) "syscall";
  *(EXCEPTIONS + EXCEPTION_TIMER)                 = (uint64_t) "timer interrupt";
  *(EXCEPTIONS + EXCEPTION_DIVISIONBYZERO)        = (uint64_t) "division by zero";
  *(EXCEPTIONS + EXCEPTION_INVALIDADDRESS)        = (uint64_t) "invalid address";
  *(EXCEPTIONS + EXCEPTION_UNKNOWNINSTRUCTION)    = (uint64_t) "unknown instruction";
  *(EXCEPTIONS + EXCEPTION_UNINITIALIZEDREGISTER) = (uint64_t) "uninitialized register";
  *(EXCEPTIONS + EXCEPTION_SYMBOLICSCHEDULE)      = (uint64_t) "symbolic schedule";
}

void reset_interpreter() {
  pc = 0;
  ir = 0;
  is = 0;

  registers = (uint64_t*) 0;

  pt = (uint64_t*) 0;

  trap = 0;

  timer = TIMEROFF;
}

void reset_nop_counters() {
  nopc_lui   = 0;
  nopc_addi  = 0;
  nopc_add   = 0;
  nopc_sub   = 0;
  nopc_mul   = 0;
  nopc_divu  = 0;
  nopc_remu  = 0;
  nopc_sltu  = 0;
  nopc_load  = 0;
  nopc_store = 0;
  nopc_beq   = 0;
  nopc_jal   = 0;
  nopc_jalr  = 0;
}

void reset_source_profile() {
  calls               = 0;
  calls_per_procedure = zmalloc(code_size / INSTRUCTIONSIZE * SIZEOFUINT64);

  iterations          = 0;
  iterations_per_loop = zmalloc(code_size / INSTRUCTIONSIZE * SIZEOFUINT64);

  loads_per_instruction  = zmalloc(code_size / INSTRUCTIONSIZE * SIZEOFUINT64);
  stores_per_instruction = zmalloc(code_size / INSTRUCTIONSIZE * SIZEOFUINT64);
}

void reset_register_access_counters() {
  reads_per_register  = zmalloc(NUMBEROFREGISTERS * SIZEOFUINT64);
  writes_per_register = zmalloc(NUMBEROFREGISTERS * SIZEOFUINT64);

  // stack and frame pointer registers are initialized by boot loader
  *(writes_per_register + REG_SP) = 1;
  *(writes_per_register + REG_S0) = 1;

  // a6 register is written to by the kernel
  *(writes_per_register + REG_A6) = 1;

  stack_register_reads      = 0;
  stack_register_writes     = 0;
  argument_register_reads   = 0;
  argument_register_writes  = 0;
  temporary_register_reads  = 0;
  temporary_register_writes = 0;
}

void reset_segments_access_counters() {
  data_reads   = 0;
  data_writes  = 0;
  stack_reads  = 0;
  stack_writes = 0;
  heap_reads   = 0;
  heap_writes  = 0;
}

void reset_profiler() {
  reset_instruction_counters();
  reset_memory_counters();
  reset_nop_counters();
  reset_source_profile();
  reset_register_access_counters();
  reset_segments_access_counters();
  reset_all_cache_counters();
}

// *~*~ *~*~ *~*~ *~*~ *~*~ *~*~ *~*~ *~*~ *~*~ *~*~ *~*~ *~*~ *~*~
// -----------------------------------------------------------------
// ----------------------    R U N T I M E    ----------------------
// -----------------------------------------------------------------
// *~*~ *~*~ *~*~ *~*~ *~*~ *~*~ *~*~ *~*~ *~*~ *~*~ *~*~ *~*~ *~*~

// -----------------------------------------------------------------
// ---------------------------- CONTEXTS ---------------------------
// -----------------------------------------------------------------

uint64_t* new_context();

void init_context(uint64_t* context, uint64_t* parent, uint64_t* vctxt);

uint64_t* find_context(uint64_t* parent, uint64_t* vctxt);

void      free_context(uint64_t* context);
uint64_t* delete_context(uint64_t* context, uint64_t* from);

// context struct:
// +----+-----------------+
// |  0 | next context    | pointer to next context
// |  1 | prev context    | pointer to previous context
// |  2 | program counter | program counter
// |  3 | registers       | pointer to general purpose registers
// |  4 | page table      | pointer to page table
// |  5 | lowest lo page  | lowest low uncached page (code, data, heap)
// |  6 | highest lo page | highest low uncached page (code, data, heap)
// |  7 | lowest hi page  | lowest high uncached page (stack)
// |  8 | highest hi page | highest high uncached page (stack)
// |  9 | code start      | start of code segment
// | 10 | code size       | size of code segment
// | 11 | data start      | start of data segment
// | 12 | data size       | size of data segment
// | 13 | heap start      | start of heap segment
// | 14 | program break   | current program break
// | 15 | exception       | exception ID
// | 16 | faulting page   | faulting page
// | 17 | exit code       | exit code
// | 18 | parent          | context that created this context
// | 19 | virtual context | virtual context address
// | 20 | name            | binary name loaded into context
// +----+-----------------+
// | 21 | used-list head  | pointer to head of used list
// | 22 | free-list head  | pointer to head of free list
// | 23 | gcs counter     | number of gc runs in gc period
// | 24 | gc enabled      | flag indicating whether to use gc or not
// +----+-----------------+

// CAUTION: contexts are extended in the symbolic execution engine!

uint64_t* allocate_context() {
  return smalloc(9 * SIZEOFUINT64STAR + 16 * SIZEOFUINT64);
}

uint64_t next_context(uint64_t* context)    { return (uint64_t) context; }
uint64_t prev_context(uint64_t* context)    { return (uint64_t) (context + 1); }
uint64_t program_counter(uint64_t* context) { return (uint64_t) (context + 2); }
uint64_t regs(uint64_t* context)            { return (uint64_t) (context + 3); }
uint64_t page_table(uint64_t* context)      { return (uint64_t) (context + 4); }
uint64_t lowest_lo_page(uint64_t* context)  { return (uint64_t) (context + 5); }
uint64_t highest_lo_page(uint64_t* context) { return (uint64_t) (context + 6); }
uint64_t lowest_hi_page(uint64_t* context)  { return (uint64_t) (context + 7); }
uint64_t highest_hi_page(uint64_t* context) { return (uint64_t) (context + 8); }
uint64_t code_seg_start(uint64_t* context)  { return (uint64_t) (context + 9); }
uint64_t code_seg_size(uint64_t* context)   { return (uint64_t) (context + 10); }
uint64_t data_seg_start(uint64_t* context)  { return (uint64_t) (context + 11); }
uint64_t data_seg_size(uint64_t* context)   { return (uint64_t) (context + 12); }
uint64_t heap_seg_start(uint64_t* context)  { return (uint64_t) (context + 13); }
uint64_t program_break(uint64_t* context)   { return (uint64_t) (context + 14); }
uint64_t exception(uint64_t* context)       { return (uint64_t) (context + 15); }
uint64_t fault(uint64_t* context)           { return (uint64_t) (context + 16); }
uint64_t exit_code(uint64_t* context)       { return (uint64_t) (context + 17); }
uint64_t parent(uint64_t* context)          { return (uint64_t) (context + 18); }
uint64_t virtual_context(uint64_t* context) { return (uint64_t) (context + 19); }
uint64_t name(uint64_t* context)            { return (uint64_t) (context + 20); }

uint64_t used_list_head(uint64_t* context)   { return (uint64_t) (context + 21); }
uint64_t free_list_head(uint64_t* context)   { return (uint64_t) (context + 22); }
uint64_t gcs_in_period(uint64_t* context)    { return (uint64_t) (context + 23); }
uint64_t use_gc_kernel(uint64_t* context)    { return (uint64_t) (context + 24); }

uint64_t* get_next_context(uint64_t* context)    { return (uint64_t*) *context; }
uint64_t* get_prev_context(uint64_t* context)    { return (uint64_t*) *(context + 1); }
uint64_t  get_pc(uint64_t* context)              { return             *(context + 2); }
uint64_t* get_regs(uint64_t* context)            { return (uint64_t*) *(context + 3); }
uint64_t* get_pt(uint64_t* context)              { return (uint64_t*) *(context + 4); }
uint64_t  get_lowest_lo_page(uint64_t* context)  { return             *(context + 5); }
uint64_t  get_highest_lo_page(uint64_t* context) { return             *(context + 6); }
uint64_t  get_lowest_hi_page(uint64_t* context)  { return             *(context + 7); }
uint64_t  get_highest_hi_page(uint64_t* context) { return             *(context + 8); }
uint64_t  get_code_seg_start(uint64_t* context)  { return             *(context + 9); }
uint64_t  get_code_seg_size(uint64_t* context)   { return             *(context + 10); }
uint64_t  get_data_seg_start(uint64_t* context)  { return             *(context + 11); }
uint64_t  get_data_seg_size(uint64_t* context)   { return             *(context + 12); }
uint64_t  get_heap_seg_start(uint64_t* context)  { return             *(context + 13); }
uint64_t  get_program_break(uint64_t* context)   { return             *(context + 14); }
uint64_t  get_exception(uint64_t* context)       { return             *(context + 15); }
uint64_t  get_fault(uint64_t* context)           { return             *(context + 16); }
uint64_t  get_exit_code(uint64_t* context)       { return             *(context + 17); }
uint64_t* get_parent(uint64_t* context)          { return (uint64_t*) *(context + 18); }
uint64_t* get_virtual_context(uint64_t* context) { return (uint64_t*) *(context + 19); }
char*     get_name(uint64_t* context)            { return (char*)     *(context + 20); }

uint64_t* get_used_list_head(uint64_t* context)   { return (uint64_t*) *(context + 21); }
uint64_t* get_free_list_head(uint64_t* context)   { return (uint64_t*) *(context + 22); }
uint64_t  get_gcs_in_period(uint64_t* context)    { return             *(context + 23); }
uint64_t  get_use_gc_kernel(uint64_t* context)    { return             *(context + 24); }

void set_next_context(uint64_t* context, uint64_t* next)      { *context        = (uint64_t) next; }
void set_prev_context(uint64_t* context, uint64_t* prev)      { *(context + 1)  = (uint64_t) prev; }
void set_pc(uint64_t* context, uint64_t pc)                   { *(context + 2)  = pc; }
void set_regs(uint64_t* context, uint64_t* regs)              { *(context + 3)  = (uint64_t) regs; }
void set_pt(uint64_t* context, uint64_t* pt)                  { *(context + 4)  = (uint64_t) pt; }
void set_lowest_lo_page(uint64_t* context, uint64_t page)     { *(context + 5)  = page; }
void set_highest_lo_page(uint64_t* context, uint64_t page)    { *(context + 6)  = page; }
void set_lowest_hi_page(uint64_t* context, uint64_t page)     { *(context + 7)  = page; }
void set_highest_hi_page(uint64_t* context, uint64_t page)    { *(context + 8)  = page; }
void set_code_seg_start(uint64_t* context, uint64_t start)    { *(context + 9)  = start; }
void set_code_seg_size(uint64_t* context, uint64_t size)      { *(context + 10) = size; }
void set_data_seg_start(uint64_t* context, uint64_t start)    { *(context + 11) = start; }
void set_data_seg_size(uint64_t* context, uint64_t size)      { *(context + 12) = size; }
void set_heap_seg_start(uint64_t* context, uint64_t start)    { *(context + 13) = start; }
void set_program_break(uint64_t* context, uint64_t brk)       { *(context + 14) = brk; }
void set_exception(uint64_t* context, uint64_t exception)     { *(context + 15) = exception; }
void set_fault(uint64_t* context, uint64_t page)              { *(context + 16) = page; }
void set_exit_code(uint64_t* context, uint64_t code)          { *(context + 17) = code; }
void set_parent(uint64_t* context, uint64_t* parent)          { *(context + 18) = (uint64_t) parent; }
void set_virtual_context(uint64_t* context, uint64_t* vctxt)  { *(context + 19) = (uint64_t) vctxt; }
void set_name(uint64_t* context, char* name)                  { *(context + 20) = (uint64_t) name; }

void set_used_list_head(uint64_t* context, uint64_t* used_list_head) { *(context + 21) = (uint64_t) used_list_head; }
void set_free_list_head(uint64_t* context, uint64_t* free_list_head) { *(context + 22) = (uint64_t) free_list_head; }
void set_gcs_in_period(uint64_t* context, uint64_t gcs)              { *(context + 23) = gcs; }
void set_use_gc_kernel(uint64_t* context, uint64_t use)              { *(context + 24) = use; }

// -----------------------------------------------------------------
// -------------------------- MICROKERNEL --------------------------
// -----------------------------------------------------------------

void reset_microkernel();

uint64_t* create_context(uint64_t* parent, uint64_t* vctxt);
uint64_t* cache_context(uint64_t* vctxt);

void save_context(uint64_t* context);

uint64_t lowest_page(uint64_t page, uint64_t lo);
uint64_t highest_page(uint64_t page, uint64_t hi);
void     map_page(uint64_t* context, uint64_t page, uint64_t frame);

void restore_region(uint64_t* context, uint64_t* table, uint64_t* parent_table, uint64_t lo, uint64_t hi);
void restore_context(uint64_t* context);

uint64_t is_code_address(uint64_t* context, uint64_t vaddr);
uint64_t is_data_address(uint64_t* context, uint64_t vaddr);
uint64_t is_stack_address(uint64_t* context, uint64_t vaddr);
uint64_t is_heap_address(uint64_t* context, uint64_t vaddr);

uint64_t is_address_between_stack_and_heap(uint64_t* context, uint64_t vaddr);
uint64_t is_data_stack_heap_address(uint64_t* context, uint64_t vaddr);

uint64_t is_valid_segment_read(uint64_t vaddr);
uint64_t is_valid_segment_write(uint64_t vaddr);

// ------------------------ GLOBAL CONSTANTS -----------------------

uint64_t debug_create = 0;
uint64_t debug_map    = 0;

// ------------------------ GLOBAL VARIABLES -----------------------

uint64_t* current_context = (uint64_t*) 0; // context currently running

uint64_t* used_contexts = (uint64_t*) 0; // doubly-linked list of used contexts
uint64_t* free_contexts = (uint64_t*) 0; // singly-linked list of free contexts

// ------------------------- INITIALIZATION ------------------------

void reset_microkernel() {
  current_context = (uint64_t*) 0;

  while (used_contexts != (uint64_t*) 0)
    used_contexts = delete_context(used_contexts, used_contexts);
}

// -----------------------------------------------------------------
// ---------------------------- KERNEL -----------------------------
// -----------------------------------------------------------------

uint64_t pavailable();
uint64_t pexcess();
uint64_t pused();

uint64_t* palloc();
void      pfree(uint64_t* frame);

void map_and_store(uint64_t* context, uint64_t vaddr, uint64_t data);

void up_load_binary(uint64_t* context);

uint64_t up_load_string(uint64_t* context, char* s, uint64_t SP);
void     up_load_arguments(uint64_t* context, uint64_t argc, uint64_t* argv);

uint64_t handle_system_call(uint64_t* context);
uint64_t handle_page_fault(uint64_t* context);
uint64_t handle_division_by_zero(uint64_t* context);
uint64_t handle_timer(uint64_t* context);
uint64_t handle_exception(uint64_t* context);

uint64_t mipster(uint64_t* to_context);
uint64_t hypster(uint64_t* to_context);

uint64_t mixter(uint64_t* to_context, uint64_t mix);

uint64_t minmob(uint64_t* to_context);
void     map_unmapped_pages(uint64_t* context);
uint64_t minster(uint64_t* to_context);
uint64_t mobster(uint64_t* to_context);

char* replace_extension(char* filename, char* extension);

void boot_loader(uint64_t* context);

uint64_t selfie_run(uint64_t machine);

// ------------------------ GLOBAL CONSTANTS -----------------------

uint64_t* MY_CONTEXT = (uint64_t*) 0;

uint64_t DONOTEXIT = 0;
uint64_t EXIT      = 1;
uint64_t SCHEDULE  = 2; // for symbolic execution

uint64_t EXITCODE_NOERROR                = 0;
uint64_t EXITCODE_NOARGUMENTS            = 11; // leaving 1-10 for apps
uint64_t EXITCODE_BADARGUMENTS           = 12;
uint64_t EXITCODE_MOREARGUMENTS          = 13;
uint64_t EXITCODE_SYSTEMERROR            = 14;
uint64_t EXITCODE_IOERROR                = 15;
uint64_t EXITCODE_SCANNERERROR           = 16;
uint64_t EXITCODE_PARSERERROR            = 17;
uint64_t EXITCODE_COMPILERERROR          = 18;
uint64_t EXITCODE_OUTOFVIRTUALMEMORY     = 19;
uint64_t EXITCODE_OUTOFPHYSICALMEMORY    = 20;
uint64_t EXITCODE_DIVISIONBYZERO         = 21;
uint64_t EXITCODE_UNKNOWNINSTRUCTION     = 22;
uint64_t EXITCODE_UNKNOWNSYSCALL         = 23;
uint64_t EXITCODE_UNSUPPORTEDSYSCALL     = 24;
uint64_t EXITCODE_MULTIPLEEXCEPTIONERROR = 25;
uint64_t EXITCODE_SYMBOLICEXECUTIONERROR = 26; // for symbolic execution
uint64_t EXITCODE_MODELINGERROR          = 27; // for model generation
uint64_t EXITCODE_UNCAUGHTEXCEPTION      = 28;

uint64_t SYSCALL_BITWIDTH = 32; // integer bit width for system calls

uint64_t MIPSTER = 1;
uint64_t DIPSTER = 2;
uint64_t RIPSTER = 3;

uint64_t HYPSTER = 4;

uint64_t MINSTER = 5;
uint64_t MOBSTER = 6;

uint64_t CAPSTER = 7;

// ------------------------ GLOBAL VARIABLES -----------------------

uint64_t next_page_frame = 0;

uint64_t allocated_page_frame_memory = 0;
uint64_t free_page_frame_memory      = 0;

// -----------------------------------------------------------------
// ------------------- CONSOLE ARGUMENT SCANNER --------------------
// -----------------------------------------------------------------

uint64_t  number_of_remaining_arguments();
uint64_t* remaining_arguments();

char* peek_argument(uint64_t lookahead);

char* get_argument();
void  set_argument(char* argv);

uint64_t no_or_bad_or_more_arguments(uint64_t exit_code);

void print_synopsis(char* extras);

// ------------------------ GLOBAL VARIABLES -----------------------

uint64_t  selfie_argc = 0;
uint64_t* selfie_argv = (uint64_t*) 0;

char* argument = (char*) 0;

// -----------------------------------------------------------------
// ----------------------------- SELFIE ----------------------------
// -----------------------------------------------------------------

void init_selfie(uint64_t argc, uint64_t* argv);

void init_system();

void turn_on_gc_library(uint64_t period, char* name);

// ------------------------ GLOBAL CONSTANTS -----------------------

char* selfie_name = (char*) 0; // name of running selfie executable

// IDs for host operating systems

uint64_t SELFIE    = 0;
uint64_t LINUX     = 1;
uint64_t MACOS     = 2;
uint64_t WINDOWS   = 3;
uint64_t BAREMETAL = 4;

// ------------------------ GLOBAL VARIABLES -----------------------

uint64_t OS = 0; // default host operating system is selfie

// ------------------------- INITIALIZATION ------------------------

void init_selfie(uint64_t argc, uint64_t* argv) {
  selfie_argc = argc;
  selfie_argv = argv;

  selfie_name = get_argument();
}

void init_system() {
  uint64_t selfie_fd;

  if (SIZEOFUINT64 != SIZEOFUINT64STAR)
    // uint64_t and uint64_t* must be the same size
    exit(EXITCODE_SYSTEMERROR);

  if (SIZEOFUINT64INBITS != 64) {
    if (SIZEOFUINT64INBITS == 32) {
      IS64BITSYSTEM = 0;

      // configuring ELF32 file header

      EI_CLASS = 1; // file class is 1 (ELFCLASS32)

      e_phoff = 52; // program header offset 0x34 (ELFCLASS32)

      e_ehsize    = 52; // elf header size 52 bytes (ELFCLASS32)
      e_phentsize = 32; // size of program header entry 32 bytes (ELFCLASS32)
    } else
      // selfie only supports 32-bit and 64-bit systems
      exit(EXITCODE_SYSTEMERROR);
  }

  if (is_boot_level_zero()) {
    // try opening executable
    selfie_fd = open_read_only(selfie_name);

    if (signed_less_than(selfie_fd, 0))
      // failure likely indicates Windows
      OS = WINDOWS;
    else {
      // read first byte of magic number
      read(selfie_fd, binary_buffer, 1);

      if (*binary_buffer == EI_MAG0)
        OS = LINUX;
      else if (*binary_buffer == MACHO_MAG0)
        OS = MACOS;
      else
        OS = WINDOWS;
    }
  } else
    OS = SELFIE;

  if (OS == MACOS)
    O_CREAT_TRUNC_WRONLY = MAC_O_CREAT_TRUNC_WRONLY;
  else if (OS == WINDOWS)
    O_CREAT_TRUNC_WRONLY = WINDOWS_O_BINARY_CREAT_TRUNC_WRONLY;
  else
    // Linux file opening flags are the default for Linux, selfie, and bare-metal hosts
    O_CREAT_TRUNC_WRONLY = LINUX_O_CREAT_TRUNC_WRONLY;
}

void turn_on_gc_library(uint64_t period, char* name) {
  if (fetch_stack_pointer() != 0) {
    gc_init((uint64_t*) 0);

    GC_PERIOD = period;

    selfie_name = name;
  } else
    USE_GC_LIBRARY = GC_DISABLED;
}

// *~*~ *~*~ *~*~ *~*~ *~*~ *~*~ *~*~ *~*~ *~*~ *~*~ *~*~ *~*~ *~*~
// -----------------------------------------------------------------
// ---------------------     L I B R A R Y     ---------------------
// -----------------------------------------------------------------
// *~*~ *~*~ *~*~ *~*~ *~*~ *~*~ *~*~ *~*~ *~*~ *~*~ *~*~ *~*~ *~*~

// -----------------------------------------------------------------
// ----------------------- LIBRARY PROCEDURES ----------------------
// -----------------------------------------------------------------

uint64_t two_to_the_power_of(uint64_t p) {
  // assert: 0 <= p < SIZEOFUINT64INBITS
  return *(power_of_two_table + p);
}

uint64_t ten_to_the_power_of(uint64_t p) {
  // use recursion for simplicity and educational value
  // for p close to 0 performance is not relevant
  if (p == 0)
    return 1;
  else
    return ten_to_the_power_of(p - 1) * 10;
}

uint64_t log_ten(uint64_t n) {
  // use recursion for simplicity and educational value
  // for n < 1000000 performance is not relevant
  if (n < 10)
    return 0;
  else
    return log_ten(n / 10) + 1;
}

uint64_t left_shift(uint64_t n, uint64_t b) {
  // assert: 0 <= b < SIZEOFUINT64INBITS
  return n * two_to_the_power_of(b);
}

uint64_t right_shift(uint64_t n, uint64_t b) {
  // assert: 0 <= b < SIZEOFUINT64INBITS
  return n / two_to_the_power_of(b);
}

uint64_t get_bits(uint64_t n, uint64_t i, uint64_t b) {
  if (i + b < SIZEOFUINT64INBITS)
    // reset all bits from index i + b to SIZEOFUINT64INBITS - 1
    n = n % two_to_the_power_of(i + b);
  else if (i >= SIZEOFUINT64INBITS)
    return 0;

  if (i == 0)
    // redundant fast path
    return n;
  else
    // cancel all bits from index 0 to i - 1
    return right_shift(n, i);
}

uint64_t absolute(uint64_t n) {
  if (signed_less_than(n, 0))
    return -n;
  else
    return n;
}

uint64_t max(uint64_t a, uint64_t b) {
  if (a > b)
    return a;
  else
    return b;
}

uint64_t signed_less_than(uint64_t a, uint64_t b) {
  // INT64_MIN <= n <= INT64_MAX iff
  // INT64_MIN + INT64_MIN <= n + INT64_MIN <= INT64_MAX + INT64_MIN iff
  // -2^64 <= n + INT64_MIN <= 2^64 - 1 (sign-extended to 65 bits) iff
  // 0 <= n + INT64_MIN <= UINT64_MAX
  return a + INT64_MIN < b + INT64_MIN;
}

uint64_t signed_division(uint64_t a, uint64_t b) {
  // assert: b != 0
  // assert: a == INT64_MIN -> b != -1
  if (a == INT64_MIN)
    if (b == INT64_MIN)
      return 1;
    else if (signed_less_than(b, 0))
      return INT64_MIN / absolute(b);
    else
      return -(INT64_MIN / b);
  else if (b == INT64_MIN)
    return 0;
  else if (signed_less_than(a, 0))
    if (signed_less_than(b, 0))
      return absolute(a) / absolute(b);
    else
      return -(absolute(a) / b);
  else if (signed_less_than(b, 0))
    return -(a / absolute(b));
  else
    return a / b;
}

uint64_t is_signed_integer(uint64_t n, uint64_t b) {
  // assert: 0 < b <= SIZEOFUINT64INBITS
  if (n < two_to_the_power_of(b - 1))
    // assert: 0 <= n < 2^(b - 1)
    return 1;
  else if (n >= -two_to_the_power_of(b - 1))
    // assert: -2^(b - 1) <= n < 2^64
    return 1;
  else
    return 0;
}

uint64_t sign_extend(uint64_t n, uint64_t b) {
  // assert: 0 <= n <= 2^b
  // assert: 0 < b < SIZEOFUINT64INBITS
  if (n < two_to_the_power_of(b - 1))
    return n;
  else
    return n - two_to_the_power_of(b);
}

uint64_t sign_shrink(uint64_t n, uint64_t b) {
  // assert: -2^(b - 1) <= n < 2^(b - 1)
  // assert: 0 < b < SIZEOFUINT64INBITS
  return get_bits(n, 0, b);
}

uint64_t load_character(char* s, uint64_t i) {
  // assert: i >= 0
  uint64_t a;

  // a is the index of the word where the
  // to-be-loaded i-th character in s is
  a = i / SIZEOFUINT64;

  // CAUTION: at boot levels higher than 0, s is only accessible
  // in C* at word granularity, not individual characters

  // return i-th 8-bit character in s
  return get_bits(*((uint64_t*) s + a), (i % SIZEOFUINT64) * 8, 8);
}

char* store_character(char* s, uint64_t i, uint64_t c) {
  // assert: i >= 0, 0 <= c < 2^8 (all characters are 8-bit)
  uint64_t a;

  // a is the index of the word where the with c
  // to-be-overwritten i-th character in s is
  a = i / SIZEOFUINT64;

  // CAUTION: at boot levels higher than 0, s is only accessible
  // in C* at word granularity, not individual characters

  // subtract the to-be-overwritten character to reset its bits in s
  // then add c to set its bits at the i-th position in s
  *((uint64_t*) s + a) = (*((uint64_t*) s + a) - left_shift(load_character(s, i), (i % SIZEOFUINT64) * 8)) + left_shift(c, (i % SIZEOFUINT64) * 8);

  return s;
}

char* string_alloc(uint64_t l) {
  // allocates zeroed memory for a string of l characters
  // plus a null terminator aligned to word size
  return (char*) zmalloc(l + 1);
}

uint64_t string_length(char* s) {
  uint64_t i;

  i = 0;

  while (load_character(s, i) != 0)
    i = i + 1;

  return i;
}

char* string_copy(char* s) {
  uint64_t l;
  char* t;
  uint64_t i;

  l = string_length(s);

  t = string_alloc(l);

  i = 0;

  while (i < l) {
    store_character(t, i, load_character(s, i));

    i = i + 1;
  }

  store_character(t, i, 0); // null-terminated string

  return t;
}

char* string_sub(char* s, uint64_t begin, uint64_t end) {
  uint64_t l;
  char* t;
  uint64_t i;

  l = end - begin;

  t = string_alloc(l);

  i = 0;

  while (begin + i < end) {
    store_character(t, i, load_character(s, begin + i));

    i = i + 1;
  }

  store_character(t, i, 0); // null-terminated string

  return t;
}

void string_reverse(char* s) {
  uint64_t i;
  uint64_t j;
  uint64_t tmp;

  i = 0;
  j = string_length(s) - 1;

  while (i < j) {
    tmp = load_character(s, i);

    store_character(s, i, load_character(s, j));
    store_character(s, j, tmp);

    i = i + 1;
    j = j - 1;
  }
}

uint64_t string_compare(char* s, char* t) {
  uint64_t i;

  i = 0;

  while (1)
    if (load_character(s, i) == 0)
      if (load_character(t, i) == 0)
        return 1;
      else
        return 0;
    else if (load_character(s, i) == load_character(t, i))
      i = i + 1;
    else
      return 0;
}

uint64_t string_prefix_for(char* prefix, char* s) {
  uint64_t i;

  i = 0;

  while (1) {
    if (load_character(prefix, i) == 0)
      return 1;
    else if (load_character(s, i) == 0)
      return 0;
    else if (load_character(prefix, i) == load_character(s, i))
      i = i + 1;
    else
      return 0;
  }
}

uint64_t atoi(char* s) {
  uint64_t i;
  uint64_t n;
  uint64_t c;

  // the conversion of the ASCII string in s to its
  // numerical value n begins with the leftmost digit in s
  i = 0;

  // and the numerical value 0 for n
  n = 0;

  // load character (one byte) at index i in s from memory requires
  // bit shifting since memory access can only be done at word granularity
  c = load_character(s, i);

  // loop until s is terminated
  while (c != 0) {
    // the numerical value of ASCII-encoded decimal digits
    // is offset by the ASCII code of '0' (which is 48)
    c = c - '0';

    if (c > 9) {
      printf("%s: cannot convert non-decimal number %s\n", selfie_name, s);

      exit(EXITCODE_SCANNERERROR);
    }

    // assert: s contains a decimal number

    // use base 10 but detect wrap around
    if (n < UINT64_MAX / 10)
      n = n * 10 + c;
    else if (n == UINT64_MAX / 10)
      if (c <= UINT64_MAX % 10)
        n = n * 10 + c;
      else {
        // s contains a decimal number larger than UINT64_MAX
        printf("%s: cannot convert out-of-bound number %s\n", selfie_name, s);

        exit(EXITCODE_SCANNERERROR);
      }
    else {
      // s contains a decimal number larger than UINT64_MAX
      printf("%s: cannot convert out-of-bound number %s\n", selfie_name, s);

      exit(EXITCODE_SCANNERERROR);
    }

    // go to the next digit
    i = i + 1;

    // load character (one byte) at index i in s from memory requires
    // bit shifting since memory access can only be done at word granularity
    c = load_character(s, i);
  }

  return n;
}

char* itoa(uint64_t n, char* s, uint64_t b, uint64_t d, uint64_t a) {
  // assert: b in {2,4,8,10,16}

  uint64_t i;
  uint64_t sign;

  // conversion of the integer n to an ASCII string in s with base b,
  // sign d, and alignment a begins with the leftmost digit in s
  i = 0;

  // for now assuming n is positive
  sign = 0;

  if (n == 0) {
    store_character(s, 0, '0');

    i = 1;
  } else if (d)
    if (signed_less_than(n, 0))
      if (b == 10) {
        // n is represented as two's complement
        // convert n to a positive number but remember the sign
        n = -n;

        sign = 1;
      }

  while (n != 0) {
    if (n % b > 9)
      // the ASCII code of hexadecimal digits larger than 9
      // is offset by the ASCII code of 'A' (which is 65)
      store_character(s, i, n % b - 10 + 'A');
    else
      // the ASCII code of digits less than or equal to 9
      // is offset by the ASCII code of '0' (which is 48)
      store_character(s, i, n % b + '0');

    // convert n by dividing n with base b
    n = n / b;

    i = i + 1;
  }

  if (b == 10) {
    if (sign) {
      store_character(s, i, '-'); // negative decimal numbers start with -

      i = i + 1;
    }

    while (i < a) {
      store_character(s, i, ' '); // align with spaces

      i = i + 1;
    }
  } else {
    while (i < a) {
      store_character(s, i, '0'); // align with 0s

      i = i + 1;
    }

  }

  store_character(s, i, 0); // null-terminated string

  // our numeral system is positional hindu-arabic, that is,
  // the weight of digits increases right to left, which means
  // that we need to reverse the string we computed above
  string_reverse(s);

  return s;
}

uint64_t fixed_point_ratio(uint64_t a, uint64_t b, uint64_t f) {
  // compute fixed point ratio with f fractional digits
  // multiply a/b with 10^f but avoid wrap around

  uint64_t p;

  p = 0;

  while (p <= f) {
    if (a <= UINT64_MAX / ten_to_the_power_of(f - p)) {
      if (b / ten_to_the_power_of(p) != 0)
        return (a * ten_to_the_power_of(f - p)) / (b / ten_to_the_power_of(p));
    }

    p = p + 1;
  }

  return 0;
}

uint64_t fixed_point_percentage(uint64_t r, uint64_t f) {
  if (r != 0)
    // 10^4 (for 100.00%) * 10^f (for f fractional digits of r)
    return ten_to_the_power_of(4 + f) / r;
  else
    return 0;
}

uint64_t ratio_format(uint64_t a, uint64_t b) {
  return fixed_point_ratio(a, b, 2);
}

uint64_t percentage_format(uint64_t a, uint64_t b) {
  return fixed_point_percentage(fixed_point_ratio(a, b, 4), 4);
}

uint64_t ratio_format_integer(uint64_t a) {
  return a / ten_to_the_power_of(2);
}

uint64_t ratio_format_fractional(uint64_t a) {
 return a % ten_to_the_power_of(2);
}

void put_character(uint64_t c) {
  uint64_t written_bytes;

  if (output_buffer) {
    // buffering character instead of outputting
    store_character(output_buffer, output_cursor, c);

    output_cursor = output_cursor + 1;
  } else if (character_buffer) {
    *character_buffer = c;

    // assert: character_buffer is mapped

    if (output_fd == 1) {
      if (BOOTLEVELZERO)
        written_bytes = printf("%c", (char) c);
      else
        written_bytes = write(output_fd, character_buffer, 1);
    } else
      written_bytes = write(output_fd, character_buffer, 1);

    // try to write 1 character from character_buffer
    // into file with output_fd file descriptor
    if (written_bytes == 1) {
      if (output_fd != 1)
        // count number of characters written to a file,
        // not the console which has file descriptor 1
        number_of_written_characters = number_of_written_characters + 1;
    } else {
      // write failed
      if (output_fd != 1) {
        // failed write was not to the console which has file descriptor 1
        // to report the error we may thus still write to the console
        output_fd = 1;

        printf("%s: could not write character to output file %s\n", selfie_name, output_name);
      }

      exit(EXITCODE_IOERROR);
    }
  } else
    // character_buffer has not been successfully allocated yet
    exit(EXITCODE_IOERROR);

  number_of_currently_written_bytes = number_of_currently_written_bytes + 1;
}

void print(char* s) {
  uint64_t i;

  if (s == (char*) 0)
    print("NULL");
  else {
    i = 0;

    while (load_character(s, i) != 0) {
      put_character(load_character(s, i));

      i = i + 1;
    }
  }
}

void println() {
  put_character(CHAR_LF);
}

void print_character(uint64_t c) {
  put_character(CHAR_SINGLEQUOTE);

  if (c == CHAR_EOF)
    print("end of file");
  else if (c == CHAR_TAB)
    print("tabulator");
  else if (c == CHAR_LF)
    print("line feed");
  else if (c == CHAR_CR)
    print("carriage return");
  else
    put_character(c);

  put_character(CHAR_SINGLEQUOTE);
}

void print_string(char* s) {
  put_character(CHAR_DOUBLEQUOTE);

  print(s);

  put_character(CHAR_DOUBLEQUOTE);
}

void print_unsigned_integer(uint64_t n) {
  print(itoa(n, integer_buffer, 10, 0, 0));
}

void print_integer(uint64_t n) {
  print(itoa(n, integer_buffer, 10, 1, 0));
}

void unprint_integer(uint64_t n) {
  n = string_length(itoa(n, integer_buffer, 10, 1, 0));

  while (n > 0) {
    put_character(CHAR_BACKSPACE);

    n = n - 1;
  }
}

void print_hexadecimal(uint64_t n, uint64_t a) {
  print(itoa(n, integer_buffer, 16, 0, a));
}

void print_octal(uint64_t n, uint64_t a) {
  print(itoa(n, integer_buffer, 8, 0, a));
}

void print_binary(uint64_t n, uint64_t a) {
  print(itoa(n, integer_buffer, 2, 0, a));
}

uint64_t print_format(char* s, uint64_t i, char* a) {
  // print argument a according to the encountered % formatting code
  // that start at position i

  uint64_t p;

  if (load_character(s, i) == 's') {
    print(a);

    return i + 1;
  } else if (load_character(s, i) == 'c') {
    put_character((uint64_t) a);

    return i + 1;
  } else if (load_character(s, i) == '.') {
    // for integer specifiers, precision specifies the minimum number of digits to be written
    // for simplicity we support a single digit only
    p = load_character(s, i + 1) - '0';

    if (p < 10) {
      // the character at i + 1 is in fact a digit
      if (load_character(s, i + 2) == 'l') {
        // using integer_buffer here is ok since we are not using print_integer
        if (load_character(s, i + 3) == 'u')
          itoa((uint64_t) a, integer_buffer, 10, 0, 0);
        else if (load_character(s, i + 3) == 'd')
          itoa((uint64_t) a, integer_buffer, 10, 1, 0);
        else
          // precision only supported for %lu and %ld
          return i + 4;

        if (p > 0) {
          p = p - string_length(integer_buffer);

          while (p > 0) {
            put_character('0');

            p = p - 1;
          }
          print(integer_buffer);
        }
      }
      return i + 4;
    } else
      return i;
  } else if (load_character(s, i) == '0') {
    // for simplicity we support a single digit only
    p = load_character(s, i + 1) - '0';

    if (p < 10) {
      // the character at i + 1 is in fact a digit
      if (load_character(s, i + 2) == 'l') {
          if (load_character(s, i + 3) == 'X')
            // padding support only for %lX
            print_hexadecimal((uint64_t) a, p);
      }
      return i + 4;
    }
  } else if (load_character(s, i) == 'l') {
    if (load_character(s, i + 1) == 'u') {
      print_unsigned_integer((uint64_t) a);

      return i + 2;
    } else if (load_character(s, i + 1) == 'd') {
      print_integer((uint64_t) a);

      return i + 2;
    } else if (load_character(s, i + 1) == 'X') {
      print_hexadecimal((uint64_t) a, 0);

      return i + 2;
    } else if (load_character(s, i + 1) == 'o') {
      print_octal((uint64_t) a, 0);

      return i + 2;
    }
  } else if (load_character(s, i) == 'b') {
    print_binary((uint64_t) a, 0);

    return i + 1;
  } else if (load_character(s, i) == '%') {
    // for %% print just one %
    put_character('%');

    i = i + 1;
  }

  return i;
}

void direct_output(char* buffer) {
  if(output_fd == 1)
    printf("%s", buffer);
  else
    dprintf(output_fd, "%s", buffer);
}

uint64_t vdsprintf(uint64_t fd, char* buffer, char* s, uint64_t* args) {
  uint64_t i;

  if (buffer) {
    output_buffer = buffer;
    output_cursor = 0;
  } else
    output_fd = fd;

  number_of_currently_written_bytes = 0;
  i = 0;

  if (s != (char*) 0) {
    while (load_character(s, i) != 0) {
      if (load_character(s, i) == '%') {
        if (load_character(s, i + 1) != '%') {
          i = i + 1;

          i = print_format(s, i, var_arg(args));
        } else {
          put_character('%');

          i = i + 2;
        }
      } else {
        put_character(load_character(s, i));

        i = i + 1;
      }
    }

    // sprintf always null-terminates the buffer
    if (buffer)
      store_character(buffer, output_cursor, 0);
  }

  output_buffer = (char*) 0;
  output_cursor = 0;

  return number_of_currently_written_bytes;
}

uint64_t non_zero_bootlevel_printf(char* format, ...) {
  uint64_t* args;
  uint64_t written_bytes;

  args = (uint64_t*) 0;

  var_start(args);
  written_bytes = vdsprintf(1, (char*) 0, format, args);
  var_end(args);

  return written_bytes;
}

uint64_t non_zero_bootlevel_sprintf(char* buffer, char* format, ...) {
  uint64_t* args;
  uint64_t written_bytes;

  args = (uint64_t*) 0;

  var_start(args);
  written_bytes = vdsprintf(0, buffer, format, args);
  var_end(args);

  return written_bytes;
}

uint64_t non_zero_bootlevel_dprintf(uint64_t fd, char* format, ...) {
  uint64_t* args;
  uint64_t written_bytes;

  args = (uint64_t*) 0;

  var_start(args);
  written_bytes = vdsprintf(fd, (char*) 0, format, args);
  var_end(args);

  return written_bytes;
}

uint64_t round_up(uint64_t n, uint64_t m) {
  if (n % m == 0)
    return n;
  else
    return n - n % m + m;
}

void zero_memory(uint64_t* memory, uint64_t size) {
  uint64_t i;

  size = round_up(size, SIZEOFUINT64) / SIZEOFUINT64;

  i = 0;

  while (i < size) {
    // erase memory by setting it to 0
    *(memory + i) = 0;

    i = i + 1;
  }
}

uint64_t* smalloc(uint64_t size) {
  // this procedure ensures a defined program exit
  // if no memory can be allocated
  uint64_t* memory;

  if (USE_GC_LIBRARY)
    memory = gc_malloc(size);
  else
    memory = malloc(size);

  if (size == 0)
    // any address including 0
    return memory;
  else if (memory == (uint64_t*) 0) {
    if (character_buffer)
      // can only print error message if character_buffer has been successfully allocated
      printf("%s: malloc out of memory\n", selfie_name);

    exit(EXITCODE_OUTOFVIRTUALMEMORY);
  }

  return memory;
}

uint64_t* smalloc_system(uint64_t size) {
  // internal use only!

  uint64_t gc;
  uint64_t* memory;

  gc = USE_GC_LIBRARY;

  USE_GC_LIBRARY = GC_DISABLED;

  memory = smalloc(size);

  USE_GC_LIBRARY = gc;

  return memory;
}

uint64_t* zalloc(uint64_t size) {
  // internal use only!

  // this procedure is only executed at boot level 0
  // zalloc allocates size bytes rounded up to word size
  // and then zeroes that memory, similar to calloc, but
  // called zalloc to avoid redeclaring calloc
  uint64_t* memory;

  size = round_up(size, SIZEOFUINT64);

  memory = smalloc(size);

  zero_memory(memory, size);

  return memory;
}

uint64_t* zmalloc(uint64_t size) {
  if (USE_GC_LIBRARY)
    // assert: on boot level 1 or above where mallocated memory is zeroed
    return gc_malloc(size);
  else
    return zalloc(size);
}

// *~*~ *~*~ *~*~ *~*~ *~*~ *~*~ *~*~ *~*~ *~*~ *~*~ *~*~ *~*~ *~*~
// -----------------------------------------------------------------
// ---------------------    C O M P I L E R    ---------------------
// -----------------------------------------------------------------
// *~*~ *~*~ *~*~ *~*~ *~*~ *~*~ *~*~ *~*~ *~*~ *~*~ *~*~ *~*~ *~*~

// -----------------------------------------------------------------
// ---------------------------- SCANNER ----------------------------
// -----------------------------------------------------------------

void print_symbol(uint64_t symbol) {
  put_character(CHAR_DOUBLEQUOTE);

  if (symbol == SYM_EOF)
    print("end of file");
  else
    print((char*) *(SYMBOLS + symbol));

  put_character(CHAR_DOUBLEQUOTE);
}

void print_line_number(char* message, uint64_t line) {
  printf("%s: %s in %s in line %lu: ", selfie_name, message, source_name, line);
}

void syntax_error_message(char* message) {
  print_line_number("syntax error", line_number);
  printf("%s\n", message);
}

void syntax_error_character(uint64_t expected) {
  print_line_number("syntax error", line_number);
  print_character(expected);
  print(" expected but ");
  print_character(character);
  print(" found\n");
}

void syntax_error_identifier(char* expected) {
  print_line_number("syntax error", line_number);
  print_string(expected);
  print(" expected but ");
  print_string(identifier);
  print(" found\n");
}

void get_character() {
  uint64_t number_of_read_bytes;

  // assert: character_buffer is mapped

  // try to read 1 character into character_buffer
  // from file with source_fd file descriptor
  number_of_read_bytes = read(source_fd, character_buffer, 1);

  if (number_of_read_bytes == 1) {
    // store the read character in the global variable called character
    character = *character_buffer;

    number_of_read_characters = number_of_read_characters + 1;
  } else if (number_of_read_bytes == 0)
    // reached end of file
    character = CHAR_EOF;
  else {
    printf("%s: could not read character from input file %s\n", selfie_name, source_name);

    exit(EXITCODE_IOERROR);
  }
}

uint64_t is_character_new_line() {
  if (character == CHAR_LF)
    return 1;
  else if (character == CHAR_CR)
    return 1;
  else
    return 0;
}

uint64_t is_character_whitespace() {
  if (character == CHAR_SPACE)
    return 1;
  else if (character == CHAR_TAB)
    return 1;
  else
    return is_character_new_line();
}

uint64_t find_next_character() {
  uint64_t in_single_line_comment;
  uint64_t in_multi_line_comment;

  // assuming we are not in a comment
  in_single_line_comment = 0;
  in_multi_line_comment  = 0;

  // read and discard all whitespace and comments until a character is found
  // that is not whitespace and does not occur in a comment, or the file ends
  while (1) {
    if (in_single_line_comment) {
      if (is_character_new_line())
        // single-line comments end with new line
        in_single_line_comment = 0;
      else if (character == CHAR_EOF)
        // or end of file
        return character;
      else {
        // count the characters in comments as ignored characters
        number_of_ignored_characters = number_of_ignored_characters + 1;

        get_character();
      }

    } else if (in_multi_line_comment) {
      while (character == CHAR_ASTERISK) {
        // look for "*/" by looping over consecutive '*' counting them as ignored characters
        number_of_ignored_characters = number_of_ignored_characters + 1;

        get_character();

        if (character == CHAR_SLASH)
          // multi-line comments end with "*/"
          in_multi_line_comment = 0;
      }

      if (in_multi_line_comment) {
        // keep track of line numbers for error reporting and code annotation
        if (character == CHAR_LF)
          // only line feeds count towards line numbers, not carriage returns
          line_number = line_number + 1;
        else if (character == CHAR_EOF) {
          // multi-line comment is not terminated
          syntax_error_message("runaway multi-line comment");

          exit(EXITCODE_SCANNERERROR);
        }
      }

      // count the characters in comments as ignored characters including '/' in "*/"
      number_of_ignored_characters = number_of_ignored_characters + 1;

      get_character();

    } else if (is_character_whitespace()) {
      // keep track of line numbers for error reporting and code annotation
      if (character == CHAR_LF)
        // only line feeds count towards line numbers, not carriage returns
        line_number = line_number + 1;

      // also count line feed and carriage return as ignored characters
      number_of_ignored_characters = number_of_ignored_characters + 1;

      get_character();

    } else if (character == CHAR_SLASH) {
      get_character();

      if (character == CHAR_SLASH) {
        // "//" begins a comment
        in_single_line_comment = 1;

        // count both slashes as ignored characters
        number_of_ignored_characters = number_of_ignored_characters + 2;

        number_of_comments = number_of_comments + 1;

        get_character();

      } else if (character == CHAR_ASTERISK) {
        // "/*" begins a multi-line comment
        in_multi_line_comment = 1;

        // count both slash and asterisk as ignored characters
        number_of_ignored_characters = number_of_ignored_characters + 2;

        number_of_comments = number_of_comments + 1;

        get_character();

      } else {
        // while looking for "//" and "/*" we actually found '/'
        symbol = SYM_DIVISION;

        return character;
      }

    } else
      // character found that is not whitespace and not occurring in a comment
      return character;
  }
}

uint64_t is_character_letter() {
  // ASCII codes for lower- and uppercase letters are in contiguous intervals
  if (character >= 'a')
    if (character <= 'z')
      return 1;
    else
      return 0;
  else if (character >= 'A')
    if (character <= 'Z')
      return 1;
    else
      return 0;
  else
    return 0;
}

uint64_t is_character_digit() {
  // ASCII codes for digits are in a contiguous interval
  if (character >= '0')
    if (character <= '9')
      return 1;
    else
      return 0;
  else
    return 0;
}

uint64_t is_character_letter_or_digit_or_underscore() {
  if (is_character_letter())
    return 1;
  else if (is_character_digit())
    return 1;
  else if (character == CHAR_UNDERSCORE)
    return 1;
  else
    return 0;
}

uint64_t is_character_not_double_quote_or_new_line_or_eof() {
  if (character == CHAR_DOUBLEQUOTE)
    return 0;
  else if (is_character_new_line())
    return 0;
  else if (character == CHAR_EOF)
    return 0;
  else
    return 1;
}

uint64_t identifier_string_match(uint64_t keyword) {
  return string_compare(identifier, (char*) *(SYMBOLS + keyword));
}

uint64_t identifier_or_keyword() {
  if (identifier_string_match(SYM_UINT64))
    return SYM_UINT64;
  else if (identifier_string_match(SYM_IF))
    return SYM_IF;
  else if (identifier_string_match(SYM_ELSE))
    return SYM_ELSE;
  else if (identifier_string_match(SYM_VOID))
    return SYM_VOID;
  else if (identifier_string_match(SYM_RETURN))
    return SYM_RETURN;
  else if (identifier_string_match(SYM_WHILE))
    return SYM_WHILE;
  else if (identifier_string_match(SYM_INT))
    // selfie bootstraps int to uint64_t!
    return SYM_UINT64;
  else if (identifier_string_match(SYM_CHAR))
    // selfie bootstraps char to uint64_t!
    return SYM_UINT64;
  else if (identifier_string_match(SYM_UNSIGNED))
    // selfie bootstraps unsigned to uint64_t!
    return SYM_UINT64;
  else if (identifier_string_match(SYM_CONST))
    // selfie bootstraps const to uint64_t!
    return SYM_UINT64;
  else
    return SYM_IDENTIFIER;
}

void get_symbol() {
  uint64_t i;

  // reset previously scanned symbol
  symbol = SYM_EOF;

  if (find_next_character() != CHAR_EOF) {
    if (symbol != SYM_DIVISION) {
      // '/' may have already been recognized
      // while looking for whitespace and "//"

      // start state of finite state machine
      // for recognizing C* symbols is here
      if (is_character_letter()) {
        // accommodate identifier and null for termination
        identifier = string_alloc(MAX_IDENTIFIER_LENGTH);

        i = 0;

        while (is_character_letter_or_digit_or_underscore()) {
          if (i >= MAX_IDENTIFIER_LENGTH) {
            syntax_error_message("identifier too long");

            exit(EXITCODE_SCANNERERROR);
          }

          store_character(identifier, i, character);

          i = i + 1;

          get_character();
        }

        store_character(identifier, i, 0); // null-terminated string

        symbol = identifier_or_keyword();

      } else if (is_character_digit()) {
        // accommodate integer and null for termination
        integer = string_alloc(MAX_INTEGER_LENGTH);

        i = 0;

        while (is_character_digit()) {
          if (i >= MAX_INTEGER_LENGTH) {
            if (integer_is_signed)
              syntax_error_message("signed integer out of bound");
            else
              syntax_error_message("integer out of bound");

            exit(EXITCODE_SCANNERERROR);
          }

          store_character(integer, i, character);

          i = i + 1;

          get_character();
        }

        store_character(integer, i, 0); // null-terminated string

        literal = atoi(integer);

        if (integer_is_signed)
          if (literal > INT64_MIN) {
              syntax_error_message("signed integer out of bound");

              exit(EXITCODE_SCANNERERROR);
            }

        symbol = SYM_INTEGER;

      } else if (character == CHAR_SINGLEQUOTE) {
        get_character();

        literal = 0;

        if (character == CHAR_EOF) {
          syntax_error_message("reached end of file looking for a character literal");

          exit(EXITCODE_SCANNERERROR);
        } else
          literal = character;

        get_character();

        if (character == CHAR_SINGLEQUOTE)
          get_character();
        else if (character == CHAR_EOF) {
          syntax_error_character(CHAR_SINGLEQUOTE);

          exit(EXITCODE_SCANNERERROR);
        } else
          syntax_error_character(CHAR_SINGLEQUOTE);

        symbol = SYM_CHARACTER;

      } else if (character == CHAR_DOUBLEQUOTE) {
        get_character();

        // accommodate string and null for termination,
        // allocate zeroed memory since strings are emitted
        // in words but may end non-word-aligned
        string = string_alloc(MAX_STRING_LENGTH);

        i = 0;

        while (is_character_not_double_quote_or_new_line_or_eof()) {
          if (i >= MAX_STRING_LENGTH) {
            syntax_error_message("string too long");

            exit(EXITCODE_SCANNERERROR);
          }

          if (character == CHAR_BACKSLASH)
            handle_escape_sequence();

          store_character(string, i, character);

          i = i + 1;

          get_character();
        }

        if (character == CHAR_DOUBLEQUOTE)
          get_character();
        else {
          syntax_error_character(CHAR_DOUBLEQUOTE);

          exit(EXITCODE_SCANNERERROR);
        }

        store_character(string, i, 0); // null-terminated string

        symbol = SYM_STRING;

      } else if (character == CHAR_COMMA) {
        get_character();

        symbol = SYM_COMMA;

      } else if (character == CHAR_SEMICOLON) {
        get_character();

        symbol = SYM_SEMICOLON;

      } else if (character == CHAR_LPARENTHESIS) {
        get_character();

        symbol = SYM_LPARENTHESIS;

      } else if (character == CHAR_RPARENTHESIS) {
        get_character();

        symbol = SYM_RPARENTHESIS;

      } else if (character == CHAR_LBRACE) {
        get_character();

        symbol = SYM_LBRACE;

      } else if (character == CHAR_RBRACE) {
        get_character();

        symbol = SYM_RBRACE;

      } else if (character == CHAR_PLUS) {
        get_character();

        symbol = SYM_PLUS;

      } else if (character == CHAR_DASH) {
        get_character();

        symbol = SYM_MINUS;

      } else if (character == CHAR_ASTERISK) {
        get_character();

        symbol = SYM_ASTERISK;

      } else if (character == CHAR_PERCENTAGE) {
        get_character();

        symbol = SYM_REMAINDER;

      } else if (character == CHAR_EQUAL) {
        get_character();

        if (character == CHAR_EQUAL) {
          get_character();

          symbol = SYM_EQUALITY;
        } else
          symbol = SYM_ASSIGN;

      } else if (character == CHAR_EXCLAMATION) {
        get_character();

        if (character == CHAR_EQUAL)
          get_character();
        else
          syntax_error_character(CHAR_EQUAL);

        symbol = SYM_NOTEQ;

      } else if (character == CHAR_LT) {
        get_character();

        if (character == CHAR_EQUAL) {
          get_character();

          symbol = SYM_LEQ;
        } else
          symbol = SYM_LT;

      } else if (character == CHAR_GT) {
        get_character();

        if (character == CHAR_EQUAL) {
          get_character();

          symbol = SYM_GEQ;
        } else
          symbol = SYM_GT;

      } else if (character == CHAR_DOT) {
        get_character();

        if (character == CHAR_DOT) {
          get_character();

<<<<<<< HEAD
          if (character == CHAR_DOT) {
            get_character();

            symbol = SYM_ELLIPSIS;
          } else
=======
          if (character == CHAR_DOT)
            get_character();
          else
>>>>>>> 404b2a26
            syntax_error_character(CHAR_DOT);
        } else
          syntax_error_character(CHAR_DOT);

<<<<<<< HEAD
=======
        symbol = SYM_ELLIPSIS;

>>>>>>> 404b2a26
      } else {
        print_line_number("syntax error", line_number);
        print("found unknown character ");
        print_character(character);
        println();

        exit(EXITCODE_SCANNERERROR);
      }
    }

    number_of_scanned_symbols = number_of_scanned_symbols + 1;
  }
}

void handle_escape_sequence() {
  // ignoring the backslash
  number_of_ignored_characters = number_of_ignored_characters + 1;

  get_character();

  if (character == 'n')
    character = CHAR_LF;
  else if (character == 't')
    character = CHAR_TAB;
  else if (character == 'b')
    character = CHAR_BACKSPACE;
  else if (character == CHAR_SINGLEQUOTE)
    character = CHAR_SINGLEQUOTE;
  else if (character == CHAR_DOUBLEQUOTE)
    character = CHAR_DOUBLEQUOTE;
  else if (character == CHAR_PERCENTAGE)
    character = CHAR_PERCENTAGE;
  else if (character == CHAR_BACKSLASH)
    character = CHAR_BACKSLASH;
  else {
    syntax_error_message("unknown escape sequence found");

    exit(EXITCODE_SCANNERERROR);
  }
}

// -----------------------------------------------------------------
// ------------------------- SYMBOL TABLE --------------------------
// -----------------------------------------------------------------

uint64_t hash(uint64_t* key) {
  // assert: key != (uint64_t*) 0
  return (*key + (*key + (*key + (*key + (*key + *key / HASH_TABLE_SIZE) / HASH_TABLE_SIZE) / HASH_TABLE_SIZE) / HASH_TABLE_SIZE) / HASH_TABLE_SIZE) % HASH_TABLE_SIZE;
}

void create_symbol_table_entry(uint64_t which_table, char* string, uint64_t line, uint64_t class, uint64_t type, uint64_t value, uint64_t address) {
  uint64_t* new_entry;
  uint64_t* hashed_entry_address;

  new_entry = allocate_symbol_table_entry();

  set_string(new_entry, string);
  set_line_number(new_entry, line);
  set_class(new_entry, class);
  set_type(new_entry, type);
  set_value(new_entry, value);
  set_address(new_entry, address);

  // create entry at head of list of symbols
  if (which_table == GLOBAL_TABLE) {
    set_scope(new_entry, REG_GP);

    hashed_entry_address = global_symbol_table + hash((uint64_t*) string);

    set_next_entry(new_entry, (uint64_t*) *hashed_entry_address);
    *hashed_entry_address = (uint64_t) new_entry;

    if (class == VARIABLE)
      number_of_global_variables = number_of_global_variables + 1;
    else if (class == PROCEDURE)
      number_of_procedures = number_of_procedures + 1;
    else if (class == STRING)
      number_of_strings = number_of_strings + 1;
  } else if (which_table == LOCAL_TABLE) {
    set_scope(new_entry, REG_S0);
    set_next_entry(new_entry, local_symbol_table);
    local_symbol_table = new_entry;
  } else if (which_table == LIBRARY_TABLE) {
    set_scope(new_entry, REG_GP);
    set_next_entry(new_entry, library_symbol_table);
    library_symbol_table = new_entry;
  } else {
    // macros
    set_scope(new_entry, REG_GP);
    set_next_entry(new_entry, macro_symbol_table);
    macro_symbol_table = new_entry;
  }
}

uint64_t* search_symbol_table(uint64_t* entry, char* string, uint64_t class) {
  number_of_searches = number_of_searches + 1;

  while (entry != (uint64_t*) 0) {
    total_search_time = total_search_time + 1;

    if (string_compare(string, get_string(entry)))
      if (class == get_class(entry))
        return entry;

    // keep looking
    entry = get_next_entry(entry);
  }

  return (uint64_t*) 0;
}

uint64_t* search_global_symbol_table(char* string, uint64_t class) {
  return search_symbol_table((uint64_t*) *(global_symbol_table + hash((uint64_t*) string)), string, class);
}

uint64_t* get_scoped_symbol_table_entry(char* string, uint64_t class) {
  uint64_t* entry;

  if (class == VARIABLE)
    // local variables override global variables
    entry = search_symbol_table(local_symbol_table, string, VARIABLE);
  else if (class == PROCEDURE) {
    // macros override library procedures
    entry = search_symbol_table(macro_symbol_table, string, MACRO);

    if (entry == (uint64_t*) 0)
      // library procedures override declared or defined procedures
      entry = search_symbol_table(library_symbol_table, string, PROCEDURE);
  } else
    entry = (uint64_t*) 0;

  if (entry == (uint64_t*) 0)
    return search_global_symbol_table(string, class);
  else
    return entry;
}

uint64_t is_undefined_procedure(uint64_t* entry) {
  uint64_t* library_entry;

  if (get_class(entry) == PROCEDURE) {
    // library procedures override declared or defined procedures
    library_entry = search_symbol_table(library_symbol_table, get_string(entry), PROCEDURE);

    if (library_entry != (uint64_t*) 0)
      // procedure is library procedure
      return 0;
    else if (get_address(entry) == 0)
      // procedure declared but not defined
      return 1;
    else if (get_opcode(load_instruction(get_address(entry))) == OP_JAL)
      // procedure called but not defined
      return 1;
  }

  return 0;
}

uint64_t report_undefined_procedures() {
  uint64_t undefined;
  uint64_t i;
  uint64_t* entry;

  undefined = 0;

  i = 0;

  while (i < HASH_TABLE_SIZE) {
    entry = (uint64_t*) *(global_symbol_table + i);

    while (entry != (uint64_t*) 0) {
      if (is_undefined_procedure(entry)) {
        undefined = 1;

        print_line_number("syntax error", get_line_number(entry));
        printf("procedure %s undefined\n", get_string(entry));
      }

      // keep looking
      entry = get_next_entry(entry);
    }

    i = i + 1;
  }

  return undefined;
}

// -----------------------------------------------------------------
// ---------------------------- PARSER -----------------------------
// -----------------------------------------------------------------

uint64_t is_not_rbrace_or_eof() {
  if (symbol == SYM_RBRACE)
    return 0;
  else if (symbol == SYM_EOF)
    return 0;
  else
    return 1;
}

uint64_t is_expression() {
  if (symbol == SYM_MINUS)
    return 1;
  else if (symbol == SYM_LPARENTHESIS)
    return 1;
  else if (symbol == SYM_IDENTIFIER)
    return 1;
  else if (symbol == SYM_INTEGER)
    return 1;
  else if (symbol == SYM_ASTERISK)
    return 1;
  else if (symbol == SYM_STRING)
    return 1;
  else if (symbol == SYM_CHARACTER)
    return 1;
  else
    return 0;
}

uint64_t is_int_or_char_literal() {
  if (symbol == SYM_INTEGER)
    return 1;
  else if (symbol == SYM_CHARACTER)
    return 1;
  else
    return 0;
}

uint64_t is_mult_or_div_or_rem() {
  if (symbol == SYM_ASTERISK)
    return 1;
  else if (symbol == SYM_DIVISION)
    return 1;
  else if (symbol == SYM_REMAINDER)
    return 1;
  else
    return 0;
}

uint64_t is_plus_or_minus() {
  if (symbol == SYM_MINUS)
    return 1;
  else if (symbol == SYM_PLUS)
    return 1;
  else
    return 0;
}

uint64_t is_comparison() {
  if (symbol == SYM_EQUALITY)
    return 1;
  else if (symbol == SYM_NOTEQ)
    return 1;
  else if (symbol == SYM_LT)
    return 1;
  else if (symbol == SYM_GT)
    return 1;
  else if (symbol == SYM_LEQ)
    return 1;
  else if (symbol == SYM_GEQ)
    return 1;
  else
    return 0;
}

uint64_t is_possibly_parameter(uint64_t is_already_variadic) {
  if (symbol == SYM_COMMA)
    if (is_already_variadic == 0)
      return 1;

  return 0;
}

uint64_t is_castable() {
  if (symbol == SYM_UINT64)
    return 1;
  if (symbol == SYM_VOID)
    return 1;

  return 0;
}

uint64_t look_for_factor() {
  if (symbol == SYM_ASTERISK)
    return 0;
  else if (symbol == SYM_MINUS)
    return 0;
  else if (symbol == SYM_IDENTIFIER)
    return 0;
  else if (symbol == SYM_INTEGER)
    return 0;
  else if (symbol == SYM_CHARACTER)
    return 0;
  else if (symbol == SYM_STRING)
    return 0;
  else if (symbol == SYM_LPARENTHESIS)
    return 0;
  else if (symbol == SYM_EOF)
    return 0;
  else
    return 1;
}

uint64_t look_for_statement() {
  if (symbol == SYM_ASTERISK)
    return 0;
  else if (symbol == SYM_IDENTIFIER)
    return 0;
  else if (symbol == SYM_WHILE)
    return 0;
  else if (symbol == SYM_IF)
    return 0;
  else if (symbol == SYM_RETURN)
    return 0;
  else if (symbol == SYM_EOF)
    return 0;
  else
    return 1;
}

uint64_t look_for_type() {
  if (symbol == SYM_UINT64)
    return 0;
  else if (symbol == SYM_VOID)
    return 0;
  else if (symbol == SYM_EOF)
    return 0;
  else
    return 1;
}

void talloc() {
  // we use registers REG_T0-REG_T6 for temporaries
  if (allocated_temporaries < NUMBEROFTEMPORARIES)
    allocated_temporaries = allocated_temporaries + 1;
  else {
    syntax_error_message("out of registers");

    exit(EXITCODE_COMPILERERROR);
  }
}

uint64_t current_temporary() {
  if (allocated_temporaries > 0)
    if (allocated_temporaries < 4)
      return REG_TP + allocated_temporaries;
    else
      return REG_S11 + allocated_temporaries - 3;
  else {
    syntax_error_message("illegal register access");

    exit(EXITCODE_COMPILERERROR);
  }
}

uint64_t previous_temporary() {
  if (allocated_temporaries > 1)
    if (allocated_temporaries == 4)
      return REG_T2;
    else
      return current_temporary() - 1;
  else {
    syntax_error_message("illegal register access");

    exit(EXITCODE_COMPILERERROR);
  }
}

uint64_t next_temporary() {
  if (allocated_temporaries < NUMBEROFTEMPORARIES)
    if (allocated_temporaries == 3)
      return REG_T3;
    else
      return current_temporary() + 1;
  else {
    syntax_error_message("out of registers");

    exit(EXITCODE_COMPILERERROR);
  }
}

void tfree(uint64_t number_of_temporaries) {
  if (allocated_temporaries >= number_of_temporaries)
    allocated_temporaries = allocated_temporaries - number_of_temporaries;
  else {
    syntax_error_message("illegal register deallocation");

    exit(EXITCODE_COMPILERERROR);
  }
}

void save_temporaries() {
  while (allocated_temporaries > 0) {
    // push temporary onto stack
    emit_addi(REG_SP, REG_SP, -WORDSIZE);
    emit_store(REG_SP, 0, current_temporary());

    tfree(1);
  }
}

void restore_temporaries(uint64_t number_of_temporaries) {
  while (allocated_temporaries < number_of_temporaries) {
    talloc();

    // restore temporary from stack
    emit_load(current_temporary(), REG_SP, 0);
    emit_addi(REG_SP, REG_SP, WORDSIZE);
  }
}

void syntax_error_symbol(uint64_t expected) {
  print_line_number("syntax error", line_number);
  print_symbol(expected);
  print(" expected but ");
  print_symbol(symbol);
  print(" found\n");
}

void syntax_error_unexpected() {
  print_line_number("syntax error", line_number);
  print("unexpected symbol ");
  print_symbol(symbol);
  print(" found\n");
}

void print_type(uint64_t type) {
  if (type == UINT64_T)
    print("uint64_t");
  else if (type == UINT64STAR_T)
    print("uint64_t*");
  else if (type == VOID_T)
    print("void");
  else
    print("unknown");
}

void type_warning(uint64_t expected, uint64_t found) {
  print_line_number("warning", line_number);
  print("type mismatch, ");
  print_type(expected);
  print(" expected but ");
  print_type(found);
  print(" found\n");
}

void load_small_and_medium_integer(uint64_t reg, uint64_t value) {
  uint64_t lower;
  uint64_t upper;

  // assert: -2^31 <= value < 2^31

  if (is_signed_integer(value, 12)) {
    // integers with -2^11 <= value < 2^11
    // are loaded with one addi into a register

    emit_addi(reg, REG_ZR, value);
  } else {
    // integers with -2^31 <= value < -2^11 and 2^11 <= value < 2^31
    // are loaded with one lui and one addi into a register plus
    // an additional sub to cancel sign extension if necessary

    lower = get_bits(value,  0, 12);
    upper = get_bits(value, 12, 20);

    if (lower >= two_to_the_power_of(11)) {
      // add 1 which is effectively 2^12 to cancel sign extension of lower
      upper = upper + 1;

      // assert: 0 < upper <= 2^(32-12)
      emit_lui(reg, sign_extend(upper, 20));

      if (upper == two_to_the_power_of(19))
        // upper overflowed, cancel sign extension
        emit_sub(reg, REG_ZR, reg);
    } else
      // assert: 0 < upper < 2^(32-12)
      emit_lui(reg, sign_extend(upper, 20));

    emit_addi(reg, reg, sign_extend(lower, 12));
  }
}

uint64_t* get_variable_or_big_int(char* variable_or_big_int, uint64_t class) {
  uint64_t* entry;

  if (class == BIGINT)
    return search_global_symbol_table(variable_or_big_int, class);
  else {
    entry = get_scoped_symbol_table_entry(variable_or_big_int, class);

    if (entry == (uint64_t*) 0) {
      print_line_number("syntax error", line_number);
      printf("%s undeclared\n", variable_or_big_int);

      exit(EXITCODE_PARSERERROR);
    }

    return entry;
  }
}

void load_upper_base_address(uint64_t* entry) {
  uint64_t lower;
  uint64_t upper;

  // assert: n = allocated_temporaries

  lower = get_bits(get_address(entry),  0, 12);
  upper = get_bits(get_address(entry), 12, 20);

  if (lower >= two_to_the_power_of(11))
    // add 1 which is effectively 2^12 to cancel sign extension of lower
    upper = upper + 1;

  talloc();

  // calculate upper part of base address relative to global or frame pointer
  emit_lui(current_temporary(), sign_extend(upper, 20));
  emit_add(current_temporary(), get_scope(entry), current_temporary());

  // assert: allocated_temporaries == n + 1
}

uint64_t load_variable_or_big_int(char* variable_or_big_int, uint64_t class) {
  uint64_t* entry;
  uint64_t offset;

  // assert: n = allocated_temporaries

  entry = get_variable_or_big_int(variable_or_big_int, class);

  offset = get_address(entry);

  if (is_signed_integer(offset, 12)) {
    talloc();

    emit_load(current_temporary(), get_scope(entry), offset);
  } else {
    load_upper_base_address(entry);

    emit_load(current_temporary(), current_temporary(), sign_extend(get_bits(offset, 0, 12), 12));
  }

  // assert: allocated_temporaries == n + 1

  return get_type(entry);
}

void load_integer(uint64_t value) {
  uint64_t* entry;

  // assert: n = allocated_temporaries

  if (is_signed_integer(value, 32)) {
    // integers with -2^31 <= value < 2^31 are loaded as immediate values
    talloc();

    load_small_and_medium_integer(current_temporary(), value);
  } else {
    // integers with value < -2^31 or value >= 2^31 are stored in data segment
    entry = search_global_symbol_table(integer, BIGINT);

    if (entry == (uint64_t*) 0) {
      data_size = data_size + WORDSIZE;

      create_symbol_table_entry(GLOBAL_TABLE, integer, line_number, BIGINT, UINT64_T, value, -data_size);
    }

    load_variable_or_big_int(integer, BIGINT);
  }

  // assert: allocated_temporaries == n + 1
}

void load_string(char* string) {
  uint64_t length;

  // assert: n = allocated_temporaries

  length = string_length(string) + 1;

  data_size = data_size + round_up(length, WORDSIZE);

  create_symbol_table_entry(GLOBAL_TABLE, string, line_number, STRING, UINT64STAR_T, 0, -data_size);

  load_integer(-data_size);

  emit_add(current_temporary(), REG_GP, current_temporary());

  // assert: allocated_temporaries == n + 1
}

uint64_t procedure_call(uint64_t* entry, char* procedure) {
  uint64_t type;

  if (entry == (uint64_t*) 0) {
    // procedure never called nor declared nor defined

    // default return type is "uint64_t"
    type = UINT64_T;

    create_symbol_table_entry(GLOBAL_TABLE, procedure, line_number, PROCEDURE, type, 0, code_size);

    emit_jal(REG_RA, 0);

  } else {
    type = get_type(entry);

    if (get_address(entry) == 0) {
      // procedure declared but never called nor defined
      set_address(entry, code_size);

      emit_jal(REG_RA, 0);
    } else if (get_opcode(load_instruction(get_address(entry))) == OP_JAL) {
      // procedure called and possibly declared but not defined

      // create fixup chain using absolute address
      emit_jal(REG_RA, get_address(entry));
      set_address(entry, code_size - INSTRUCTIONSIZE);
    } else
      // procedure defined, use relative address
      emit_jal(REG_RA, get_address(entry) - code_size);
  }

  return type;
}

void procedure_prologue(uint64_t number_of_local_variable_bytes) {
  // allocate memory for return address
  emit_addi(REG_SP, REG_SP, -WORDSIZE);

  // save return address
  emit_store(REG_SP, 0, REG_RA);

  // allocate memory for caller's frame pointer
  emit_addi(REG_SP, REG_SP, -WORDSIZE);

  // save caller's frame pointer
  emit_store(REG_SP, 0, REG_S0);

  // set callee's frame pointer
  emit_addi(REG_S0, REG_SP, 0);

  // allocate memory for callee's local variables
  if (number_of_local_variable_bytes > 0) {
    if (is_signed_integer(-number_of_local_variable_bytes, 12))
      emit_addi(REG_SP, REG_SP, -number_of_local_variable_bytes);
    else {
      load_integer(-number_of_local_variable_bytes);

      emit_add(REG_SP, REG_SP, current_temporary());

      tfree(1);
    }
  }
}

void procedure_epilogue(uint64_t number_of_parameter_bytes) {
  // deallocate memory for callee's frame pointer and local variables
  emit_addi(REG_SP, REG_S0, 0);

  // restore caller's frame pointer
  emit_load(REG_S0, REG_SP, 0);

  // deallocate memory for caller's frame pointer
  emit_addi(REG_SP, REG_SP, WORDSIZE);

  // restore return address
  emit_load(REG_RA, REG_SP, 0);

  // deallocate memory for return address and actual parameters
  emit_addi(REG_SP, REG_SP, WORDSIZE + number_of_parameter_bytes);

  // return
  emit_jalr(REG_ZR, REG_RA, 0);
}

char* rewrite_non_zero_bootlevel_procedure(char* procedure) {
  // rewrite non-macro functions without their prefix
  if (string_prefix_for("non_zero_bootlevel_", procedure)) {
    if (string_prefix_for("non_zero_bootlevel_macro_", procedure) == 0)
      return string_sub(procedure, string_length("non_zero_bootlevel_"), string_length(procedure));
  }

  return procedure;
}

uint64_t compile_macro(uint64_t* entry) {
  uint64_t macro;

  macro = get_value(entry);

  if (macro == MACRO_VAR_START)
    non_zero_bootlevel_macro_var_start();
  else if (macro == MACRO_VAR_ARG)
    non_zero_bootlevel_macro_var_arg();
  else if (macro == MACRO_VAR_END)
    non_zero_bootlevel_macro_var_end();

  return get_type(entry);
}

uint64_t compile_call(char* procedure) {
  uint64_t* entry;
  uint64_t number_of_temporaries;
  uint64_t type;
  uint64_t number_of_parameters;
  uint64_t allocate_memory_on_stack;

  // assert: n = allocated_temporaries

  entry = get_scoped_symbol_table_entry(procedure, PROCEDURE);

  if (entry != (uint64_t*) 0)
    if (get_class(entry) == MACRO)
      // the procedure was actually a macro
      return compile_macro(entry);

  number_of_temporaries = allocated_temporaries;

  save_temporaries();

  number_of_parameters = 0;

  // assert: allocated_temporaries == 0

  if (is_expression()) {
    compile_expression();

    // TODO: check if types/number of parameters is correct

    // allocate memory on stack for parameters; we do not know how many, fixup later
    allocate_memory_on_stack = code_size;
    emit_addi(REG_SP, REG_SP, 0);

    // push first parameter onto the stack
    emit_store(REG_SP, number_of_parameters * WORDSIZE, current_temporary());

    tfree(1);

    number_of_parameters = number_of_parameters + 1;

    while (symbol == SYM_COMMA) {
      get_symbol();

      compile_expression();

      // push more parameters onto stack
      emit_store(REG_SP, number_of_parameters * WORDSIZE, current_temporary());

      tfree(1);

      number_of_parameters = number_of_parameters + 1;
    }

    // now we know the number of parameters
    fixup_IFormat(allocate_memory_on_stack, -(number_of_parameters * WORDSIZE));

    if (symbol == SYM_RPARENTHESIS) {
      get_symbol();

      type = procedure_call(entry, procedure);
    } else {
      syntax_error_symbol(SYM_RPARENTHESIS);

      type = UINT64_T;
    }
  } else if (symbol == SYM_RPARENTHESIS) {
    get_symbol();

    type = procedure_call(entry, procedure);
  } else {
    syntax_error_symbol(SYM_RPARENTHESIS);

    type = UINT64_T;
  }

  // assert: allocated_temporaries == 0

  restore_temporaries(number_of_temporaries);

  number_of_calls = number_of_calls + 1;

  // deallocate variadic parameters
  if(entry != (uint64_t*) 0)
    if(signed_less_than(get_value(entry), 0))
      emit_addi(REG_SP, REG_SP, ((number_of_parameters + get_value(entry)) * WORDSIZE));

  // assert: allocated_temporaries == n

  return type;
}

uint64_t compile_factor() {
  uint64_t has_cast;
  uint64_t cast;
  uint64_t type;
  uint64_t negative;
  uint64_t dereference;
  char* variable_or_procedure_name;

  // assert: n = allocated_temporaries

  while (look_for_factor()) {
    syntax_error_unexpected();

    if (symbol == SYM_EOF)
      exit(EXITCODE_PARSERERROR);
    else
      get_symbol();
  }

  // optional: [ cast ]
  if (symbol == SYM_LPARENTHESIS) {
    get_symbol();

    // cast: "(" "uint64_t" [ "*" ] ")"
    // additionally, we allow (void) casts for bootstrapping
    if (is_castable()) {
      has_cast = 1;

      cast = compile_type();

      if (symbol == SYM_RPARENTHESIS)
        get_symbol();
      else
        syntax_error_symbol(SYM_RPARENTHESIS);

    // not a cast: "(" expression ")"
    } else {
      type = compile_expression();

      if (symbol == SYM_RPARENTHESIS)
        get_symbol();
      else
        syntax_error_symbol(SYM_RPARENTHESIS);

      // assert: allocated_temporaries == n + 1

      return type;
    }
  } else
    has_cast = 0;

  // optional: -
  if (symbol == SYM_MINUS) {
    negative = 1;

    integer_is_signed = 1;

    get_symbol();

    integer_is_signed = 0;
  } else
    negative = 0;

  // optional: dereference
  if (symbol == SYM_ASTERISK) {
    dereference = 1;

    get_symbol();
  } else
    dereference = 0;

  // variable or call?
  if (symbol == SYM_IDENTIFIER) {
    variable_or_procedure_name = identifier;

    get_symbol();

    if (symbol == SYM_LPARENTHESIS) {
      get_symbol();

      // procedure call: identifier "(" ... ")"
      type = compile_call(variable_or_procedure_name);

      talloc();

      // retrieve return value
      emit_addi(current_temporary(), REG_A0, 0);

      // reset return register to initial return value
      // for missing return expressions
      emit_addi(REG_A0, REG_ZR, 0);
    } else
      // variable access: identifier
      type = load_variable_or_big_int(variable_or_procedure_name, VARIABLE);

  // integer literal?
  } else if (symbol == SYM_INTEGER) {
    load_integer(literal);

    get_symbol();

    type = UINT64_T;

  // character literal?
  } else if (symbol == SYM_CHARACTER) {
    talloc();

    emit_addi(current_temporary(), REG_ZR, literal);

    get_symbol();

    type = UINT64_T;

  // string literal?
  } else if (symbol == SYM_STRING) {
    load_string(string);

    get_symbol();

    type = UINT64STAR_T;

  //  "(" expression ")"
  } else if (symbol == SYM_LPARENTHESIS) {
    get_symbol();

    type = compile_expression();

    if (symbol == SYM_RPARENTHESIS)
      get_symbol();
    else
      syntax_error_symbol(SYM_RPARENTHESIS);
  } else {
    syntax_error_unexpected();

    type = UINT64_T;
  }

  if (dereference) {
    if (type != UINT64STAR_T)
      type_warning(UINT64STAR_T, type);

    // dereference
    emit_load(current_temporary(), current_temporary(), 0);

    type = UINT64_T;
  }

  if (negative) {
    if (type != UINT64_T) {
      type_warning(UINT64_T, type);

      type = UINT64_T;
    }

    emit_sub(current_temporary(), REG_ZR, current_temporary());
  }

  // assert: allocated_temporaries == n + 1

  if (has_cast)
    return cast;
  else
    return type;
}

uint64_t compile_term() {
  uint64_t ltype;
  uint64_t operator_symbol;
  uint64_t rtype;

  // assert: n = allocated_temporaries

  ltype = compile_factor();

  // assert: allocated_temporaries == n + 1

  // * / or % ?
  while (is_mult_or_div_or_rem()) {
    operator_symbol = symbol;

    get_symbol();

    rtype = compile_factor();

    // assert: allocated_temporaries == n + 2

    if (ltype != rtype)
      type_warning(ltype, rtype);

    if (operator_symbol == SYM_ASTERISK)
      emit_mul(previous_temporary(), previous_temporary(), current_temporary());
    else if (operator_symbol == SYM_DIVISION)
      emit_divu(previous_temporary(), previous_temporary(), current_temporary());
    else if (operator_symbol == SYM_REMAINDER)
      emit_remu(previous_temporary(), previous_temporary(), current_temporary());

    tfree(1);
  }

  // assert: allocated_temporaries == n + 1

  return ltype;
}

uint64_t compile_simple_expression() {
  uint64_t ltype;
  uint64_t operator_symbol;
  uint64_t rtype;

  // assert: n = allocated_temporaries

  ltype = compile_term();

  // assert: allocated_temporaries == n + 1

  // + or - ?
  while (is_plus_or_minus()) {
    operator_symbol = symbol;

    get_symbol();

    rtype = compile_term();

    // assert: allocated_temporaries == n + 2

    if (operator_symbol == SYM_PLUS) {
      if (ltype == UINT64STAR_T) {
        if (rtype == UINT64_T)
          // UINT64STAR_T + UINT64_T
          // pointer arithmetic: left_term + right_term * SIZEOFUINT64
          emit_multiply_by(current_temporary(), SIZEOFUINT64);
        else
          // UINT64STAR_T + UINT64STAR_T
          syntax_error_message("(uint64_t*) + (uint64_t*) is undefined");
      } else if (rtype == UINT64STAR_T) {
        // UINT64_T + UINT64STAR_T
        // pointer arithmetic: left_term * SIZEOFUINT64 + right_term
        emit_multiply_by(previous_temporary(), SIZEOFUINT64);

        ltype = UINT64STAR_T;
      }

      emit_add(previous_temporary(), previous_temporary(), current_temporary());

    } else if (operator_symbol == SYM_MINUS) {
      if (ltype == UINT64STAR_T) {
        if (rtype == UINT64_T) {
          // UINT64STAR_T - UINT64_T
          // pointer arithmetic: left_term - right_term * SIZEOFUINT64
          emit_multiply_by(current_temporary(), SIZEOFUINT64);
          emit_sub(previous_temporary(), previous_temporary(), current_temporary());
        } else {
          // UINT64STAR_T - UINT64STAR_T
          // pointer arithmetic: (left_term - right_term) / SIZEOFUINT64
          emit_sub(previous_temporary(), previous_temporary(), current_temporary());
          emit_addi(current_temporary(), REG_ZR, SIZEOFUINT64);
          emit_divu(previous_temporary(), previous_temporary(), current_temporary());

          ltype = UINT64_T;
        }
      } else if (rtype == UINT64STAR_T)
        // UINT64_T - UINT64STAR_T
        syntax_error_message("(uint64_t) - (uint64_t*) is undefined");
      else
        // UINT64_T - UINT64_T
        emit_sub(previous_temporary(), previous_temporary(), current_temporary());
    }

    tfree(1);
  }

  // assert: allocated_temporaries == n + 1

  return ltype;
}

uint64_t compile_expression() {
  uint64_t ltype;
  uint64_t operator_symbol;
  uint64_t rtype;

  // assert: n = allocated_temporaries

  ltype = compile_simple_expression();

  // assert: allocated_temporaries == n + 1

  //optional: ==, !=, <, >, <=, >= simple_expression
  if (is_comparison()) {
    operator_symbol = symbol;

    get_symbol();

    rtype = compile_simple_expression();

    // assert: allocated_temporaries == n + 2

    if (ltype != rtype)
      type_warning(ltype, rtype);

    // for lack of boolean type
    ltype = UINT64_T;

    if (operator_symbol == SYM_EQUALITY) {
      // a == b iff unsigned b - a < 1
      emit_sub(previous_temporary(), current_temporary(), previous_temporary());
      emit_addi(current_temporary(), REG_ZR, 1);
      emit_sltu(previous_temporary(), previous_temporary(), current_temporary());

      tfree(1);

    } else if (operator_symbol == SYM_NOTEQ) {
      // a != b iff unsigned 0 < b - a
      emit_sub(previous_temporary(), current_temporary(), previous_temporary());

      tfree(1);

      emit_sltu(current_temporary(), REG_ZR, current_temporary());

    } else if (operator_symbol == SYM_LT) {
      // a < b
      emit_sltu(previous_temporary(), previous_temporary(), current_temporary());

      tfree(1);

    } else if (operator_symbol == SYM_GT) {
      // a > b iff b < a
      emit_sltu(previous_temporary(), current_temporary(), previous_temporary());

      tfree(1);

    } else if (operator_symbol == SYM_LEQ) {
      // a <= b iff 1 - (b < a)
      emit_sltu(previous_temporary(), current_temporary(), previous_temporary());
      emit_addi(current_temporary(), REG_ZR, 1);
      emit_sub(previous_temporary(), current_temporary(), previous_temporary());

      tfree(1);

    } else if (operator_symbol == SYM_GEQ) {
      // a >= b iff 1 - (a < b)
      emit_sltu(previous_temporary(), previous_temporary(), current_temporary());
      emit_addi(current_temporary(), REG_ZR, 1);
      emit_sub(previous_temporary(), current_temporary(), previous_temporary());

      tfree(1);
    }
  }

  // assert: allocated_temporaries == n + 1

  return ltype;
}

void compile_while() {
  uint64_t jump_back_to_while;
  uint64_t branch_forward_to_end;

  // assert: allocated_temporaries == 0

  jump_back_to_while = code_size;

  branch_forward_to_end = 0;

  // while ( expression )
  if (symbol == SYM_WHILE) {
    get_symbol();

    if (symbol == SYM_LPARENTHESIS) {
      get_symbol();

      compile_expression();

      // we do not know where to branch, fixup later
      branch_forward_to_end = code_size;

      emit_beq(current_temporary(), REG_ZR, 0);

      tfree(1);

      if (symbol == SYM_RPARENTHESIS) {
        get_symbol();

        // zero or more statements: { statement }
        if (symbol == SYM_LBRACE) {
          get_symbol();

          while (is_not_rbrace_or_eof())
            compile_statement();

          if (symbol == SYM_RBRACE)
            get_symbol();
          else {
            syntax_error_symbol(SYM_RBRACE);

            exit(EXITCODE_PARSERERROR);
          }
        } else
          // only one statement without {}
          compile_statement();
      } else
        syntax_error_symbol(SYM_RPARENTHESIS);
    } else
      syntax_error_symbol(SYM_LPARENTHESIS);
  } else
    syntax_error_symbol(SYM_WHILE);

  // we use JAL for the unconditional jump back to the loop condition because:
  // 1. the RISC-V doc recommends to do so to not disturb branch prediction
  // 2. GCC also uses JAL for the unconditional back jump of a while loop
  emit_jal(REG_ZR, jump_back_to_while - code_size);

  if (branch_forward_to_end != 0)
    // first instruction after loop body will be generated here
    // now we have the address for the conditional branch from above
    fixup_relative_BFormat(branch_forward_to_end);

  // assert: allocated_temporaries == 0

  number_of_while = number_of_while + 1;
}

void compile_if() {
  uint64_t branch_forward_to_else_or_end;
  uint64_t jump_forward_to_end;

  // assert: allocated_temporaries == 0

  // if ( expression )
  if (symbol == SYM_IF) {
    get_symbol();

    if (symbol == SYM_LPARENTHESIS) {
      get_symbol();

      compile_expression();

      // if the "if" case is not true we branch to "else" (if provided)
      branch_forward_to_else_or_end = code_size;

      emit_beq(current_temporary(), REG_ZR, 0);

      tfree(1);

      if (symbol == SYM_RPARENTHESIS) {
        get_symbol();

        // zero or more statements: { statement }
        if (symbol == SYM_LBRACE) {
          get_symbol();

          while (is_not_rbrace_or_eof())
            compile_statement();

          if (symbol == SYM_RBRACE)
            get_symbol();
          else {
            syntax_error_symbol(SYM_RBRACE);

            exit(EXITCODE_PARSERERROR);
          }
        } else
        // only one statement without {}
          compile_statement();

        //optional: else
        if (symbol == SYM_ELSE) {
          get_symbol();

          // if the "if" case was true we skip the "else" case
          // by unconditionally jumping to the end
          jump_forward_to_end = code_size;

          emit_jal(REG_ZR, 0);

          // if the "if" case was not true we branch here
          fixup_relative_BFormat(branch_forward_to_else_or_end);

          // zero or more statements: { statement }
          if (symbol == SYM_LBRACE) {
            get_symbol();

            while (is_not_rbrace_or_eof())
              compile_statement();

            if (symbol == SYM_RBRACE)
              get_symbol();
            else {
              syntax_error_symbol(SYM_RBRACE);

              exit(EXITCODE_PARSERERROR);
            }

          // only one statement without {}
          } else
            compile_statement();

          // if the "if" case was true we unconditionally jump here
          fixup_relative_JFormat(jump_forward_to_end, code_size);
        } else
          // if the "if" case was not true we branch here
          fixup_relative_BFormat(branch_forward_to_else_or_end);
      } else
        syntax_error_symbol(SYM_RPARENTHESIS);
    } else
      syntax_error_symbol(SYM_LPARENTHESIS);
  } else
    syntax_error_symbol(SYM_IF);

  // assert: allocated_temporaries == 0

  number_of_if = number_of_if + 1;
}

void compile_return() {
  uint64_t type;

  // assert: allocated_temporaries == 0

  if (symbol == SYM_RETURN)
    get_symbol();
  else
    syntax_error_symbol(SYM_RETURN);

  // optional: expression
  if (symbol != SYM_SEMICOLON) {
    type = compile_expression();

    if (type != return_type)
      type_warning(return_type, type);

    // save value of expression in return register
    emit_addi(REG_A0, current_temporary(), 0);

    tfree(1);
  } else if (return_type != VOID_T)
    type_warning(return_type, VOID_T);

  // jump to procedure epilogue through fixup chain using absolute address
  emit_jal(REG_ZR, return_branches);

  // new head of fixup chain
  return_branches = code_size - INSTRUCTIONSIZE;

  // assert: allocated_temporaries == 0

  number_of_return = number_of_return + 1;
}

void compile_statement() {
  uint64_t ltype;
  uint64_t rtype;
  char* variable_or_procedure_name;
  uint64_t* entry;
  uint64_t offset;

  // assert: allocated_temporaries == 0

  while (look_for_statement()) {
    syntax_error_unexpected();

    if (symbol == SYM_EOF)
      exit(EXITCODE_PARSERERROR);
    else
      get_symbol();
  }

  // ["*"]
  if (symbol == SYM_ASTERISK) {
    get_symbol();

    // "*" variable
    if (symbol == SYM_IDENTIFIER) {
      ltype = load_variable_or_big_int(identifier, VARIABLE);

      if (ltype != UINT64STAR_T)
        type_warning(UINT64STAR_T, ltype);

      get_symbol();

      // "*" variable "="
      if (symbol == SYM_ASSIGN) {
        get_symbol();

        rtype = compile_expression();

        if (rtype != UINT64_T)
          type_warning(UINT64_T, rtype);

        emit_store(previous_temporary(), 0, current_temporary());

        tfree(2);

        number_of_assignments = number_of_assignments + 1;
      } else {
        syntax_error_symbol(SYM_ASSIGN);

        tfree(1);
      }

      if (symbol == SYM_SEMICOLON)
        get_symbol();
      else
        syntax_error_symbol(SYM_SEMICOLON);

    // "*" "(" expression ")"
    } else if (symbol == SYM_LPARENTHESIS) {
      get_symbol();

      ltype = compile_expression();

      if (ltype != UINT64STAR_T)
        type_warning(UINT64STAR_T, ltype);

      if (symbol == SYM_RPARENTHESIS) {
        get_symbol();

        // "*" "(" expression ")" "="
        if (symbol == SYM_ASSIGN) {
          get_symbol();

          rtype = compile_expression();

          if (rtype != UINT64_T)
            type_warning(UINT64_T, rtype);

          emit_store(previous_temporary(), 0, current_temporary());

          tfree(2);

          number_of_assignments = number_of_assignments + 1;
        } else {
          syntax_error_symbol(SYM_ASSIGN);

          tfree(1);
        }

        if (symbol == SYM_SEMICOLON)
          get_symbol();
        else
          syntax_error_symbol(SYM_SEMICOLON);
      } else
        syntax_error_symbol(SYM_RPARENTHESIS);
    } else
      syntax_error_symbol(SYM_LPARENTHESIS);
  }
  // variable "=" expression | call
  else if (symbol == SYM_IDENTIFIER) {
    variable_or_procedure_name = identifier;

    get_symbol();

    // procedure call
    if (symbol == SYM_LPARENTHESIS) {
      get_symbol();

      compile_call(variable_or_procedure_name);

      // reset return register to initial return value
      // for missing return expressions
      emit_addi(REG_A0, REG_ZR, 0);

      if (symbol == SYM_SEMICOLON)
        get_symbol();
      else
        syntax_error_symbol(SYM_SEMICOLON);

    // variable = expression
    } else if (symbol == SYM_ASSIGN) {
      entry = get_variable_or_big_int(variable_or_procedure_name, VARIABLE);

      ltype = get_type(entry);

      get_symbol();

      rtype = compile_expression();

      if (ltype != rtype)
        type_warning(ltype, rtype);

      offset = get_address(entry);

      if (is_signed_integer(offset, 12)) {
        emit_store(get_scope(entry), offset, current_temporary());

        tfree(1);
      } else {
        load_upper_base_address(entry);

        emit_store(current_temporary(), sign_extend(get_bits(offset, 0, 12), 12), previous_temporary());

        tfree(2);
      }

      number_of_assignments = number_of_assignments + 1;

      if (symbol == SYM_SEMICOLON)
        get_symbol();
      else
        syntax_error_symbol(SYM_SEMICOLON);
    } else
      syntax_error_unexpected();
  }
  // while statement?
  else if (symbol == SYM_WHILE) {
    compile_while();
  }
  // if statement?
  else if (symbol == SYM_IF) {
    compile_if();
  }
  // return statement?
  else if (symbol == SYM_RETURN) {
    compile_return();

    if (symbol == SYM_SEMICOLON)
      get_symbol();
    else
      syntax_error_symbol(SYM_SEMICOLON);
  }
}

uint64_t compile_type() {
  uint64_t type;

  type = UINT64_T;

  if (symbol == SYM_UINT64) {
    get_symbol();

    while (symbol == SYM_UINT64)
      // we tolerate multiple uint64_t aliases for bootstrapping
      get_symbol();

    while (symbol == SYM_ASTERISK) {
      // we tolerate pointer to pointers for bootstrapping
      type = UINT64STAR_T;

      get_symbol();
    }
  } else if (symbol == SYM_VOID) {
    get_symbol();

    // we tolerate casts to void for bootstrapping
    type = UINT64_T;

    while (symbol == SYM_ASTERISK) {
      // we tolerate pointer to pointers for bootstrapping
      type = UINT64STAR_T;

      get_symbol();
    }
  } else
    syntax_error_symbol(SYM_UINT64);

  return type;
}

void compile_variable(uint64_t offset) {
  uint64_t type;

  type = compile_type();

  if (symbol == SYM_IDENTIFIER) {
    // TODO: check if identifier has already been declared
    create_symbol_table_entry(LOCAL_TABLE, identifier, line_number, VARIABLE, type, 0, offset);

    get_symbol();
  } else {
    syntax_error_symbol(SYM_IDENTIFIER);

    create_symbol_table_entry(LOCAL_TABLE, "missing variable name", line_number, VARIABLE, type, 0, offset);
  }
}

uint64_t compile_initialization(uint64_t type) {
  uint64_t initial_value;
  uint64_t has_cast;
  uint64_t cast;

  initial_value = 0;

  has_cast = 0;

  if (symbol == SYM_ASSIGN) {
    get_symbol();

    // optional: [ cast ]
    if (symbol == SYM_LPARENTHESIS) {
      has_cast = 1;

      get_symbol();

      cast = compile_type();

      if (symbol == SYM_RPARENTHESIS)
        get_symbol();
      else
        syntax_error_symbol(SYM_RPARENTHESIS);
    }

    // optional: -
    if (symbol == SYM_MINUS) {
      integer_is_signed = 1;

      get_symbol();

      integer_is_signed = 0;

      initial_value = -literal;
    } else
      initial_value = literal;

    if (is_int_or_char_literal())
      get_symbol();
    else
      syntax_error_unexpected();

    if (symbol == SYM_SEMICOLON)
      get_symbol();
    else
      syntax_error_symbol(SYM_SEMICOLON);
  } else
    syntax_error_symbol(SYM_ASSIGN);

  if (has_cast) {
    if (type != cast)
      type_warning(type, cast);
  } else if (type != UINT64_T)
    type_warning(type, UINT64_T);

  return initial_value;
}

void compile_procedure(char* procedure, uint64_t type) {
  uint64_t is_undefined;
  uint64_t number_of_parameters;
  uint64_t is_variadic;
  uint64_t number_of_local_variable_bytes;
  uint64_t* entry;

  procedure = rewrite_non_zero_bootlevel_procedure(procedure);

  // assuming procedure is undefined
  is_undefined = 1;

  //assuming procedure is not variadic
  is_variadic = 0;

  number_of_parameters = 0;

  // try parsing formal parameters
  if (symbol == SYM_LPARENTHESIS) {
    get_symbol();

    if (symbol != SYM_RPARENTHESIS) {
      compile_variable(0);

      number_of_parameters = 1;

      entry = local_symbol_table;

<<<<<<< HEAD
      // 2 * WORDIZE offset to skip frame pointer and link
      // additional (number_of_parameters - 1) * WORDSIZE offset due to the
      // order of the parameters
      set_address(entry, (number_of_parameters - 1) * WORDSIZE + 2 * WORDSIZE);

      while (is_possibly_parameter(is_variadic)) {
        get_symbol();
=======
        if (symbol != SYM_ELLIPSIS) {
          compile_variable(0);

          number_of_parameters = number_of_parameters + 1;
        } else
          // ignore ellipsis ...
          get_symbol();
      }
>>>>>>> 404b2a26

        if (symbol == SYM_ELLIPSIS) {
          get_symbol();

          is_variadic = 1;
        } else {
          compile_variable(0);

          number_of_parameters = number_of_parameters + 1;

          entry = local_symbol_table;

          set_address(entry, (number_of_parameters - 1) * WORDSIZE + 2 * WORDSIZE);
        }
      }

      if (symbol == SYM_RPARENTHESIS)
        get_symbol();
      else
        syntax_error_symbol(SYM_RPARENTHESIS);
    } else
      get_symbol();
  } else
    syntax_error_symbol(SYM_LPARENTHESIS);

  entry = search_global_symbol_table(procedure, PROCEDURE);

  if (symbol == SYM_SEMICOLON) {
    // this is a procedure declaration
    if (entry == (uint64_t*) 0) {
      // procedure never called nor declared nor defined
      if(is_variadic)
        number_of_parameters = -number_of_parameters;

      create_symbol_table_entry(GLOBAL_TABLE, procedure, line_number, PROCEDURE, type, number_of_parameters, 0);
    } else if (get_type(entry) != type)
      // procedure already called, declared, or even defined
      // check return type but otherwise ignore
      type_warning(get_type(entry), type);

    get_symbol();

  } else if (symbol == SYM_LBRACE) {
    // this is a procedure definition
    if (entry == (uint64_t*) 0)
      // procedure never called nor declared nor defined
      create_symbol_table_entry(GLOBAL_TABLE, procedure, line_number, PROCEDURE, type, 0, code_size);
    else {
      // procedure already called or declared or defined
      if (get_address(entry) != 0) {
        // procedure already called or defined
        if (get_opcode(load_instruction(get_address(entry))) == OP_JAL)
          // procedure already called but not defined
          fixlink_relative(get_address(entry), code_size);
        else
          // procedure already defined
          is_undefined = 0;
      }

      if (is_undefined) {
        // procedure already called or declared but not defined
        set_line_number(entry, line_number);

        if (get_type(entry) != type)
          type_warning(get_type(entry), type);

        set_type(entry, type);
        set_address(entry, code_size);

        if (string_compare(procedure, "main")) {
          // first source containing main procedure provides binary name
          binary_name = source_name;

          // account for initial call to main procedure
          number_of_calls = number_of_calls + 1;
        }
      } else {
        // procedure already defined
        print_line_number("warning", line_number);
        printf("redefinition of procedure %s ignored\n", procedure);
      }
    }

    current_function = search_global_symbol_table(procedure, PROCEDURE);

    get_symbol();

    number_of_local_variable_bytes = 0;

    while (symbol == SYM_UINT64) {
      number_of_local_variable_bytes = number_of_local_variable_bytes + WORDSIZE;

      // offset of local variables relative to frame pointer is negative
      compile_variable(-number_of_local_variable_bytes);

      if (symbol == SYM_SEMICOLON)
        get_symbol();
      else
        syntax_error_symbol(SYM_SEMICOLON);
    }

    procedure_prologue(number_of_local_variable_bytes);

    // create a fixup chain for return statements
    return_branches = 0;

    return_type = type;

    while (is_not_rbrace_or_eof())
      compile_statement();

    return_type = 0;

    if (symbol == SYM_RBRACE)
      get_symbol();
    else {
      syntax_error_symbol(SYM_RBRACE);

      exit(EXITCODE_PARSERERROR);
    }

    fixlink_relative(return_branches, code_size);

    return_branches = 0;

    procedure_epilogue(number_of_parameters * WORDSIZE);

  } else
    syntax_error_unexpected();

  local_symbol_table = (uint64_t*) 0;

  // assert: allocated_temporaries == 0
}

void compile_cstar() {
  uint64_t type;
  char* variable_or_procedure_name;
  uint64_t current_line_number;
  uint64_t initial_value;
  uint64_t* entry;

  while (symbol != SYM_EOF) {
    while (look_for_type()) {
      syntax_error_unexpected();

      if (symbol == SYM_EOF)
        exit(EXITCODE_PARSERERROR);
      else
        get_symbol();
    }

    if (symbol == SYM_VOID) {
      // void identifier ...
      // procedure declaration or definition
      get_symbol();

      if (symbol == SYM_ASTERISK) {
        // we tolerate void* return types for bootstrapping
        get_symbol();

        type = UINT64STAR_T;
      } else
        type = VOID_T;

      if (symbol == SYM_IDENTIFIER) {
        variable_or_procedure_name = identifier;

        get_symbol();

        compile_procedure(variable_or_procedure_name, type);
      } else
        syntax_error_symbol(SYM_IDENTIFIER);
    } else {
      type = compile_type();

      if (symbol == SYM_IDENTIFIER) {
        variable_or_procedure_name = identifier;

        get_symbol();

        if (symbol == SYM_LPARENTHESIS)
          // type identifier "(" ...
          // procedure declaration or definition
          compile_procedure(variable_or_procedure_name, type);
        else {
          current_line_number = line_number;

          if (symbol == SYM_SEMICOLON) {
            // type identifier ";" ...
            // global variable declaration
            get_symbol();

            initial_value = 0;
          } else
            // type identifier "=" ...
            // global variable definition
            initial_value = compile_initialization(type);

          entry = search_global_symbol_table(variable_or_procedure_name, VARIABLE);

          if (entry == (uint64_t*) 0) {
            data_size = data_size + WORDSIZE;

            create_symbol_table_entry(GLOBAL_TABLE, variable_or_procedure_name, current_line_number, VARIABLE, type, initial_value, -data_size);
          } else {
            // global variable already declared or defined
            print_line_number("warning", current_line_number);
            printf("redefinition of global variable %s ignored\n", variable_or_procedure_name);
          }
        }
      } else
        syntax_error_symbol(SYM_IDENTIFIER);
    }
  }
}

// -----------------------------------------------------------------
// ---------------------------- MACROS -----------------------------
// -----------------------------------------------------------------

void non_zero_bootlevel_macro_var_start() {
  uint64_t* var_list_variable;
  uint64_t s0_offset;

  var_list_variable = (uint64_t*) 0;
  s0_offset = 0;

  if (signed_less_than(get_value(current_function), 0) == 0)
    syntax_error_message("'var_start' used in function with fixed args");

  if (symbol == SYM_IDENTIFIER) {
    var_list_variable = get_scoped_symbol_table_entry(identifier, VARIABLE);

    get_symbol();
    if (symbol == SYM_RPARENTHESIS) {
      get_symbol();

      // skip the return address, frame pointer and fixed parameters
      s0_offset = (-get_value(current_function) + 2) * WORDSIZE;

      load_integer(s0_offset);

      // address of first variadic parameter is S0 + (#static parameters + 2) * WORDSIZE
      emit_add(current_temporary(), current_temporary(), REG_S0);

      // store address in variable passed as macro argument
      emit_store(REG_S0, get_address(var_list_variable), current_temporary());

      tfree(1);
    }
  } else
    syntax_error_symbol(SYM_IDENTIFIER);
}

void non_zero_bootlevel_macro_var_arg() {
  uint64_t* var_list_variable;
  uint64_t  var_list_address;

  var_list_variable = (uint64_t*) 0;
  var_list_address = 0;

  if (symbol == SYM_IDENTIFIER) {
    var_list_variable = get_scoped_symbol_table_entry(identifier, VARIABLE);

    get_symbol();
    if (symbol == SYM_RPARENTHESIS) {
      get_symbol();

      var_list_address = get_address(var_list_variable);

      talloc();

      // load variadic parameter at position pointed at by var_list_variable
      emit_load(current_temporary(), REG_S0, var_list_address);

      // store variadic parameter as return value
      emit_load(REG_A0, current_temporary(), 0);

      // increment var_list_variable pointer by one parameter size (=WORDSIZE)
      emit_addi(current_temporary(), current_temporary(), WORDSIZE);

      emit_store(REG_S0, var_list_address, current_temporary());

      tfree(1);
    } else
      syntax_error_symbol(SYM_RPARENTHESIS);
  } else
    syntax_error_symbol(SYM_IDENTIFIER);
}

// implementation of va_start, va_arg, va_end is platform specific
// for RISC-V va_end does nothing, it is implemented for completeness
// and parity with standard C
void non_zero_bootlevel_macro_var_end() {
  if (signed_less_than(get_value(current_function), 0) == 0)
    syntax_error_message("'var_end' used in function with fixed args");

  if (symbol == SYM_IDENTIFIER) {
    get_symbol();

    if (symbol == SYM_RPARENTHESIS) {
      get_symbol();
    } else
      syntax_error_symbol(SYM_RPARENTHESIS);
  } else
    syntax_error_symbol(SYM_IDENTIFIER);
}

// -----------------------------------------------------------------
// ------------------------ MACHINE CODE LIBRARY -------------------
// -----------------------------------------------------------------

void emit_round_up(uint64_t reg, uint64_t m) {
  talloc();

  // computes value(reg) + m - 1 - (value(reg) + m - 1) % m
  emit_addi(reg, reg, m - 1);
  emit_addi(current_temporary(), REG_ZR, m);
  emit_remu(current_temporary(), reg, current_temporary());
  emit_sub(reg, reg, current_temporary());

  tfree(1);
}

void emit_multiply_by(uint64_t reg, uint64_t m) {
  // assert: there is a 0 <= b < 11 such that m == 2^b

  // load multiplier less than 2^11 to avoid sign extension
  emit_addi(next_temporary(), REG_ZR, m);
  emit_mul(reg, reg, next_temporary());
}

void emit_program_entry() {
  uint64_t i;

  i = 0;

  // allocate space for machine initialization code,
  // emit exactly 20 NOPs with source code line 1
  while (i < 20) {
    emit_nop();

    i = i + 1;
  }
}

void emit_bootstrapping() {
  /*
      1. initialize global pointer
      2. initialize malloc's _bump pointer
      3. push argv pointer onto stack
      4. call main procedure
      5. proceed to exit procedure
  */
  uint64_t gp_value;
  uint64_t saved_code_size;
  uint64_t* entry;

  // code segment starts at PK_CODE_START
  code_start = PK_CODE_START;

  // code size must be word-aligned
  if (code_size % WORDSIZE != 0)
    emit_nop();

  // start of data segment must be page-aligned for ELF program header
  data_start = round_up(code_start + code_size, p_align);

  // calculate global pointer value
  gp_value = data_start + data_size;

  // further allocations in the data segment are not allowed at this point,
  // because it would increase data_size and therefore lead to a false gp_value

  // set code emission to program entry
  saved_code_size = code_size;
  code_size       = 0;

  // assert: emitting no more than 20 instructions

  if (report_undefined_procedures()) {
    // if there are undefined procedures just exit
    // by loading exit code 0 into return register
    emit_addi(REG_A0, REG_ZR, 0);
  } else {
    // avoid sign extension that would result in an additional sub instruction
    if (gp_value < two_to_the_power_of(31) - two_to_the_power_of(11))
      // assert: generates no more than two instructions and
      // no data segment allocations in load_integer for gp_value
      load_integer(gp_value);
    else {
      syntax_error_message("maximum program break exceeded");

      exit(EXITCODE_COMPILERERROR);
    }

    // initialize global pointer
    emit_addi(REG_GP, current_temporary(), 0);

    tfree(1);

    // retrieve current program break in return register
    emit_addi(REG_A0, REG_ZR, 0);
    emit_addi(REG_A7, REG_ZR, SYSCALL_BRK);
    emit_ecall();

    // word-align current program break
    emit_round_up(REG_A0, WORDSIZE);

    // set program break to word-aligned program break
    emit_addi(REG_A7, REG_ZR, SYSCALL_BRK);
    emit_ecall();

    // look up global variable _bump for storing malloc's bump pointer
    // copy "_bump" string into zeroed word to obtain unique hash
    entry = search_global_symbol_table(string_copy("_bump"), VARIABLE);

    // store word-aligned program break in _bump
    emit_store(get_scope(entry), get_address(entry), REG_A0);

    // reset return register to initial return value
    emit_addi(REG_A0, REG_ZR, 0);

    // assert: stack is set up with argv pointer still missing
    //
    //    sp
    //     |
    //     V
    // | argc |      | argv[0] | argv[1] | ... | argv[n]

    talloc();

    // first obtain pointer to argv
    //
    //            sp + 2 *WORDSIZE
    //                    |
    //                    V
    // | argc |      | argv[0] | argv[1] | ... | argv[n]
    emit_addi(current_temporary(), REG_SP, 2 * WORDSIZE);

    // then put argv pointer onto the stack
    //             ________
    //            |        V
    // | argc | &argv | argv[0] | argv[1] | ... | argv[n]
    emit_store(REG_SP, WORDSIZE, current_temporary());

    tfree(1);

    // assert: global, _bump, and stack pointers are set up
    //         with all other non-temporary registers zeroed

    // copy "main" string into zeroed word to obtain unique hash
    entry = get_scoped_symbol_table_entry(string_copy("main"), PROCEDURE);

    procedure_call(entry, "main");
  }

  // we exit with exit code in return register pushed onto the stack
  emit_addi(REG_SP, REG_SP, -WORDSIZE);
  emit_store(REG_SP, 0, REG_A0);

  // discount NOPs in profile that were generated for program entry
  ic_addi = ic_addi - code_size / INSTRUCTIONSIZE;

  // wrapper code for exit must follow here

  // restore original code size
  code_size = saved_code_size;
}

// -----------------------------------------------------------------
// --------------------------- COMPILER ----------------------------
// -----------------------------------------------------------------

uint64_t open_read_only(char* name) {
  return sign_extend(open(name, O_RDONLY, 0), SYSCALL_BITWIDTH);
}

void selfie_compile() {
  uint64_t link;
  uint64_t number_of_source_files;
  uint64_t fetch_dss_code_location;

  fetch_dss_code_location = 0;

  // link until next console option
  link = 1;

  number_of_source_files = 0;

  source_name = "library";

  binary_name = source_name;

  // allocate memory for storing binary
  code_binary = zmalloc(MAX_CODE_SIZE);
  code_start  = 0;
  code_size   = 0;
  data_binary = zmalloc(MAX_DATA_SIZE);
  data_start  = 0;
  data_size   = 0;

  // allocate zeroed memory for storing source code line numbers
  code_line_number = zmalloc(MAX_CODE_SIZE / INSTRUCTIONSIZE * SIZEOFUINT64);
  data_line_number = zmalloc(MAX_DATA_SIZE / WORDSIZE * SIZEOFUINT64);

  reset_symbol_tables();
  reset_instruction_counters();

  emit_program_entry();

  // emit system call wrappers
  // exit code must be first
  emit_exit();
  emit_read();
  emit_write();
  emit_open();

  emit_malloc();

  emit_switch();

  if (GC_ON) {
    emit_fetch_stack_pointer();
    emit_fetch_global_pointer();

    // save code location of eventual fetch_data_segment_size implementation
    fetch_dss_code_location = code_size;

    emit_fetch_data_segment_size_interface();
  }

  // declare macros in their table
  create_symbol_table_entry(MACRO_TABLE, string_copy("var_start"), 0, MACRO, VOID_T, MACRO_VAR_START, 0);
  create_symbol_table_entry(MACRO_TABLE, string_copy("var_arg"), 0, MACRO, UINT64_T, MACRO_VAR_ARG, 0);
  create_symbol_table_entry(MACRO_TABLE, string_copy("var_end"), 0, MACRO, VOID_T, MACRO_VAR_END, 0);

  // implicitly declare main procedure in global symbol table
  // copy "main" string into zeroed word to obtain unique hash
  create_symbol_table_entry(GLOBAL_TABLE, string_copy("main"), 0, PROCEDURE, UINT64_T, 0, 0);

  while (link) {
    if (number_of_remaining_arguments() == 0)
      link = 0;
    else if (load_character(peek_argument(0), 0) == '-')
      link = 0;
    else {
      source_name = get_argument();

      number_of_source_files = number_of_source_files + 1;

      printf("%s: selfie compiling %s with starc\n", selfie_name, source_name);

      // assert: source_name is mapped and not longer than MAX_FILENAME_LENGTH

      source_fd = open_read_only(source_name);

      if (signed_less_than(source_fd, 0)) {
        printf("%s: could not open input file %s\n", selfie_name, source_name);

        exit(EXITCODE_IOERROR);
      }

      reset_scanner();
      reset_parser();

      compile_cstar();

      printf("%s: %lu characters read in %lu lines and %lu comments\n", selfie_name,
        number_of_read_characters,
        line_number,
        number_of_comments);

      printf("%s: with %lu(%lu.%.2lu%%) characters in %lu actual symbols\n", selfie_name,
        number_of_read_characters - number_of_ignored_characters,
        ratio_format_integer(percentage_format(number_of_read_characters, number_of_read_characters - number_of_ignored_characters)),
        ratio_format_fractional(percentage_format(number_of_read_characters, number_of_read_characters - number_of_ignored_characters)),
        number_of_scanned_symbols);

      printf("%s: %lu global variables, %lu procedures, %lu string literals\n", selfie_name,
        number_of_global_variables,
        number_of_procedures,
        number_of_strings);

      printf("%s: %lu calls, %lu assignments, %lu while, %lu if, %lu return\n", selfie_name,
        number_of_calls,
        number_of_assignments,
        number_of_while,
        number_of_if,
        number_of_return);
    }
  }

  if (number_of_source_files == 0)
    printf("%s: nothing to compile, only library generated\n", selfie_name);

  emit_bootstrapping();

  if (GC_ON)
    emit_fetch_data_segment_size_implementation(fetch_dss_code_location);

  emit_data_segment();

  ELF_header = encode_elf_header();

  printf("%s: symbol table search time was %lu iterations on average and %lu in total\n", selfie_name,
    total_search_time / number_of_searches,
    total_search_time);

  printf("%s: %lu bytes generated with %lu instructions and %lu bytes of data\n", selfie_name,
    code_size + data_size,
    code_size / INSTRUCTIONSIZE,
    data_size);

  print_instruction_counters();
}

// *~*~ *~*~ *~*~ *~*~ *~*~ *~*~ *~*~ *~*~ *~*~ *~*~ *~*~ *~*~ *~*~
// -----------------------------------------------------------------
// -------------------     I N T E R F A C E     -------------------
// -----------------------------------------------------------------
// *~*~ *~*~ *~*~ *~*~ *~*~ *~*~ *~*~ *~*~ *~*~ *~*~ *~*~ *~*~ *~*~

// -----------------------------------------------------------------
// --------------------------- REGISTER ----------------------------
// -----------------------------------------------------------------

char* get_register_name(uint64_t reg) {
  return (char*) *(REGISTERS + reg);
}

void print_register_name(uint64_t reg) {
  print(get_register_name(reg));
}

uint64_t is_stack_register(uint64_t reg) {
  if (reg == REG_SP)
    return 1;
  else if (reg == REG_S0)
    return 1;
  else if (reg == REG_RA)
    return 1;
  else
    return 0;
}

uint64_t is_system_register(uint64_t reg) {
  if (reg == REG_GP)
    return 1;
  else
    return is_stack_register(reg);
}

uint64_t is_argument_register(uint64_t reg) {
  if (reg >= REG_A0)
    if (reg <= REG_A7)
      return 1;

  return 0;
}

uint64_t is_temporary_register(uint64_t reg) {
  if (reg >= REG_T0)
    if (reg <= REG_T2)
      return 1;
    else if (reg >= REG_T3)
      return 1;
    else
      return 0;
  else
    return 0;
}

uint64_t read_register(uint64_t reg) {
  if (reg != REG_ZR) {
    if (*(writes_per_register + reg) > 0)
      // register has been written to before
      *(reads_per_register + reg) = *(reads_per_register + reg) + 1;
    else {
      print_instruction();
      print(": reading from uninitialized register ");
      print_register_name(reg);
      println();

      throw_exception(EXCEPTION_UNINITIALIZEDREGISTER, reg);

      return 0;
    }
  }

  return 1;
}

void write_register(uint64_t reg) {
  *(writes_per_register + reg) = *(writes_per_register + reg) + 1;
}

void update_register_counters() {
  if (read_register(rs1))
    if (read_register(rs2))
      write_register(rd);
}

// -----------------------------------------------------------------
// ------------------------ ENCODER/DECODER ------------------------
// -----------------------------------------------------------------

void check_immediate_range(uint64_t immediate, uint64_t bits) {
  if (is_signed_integer(immediate, bits) == 0) {
    print_line_number("encoding error", line_number);
    printf("%ld expected between %ld and %ld\n",
      immediate,
      -two_to_the_power_of(bits - 1),
      two_to_the_power_of(bits - 1) - 1);

    exit(EXITCODE_COMPILERERROR);
  }
}

// RISC-V R Format
// ----------------------------------------------------------------
// |        7         |  5  |  5  |  3   |        5        |  7   |
// +------------------+-----+-----+------+-----------------+------+
// |      funct7      | rs2 | rs1 |funct3|       rd        |opcode|
// +------------------+-----+-----+------+-----------------+------+
// |31              25|24 20|19 15|14  12|11              7|6    0|
// ----------------------------------------------------------------

uint64_t encode_r_format(uint64_t funct7, uint64_t rs2, uint64_t rs1, uint64_t funct3, uint64_t rd, uint64_t opcode) {
  // assert: 0 <= funct7 < 2^7
  // assert: 0 <= rs2 < 2^5
  // assert: 0 <= rs1 < 2^5
  // assert: 0 <= funct3 < 2^3
  // assert: 0 <= rd < 2^5
  // assert: 0 <= opcode < 2^7

  return left_shift(left_shift(left_shift(left_shift(left_shift(funct7, 5) + rs2, 5) + rs1, 3) + funct3, 5) + rd, 7) + opcode;
}

uint64_t get_funct7(uint64_t instruction) {
  return get_bits(instruction, 25, 7);
}

uint64_t get_rs2(uint64_t instruction) {
  return get_bits(instruction, 20, 5);
}

uint64_t get_rs1(uint64_t instruction) {
  return get_bits(instruction, 15, 5);
}

uint64_t get_funct3(uint64_t instruction) {
  return get_bits(instruction, 12, 3);
}

uint64_t get_rd(uint64_t instruction) {
  return get_bits(instruction, 7, 5);
}

uint64_t get_opcode(uint64_t instruction) {
  return get_bits(instruction, 0, 7);
}

void decode_r_format() {
  funct7 = get_funct7(ir);
  rs2    = get_rs2(ir);
  rs1    = get_rs1(ir);
  funct3 = get_funct3(ir);
  rd     = get_rd(ir);
  imm    = 0;
}

// RISC-V I Format
// ----------------------------------------------------------------
// |           12           |  5  |  3   |        5        |  7   |
// +------------------------+-----+------+-----------------+------+
// |    immediate[11:0]     | rs1 |funct3|       rd        |opcode|
// +------------------------+-----+------+-----------------+------+
// |31                    20|19 15|14  12|11              7|6    0|
// ----------------------------------------------------------------

uint64_t encode_i_format(uint64_t immediate, uint64_t rs1, uint64_t funct3, uint64_t rd, uint64_t opcode) {
  // assert: -2^11 <= immediate < 2^11
  // assert: 0 <= rs1 < 2^5
  // assert: 0 <= funct3 < 2^3
  // assert: 0 <= rd < 2^5
  // assert: 0 <= opcode < 2^7

  check_immediate_range(immediate, 12);

  immediate = sign_shrink(immediate, 12);

  return left_shift(left_shift(left_shift(left_shift(immediate, 5) + rs1, 3) + funct3, 5) + rd, 7) + opcode;
}

uint64_t get_immediate_i_format(uint64_t instruction) {
  return sign_extend(get_bits(instruction, 20, 12), 12);
}

void decode_i_format() {
  funct7 = 0;
  rs2    = REG_ZR;
  rs1    = get_rs1(ir);
  funct3 = get_funct3(ir);
  rd     = get_rd(ir);
  imm    = get_immediate_i_format(ir);
}

// RISC-V S Format
// ----------------------------------------------------------------
// |        7         |  5  |  5  |  3   |        5        |  7   |
// +------------------+-----+-----+------+-----------------+------+
// |    imm1[11:5]    | rs2 | rs1 |funct3|    imm2[4:0]    |opcode|
// +------------------+-----+-----+------+-----------------+------+
// |31              25|24 20|19 15|14  12|11              7|6    0|
// ----------------------------------------------------------------

uint64_t encode_s_format(uint64_t immediate, uint64_t rs2, uint64_t rs1, uint64_t funct3, uint64_t opcode) {
  // assert: -2^11 <= immediate < 2^11
  // assert: 0 <= rs2 < 2^5
  // assert: 0 <= rs1 < 2^5
  // assert: 0 <= funct3 < 2^3
  // assert: 0 <= opcode < 2^7
  uint64_t imm1;
  uint64_t imm2;

  check_immediate_range(immediate, 12);

  immediate = sign_shrink(immediate, 12);

  imm1 = get_bits(immediate, 5, 7);
  imm2 = get_bits(immediate, 0, 5);

  return left_shift(left_shift(left_shift(left_shift(left_shift(imm1, 5) + rs2, 5) + rs1, 3) + funct3, 5) + imm2, 7) + opcode;
}

uint64_t get_immediate_s_format(uint64_t instruction) {
  uint64_t imm1;
  uint64_t imm2;

  imm1 = get_bits(instruction, 25, 7);
  imm2 = get_bits(instruction,  7, 5);

  return sign_extend(left_shift(imm1, 5) + imm2, 12);
}

void decode_s_format() {
  funct7 = 0;
  rs2    = get_rs2(ir);
  rs1    = get_rs1(ir);
  funct3 = get_funct3(ir);
  rd     = REG_ZR;
  imm    = get_immediate_s_format(ir);
}

// RISC-V B Format
// ----------------------------------------------------------------
// |        7         |  5  |  5  |  3   |        5        |  7   |
// +------------------+-----+-----+------+-----------------+------+
// |imm1[12]imm2[10:5]| rs2 | rs1 |funct3|imm3[4:1]imm4[11]|opcode|
// +------------------+-----+-----+------+-----------------+------+
// |31              25|24 20|19 15|14  12|11              7|6    0|
// ----------------------------------------------------------------

uint64_t encode_b_format(uint64_t immediate, uint64_t rs2, uint64_t rs1, uint64_t funct3, uint64_t opcode) {
  // assert: -2^12 <= immediate < 2^12
  // assert: 0 <= rs2 < 2^5
  // assert: 0 <= rs1 < 2^5
  // assert: 0 <= funct3 < 2^3
  // assert: 0 <= opcode < 2^7
  uint64_t imm1;
  uint64_t imm2;
  uint64_t imm3;
  uint64_t imm4;

  check_immediate_range(immediate, 13);

  immediate = sign_shrink(immediate, 13);

  // LSB of immediate is lost
  imm1 = get_bits(immediate, 12, 1);
  imm2 = get_bits(immediate,  5, 6);
  imm3 = get_bits(immediate,  1, 4);
  imm4 = get_bits(immediate, 11, 1);

  return left_shift(left_shift(left_shift(left_shift(left_shift(left_shift(left_shift(imm1, 6) + imm2, 5) + rs2, 5) + rs1, 3) + funct3, 4) + imm3, 1) + imm4, 7) + opcode;
}

uint64_t get_immediate_b_format(uint64_t instruction) {
  uint64_t imm1;
  uint64_t imm2;
  uint64_t imm3;
  uint64_t imm4;

  imm1 = get_bits(instruction, 31, 1);
  imm2 = get_bits(instruction, 25, 6);
  imm3 = get_bits(instruction,  8, 4);
  imm4 = get_bits(instruction,  7, 1);

  // reassemble immediate and add trailing zero
  return sign_extend(left_shift(left_shift(left_shift(left_shift(imm1, 1) + imm4, 6) + imm2, 4) + imm3, 1), 13);
}

void decode_b_format() {
  funct7 = 0;
  rs2    = get_rs2(ir);
  rs1    = get_rs1(ir);
  funct3 = get_funct3(ir);
  rd     = REG_ZR;
  imm    = get_immediate_b_format(ir);
}

// RISC-V J Format
// ----------------------------------------------------------------
// |                  20                 |        5        |  7   |
// +-------------------------------------+-----------------+------+
// |imm1[20]imm2[10:1]imm3[11]imm4[19:12]|       rd        |opcode|
// +-------------------------------------+-----------------+------+
// |31                                 12|11              7|6    0|
// ----------------------------------------------------------------

uint64_t encode_j_format(uint64_t immediate, uint64_t rd, uint64_t opcode) {
  // assert: -2^20 <= immediate < 2^20
  // assert: 0 <= rd < 2^5
  // assert: 0 <= opcode < 2^7
  uint64_t imm1;
  uint64_t imm2;
  uint64_t imm3;
  uint64_t imm4;

  check_immediate_range(immediate, 21);

  immediate = sign_shrink(immediate, 21);

  // LSB of immediate is lost
  imm1 = get_bits(immediate, 20,  1);
  imm2 = get_bits(immediate,  1, 10);
  imm3 = get_bits(immediate, 11,  1);
  imm4 = get_bits(immediate, 12,  8);

  return left_shift(left_shift(left_shift(left_shift(left_shift(imm1, 10) + imm2, 1) + imm3, 8) + imm4, 5) + rd, 7) + opcode;
}

uint64_t get_immediate_j_format(uint64_t instruction) {
  uint64_t imm1;
  uint64_t imm2;
  uint64_t imm3;
  uint64_t imm4;

  imm1 = get_bits(instruction, 31,  1);
  imm2 = get_bits(instruction, 21, 10);
  imm3 = get_bits(instruction, 20,  1);
  imm4 = get_bits(instruction, 12,  8);

  // reassemble immediate and add trailing zero
  return sign_extend(left_shift(left_shift(left_shift(left_shift(imm1, 8) + imm4, 1) + imm3, 10) + imm2, 1), 21);
}

void decode_j_format() {
  funct7 = 0;
  rs2    = REG_ZR;
  rs1    = REG_ZR;
  funct3 = 0;
  rd     = get_rd(ir);
  imm    = get_immediate_j_format(ir);
}

// RISC-V U Format
// ----------------------------------------------------------------
// |                  20                 |        5        |  7   |
// +-------------------------------------+-----------------+------+
// |           immediate[19:0]           |       rd        |opcode|
// +-------------------------------------+-----------------+------+
// |31                                 12|11              7|6    0|
// ----------------------------------------------------------------

uint64_t encode_u_format(uint64_t immediate, uint64_t rd, uint64_t opcode) {
  // assert: -2^19 <= immediate < 2^19
  // assert: 0 <= rd < 2^5
  // assert: 0 <= opcode < 2^7

  check_immediate_range(immediate, 20);

  immediate = sign_shrink(immediate, 20);

  return left_shift(left_shift(immediate, 5) + rd, 7) + opcode;
}

uint64_t get_immediate_u_format(uint64_t instruction) {
  return sign_extend(get_bits(instruction, 12, 20), 20);
}

void decode_u_format() {
  funct7 = 0;
  rs2    = REG_ZR;
  rs1    = REG_ZR;
  funct3 = 0;
  rd     = get_rd(ir);
  imm    = get_immediate_u_format(ir);
}

// -----------------------------------------------------------------
// ---------------------------- BINARY -----------------------------
// -----------------------------------------------------------------

uint64_t get_total_number_of_instructions() {
  return ic_lui + ic_addi + ic_add + ic_sub + ic_mul + ic_divu + ic_remu + ic_sltu + ic_load + ic_store + ic_beq + ic_jal + ic_jalr + ic_ecall;
}

uint64_t get_total_number_of_nops() {
  return nopc_lui + nopc_addi + nopc_add + nopc_sub + nopc_mul + nopc_divu + nopc_remu + nopc_sltu + nopc_load + nopc_store + nopc_beq + nopc_jal + nopc_jalr;
}

void print_instruction_counter(uint64_t counter, uint64_t ins) {
  printf("%s: %lu(%lu.%.2lu%%)",
    get_mnemonic(ins),
    counter,
    ratio_format_integer(percentage_format(get_total_number_of_instructions(), counter)),
    ratio_format_fractional(percentage_format(get_total_number_of_instructions(), counter)));
}

void print_instruction_counter_with_nops(uint64_t counter, uint64_t nops, uint64_t ins) {
  print_instruction_counter(counter, ins);

  if (run)
    printf("[%lu.%.2lu%%]",
      ratio_format_integer(percentage_format(counter, nops)),
      ratio_format_fractional(percentage_format(counter, nops)));
}

void print_instruction_counters() {
  printf("%s: init:    ", selfie_name);
  print_instruction_counter_with_nops(ic_lui, nopc_lui, LUI);
  print(", ");
  print_instruction_counter_with_nops(ic_addi, nopc_addi, ADDI);
  println();

  printf("%s: memory:  ", selfie_name);
  print_instruction_counter_with_nops(ic_load, nopc_load, LOAD);
  print(", ");
  print_instruction_counter_with_nops(ic_store, nopc_store, STORE);
  println();

  printf("%s: compute: ", selfie_name);
  print_instruction_counter_with_nops(ic_add, nopc_add, ADD);
  print(", ");
  print_instruction_counter_with_nops(ic_sub, nopc_sub, SUB);
  print(", ");
  print_instruction_counter_with_nops(ic_mul, nopc_mul, MUL);
  println();

  printf("%s: compute: ", selfie_name);
  print_instruction_counter_with_nops(ic_divu, nopc_divu, DIVU);
  print(", ");
  print_instruction_counter_with_nops(ic_remu, nopc_remu, REMU);
  println();

  printf("%s: compare: ", selfie_name);
  print_instruction_counter_with_nops(ic_sltu, nopc_sltu, SLTU);
  println();

  printf("%s: control: ", selfie_name);
  print_instruction_counter_with_nops(ic_beq, nopc_beq, BEQ);
  print(", ");
  print_instruction_counter_with_nops(ic_jal, nopc_jal, JAL);
  print(", ");
  print_instruction_counter_with_nops(ic_jalr, nopc_jalr, JALR);
  println();

  printf("%s: system:  ", selfie_name);
  print_instruction_counter(ic_ecall, ECALL);
  println();
}

uint64_t get_low_instruction(uint64_t word) {
  return get_bits(word, 0, INSTRUCTIONSIZEINBITS);
}

uint64_t get_high_instruction(uint64_t word) {
  return get_bits(word, INSTRUCTIONSIZEINBITS, INSTRUCTIONSIZEINBITS);
}

uint64_t load_code(uint64_t caddr) {
  return *(code_binary + caddr / WORDSIZE);
}

void store_code(uint64_t caddr, uint64_t code) {
  if (caddr >= MAX_CODE_SIZE) {
    syntax_error_message("maximum code size exceeded");

    exit(EXITCODE_COMPILERERROR);
  }

  *(code_binary + caddr / WORDSIZE) = code;
}

uint64_t load_instruction(uint64_t caddr) {
  if (caddr % WORDSIZE == 0)
    return get_low_instruction(load_code(caddr));
  else
    return get_high_instruction(load_code(caddr));
}

void store_instruction(uint64_t caddr, uint64_t instruction) {
  if (INSTRUCTIONSIZE == WORDSIZE)
    store_code(caddr, instruction);
  else if (caddr % WORDSIZE == 0)
    // replace low word
    store_code(caddr,
      left_shift(load_instruction(caddr + INSTRUCTIONSIZE), INSTRUCTIONSIZEINBITS) + instruction);
  else
    // replace high word
    store_code(caddr,
      left_shift(instruction, INSTRUCTIONSIZEINBITS) + load_instruction(caddr - INSTRUCTIONSIZE));
}

uint64_t load_data(uint64_t daddr) {
  return *(data_binary + daddr / WORDSIZE);
}

void store_data(uint64_t daddr, uint64_t data) {
  if (daddr >= MAX_DATA_SIZE) {
    syntax_error_message("maximum data size exceeded");

    exit(EXITCODE_COMPILERERROR);
  }

  *(data_binary + daddr / WORDSIZE) = data;
}

void emit_instruction(uint64_t instruction) {
  store_instruction(code_size, instruction);

  if (code_line_number != (uint64_t*) 0)
    if (*(code_line_number + code_size / INSTRUCTIONSIZE) == 0)
      *(code_line_number + code_size / INSTRUCTIONSIZE) = line_number;

  code_size = code_size + INSTRUCTIONSIZE;
}

uint64_t encode_nop() {
  return encode_i_format(0, REG_ZR, F3_NOP, REG_ZR, OP_IMM);
}

void emit_nop() {
  emit_instruction(encode_nop());

  ic_addi = ic_addi + 1;
}

void emit_lui(uint64_t rd, uint64_t immediate) {
  emit_instruction(encode_u_format(immediate, rd, OP_LUI));

  ic_lui = ic_lui + 1;
}

void emit_addi(uint64_t rd, uint64_t rs1, uint64_t immediate) {
  emit_instruction(encode_i_format(immediate, rs1, F3_ADDI, rd, OP_IMM));

  ic_addi = ic_addi + 1;
}

void emit_add(uint64_t rd, uint64_t rs1, uint64_t rs2) {
  emit_instruction(encode_r_format(F7_ADD, rs2, rs1, F3_ADD, rd, OP_OP));

  ic_add = ic_add + 1;
}

void emit_sub(uint64_t rd, uint64_t rs1, uint64_t rs2) {
  emit_instruction(encode_r_format(F7_SUB, rs2, rs1, F3_SUB, rd, OP_OP));

  ic_sub = ic_sub + 1;
}

void emit_mul(uint64_t rd, uint64_t rs1, uint64_t rs2) {
  emit_instruction(encode_r_format(F7_MUL, rs2, rs1, F3_MUL, rd, OP_OP));

  ic_mul = ic_mul + 1;
}

void emit_divu(uint64_t rd, uint64_t rs1, uint64_t rs2) {
  emit_instruction(encode_r_format(F7_DIVU, rs2, rs1, F3_DIVU, rd, OP_OP));

  ic_divu = ic_divu + 1;
}

void emit_remu(uint64_t rd, uint64_t rs1, uint64_t rs2) {
  emit_instruction(encode_r_format(F7_REMU, rs2, rs1, F3_REMU, rd, OP_OP));

  ic_remu = ic_remu + 1;
}

void emit_sltu(uint64_t rd, uint64_t rs1, uint64_t rs2) {
  emit_instruction(encode_r_format(F7_SLTU, rs2, rs1, F3_SLTU, rd, OP_OP));

  ic_sltu = ic_sltu + 1;
}

void emit_load(uint64_t rd, uint64_t rs1, uint64_t immediate) {
  if (IS64BITSYSTEM)
    emit_instruction(encode_i_format(immediate, rs1, F3_LD, rd, OP_LOAD));
  else
    emit_instruction(encode_i_format(immediate, rs1, F3_LW, rd, OP_LOAD));

  ic_load = ic_load + 1;
}

void emit_store(uint64_t rs1, uint64_t immediate, uint64_t rs2) {
  if (IS64BITSYSTEM)
    emit_instruction(encode_s_format(immediate, rs2, rs1, F3_SD, OP_STORE));
  else
    emit_instruction(encode_s_format(immediate, rs2, rs1, F3_SW, OP_STORE));

  ic_store = ic_store + 1;
}

void emit_beq(uint64_t rs1, uint64_t rs2, uint64_t immediate) {
  emit_instruction(encode_b_format(immediate, rs2, rs1, F3_BEQ, OP_BRANCH));

  ic_beq = ic_beq + 1;
}

void emit_jal(uint64_t rd, uint64_t immediate) {
  emit_instruction(encode_j_format(immediate, rd, OP_JAL));

  ic_jal = ic_jal + 1;
}

void emit_jalr(uint64_t rd, uint64_t rs1, uint64_t immediate) {
  emit_instruction(encode_i_format(immediate, rs1, F3_JALR, rd, OP_JALR));

  ic_jalr = ic_jalr + 1;
}

void emit_ecall() {
  emit_instruction(encode_i_format(F12_ECALL, REG_ZR, F3_ECALL, REG_ZR, OP_SYSTEM));

  ic_ecall = ic_ecall + 1;
}

void fixup_relative_BFormat(uint64_t from_address) {
  uint64_t instruction;

  instruction = load_instruction(from_address);

  store_instruction(from_address,
    encode_b_format(code_size - from_address,
      get_rs2(instruction),
      get_rs1(instruction),
      get_funct3(instruction),
      get_opcode(instruction)));
}

void fixup_relative_JFormat(uint64_t from_address, uint64_t to_address) {
  uint64_t instruction;

  instruction = load_instruction(from_address);

  store_instruction(from_address,
    encode_j_format(to_address - from_address,
      get_rd(instruction),
      get_opcode(instruction)));
}

void fixup_IFormat(uint64_t from_address, uint64_t immediate) {
  uint64_t instruction;

  instruction = load_instruction(from_address);

  store_instruction(from_address,
    encode_i_format(immediate,
      get_rs1(instruction),
    get_funct3(instruction),
    get_rd(instruction),
      get_opcode(instruction)));
}

void fixlink_relative(uint64_t from_address, uint64_t to_address) {
  uint64_t previous_address;

  while (from_address != 0) {
    previous_address = get_immediate_j_format(load_instruction(from_address));

    fixup_relative_JFormat(from_address, to_address);

    from_address = previous_address;
  }
}

void emit_data_word(uint64_t data, uint64_t offset, uint64_t source_line_number) {
  // assert: offset < 0

  store_data(data_size + offset, data);

  if (data_line_number != (uint64_t*) 0)
    *(data_line_number + (data_size + offset) / WORDSIZE) = source_line_number;
}

void emit_string_data(uint64_t* entry) {
  char* s;
  uint64_t i;
  uint64_t l;

  s = get_string(entry);

  i = 0;

  l = round_up(string_length(s) + 1, WORDSIZE);

  while (i < l) {
    // CAUTION: at boot levels higher than 0, s is only accessible
    // in C* at word granularity, not individual characters
    emit_data_word(*((uint64_t*) s), get_address(entry) + i, get_line_number(entry));

    s = (char*) ((uint64_t*) s + 1);

    i = i + WORDSIZE;
  }
}

void emit_data_segment() {
  uint64_t i;
  uint64_t* entry;

  i = 0;

  while (i < HASH_TABLE_SIZE) {
    entry = (uint64_t*) *(global_symbol_table + i);

    // copy initial values of global variables, big integers and strings
    while ((uint64_t) entry != 0) {
      if (get_class(entry) == VARIABLE)
        emit_data_word(get_value(entry), get_address(entry), get_line_number(entry));
      else if (get_class(entry) == BIGINT)
        emit_data_word(get_value(entry), get_address(entry), get_line_number(entry));
      else if (get_class(entry) == STRING)
        emit_string_data(entry);

      entry = get_next_entry(entry);
    }

    i = i + 1;
  }
}

uint64_t* allocate_elf_header() {
  // allocate and map (on all boot levels) zeroed memory for ELF header preparing
  // read calls (memory must be mapped) and write calls (memory must be mapped and zeroed)
  return touch(zmalloc(ELF_HEADER_SIZE), ELF_HEADER_SIZE);
}

uint64_t* encode_elf_header() {
  uint64_t* header;

  header = allocate_elf_header();

  // store all data necessary for creating a minimal and valid file and program header

  if (IS64BITSYSTEM) {
    // RISC-U ELF64 file header
    *(header + 0) = EI_MAG0
                  + left_shift(EI_MAG1, 8)
                  + left_shift(EI_MAG2, 16)
                  + left_shift(EI_MAG3, 24)
                  + left_shift(EI_CLASS, 32)
                  + left_shift(EI_DATA, 40)
                  + left_shift(EI_VERSION, 48)
                  + left_shift(EI_OSABI, 56);
    *(header + 1) = EI_ABIVERSION + left_shift(EI_PAD, 8);
    *(header + 2) = e_type
                  + left_shift(e_machine, 16)
                  + left_shift(e_version, 32);
    *(header + 3) = e_entry;
    *(header + 4) = e_phoff;
    *(header + 5) = e_shoff;
    *(header + 6) = e_flags
                  + left_shift(e_ehsize, 32)
                  + left_shift(e_phentsize, 48);
    *(header + 7) = e_phnum
                  + left_shift(e_shentsize, 16)
                  + left_shift(e_shnum, 32)
                  + left_shift(e_shstrndx, 48);
  } else {
    // RISC-U ELF32 file header
    *(header + 0)  = EI_MAG0
                   + left_shift(EI_MAG1, 8)
                   + left_shift(EI_MAG2, 16)
                   + left_shift(EI_MAG3, 24);
    *(header + 1)  = EI_CLASS
                   + left_shift(EI_DATA, 8)
                   + left_shift(EI_VERSION, 16)
                   + left_shift(EI_OSABI, 24);
    *(header + 2)  = EI_ABIVERSION; // ignoring 24 LSBs of EI_PAD
    *(header + 3)  = EI_PAD;        // ignoring 24 MSBs of EI_PAD
    *(header + 4)  = e_type + left_shift(e_machine, 16);
    *(header + 5)  = e_version;
    *(header + 6)  = e_entry;
    *(header + 7)  = e_phoff;
    *(header + 8)  = e_shoff;
    *(header + 9)  = e_flags;
    *(header + 10) = e_ehsize + left_shift(e_phentsize, 16);
    *(header + 11) = e_phnum + left_shift(e_shentsize, 16);
    *(header + 12) = e_shnum + left_shift(e_shstrndx, 16);
  }

  // start of segments have to be aligned in the binary file

  // assert: ELF_HEADER_SIZE % p_align == 0

  p_flags  = 5; // code segment attributes are RE
  p_offset = ELF_HEADER_SIZE; // must match binary format
  p_vaddr  = code_start;
  p_filesz = code_size;
  p_memsz  = code_size;

  encode_elf_program_header(header, 0);

  p_flags  = 6; // data segment attributes are RW
  p_offset = ELF_HEADER_SIZE + round_up(code_size, p_align); // must match binary format
  p_vaddr  = data_start;
  p_filesz = data_size;
  p_memsz  = data_size;

  encode_elf_program_header(header, 1);

  return header;
}

uint64_t get_elf_program_header_offset(uint64_t ph_index) {
  return (e_ehsize + e_phentsize * ph_index) / SIZEOFUINT64;
}

void encode_elf_program_header(uint64_t* header, uint64_t ph_index) {
  uint64_t ph_offset;

  ph_offset = get_elf_program_header_offset(ph_index);

  if (IS64BITSYSTEM) {
    // RISC-U ELF64 program header
    *(header + ph_offset + 0) = p_type + left_shift(p_flags, 32);
    *(header + ph_offset + 1) = p_offset;
    *(header + ph_offset + 2) = p_vaddr;
    *(header + ph_offset + 3) = p_paddr;
    *(header + ph_offset + 4) = p_filesz;
    *(header + ph_offset + 5) = p_memsz;
    *(header + ph_offset + 6) = p_align;
  } else {
    // RISC-U ELF32 program header
    *(header + ph_offset + 0) = p_type;
    *(header + ph_offset + 1) = p_offset;
    *(header + ph_offset + 2) = p_vaddr;
    *(header + ph_offset + 3) = p_paddr;
    *(header + ph_offset + 4) = p_filesz;
    *(header + ph_offset + 5) = p_memsz;
    *(header + ph_offset + 6) = p_flags;
    *(header + ph_offset + 7) = p_align;
  }
}

void decode_elf_program_header(uint64_t* header, uint64_t ph_index) {
  p_filesz = *(header + get_elf_program_header_offset(ph_index) + 4);
}

uint64_t validate_elf_header(uint64_t* header) {
  uint64_t* valid_header;
  uint64_t i;

  // must match binary bootstrapping
  code_start = PK_CODE_START;

  decode_elf_program_header(header, 0);

  code_size = p_filesz;

  decode_elf_program_header(header, 1);

  data_size = p_filesz;

  // must match binary bootstrapping
  data_start = round_up(code_start + code_size, p_align);

  if (code_size > MAX_CODE_SIZE)
    return 0;

  if (data_size > MAX_DATA_SIZE)
    return 0;

  valid_header = encode_elf_header();

  i = 0;

  while (i < ELF_HEADER_SIZE / SIZEOFUINT64) {
    if (*(header + i) != *(valid_header + i))
      return 0;

    i = i + 1;
  }

  return 1;
}

uint64_t open_write_only(char* name, uint64_t mode) {
  return sign_extend(open(name, O_CREAT_TRUNC_WRONLY, mode), SYSCALL_BITWIDTH);
}

void selfie_output(char* filename) {
  uint64_t fd;
  uint64_t code_size_with_padding;

  binary_name = filename;

  if (code_size + data_size == 0) {
    printf("%s: nothing to emit to output file %s\n", selfie_name, binary_name);

    return;
  }

  // assert: binary_name is mapped and not longer than MAX_FILENAME_LENGTH

  fd = open_write_only(binary_name, S_IRUSR_IWUSR_IXUSR_IRGRP_IXGRP_IROTH_IXOTH);

  if (signed_less_than(fd, 0)) {
    printf("%s: could not create binary output file %s\n", selfie_name, binary_name);

    exit(EXITCODE_IOERROR);
  }

  // assert: ELF_header is mapped

  // first write ELF header
  if (write(fd, ELF_header, ELF_HEADER_SIZE) != ELF_HEADER_SIZE) {
    printf("%s: could not write ELF header of binary output file %s\n", selfie_name, binary_name);

    exit(EXITCODE_IOERROR);
  }

  code_size_with_padding = round_up(code_size, p_align);

  touch(code_binary, code_size_with_padding);

  // assert: code_binary is mapped

  // then write code with padding bytes
  if (write(fd, code_binary, code_size_with_padding) != code_size_with_padding) {
    printf("%s: could not write code into binary output file %s\n", selfie_name, binary_name);

    exit(EXITCODE_IOERROR);
  }

  // assert: data_binary is mapped

  // finally write data
  if (write(fd, data_binary, data_size) != data_size) {
    printf("%s: could not write data into binary output file %s\n", selfie_name, binary_name);

    exit(EXITCODE_IOERROR);
  }

  printf("%s: %lu bytes with %lu instructions and %lu bytes of data written into %s\n", selfie_name,
    ELF_HEADER_SIZE + code_size + data_size,
    code_size / INSTRUCTIONSIZE,
    data_size,
    binary_name);
}

uint64_t* touch(uint64_t* memory, uint64_t bytes) {
  uint64_t* m;
  uint64_t n;

  m = memory;

  if (bytes > 0)
    // touch memory at beginning
    n = *m;

  while (bytes > PAGESIZE) {
    bytes = bytes - PAGESIZE;

    m = m + PAGESIZE / SIZEOFUINT64;

    // touch every following page
    n = *m;
  }

  if (bytes > 0) {
    m = m + (bytes - 1) / SIZEOFUINT64;

    // touch at end
    n = *m;
  }

  // avoids unused warning for n
  n = 0; n = n + 1;

  return memory;
}

void selfie_load() {
  uint64_t fd;
  uint64_t number_of_read_bytes;
  uint64_t code_size_with_padding;

  binary_name = get_argument();

  // assert: binary_name is mapped and not longer than MAX_FILENAME_LENGTH

  fd = open_read_only(binary_name);

  if (signed_less_than(fd, 0)) {
    printf("%s: could not open input file %s\n", selfie_name, binary_name);

    exit(EXITCODE_IOERROR);
  }

  // this call makes sure ELF_header is mapped for reading into it
  ELF_header = allocate_elf_header();

  // make sure code and data binaries are also mapped for reading into them
  code_binary = touch(smalloc(MAX_CODE_SIZE), MAX_CODE_SIZE);
  code_start  = 0;
  code_size   = 0;
  data_binary = touch(smalloc(MAX_DATA_SIZE), MAX_DATA_SIZE);
  data_start  = 0;
  data_size   = 0;

  // no source line numbers in binaries
  code_line_number = (uint64_t*) 0;
  data_line_number = (uint64_t*) 0;

  number_of_read_bytes = read(fd, ELF_header, ELF_HEADER_SIZE);

  if (number_of_read_bytes == ELF_HEADER_SIZE) {
    if (validate_elf_header(ELF_header)) {
      code_size_with_padding = round_up(code_size, p_align);

      number_of_read_bytes = sign_extend(read(fd, code_binary, code_size_with_padding), SYSCALL_BITWIDTH);

      if (number_of_read_bytes == code_size_with_padding) {
        number_of_read_bytes = sign_extend(read(fd, data_binary, data_size), SYSCALL_BITWIDTH);

        if (number_of_read_bytes == data_size) {
          // check if we are really at EOF
          if (read(fd, binary_buffer, SIZEOFUINT64) == 0) {
            printf("%s: %lu bytes with %lu instructions and %lu bytes of data loaded from %s\n",
              selfie_name,
              ELF_HEADER_SIZE + code_size + data_size,
              code_size / INSTRUCTIONSIZE,
              data_size,
              binary_name);

            return;
          }
        }
      }
    }
  }

  printf("%s: failed to load binary from input file %s\n", selfie_name, binary_name);

  exit(EXITCODE_IOERROR);
}

// -----------------------------------------------------------------
// ----------------------- MIPSTER SYSCALLS ------------------------
// -----------------------------------------------------------------

void emit_exit() {
  create_symbol_table_entry(LIBRARY_TABLE, "exit", 0, PROCEDURE, VOID_T, 0, code_size);

  // load signed 32-bit integer exit code
  emit_load(REG_A0, REG_SP, 0);

  // remove the exit code from the stack
  emit_addi(REG_SP, REG_SP, WORDSIZE);

  // load the correct syscall number and invoke syscall
  emit_addi(REG_A7, REG_ZR, SYSCALL_EXIT);

  emit_ecall();

  // never returns here
}

void implement_exit(uint64_t* context) {
  // parameter;
  uint64_t signed_int_exit_code;

  if (debug_syscalls) {
    print("(exit): ");
    print_register_hexadecimal(REG_A0);
    print(" |- ->\n");
  }

  signed_int_exit_code = *(get_regs(context) + REG_A0);

  set_exit_code(context, sign_shrink(signed_int_exit_code, SYSCALL_BITWIDTH));

  printf("%s: <<<<<<<<<<<<<<<<<<<<<<<<<<<<<<<<<<<<<<<<<<<<<<<<<<<<<<<<<<<<<<<<<<<<<<<<<<<<<<<<\n", selfie_name);
  printf("%s: %s exiting with exit code %ld\n", selfie_name,
    get_name(context),
    sign_extend(get_exit_code(context), SYSCALL_BITWIDTH));
}

void emit_read() {
  create_symbol_table_entry(LIBRARY_TABLE, "read", 0, PROCEDURE, UINT64_T, 0, code_size);

  emit_load(REG_A0, REG_SP, 0); // fd
  emit_addi(REG_SP, REG_SP, WORDSIZE);

  emit_load(REG_A1, REG_SP, 0); // *buffer
  emit_addi(REG_SP, REG_SP, WORDSIZE);

  emit_load(REG_A2, REG_SP, 0); // size
  emit_addi(REG_SP, REG_SP, WORDSIZE);

  emit_addi(REG_A7, REG_ZR, SYSCALL_READ);

  emit_ecall();

  // jump back to caller, return value is in REG_A0
  emit_jalr(REG_ZR, REG_RA, 0);
}

void implement_read(uint64_t* context) {
  // parameters
  uint64_t fd;
  uint64_t vbuffer;
  uint64_t size;

  // local variables
  uint64_t read_total;
  uint64_t bytes_to_read;
  uint64_t failed;
  uint64_t* buffer;
  uint64_t actually_read;

  if (debug_syscalls) {
    print("(read): ");
    print_register_value(REG_A0);
    print(",");
    print_register_hexadecimal(REG_A1);
    print(",");
    print_register_value(REG_A2);
    print(" |- ");
    print_register_value(REG_A0);
  }

  fd      = *(get_regs(context) + REG_A0);
  vbuffer = *(get_regs(context) + REG_A1);
  size    = *(get_regs(context) + REG_A2);

  if (debug_read)
    printf("%s: trying to read %lu bytes from file with descriptor %lu into buffer at virtual address 0x%08lX\n", selfie_name,
      size,
      fd,
      (uint64_t) vbuffer);

  read_total = 0;

  bytes_to_read = SIZEOFUINT64;

  failed = 0;

  while (size > 0) {
    if (size < bytes_to_read)
      bytes_to_read = size;

    if (is_virtual_address_valid(vbuffer, WORDSIZE))
      if (is_data_stack_heap_address(context, vbuffer))
        if (is_virtual_address_mapped(get_pt(context), vbuffer)) {
          buffer = tlb(get_pt(context), vbuffer);

          actually_read = sign_extend(read(fd, buffer, bytes_to_read), SYSCALL_BITWIDTH);

          if (actually_read == bytes_to_read) {
            read_total = read_total + actually_read;

            size = size - actually_read;

            if (size > 0)
              vbuffer = vbuffer + SIZEOFUINT64;
          } else {
            if (signed_less_than(0, actually_read))
              read_total = read_total + actually_read;

            size = 0;
          }
        } else {
          failed = 1;

          size = 0;

          printf("%s: reading into virtual address 0x%08lX failed because the address is unmapped\n", selfie_name, (uint64_t) vbuffer);
        }
      else {
        failed = 1;

        size = 0;

        printf("%s: reading into virtual address 0x%08lX failed because the address is in an invalid segment\n", selfie_name, (uint64_t) vbuffer);
      }
    else {
      failed = 1;

      size = 0;

      printf("%s: reading into virtual address 0x%08lX failed because the address is invalid\n", selfie_name, (uint64_t) vbuffer);
    }
  }

  if (failed)
    *(get_regs(context) + REG_A0) = sign_shrink(-1, SYSCALL_BITWIDTH);
  else
    *(get_regs(context) + REG_A0) = read_total;

  set_pc(context, get_pc(context) + INSTRUCTIONSIZE);

  if (debug_read)
    printf("%s: actually read %lu bytes from file with descriptor %lu\n", selfie_name, read_total, fd);

  if (debug_syscalls) {
    print(" -> ");
    print_register_value(REG_A0);
    println();
  }
}

void emit_write() {
  create_symbol_table_entry(LIBRARY_TABLE, "write", 0, PROCEDURE, UINT64_T, 0, code_size);

  emit_load(REG_A0, REG_SP, 0); // fd
  emit_addi(REG_SP, REG_SP, WORDSIZE);

  emit_load(REG_A1, REG_SP, 0); // *buffer
  emit_addi(REG_SP, REG_SP, WORDSIZE);

  emit_load(REG_A2, REG_SP, 0); // size
  emit_addi(REG_SP, REG_SP, WORDSIZE);

  emit_addi(REG_A7, REG_ZR, SYSCALL_WRITE);

  emit_ecall();

  emit_jalr(REG_ZR, REG_RA, 0);
}

void implement_write(uint64_t* context) {
  // parameters
  uint64_t fd;
  uint64_t vbuffer;
  uint64_t size;

  // local variables
  uint64_t written_total;
  uint64_t bytes_to_write;
  uint64_t failed;
  uint64_t* buffer;
  uint64_t actually_written;

  if (debug_syscalls) {
    print("(write): ");
    print_register_value(REG_A0);
    print(",");
    print_register_hexadecimal(REG_A1);
    print(",");
    print_register_value(REG_A2);
    print(" |- ");
    print_register_value(REG_A0);
  }

  fd      = *(get_regs(context) + REG_A0);
  vbuffer = *(get_regs(context) + REG_A1);
  size    = *(get_regs(context) + REG_A2);

  if (debug_write)
    printf("%s: trying to write %lu bytes from buffer at virtual address 0x%08lX into file with descriptor %lu\n", selfie_name,
      size,
      (uint64_t) vbuffer,
      fd);

  written_total = 0;

  bytes_to_write = SIZEOFUINT64;

  failed = 0;

  while (size > 0) {
    if (size < bytes_to_write)
      bytes_to_write = size;

    if (is_virtual_address_valid(vbuffer, WORDSIZE))
      if (is_data_stack_heap_address(context, vbuffer))
        if (is_virtual_address_mapped(get_pt(context), vbuffer)) {
          buffer = tlb(get_pt(context), vbuffer);

          actually_written = sign_extend(write(fd, buffer, bytes_to_write), SYSCALL_BITWIDTH);

          if (actually_written == bytes_to_write) {
            written_total = written_total + actually_written;

            size = size - actually_written;

            if (size > 0)
              vbuffer = vbuffer + SIZEOFUINT64;
          } else {
            if (signed_less_than(0, actually_written))
              written_total = written_total + actually_written;

            size = 0;
          }
        } else {
          failed = 1;

          size = 0;

          printf("%s: writing from virtual address 0x%08lX failed because the address is unmapped\n", selfie_name, (uint64_t) vbuffer);
        }
      else {
        failed = 1;

        size = 0;

        printf("%s: writing from virtual address 0x%08lX failed because the address is in an invalid segment\n", selfie_name, (uint64_t) vbuffer);
      }
    else {
      failed = 1;

      size = 0;

      printf("%s: writing from virtual address 0x%08lX failed because the address is invalid\n", selfie_name, (uint64_t) vbuffer);
    }
  }

  if (failed)
    *(get_regs(context) + REG_A0) = sign_shrink(-1, SYSCALL_BITWIDTH);
  else
    *(get_regs(context) + REG_A0) = written_total;

  set_pc(context, get_pc(context) + INSTRUCTIONSIZE);

  if (debug_write)
    printf("%s: actually wrote %lu bytes into file with descriptor %lu\n", selfie_name, written_total, fd);

  if (debug_syscalls) {
    print(" -> ");
    print_register_value(REG_A0);
    println();
  }
}

void emit_open() {
  create_symbol_table_entry(LIBRARY_TABLE, "open", 0, PROCEDURE, UINT64_T, 0, code_size);

  emit_load(REG_A1, REG_SP, 0); // filename
  emit_addi(REG_SP, REG_SP, WORDSIZE);

  emit_load(REG_A2, REG_SP, 0); // flags
  emit_addi(REG_SP, REG_SP, WORDSIZE);

  emit_load(REG_A3, REG_SP, 0); // mode
  emit_addi(REG_SP, REG_SP, WORDSIZE);

  // DIRFD_AT_FDCWD makes sure that openat behaves like open
  emit_addi(REG_A0, REG_ZR, DIRFD_AT_FDCWD);

  emit_addi(REG_A7, REG_ZR, SYSCALL_OPENAT);

  emit_ecall();

  emit_jalr(REG_ZR, REG_RA, 0);
}

uint64_t down_load_string(uint64_t* context, uint64_t vaddr, char* s) {
  uint64_t i;
  uint64_t j;

  i = 0;

  while (i < MAX_FILENAME_LENGTH / SIZEOFUINT64) {
    if (is_virtual_address_valid(vaddr, WORDSIZE))
      if (is_data_stack_heap_address(context, vaddr)) {
        if (is_virtual_address_mapped(get_pt(context), vaddr))
          *((uint64_t*) s + i) = load_virtual_memory(get_pt(context), vaddr);
        else {
          printf("%s: opening file failed because the file name address 0x%08lX is unmapped\n", selfie_name, (uint64_t) vaddr);

          return 0;
        }

        j = 0;

        // check if string ends in the current word
        while (j < SIZEOFUINT64) {
          if (load_character((char*) ((uint64_t*) s + i), j) == 0)
            return 1;

          j = j + 1;
        }

        // advance to the next word in virtual memory
        vaddr = vaddr + SIZEOFUINT64;

        // advance to the next word in our memory
        i = i + 1;
      } else {
        printf("%s: opening file failed because the file name address 0x%08lX is in an invalid segment\n", selfie_name, (uint64_t) vaddr);

        return 0;
      }
    else {
      printf("%s: opening file failed because the file name address 0x%08lX is invalid\n", selfie_name, (uint64_t) vaddr);

      return 0;
    }
  }

  printf("%s: opening file failed because the file name is too long at address 0x%08lX\n", selfie_name, (uint64_t) vaddr);

  return 0;
}

void implement_openat(uint64_t* context) {
  // parameters
  uint64_t vfilename;
  uint64_t flags;
  uint64_t mode;

  // return value
  uint64_t fd;

  if (debug_syscalls) {
    print("(openat): ");
    print_register_hexadecimal(REG_A0);
    print(",");
    print_register_hexadecimal(REG_A1);
    print(",");
    print_register_hexadecimal(REG_A2);
    print(",");
    print_register_octal(REG_A3);
    print(" |- ");
    print_register_value(REG_A1);
  }

  /* We actually emulate the part of the openat system call here that is
     implemented by the open system call which is deprecated in Linux.
     In particular, the first parameter (REG_A0) is ignored here while
     set to DIRFD_AT_FDCWD in the wrapper for the open library call to
     make sure openat behaves like open when bootstrapping selfie. */

  vfilename = *(get_regs(context) + REG_A1);
  flags     = *(get_regs(context) + REG_A2);
  mode      = *(get_regs(context) + REG_A3);

  if (down_load_string(context, vfilename, filename_buffer)) {
    if (flags == LINUX_O_CREAT_TRUNC_WRONLY)
      // use correct flags for host operating system
      flags = O_CREAT_TRUNC_WRONLY;

    fd = sign_extend(open(filename_buffer, flags, mode), SYSCALL_BITWIDTH);

    *(get_regs(context) + REG_A0) = fd;

    if (debug_open)
      printf("%s: opened file %s with flags 0x%lX and mode 0o%lo returning file descriptor %lu\n", selfie_name,
        filename_buffer,
        flags,
        mode,
        fd);
  } else
    *(get_regs(context) + REG_A0) = sign_shrink(-1, SYSCALL_BITWIDTH);

  set_pc(context, get_pc(context) + INSTRUCTIONSIZE);

  if (debug_syscalls) {
    print(" -> ");
    print_register_value(REG_A0);
    println();
  }
}

void emit_malloc() {
  uint64_t* entry;

  create_symbol_table_entry(LIBRARY_TABLE, "malloc", 0, PROCEDURE, UINT64STAR_T, 0, code_size);

  // on boot levels higher than 0, zalloc falls back to malloc
  // assuming that page frames are zeroed on boot level zero
  create_symbol_table_entry(LIBRARY_TABLE, "zalloc", 0, PROCEDURE, UINT64STAR_T, 0, code_size);

  // allocate memory in data segment for recording state of
  // malloc (bump pointer) in compiler-declared global variable
  data_size = data_size + WORDSIZE;

  // define global variable _bump for storing malloc's bump pointer
  // copy "_bump" string into zeroed word to obtain unique hash
  create_symbol_table_entry(GLOBAL_TABLE, string_copy("_bump"), 1, VARIABLE, UINT64_T, 0, -data_size);

  // do not account for _bump as global variable
  number_of_global_variables = number_of_global_variables - 1;

  entry = search_global_symbol_table(string_copy("_bump"), VARIABLE);

  // allocate register for size parameter
  talloc();

  emit_load(current_temporary(), REG_SP, 0); // size
  emit_addi(REG_SP, REG_SP, WORDSIZE);

  // round up to word size
  emit_round_up(current_temporary(), WORDSIZE);

  // allocate register to compute new bump pointer
  talloc();

  // assert: current temporary is $t1 register to enable propagation of
  // lower and upper bounds on addresses in model generation of brk syscall

  // get current _bump which will be returned upon success
  emit_load(current_temporary(), get_scope(entry), get_address(entry));

  // call brk syscall to set new program break to _bump + size
  emit_add(REG_A0, current_temporary(), previous_temporary());
  emit_addi(REG_A7, REG_ZR, SYSCALL_BRK);
  emit_ecall();

  // caution: if mipster runs with garbage collection enabled,
  // the brk syscall is redirected to the gc_brk syscall which
  // skips the next seven instructions, see implement_gc_brk

  // return 0 if memory allocation failed, that is,
  // if new program break is still _bump and size != 0
  emit_beq(REG_A0, current_temporary(), 2 * INSTRUCTIONSIZE);
  emit_beq(REG_ZR, REG_ZR, 4 * INSTRUCTIONSIZE);
  emit_beq(REG_ZR, previous_temporary(), 3 * INSTRUCTIONSIZE);
  emit_addi(REG_A0, REG_ZR, 0);
  emit_beq(REG_ZR, REG_ZR, 3 * INSTRUCTIONSIZE);

  // if memory was successfully allocated
  // set _bump to new program break
  // and then return original _bump
  emit_store(get_scope(entry), get_address(entry), REG_A0);
  emit_addi(REG_A0, current_temporary(), 0);

  tfree(2);

  emit_jalr(REG_ZR, REG_RA, 0);
}

uint64_t try_brk(uint64_t* context, uint64_t new_program_break) {
  uint64_t current_program_break;

  current_program_break = get_program_break(context);

  if (is_virtual_address_valid(new_program_break, WORDSIZE))
    if (is_address_between_stack_and_heap(context, new_program_break)) {
      if (debug_brk)
        printf("%s: setting program break to 0x%08lX\n", selfie_name, (uint64_t) new_program_break);

      set_program_break(context, new_program_break);

      // account for memory allocated by brk
      mc_brk = mc_brk + (new_program_break - current_program_break);

      return new_program_break;
    }

  // setting new program break failed, return current program break

  if (debug_brk)
    printf("%s: retrieving current program break 0x%08lX\n", selfie_name, (uint64_t) current_program_break);

  return current_program_break;
}

void implement_brk(uint64_t* context) {
  // parameter
  uint64_t new_program_break;

  // local variable
  uint64_t previous_program_break;

  new_program_break = *(get_regs(context) + REG_A0);

  previous_program_break = get_program_break(context);

  // attempt to update program break

  new_program_break = try_brk(context, new_program_break);

  if (debug_syscalls) {
    print("(brk): ");
    print_register_hexadecimal(REG_A0);
    print(" |- ");
    print_register_hexadecimal(REG_A0);
  }

  if (new_program_break == *(get_regs(context) + REG_A0)) {
    // attempt to update program break succeeded
    if (*(get_regs(context) + REG_A0) != previous_program_break)
      // account for brk syscall if program break actually changed
      sc_brk = sc_brk + 1;
  } else
    // attempt to update program break failed
    *(get_regs(context) + REG_A0) = previous_program_break;

  if (debug_syscalls) {
    print(" -> ");
    print_register_hexadecimal(REG_A0);
    println();
  }

  set_pc(context, get_pc(context) + INSTRUCTIONSIZE);
}

uint64_t is_boot_level_zero() {
  // C99 malloc(0) returns either a null pointer or a unique pointer,
  // see http://pubs.opengroup.org/onlinepubs/9699919799
  // in contrast, selfie's malloc(0) returns the same not null address,
  // if malloc(0) is called consecutively.
  uint64_t first_malloc;
  uint64_t second_malloc;

  first_malloc  = (uint64_t) malloc(0);
  second_malloc = (uint64_t) malloc(0);

  if (first_malloc == 0)
    return 1;
  if (first_malloc != second_malloc)
    return 1;

  // selfie's malloc, cannot be boot level zero!
  return 0;
}

// -----------------------------------------------------------------
// ----------------------- HYPSTER SYSCALLS ------------------------
// -----------------------------------------------------------------

void emit_switch() {
  create_symbol_table_entry(LIBRARY_TABLE, "hypster_switch", 0, PROCEDURE, UINT64STAR_T, 0, code_size);

  emit_load(REG_A0, REG_SP, 0); // context to which we switch
  emit_addi(REG_SP, REG_SP, WORDSIZE);

  emit_load(REG_A1, REG_SP, 0); // number of instructions to execute
  emit_addi(REG_SP, REG_SP, WORDSIZE);

  emit_addi(REG_A7, REG_ZR, SYSCALL_SWITCH);

  emit_ecall();

  // save context from which we are switching here in return register
  emit_addi(REG_A0, REG_A6, 0);

  emit_jalr(REG_ZR, REG_RA, 0);
}

uint64_t* do_switch(uint64_t* from_context, uint64_t* to_context, uint64_t timeout) {
  restore_context(to_context);

  // use REG_A6 instead of REG_A0 for returning from_context
  // to avoid overwriting REG_A0 in to_context
  if (get_parent(from_context) != MY_CONTEXT)
    *(registers + REG_A6) = (uint64_t) get_virtual_context(from_context);
  else
    *(registers + REG_A6) = (uint64_t) from_context;

  timer = timeout;

  if (debug_switch) {
    printf("%s: switched from context 0x%08lX to context 0x%08lX", selfie_name,
      (uint64_t) from_context,
      (uint64_t) to_context);
    if (timer != TIMEROFF)
      printf(" to execute %lu instructions", timer);
    println();
  }

  return to_context;
}

void implement_switch() {
  // parameters
  uint64_t* to_context;
  uint64_t timeout;

  if (debug_syscalls) {
    print("(switch): ");
    print_register_hexadecimal(REG_A0);
    print(",");
    print_register_value(REG_A1);
    print(" |- ");
    print_register_value(REG_A6);
  }

  to_context = (uint64_t*) *(registers + REG_A0);
  timeout    =             *(registers + REG_A1);

  save_context(current_context);

  // cache context on my boot level before switching
  to_context = cache_context(to_context);

  current_context = do_switch(current_context, to_context, timeout);

  if (debug_syscalls) {
    print(" -> ");
    print_register_hexadecimal(REG_A6);
    println();
  }
}

uint64_t* mipster_switch(uint64_t* to_context, uint64_t timeout) {
  current_context = do_switch(current_context, to_context, timeout);

  run_until_exception();

  save_context(current_context);

  return current_context;
}

uint64_t* hypster_switch(uint64_t* to_context, uint64_t timeout) {
  // this procedure is only executed at boot level zero
  return mipster_switch(to_context, timeout);
}

// *~*~ *~*~ *~*~ *~*~ *~*~ *~*~ *~*~ *~*~ *~*~ *~*~ *~*~ *~*~ *~*~
// -----------------------------------------------------------------
// -----------------    A R C H I T E C T U R E    -----------------
// -----------------------------------------------------------------
// *~*~ *~*~ *~*~ *~*~ *~*~ *~*~ *~*~ *~*~ *~*~ *~*~ *~*~ *~*~ *~*~

// -----------------------------------------------------------------
// ----------------------------- CACHE -----------------------------
// -----------------------------------------------------------------

void reset_cache_counters(uint64_t* cache) {
  set_cache_hits(cache, 0);
  set_cache_misses(cache, 0);
}

void reset_all_cache_counters() {
  if (L1_CACHE_ENABLED) {
    reset_cache_counters(L1_DCACHE);
    reset_cache_counters(L1_ICACHE);
  }
}

void init_cache_memory(uint64_t* cache) {
  uint64_t number_of_cache_blocks;
  uint64_t* cache_memory;
  uint64_t i;
  uint64_t* cache_block;

  number_of_cache_blocks = get_cache_size(cache) / get_cache_block_size(cache);

  cache_memory = smalloc(number_of_cache_blocks * SIZEOFUINT64STAR);

  set_cache_memory(cache, cache_memory);

  i = 0;

  while (i < number_of_cache_blocks) {
    cache_block = allocate_cache_block();

    // valid bit and timestamp are already initialized to 0

    *(cache_memory + i) = (uint64_t) cache_block;

    set_block_memory(cache_block, smalloc(get_cache_block_size(cache)));

    i = i + 1;
  }
}

void init_cache(uint64_t* cache, uint64_t cache_size, uint64_t associativity, uint64_t cache_block_size) {
  set_cache_size(cache, cache_size);
  set_associativity(cache, associativity);
  set_cache_block_size(cache, cache_block_size);

  init_cache_memory(cache);

  reset_cache_counters(cache);
}

void init_all_caches() {
  L1_DCACHE = allocate_cache();

  init_cache(L1_DCACHE, L1_DCACHE_SIZE, L1_DCACHE_ASSOCIATIVITY, L1_DCACHE_BLOCK_SIZE);

  L1_ICACHE = allocate_cache();

  init_cache(L1_ICACHE, L1_ICACHE_SIZE, L1_ICACHE_ASSOCIATIVITY, L1_ICACHE_BLOCK_SIZE);
}

void flush_cache(uint64_t* cache) {
  uint64_t number_of_cache_blocks;
  uint64_t* cache_memory;
  uint64_t i;
  uint64_t* cache_block;

  number_of_cache_blocks = get_cache_size(cache) / get_cache_block_size(cache);

  cache_memory = get_cache_memory(cache);

  i = 0;

  while (i < number_of_cache_blocks) {
    cache_block = (uint64_t*) *(cache_memory + i);

    set_valid_flag(cache_block, 0);
    set_timestamp(cache_block, 0);

    i = i + 1;
  }

  set_cache_timer(cache, 0);
}

void flush_all_caches() {
  if (L1_CACHE_ENABLED) {
    flush_cache(L1_DCACHE);
    flush_cache(L1_ICACHE);
  }
}

uint64_t cache_set_size(uint64_t* cache) {
  return get_cache_size(cache) / get_associativity(cache);
}

// cache addressing:
//
// vaddr
// +-----+-------+-------------+
// |     | index | byte offset |
// +-----+-------+-------------+
// 31    ^       ^             0
//       |       |
//       |  log(cache_block_size)
//       |
// log(cache_size / associativity)
//       |
// paddr v
// +-----+---------------------+
// | tag |                     |
// +-----+---------------------+

uint64_t cache_tag(uint64_t* cache, uint64_t address) {
  return address / cache_set_size(cache);
}

uint64_t cache_index(uint64_t* cache, uint64_t address) {
  return (address - cache_tag(cache, address) * cache_set_size(cache)) / get_cache_block_size(cache);
}

uint64_t cache_block_address(uint64_t* cache, uint64_t address) {
  return address / get_cache_block_size(cache) * get_cache_block_size(cache);
}

uint64_t cache_byte_offset(uint64_t* cache, uint64_t address) {
  return address - cache_block_address(cache, address);
}

uint64_t* cache_set(uint64_t* cache, uint64_t vaddr) {
  return get_cache_memory(cache) + cache_index(cache, vaddr) * get_associativity(cache);
}

uint64_t get_new_timestamp(uint64_t* cache) {
  uint64_t timestamp;

  timestamp = get_cache_timer(cache);

  set_cache_timer(cache, timestamp + 1);

  return timestamp;
}

uint64_t* cache_lookup(uint64_t* cache, uint64_t vaddr, uint64_t paddr, uint64_t is_access) {
  uint64_t tag;
  uint64_t* set;
  uint64_t i;
  uint64_t* lru_block;
  uint64_t* cache_block;

  tag = cache_tag(cache, paddr);
  set = cache_set(cache, vaddr);

  i = 0;

  lru_block = (uint64_t*) *set;

  while (i < get_associativity(cache)) {
    cache_block = (uint64_t*) *(set + i);

    if (get_timestamp(cache_block) < get_timestamp(lru_block))
      lru_block = cache_block;

    if (get_valid_flag(cache_block))
      if (get_tag(cache_block) == tag) {
        // cache hit

        if (is_access) {
          set_cache_hits(cache, get_cache_hits(cache) + 1);

          set_timestamp(cache_block, get_new_timestamp(cache));
        }

        return cache_block;
      }

    i = i + 1;
  }

  // cache miss

  set_valid_flag(lru_block, 0);

  return lru_block;
}

void fill_cache_block(uint64_t* cache, uint64_t* cache_block, uint64_t paddr) {
  uint64_t number_of_words_in_cache_block;
  uint64_t* block_memory;
  uint64_t i;

  number_of_words_in_cache_block = get_cache_block_size(cache) / WORDSIZE;

  block_memory = get_block_memory(cache_block);

  // align paddr to cache block
  paddr = cache_block_address(cache, paddr);

  i = 0;

  while (i < number_of_words_in_cache_block) {
    *(block_memory + i) = load_physical_memory((uint64_t*) paddr + i);

    i = i + 1;
  }
}

uint64_t* handle_cache_miss(uint64_t* cache, uint64_t* cache_block, uint64_t paddr, uint64_t is_access) {
  if (is_access) {
    set_cache_misses(cache, get_cache_misses(cache) + 1);

    // make sure the entire cache block contains valid data
    fill_cache_block(cache, cache_block, paddr);

    set_tag(cache_block, cache_tag(cache, paddr));

    set_timestamp(cache_block, get_new_timestamp(cache));

    set_valid_flag(cache_block, 1);

    return cache_block;
  } else
    return (uint64_t*) 0;
}

uint64_t* retrieve_cache_block(uint64_t* cache, uint64_t vaddr, uint64_t paddr, uint64_t is_access) {
  uint64_t* cache_block;

  cache_block = cache_lookup(cache, vaddr, paddr, is_access);

  if (get_valid_flag(cache_block))
    // cache hit
    return cache_block;
  else
    return handle_cache_miss(cache, cache_block, paddr, is_access);
}

void flush_cache_block(uint64_t* cache, uint64_t* cache_block, uint64_t paddr) {
  uint64_t number_of_words_in_cache_block;
  uint64_t* block_memory;
  uint64_t i;

  number_of_words_in_cache_block = get_cache_block_size(cache) / WORDSIZE;

  block_memory = get_block_memory(cache_block);

  // align paddr to cache block
  paddr = cache_block_address(cache, paddr);

  i = 0;

  while (i < number_of_words_in_cache_block) {
    store_physical_memory((uint64_t*) paddr + i, *(block_memory + i));

    i = i + 1;
  }
}

uint64_t load_from_cache(uint64_t* cache, uint64_t vaddr, uint64_t paddr) {
  uint64_t* cache_block;
  uint64_t* block_memory;

  cache_block = retrieve_cache_block(cache, vaddr, paddr, 1);

  block_memory = get_block_memory(cache_block);

  return *(block_memory + cache_byte_offset(cache, vaddr) / WORDSIZE);
}

void store_in_cache(uint64_t* cache, uint64_t vaddr, uint64_t paddr, uint64_t data) {
  uint64_t* cache_block;
  uint64_t* block_memory;

  cache_block = retrieve_cache_block(cache, vaddr, paddr, 1);

  block_memory = get_block_memory(cache_block);

  *(block_memory + cache_byte_offset(cache, vaddr) / WORDSIZE) = data;

  flush_cache_block(cache, cache_block, paddr);
}

uint64_t load_instruction_from_cache(uint64_t vaddr, uint64_t paddr) {
  // assert: is_valid_virtual_address(vaddr) == 1

  return load_from_cache(L1_ICACHE, vaddr, paddr);
}

uint64_t load_data_from_cache(uint64_t vaddr, uint64_t paddr) {
  // assert: is_valid_virtual_address(vaddr) == 1

  return load_from_cache(L1_DCACHE, vaddr, paddr);
}

void store_data_in_cache(uint64_t vaddr, uint64_t paddr, uint64_t data) {
  uint64_t* cache_block;

  // assert: is_valid_virtual_address(vaddr) == 1

  store_in_cache(L1_DCACHE, vaddr, paddr, data);

  if (L1_CACHE_COHERENCY) {
    cache_block = retrieve_cache_block(L1_ICACHE, vaddr, paddr, 0);

    // mimicking x86 behavior (see Intel 64 and IA-32 Architectures Software Developer's
    // Manual Volume 3, Chapter 11.6 Self-Modifying Code: "A write to a memory location in
    // a code segment that is currently cached in the processor causes the associated
    // cache line (or lines) to be invalidated")
    if (cache_block != (uint64_t*) 0) {
      set_valid_flag(cache_block, 0);
      set_timestamp(cache_block, 0);

      L1_icache_coherency_invalidations = L1_icache_coherency_invalidations + 1;
    }
  }
}

void print_cache_profile(uint64_t hits, uint64_t misses, char* cache_name) {
  uint64_t accesses;

  accesses = hits + misses;

  printf("%s: %s%lu,", selfie_name, cache_name, accesses);
  printf("%lu(%.2lu%%),%lu(%.2lu%%)",
    hits,
    percentage_format(accesses, hits),
    misses,
    percentage_format(accesses, misses));
}

// -----------------------------------------------------------------
// ---------------------------- MEMORY -----------------------------
// -----------------------------------------------------------------

uint64_t load_physical_memory(uint64_t* paddr) {
  return *paddr;
}

void store_physical_memory(uint64_t* paddr, uint64_t data) {
  *paddr = data;
}

uint64_t get_root_PDE_offset(uint64_t page) {
  // with 4GB (2^32B) virtual memory there are 2^(32-12) 4KB (2^12B) pages;
  // in a two-level page table with 4KB (2^12B) pages as leaf nodes and
  // 64-bit pointers (2^3B), each leaf node accommodates 2^(12-3) PTEs;
  // thus bits 9 through 19 encode the root PDE (page directory entry) offset
  return page / NUMBEROFLEAFPTES; // right shift by 9 bits
}

uint64_t get_leaf_PTE_offset(uint64_t page) {
  // bits 0 through 8 encode the leaf PTE (page table entry) offset
  return page - get_root_PDE_offset(page) * NUMBEROFLEAFPTES; // extract the 9 LSBs
}

uint64_t* get_PTE_address_for_page(uint64_t* parent_table, uint64_t* table, uint64_t page) {
  uint64_t* leaf_pt;

  // assert: 0 <= page < NUMBEROFPAGES

  if (PAGETABLETREE == 0)
    // just pointer arithmetic, no access!
    return table + page;
  else {
    // to get leaf page table, root page directory access is required!
    if (parent_table == (uint64_t*) 0)
      leaf_pt = (uint64_t*) *(table + get_root_PDE_offset(page));
    else
      // table is in address space of parent_table
      leaf_pt = (uint64_t*) load_virtual_memory(parent_table, (uint64_t) (table + get_root_PDE_offset(page)));

    if (leaf_pt == (uint64_t*) 0)
      return (uint64_t*) 0;
    else
      // again, just pointer arithmetic, no access!
      return leaf_pt + get_leaf_PTE_offset(page);
  }
}

uint64_t get_frame_for_page(uint64_t* table, uint64_t page) {
  uint64_t* PTE_address;

  PTE_address = get_PTE_address_for_page(0, table, page);

  if (PTE_address == (uint64_t*) 0)
    return 0;
  else
    return (uint64_t) *PTE_address;
}

void set_PTE_for_page(uint64_t* table, uint64_t page, uint64_t frame) {
  uint64_t  root_PDE_offset;
  uint64_t* leaf_pt;

  // assert: 0 <= page < NUMBEROFPAGES

  if (PAGETABLETREE == 0)
    *(table + page) = frame;
  else {
    root_PDE_offset = get_root_PDE_offset(page);

    leaf_pt = (uint64_t*) *(table + root_PDE_offset);

    if (leaf_pt == (uint64_t*) 0) {
      leaf_pt = palloc(); // 4KB leaf page table

      *(table + root_PDE_offset) = (uint64_t) leaf_pt;
    }

    *(leaf_pt + get_leaf_PTE_offset(page)) = frame;
  }
}

uint64_t is_page_mapped(uint64_t* table, uint64_t page) {
  if (get_frame_for_page(table, page) != 0)
    return 1;
  else
    return 0;
}

uint64_t get_page_of_virtual_address(uint64_t vaddr) {
  return vaddr / PAGESIZE;
}

uint64_t get_virtual_address_of_page_start(uint64_t page) {
  return page * PAGESIZE;
}

uint64_t is_virtual_address_valid(uint64_t vaddr, uint64_t alignment) {
  // is address virtual?
  if (vaddr <= VIRTUALMEMORYSIZE * GIGABYTE - alignment)
    // is address aligned?
    if (vaddr % alignment == 0)
      return 1;

  return 0;
}

uint64_t is_virtual_address_mapped(uint64_t* table, uint64_t vaddr) {
  // assert: is_virtual_address_valid(vaddr, WORDSIZE) == 1

  return is_page_mapped(table, get_page_of_virtual_address(vaddr));
}

uint64_t* tlb(uint64_t* table, uint64_t vaddr) {
  uint64_t page;
  uint64_t frame;
  uint64_t paddr;

  // assert: is_virtual_address_valid(vaddr, WORDSIZE) == 1
  // assert: is_virtual_address_mapped(table, vaddr) == 1

  page = get_page_of_virtual_address(vaddr);

  frame = get_frame_for_page(table, page);

  // map virtual address to physical address
  paddr = vaddr - page * PAGESIZE + frame;

  if (debug_tlb)
    printf("%s: tlb access:\n vaddr: 0x%08lX\n page:  0x%08lX\n frame: 0x%08lX\n paddr: 0x%08lX\n", selfie_name,
      vaddr,
      page * PAGESIZE,
      frame,
      paddr);

  return (uint64_t*) paddr;
}

uint64_t load_virtual_memory(uint64_t* table, uint64_t vaddr) {
  // assert: is_virtual_address_valid(vaddr, WORDSIZE) == 1
  // assert: is_virtual_address_mapped(table, vaddr) == 1

  return load_physical_memory(tlb(table, vaddr));
}

void store_virtual_memory(uint64_t* table, uint64_t vaddr, uint64_t data) {
  // assert: is_virtual_address_valid(vaddr, WORDSIZE) == 1
  // assert: is_virtual_address_mapped(table, vaddr) == 1

  store_physical_memory(tlb(table, vaddr), data);
}

uint64_t load_cached_virtual_memory(uint64_t* table, uint64_t vaddr) {
  if (L1_CACHE_ENABLED)
    // assert: is_virtual_address_valid(vaddr, WORDSIZE) == 1
    // assert: is_virtual_address_mapped(table, vaddr) == 1
    return load_data_from_cache(vaddr, (uint64_t) tlb(table, vaddr));
  else
    return load_virtual_memory(table, vaddr);
}

void store_cached_virtual_memory(uint64_t* table, uint64_t vaddr, uint64_t data) {
  if (L1_CACHE_ENABLED)
    // assert: is_virtual_address_valid(vaddr, WORDSIZE) == 1
    // assert: is_virtual_address_mapped(table, vaddr) == 1
    store_data_in_cache(vaddr, (uint64_t) tlb(table, vaddr), data);
  else
    store_virtual_memory(table, vaddr, data);
}

uint64_t load_cached_instruction_word(uint64_t* table, uint64_t vaddr) {
  if (L1_CACHE_ENABLED)
    // assert: is_virtual_address_valid(vaddr, WORDSIZE) == 1
    // assert: is_virtual_address_mapped(table, vaddr) == 1
    return load_instruction_from_cache(vaddr, (uint64_t) tlb(table, vaddr));
  else
    return load_virtual_memory(table, vaddr);
}

// -----------------------------------------------------------------
// ---------------------- GARBAGE COLLECTOR ------------------------
// -----------------------------------------------------------------

void emit_fetch_stack_pointer() {
  create_symbol_table_entry(LIBRARY_TABLE, "fetch_stack_pointer", 0, PROCEDURE, UINT64_T, 0, code_size);

  emit_add(REG_A0, REG_ZR, REG_SP);

  emit_jalr(REG_ZR, REG_RA, 0);
}

void emit_fetch_global_pointer() {
  create_symbol_table_entry(LIBRARY_TABLE, "fetch_global_pointer", 0, PROCEDURE, UINT64_T, 0, code_size);

  emit_add(REG_A0, REG_ZR, REG_GP);

  emit_jalr(REG_ZR, REG_RA, 0);
}

void emit_fetch_data_segment_size_interface() {
  create_symbol_table_entry(LIBRARY_TABLE, "fetch_data_segment_size", 0, PROCEDURE, UINT64_T, 0, code_size);

  // up to three instructions needed to load data segment size but is not yet known

  emit_nop();
  emit_nop();
  emit_nop();

  emit_jalr(REG_ZR, REG_RA, 0);
}

void emit_fetch_data_segment_size_implementation(uint64_t fetch_dss_code_location) {
  uint64_t saved_code_size;

  // set code emission to fetch_data_segment_size
  saved_code_size = code_size;
  code_size       = fetch_dss_code_location;

  // assert: emitting no more than 3 instructions

  // load data segment size into A0 (size is independent of entry point)
  load_small_and_medium_integer(REG_A0, data_size);

  // discount NOPs in profile that were generated for fetch_data_segment_size
  ic_addi = ic_addi - (code_size - fetch_dss_code_location) / INSTRUCTIONSIZE;

  // restore original code size
  code_size = saved_code_size;
}

void implement_gc_brk(uint64_t* context) {
  // parameter
  uint64_t program_break;

  // local variable
  uint64_t size;

  program_break = *(get_regs(context) + REG_A0);

  // check if malloc actually asks for more memory
  // if not, fall back to the default brk syscall
  if (program_break > get_program_break(context)) {
    if (debug_syscalls) {
      print("(gc_brk): ");
      print_register_hexadecimal(REG_A0);
    }

    // calculate size by subtracting the current from the new program break
    size = program_break - get_program_break(context);

    if (debug_syscalls) {
      print(" |- ");
      print_register_hexadecimal(REG_A0);
    }

    // yields the pointer to the newly/reused memory (or 0 if failed)
    *(get_regs(context) + REG_A0) = (uint64_t) gc_malloc_implementation(context, size);

    if (debug_syscalls) {
      print(" -> ");
      print_register_hexadecimal(REG_A0);
      println();
    }

    // assert: _bump pointer is last entry in data segment

    // updating the _bump pointer of the program (for consistency)
    store_virtual_memory(get_pt(context), get_data_seg_end_gc(context) - SIZEOFUINT64, get_program_break(context));

    sc_brk = sc_brk + 1;

    // assert: gc_brk syscall is invoked by selfie's malloc

    // skip next seven instructions of selfie's malloc
    // to avoid using its bump pointer allocator
    set_pc(context, get_pc(context) + 8 * INSTRUCTIONSIZE);
  } else
    implement_brk(context);
}

uint64_t is_gc_library(uint64_t* context) {
  if (context == (uint64_t*) 0)
    return 1;
  else
    return 0;
}

uint64_t* allocate_metadata(uint64_t* context) {
  if (is_gc_library(context))
    return allocate_new_memory(context, GC_METADATA_SIZE);
  else
    return smalloc(GC_METADATA_SIZE);
}

uint64_t get_stack_seg_start_gc(uint64_t* context) {
  if (is_gc_library(context))
    return fetch_stack_pointer();
  else
    return *(get_regs(context) + REG_SP);
}

uint64_t get_data_seg_start_gc(uint64_t* context) {
  if (is_gc_library(context))
    return gc_data_seg_start;
  else
    return get_data_seg_start(context);
}

uint64_t get_data_seg_end_gc(uint64_t* context) {
  if (is_gc_library(context))
    return gc_data_seg_end;
  else
    return get_data_seg_start(context) + get_data_seg_size(context);
}

uint64_t get_heap_seg_start_gc(uint64_t* context) {
  if (is_gc_library(context))
    return gc_heap_seg_start;
  else
    return get_heap_seg_start(context);
}

uint64_t get_heap_seg_end_gc(uint64_t* context) {
  if (is_gc_library(context))
    return gc_heap_seg_end;
  else
    return get_program_break(context);
}

uint64_t* get_used_list_head_gc(uint64_t* context) {
  if (is_gc_library(context))
    return gc_used_list;
  else
    return get_used_list_head(context);
}

uint64_t* get_free_list_head_gc(uint64_t* context) {
  if (is_gc_library(context))
    return gc_free_list;
  else
    return get_free_list_head(context);
}

uint64_t get_gcs_in_period_gc(uint64_t* context) {
  if (is_gc_library(context))
    return gc_num_gcs_in_period;
  else
    return get_gcs_in_period(context);
}

uint64_t get_gc_enabled_gc(uint64_t* context) {
  if (is_gc_library(context))
    return USE_GC_LIBRARY;
  else
    return get_use_gc_kernel(context);
}

void set_data_and_heap_segments_gc(uint64_t* context) {
  if (is_gc_library(context)) {
    // we use fetch_global_pointer rather than smalloc_system(0)
    // to be accurate even if smalloc has been called before
    gc_data_seg_end   = fetch_global_pointer();
    gc_data_seg_start = gc_data_seg_end - fetch_data_segment_size();

    // assert: smalloc_system(0) returns program break
    gc_heap_seg_start = (uint64_t) smalloc_system(0);
    gc_heap_seg_end   = gc_heap_seg_start;
  }
}

void set_used_list_head_gc(uint64_t* context, uint64_t* used_list_head){
  if (is_gc_library(context))
    gc_used_list = used_list_head;
  else
    set_used_list_head(context, used_list_head);
}

void set_free_list_head_gc(uint64_t* context, uint64_t* free_list_head) {
  if (is_gc_library(context))
    gc_free_list = free_list_head;
  else
    set_free_list_head(context, free_list_head);
}

void set_gcs_in_period_gc(uint64_t* context, uint64_t gcs) {
  if (is_gc_library(context))
    gc_num_gcs_in_period = gcs;
  else
    set_gcs_in_period(context, gcs);
}

void set_gc_enabled_gc(uint64_t* context) {
  if (is_gc_library(context))
    USE_GC_LIBRARY = GC_ENABLED;
  else
    set_use_gc_kernel(context, GC_ENABLED);
}

void gc_init(uint64_t* context) {
  gc_init_selfie(context);
}

void gc_init_selfie(uint64_t* context) {
  reset_memory_counters();
  reset_gc_counters();

  // calculate metadata size using actual width of integers/pointers
  GC_METADATA_SIZE =  SIZEOFUINT64 * 2 + SIZEOFUINT64STAR * 2;

  set_data_and_heap_segments_gc(context);

  set_used_list_head_gc(context, (uint64_t*) 0);
  set_free_list_head_gc(context, (uint64_t*) 0);
  set_gcs_in_period_gc(context, 0);
  set_gc_enabled_gc(context);
}

uint64_t* retrieve_from_free_list(uint64_t* context, uint64_t size) {
  uint64_t* prev_node;
  uint64_t* node;

  prev_node = (uint64_t*) 0;

  node = get_free_list_head_gc(context);

  while (node != (uint64_t*) 0) {
    if (get_metadata_size(node) == size) {
      if (prev_node == (uint64_t*) 0)
        set_free_list_head_gc(context, get_metadata_next(node));
      else
        set_metadata_next(prev_node, get_metadata_next(node));

      set_metadata_next(node, get_used_list_head_gc(context));

      set_used_list_head_gc(context, node);

      return node;
    }

    prev_node = node;

    node = get_metadata_next(node);
  }

  return (uint64_t*) 0;
}

uint64_t gc_load_memory(uint64_t* context, uint64_t address) {
  if (is_gc_library(context))
    return *((uint64_t*) address);
  else
    // assert: is_virtual_address_valid(address, WORDSIZE) == 1
    if (is_virtual_address_mapped(get_pt(context), address))
      return load_virtual_memory(get_pt(context), address);
    else
      return 0;
}

void gc_store_memory(uint64_t* context, uint64_t address, uint64_t value) {
  if (is_gc_library(context))
    *((uint64_t*) address) = value;
  else
    // assert: is_virtual_address_valid(address, WORDSIZE) == 1
    if (is_virtual_address_mapped(get_pt(context), address))
      store_virtual_memory(get_pt(context), address, value);
}

void zero_object(uint64_t* context, uint64_t* metadata) {
  uint64_t object_start;
  uint64_t object_end;

  // zero object memory
  object_start = (uint64_t) get_metadata_memory(metadata);
  object_end   = object_start + get_metadata_size(metadata);

  while (object_start < object_end) {
    gc_store_memory(context, object_start, 0);

    object_start = object_start + SIZEOFUINT64;
  }
}

uint64_t* allocate_new_memory(uint64_t* context, uint64_t size) {
  uint64_t object;
  uint64_t new_program_break;

  if (is_gc_library(context)) {
    object = (uint64_t) smalloc_system(size);

    // assert: smalloc_system is a bump pointer allocator that may reuse memory

    if (object + size > gc_heap_seg_end)
      gc_heap_seg_end = object + size;

    return (uint64_t*) object;
  } else {
    object = get_program_break(context);

    // attempt to update program break

    new_program_break = try_brk(context, object + size);

    if (new_program_break == object + size)
      // attempt to update program break succeeded
      return (uint64_t*) object;
  }

  return (uint64_t*) 0;
}

uint64_t* reuse_memory(uint64_t* context, uint64_t size) {
  uint64_t* metadata;

  // check if reusable memory is available in free list
  metadata = retrieve_from_free_list(context, size);

  if (metadata != (uint64_t*) 0) {
    // zeroing reused memory is optional!
    zero_object(context, metadata);

    return get_metadata_memory(metadata);
  }

  return (uint64_t*) 0;
}

uint64_t* allocate_memory(uint64_t* context, uint64_t size) {
  return allocate_memory_selfie(context, size);
}

uint64_t* allocate_memory_selfie(uint64_t* context, uint64_t size) {
  uint64_t* object;
  uint64_t* metadata;

  gc_num_mallocated = gc_num_mallocated + 1;
  gc_mem_mallocated = gc_mem_mallocated + size;

  // try reusing memory first
  object = reuse_memory(context, size);

  if (object != (uint64_t*) 0) {
    gc_num_reused_mallocs = gc_num_reused_mallocs + 1;
    gc_mem_reused         = gc_mem_reused + size;

    return object;
  }

  // allocate new object memory if there is no reusable memory
  object = allocate_new_memory(context, size);

  if (object != (uint64_t*) 0) {
    // allocate metadata for managing object
    metadata = allocate_metadata(context);

    if (metadata != (uint64_t*) 0) {
      set_metadata_next(metadata, get_used_list_head_gc(context));
      set_used_list_head_gc(context, metadata);

      set_metadata_memory(metadata, object);
      set_metadata_size(metadata, size);
      set_metadata_markbit(metadata, GC_MARKBIT_UNREACHABLE);

      gc_num_gced_mallocs   = gc_num_gced_mallocs + 1;
      gc_num_ungced_mallocs = gc_num_ungced_mallocs + 1;

      gc_mem_objects  = gc_mem_objects + size;
      gc_mem_metadata = gc_mem_metadata + GC_METADATA_SIZE;
    } else
      return (uint64_t*) 0;
  } else
    // if object allocation failed discount memory from mallocated total
    gc_mem_mallocated = gc_mem_mallocated - size;

  return object;
}

uint64_t* gc_malloc_implementation(uint64_t* context, uint64_t size) {
  // first, garbage collect
  if (get_gcs_in_period_gc(context) >= GC_PERIOD) {
    gc_collect(context);

    set_gcs_in_period_gc(context, 0);
  } else
    set_gcs_in_period_gc(context, get_gcs_in_period_gc(context) + 1);

  // then, allocate memory

  size = round_up(size, SIZEOFUINT64);

  return allocate_memory(context, size);
}

uint64_t* get_metadata_if_address_is_valid(uint64_t* context, uint64_t address) {
  uint64_t* node;
  uint64_t  object;

  // pointer below gced heap
  if (address < get_heap_seg_start_gc(context))
    return (uint64_t*) 0;

  // pointer above gced heap
  if (address >= get_heap_seg_end_gc(context))
    return (uint64_t*) 0;

  node = get_used_list_head_gc(context);

  while (node != (uint64_t*) 0) {
    if (address >= (uint64_t) node)
      if (address < ((uint64_t) node + GC_METADATA_SIZE))
        // address points to metadata
        return (uint64_t*) 0;

    object = (uint64_t) get_metadata_memory(node);

    if (address >= object)
      if (address < object + get_metadata_size(node))
        // address points into a gced object
        return node;

    node = get_metadata_next(node);
  }

  return (uint64_t*) 0;
}

void mark_object(uint64_t* context, uint64_t address) {
  uint64_t gc_address;

  gc_address = gc_load_memory(context, address);

  mark_object_selfie(context, gc_address);
}

void mark_object_selfie(uint64_t* context, uint64_t gc_address) {
  uint64_t* metadata;
  uint64_t object_start;
  uint64_t object_end;

  if (is_virtual_address_valid(gc_address, WORDSIZE) == 0)
    return;

  metadata = get_metadata_if_address_is_valid(context, gc_address);

  if (metadata == (uint64_t*) 0)
    // address is not a pointer to a gced object
    return;
  else if (get_metadata_markbit(metadata) == GC_MARKBIT_UNREACHABLE)
    set_metadata_markbit(metadata, GC_MARKBIT_REACHABLE);
  else
    // object has already been marked as reachable
    return;

  object_start = (uint64_t) get_metadata_memory(metadata);
  object_end   = object_start + get_metadata_size(metadata);

  while (object_start < object_end) {
    mark_object(context, object_start);

    object_start = object_start + SIZEOFUINT64;
  }
}

void mark_segment(uint64_t* context, uint64_t segment_start, uint64_t segment_end) {
  // assert: segment is not heap

  // prevent (32-bit) overflow by subtracting SIZEOFUINT64 from index
  segment_start = segment_start - SIZEOFUINT64;

  while (segment_start < segment_end - WORDSIZE) {
    // assert: is_virtual_address_valid(segment_start, WORDSIZE) == 1
    // assert: is_virtual_address_mapped(segment_start) == 1
    // undo index offset before marking address
    mark_object(context, segment_start + SIZEOFUINT64);

    segment_start = segment_start + SIZEOFUINT64;
  }
}

void mark(uint64_t* context) {
  if (get_used_list_head_gc(context) == (uint64_t*) 0)
    return; // if there is no used memory skip collection

  // not traversing registers

  // assert: temporary registers do not contain any reference to gc_heap memory
  // selfie saves all relevant temporary registers on stack, see procedure_prologue().

  // root segments: call stack and data segment

  // traverse call stack
  mark_segment(context, get_stack_seg_start_gc(context), VIRTUALMEMORYSIZE * GIGABYTE);

  // traverse data segment
  mark_segment(context, get_data_seg_start_gc(context), get_data_seg_end_gc(context));
}

void free_object(uint64_t* context, uint64_t* metadata, uint64_t* prev_metadata) {
  if (prev_metadata == (uint64_t*) 0)
    set_used_list_head_gc(context, get_metadata_next(metadata));
  else
    set_metadata_next(prev_metadata, get_metadata_next(metadata));

  if (GC_REUSE) {
    set_metadata_next(metadata, get_free_list_head_gc(context));

    set_free_list_head_gc(context, metadata);
  }

  gc_mem_collected = gc_mem_collected + get_metadata_size(metadata);
}

void sweep(uint64_t* context) {
  sweep_selfie(context);
}

void sweep_selfie(uint64_t* context) {
  uint64_t* prev_node;
  uint64_t* node;
  uint64_t* next_node;

  prev_node = (uint64_t*) 0;

  node = get_used_list_head_gc(context);

  while (node != (uint64_t*) 0) {
    // next node changes when object is reused
    next_node = get_metadata_next(node);

    if (get_metadata_markbit(node) == GC_MARKBIT_UNREACHABLE)
      free_object(context, node, prev_node);
    else {
      // clear mark bit for next marking
      set_metadata_markbit(node, GC_MARKBIT_UNREACHABLE);

      prev_node = node;
    }

    node = next_node;
  }
}

void gc_collect(uint64_t* context) {
  mark(context);
  sweep(context);

  gc_num_collects = gc_num_collects + 1;
}

void print_gc_profile(uint64_t* context) {
  printf("%s: --------------------------------------------------------------------------------\n", selfie_name);
  printf("%s: gc:      %lu.%.2luMB requested in %lu mallocs (%lu gced, %lu reuses)\n", selfie_name,
    ratio_format_integer(ratio_format(gc_mem_mallocated, MEGABYTE)),
    ratio_format_fractional(ratio_format(gc_mem_mallocated, MEGABYTE)),
    gc_num_mallocated,
    gc_num_gced_mallocs,
    gc_num_reused_mallocs);
  printf("%s: gc:      %lu.%.2luMB(%lu.%.2lu%%) reused in %lu reused mallocs\n", selfie_name,
    ratio_format_integer(ratio_format(gc_mem_reused, MEGABYTE)),
    ratio_format_fractional(ratio_format(gc_mem_reused, MEGABYTE)),
    ratio_format_integer(percentage_format(gc_mem_mallocated, gc_mem_reused)),
    ratio_format_fractional(percentage_format(gc_mem_mallocated, gc_mem_reused)),
    gc_num_reused_mallocs);
  printf("%s: gc:      %lu.%.2luMB collected in %lu gc runs\n", selfie_name,
    ratio_format_integer(ratio_format(gc_mem_collected, MEGABYTE)),
    ratio_format_fractional(ratio_format(gc_mem_collected, MEGABYTE)),
    gc_num_collects);
  printf("%s: gc:      %lu.%.2luMB(%lu.%.2lu%%) allocated in %lu mallocs (%lu gced, %lu ungced)\n", selfie_name,
    ratio_format_integer(ratio_format(gc_mem_objects + gc_mem_metadata, MEGABYTE)),
    ratio_format_fractional(ratio_format(gc_mem_objects + gc_mem_metadata, MEGABYTE)),
    ratio_format_integer(percentage_format(gc_mem_mallocated, gc_mem_objects + gc_mem_metadata)),
    ratio_format_fractional(percentage_format(gc_mem_mallocated, gc_mem_objects + gc_mem_metadata)),
    gc_num_gced_mallocs + gc_num_ungced_mallocs,
    gc_num_gced_mallocs,
    gc_num_ungced_mallocs);
  printf("%s: gc:      %lu.%.2luMB(%lu.%.2lu%%) allocated in %lu gced mallocs\n", selfie_name,
    ratio_format_integer(ratio_format(gc_mem_objects, MEGABYTE)),
    ratio_format_fractional(ratio_format(gc_mem_objects, MEGABYTE)),
    ratio_format_integer(percentage_format(gc_mem_mallocated, gc_mem_objects)),
    ratio_format_fractional(percentage_format(gc_mem_mallocated, gc_mem_objects)),
    gc_num_gced_mallocs);
  printf("%s: gc:      %lu.%.2luMB(%lu.%.2lu%%) allocated in %lu ungced mallocs", selfie_name,
    ratio_format_integer(ratio_format(gc_mem_metadata, MEGABYTE)),
    ratio_format_fractional(ratio_format(gc_mem_metadata, MEGABYTE)),
    ratio_format_integer(percentage_format(gc_mem_mallocated, gc_mem_metadata)),
    ratio_format_fractional(percentage_format(gc_mem_mallocated, gc_mem_metadata)),
    gc_num_ungced_mallocs);
  if (is_gc_library(context) == 0)
    print(" (external)");
  println();
}

void gc_arguments() {
  if (string_compare(argument, "-gc")) {
    GC_ON = GC_ENABLED;

    get_argument();
  } else if (string_compare(argument, "-nrgc")) {
    GC_ON    = GC_ENABLED;
    GC_REUSE = GC_DISABLED;

    get_argument();
  } else if (string_compare(argument, "-nr")) {
    GC_REUSE = GC_DISABLED;

    get_argument();
  } else
    GC_ON = GC_DISABLED;
}

// -----------------------------------------------------------------
// ------------------------- INSTRUCTIONS --------------------------
// -----------------------------------------------------------------

void print_code_line_number_for_instruction(uint64_t address, uint64_t offset) {
  if (code_line_number != (uint64_t*) 0){
    sprintf(string_buffer, "(~%lu)", *(code_line_number + (address - offset) / INSTRUCTIONSIZE));
    direct_output(string_buffer);
  }
}

void print_code_context_for_instruction(uint64_t address) {
  if (run) {
    sprintf(string_buffer,"%s: pc=0x%lX", binary_name, address);
    direct_output(string_buffer);
    print_code_line_number_for_instruction(address, code_start);
    if (symbolic)
      // skip further output
      return;
    else
      print(": ");
  } else {
    if (model) {
      sprintf(string_buffer,"0x%lX", address);
      direct_output(string_buffer);
      print_code_line_number_for_instruction(address, code_start);
      print(": ");
    } else if (disassemble_verbose) {
      sprintf(string_buffer,"0x%lX", address);
      direct_output(string_buffer);
      print_code_line_number_for_instruction(address, 0);
      sprintf(string_buffer, ": 0x%08lX: ", (uint64_t) ir);
      direct_output(string_buffer);
    }
  }
}

void print_lui() {
  print_code_context_for_instruction(pc);
  sprintf(string_buffer,"%s %s,0x%lX", get_mnemonic(is), get_register_name(rd), sign_shrink(imm, 20));
  direct_output(string_buffer);
}

void print_lui_before() {
  print(": |- ");
  print_register_hexadecimal(rd);
}

void print_lui_after() {
  print(" -> ");
  print_register_hexadecimal(rd);
}

void record_lui_addi_add_sub_mul_divu_remu_sltu_jal_jalr() {
  record_state(*(registers + rd));
}

void do_lui() {
  // load upper immediate

  uint64_t next_rd_value;

  update_register_counters();

  if (rd != REG_ZR) {
    // semantics of lui
    next_rd_value = left_shift(imm, 12);

    if (*(registers + rd) != next_rd_value)
      *(registers + rd) = next_rd_value;
    else
      nopc_lui = nopc_lui + 1;
  } else
    nopc_lui = nopc_lui + 1;

  pc = pc + INSTRUCTIONSIZE;

  ic_lui = ic_lui + 1;
}

void undo_lui_addi_add_sub_mul_divu_remu_sltu_load_jal_jalr() {
  *(registers + rd) = *(values + (tc % MAX_REPLAY_LENGTH));
}

void print_addi() {
  print_code_context_for_instruction(pc);

  if (rd == REG_ZR)
    if (rs1 == REG_ZR)
      if (imm == 0) {
        sprintf(string_buffer, "nop");
        direct_output(string_buffer);

        return;
      }

  sprintf(string_buffer, "%s %s,%s,%ld", get_mnemonic(is), get_register_name(rd), get_register_name(rs1), imm);
  direct_output(string_buffer);
}

void print_addi_before() {
  print(": ");
  print_register_value(rs1);
  print(" |- ");
  print_register_value(rd);
}

void print_addi_add_sub_mul_divu_remu_sltu_after() {
  print(" -> ");
  print_register_value(rd);
}

void do_addi() {
  // add immediate

  uint64_t next_rd_value;

  update_register_counters();

  if (rd != REG_ZR) {
    // semantics of addi
    next_rd_value = *(registers + rs1) + imm;

    if (*(registers + rd) != next_rd_value)
      *(registers + rd) = next_rd_value;
    else
      nopc_addi = nopc_addi + 1;
  } else
    nopc_addi = nopc_addi + 1;

  pc = pc + INSTRUCTIONSIZE;

  ic_addi = ic_addi + 1;
}

void print_add_sub_mul_divu_remu_sltu() {
  print_code_context_for_instruction(pc);
  sprintf(string_buffer, "%s %s,%s,%s", get_mnemonic(is), get_register_name(rd), get_register_name(rs1), get_register_name(rs2));
  direct_output(string_buffer);
}

void print_add_sub_mul_divu_remu_sltu_before() {
  print(": ");
  print_register_value(rs1);
  print(",");
  print_register_value(rs2);
  print(" |- ");
  print_register_value(rd);
}

void do_add() {
  uint64_t next_rd_value;

  update_register_counters();

  if (rd != REG_ZR) {
    // semantics of add
    next_rd_value = *(registers + rs1) + *(registers + rs2);

    if (*(registers + rd) != next_rd_value)
      *(registers + rd) = next_rd_value;
    else
      nopc_add = nopc_add + 1;
  } else
    nopc_add = nopc_add + 1;

  pc = pc + INSTRUCTIONSIZE;

  ic_add = ic_add + 1;
}

void do_sub() {
  uint64_t next_rd_value;

  update_register_counters();

  if (rd != REG_ZR) {
    // semantics of sub
    next_rd_value = *(registers + rs1) - *(registers + rs2);

    if (*(registers + rd) != next_rd_value)
      *(registers + rd) = next_rd_value;
    else
      nopc_sub = nopc_sub + 1;
  } else
    nopc_sub = nopc_sub + 1;

  pc = pc + INSTRUCTIONSIZE;

  ic_sub = ic_sub + 1;
}

void do_mul() {
  uint64_t next_rd_value;

  update_register_counters();

  if (rd != REG_ZR) {
    // semantics of mul
    next_rd_value = *(registers + rs1) * *(registers + rs2);

    // TODO: support of 128-bit resolution

    if (*(registers + rd) != next_rd_value)
      *(registers + rd) = next_rd_value;
    else
      nopc_mul = nopc_mul + 1;
  } else
    nopc_mul = nopc_mul + 1;

  pc = pc + INSTRUCTIONSIZE;

  ic_mul = ic_mul + 1;
}

void do_divu() {
  // division unsigned

  uint64_t next_rd_value;

  if (*(registers + rs2) != 0) {
    update_register_counters();

    if (rd != REG_ZR) {
      // semantics of divu
      next_rd_value = *(registers + rs1) / *(registers + rs2);

      if (*(registers + rd) != next_rd_value)
        *(registers + rd) = next_rd_value;
      else
        nopc_divu = nopc_divu + 1;
    } else
      nopc_divu = nopc_divu + 1;

    pc = pc + INSTRUCTIONSIZE;

    ic_divu = ic_divu + 1;
  } else
    throw_exception(EXCEPTION_DIVISIONBYZERO, pc);
}

void do_remu() {
  // remainder unsigned

  uint64_t next_rd_value;

  if (*(registers + rs2) != 0) {
    update_register_counters();

    if (rd != REG_ZR) {
      // semantics of remu
      next_rd_value = *(registers + rs1) % *(registers + rs2);

      if (*(registers + rd) != next_rd_value)
        *(registers + rd) = next_rd_value;
      else
        nopc_remu = nopc_remu + 1;
    } else
      nopc_remu = nopc_remu + 1;

    pc = pc + INSTRUCTIONSIZE;

    ic_remu = ic_remu + 1;
  } else
    throw_exception(EXCEPTION_DIVISIONBYZERO, pc);
}

void do_sltu() {
  // set on less than unsigned

  uint64_t next_rd_value;

  update_register_counters();

  if (rd != REG_ZR) {
    // semantics of sltu
    if (*(registers + rs1) < *(registers + rs2))
      next_rd_value = 1;
    else
      next_rd_value = 0;

    if (*(registers + rd) != next_rd_value)
      *(registers + rd) = next_rd_value;
    else
      nopc_sltu = nopc_sltu + 1;
  } else
    nopc_sltu = nopc_sltu + 1;

  pc = pc + INSTRUCTIONSIZE;

  ic_sltu = ic_sltu + 1;
}

void print_load() {
  print_code_context_for_instruction(pc);
  sprintf(string_buffer, "%s %s,%ld(%s)", get_mnemonic(is), get_register_name(rd), imm, get_register_name(rs1));
  direct_output(string_buffer);
}

void print_load_before() {
  uint64_t vaddr;

  vaddr = *(registers + rs1) + imm;

  print(": ");
  print_register_hexadecimal(rs1);

  if (is_virtual_address_valid(vaddr, WORDSIZE))
    if (is_virtual_address_mapped(pt, vaddr)) {
      if (is_system_register(rd))
        printf(",mem[0x%lX]=0x%lX |- ", vaddr, load_virtual_memory(pt, vaddr));
      else
        printf(",mem[0x%lX]=%ld |- ", vaddr, load_virtual_memory(pt, vaddr));
      print_register_value(rd);

      return;
    }

  print(" |-");
}

void print_load_after(uint64_t vaddr) {
  if (is_virtual_address_valid(vaddr, WORDSIZE))
    if (is_virtual_address_mapped(pt, vaddr)) {
      print(" -> ");
      print_register_value(rd);
      printf("=mem[0x%lX]", vaddr);
    }
}

void record_load() {
  uint64_t vaddr;

  vaddr = *(registers + rs1) + imm;

  if (is_virtual_address_valid(vaddr, WORDSIZE))
    if (is_virtual_address_mapped(pt, vaddr))
      record_state(*(registers + rd));
}

uint64_t do_load() {
  uint64_t vaddr;
  uint64_t next_rd_value;
  uint64_t a;

  // load (double) word

  vaddr = *(registers + rs1) + imm;

  if (is_virtual_address_valid(vaddr, WORDSIZE)) {
    if (is_valid_segment_read(vaddr)) {
      if (is_virtual_address_mapped(pt, vaddr)) {
        update_register_counters();

        if (rd != REG_ZR) {
          // semantics of load (double) word
          next_rd_value = load_cached_virtual_memory(pt, vaddr);

          if (*(registers + rd) != next_rd_value)
            *(registers + rd) = next_rd_value;
          else
            nopc_load = nopc_load + 1;
        } else
          nopc_load = nopc_load + 1;

        // keep track of instruction address for profiling loads
        a = (pc - code_start) / INSTRUCTIONSIZE;

        pc = pc + INSTRUCTIONSIZE;

        // keep track of number of loads in total
        ic_load = ic_load + 1;

        // and individually
        *(loads_per_instruction + a) = *(loads_per_instruction + a) + 1;
      } else
        throw_exception(EXCEPTION_PAGEFAULT, get_page_of_virtual_address(vaddr));
    } else
      throw_exception(EXCEPTION_SEGMENTATIONFAULT, vaddr);
  } else
    throw_exception(EXCEPTION_INVALIDADDRESS, vaddr);

  return vaddr;
}

void print_store() {
  print_code_context_for_instruction(pc);
  sprintf(string_buffer, "%s %s,%ld(%s)", get_mnemonic(is), get_register_name(rs2), imm, get_register_name(rs1));
  direct_output(string_buffer);
}

void print_store_before() {
  uint64_t vaddr;

  vaddr = *(registers + rs1) + imm;

  print(": ");
  print_register_hexadecimal(rs1);

  if (is_virtual_address_valid(vaddr, WORDSIZE))
    if (is_virtual_address_mapped(pt, vaddr)) {
      print(",");
      print_register_value(rs2);
      if (is_system_register(rd))
        printf(" |- mem[0x%lX]=0x%lX", vaddr, load_virtual_memory(pt, vaddr));
      else
        printf(" |- mem[0x%lX]=%ld", vaddr, load_virtual_memory(pt, vaddr));

      return;
    }

  print(" |-");
}

void print_store_after(uint64_t vaddr) {
  if (is_virtual_address_valid(vaddr, WORDSIZE))
    if (is_virtual_address_mapped(pt, vaddr)) {
      printf(" -> mem[0x%lX]=", vaddr);
      print_register_value(rs2);
    }
}

void record_store() {
  uint64_t vaddr;

  vaddr = *(registers + rs1) + imm;

  if (is_virtual_address_valid(vaddr, WORDSIZE))
    if (is_virtual_address_mapped(pt, vaddr))
      record_state(load_virtual_memory(pt, vaddr));
}

uint64_t do_store() {
  uint64_t vaddr;
  uint64_t a;

  // store (double) word

  vaddr = *(registers + rs1) + imm;

  if (is_virtual_address_valid(vaddr, WORDSIZE)) {
    if (is_valid_segment_write(vaddr)) {
      if (is_virtual_address_mapped(pt, vaddr)) {
        update_register_counters();

        // semantics of store (double) word
        if (load_virtual_memory(pt, vaddr) != *(registers + rs2))
          store_cached_virtual_memory(pt, vaddr, *(registers + rs2));
        else {
          nopc_store = nopc_store + 1;

          if (L1_CACHE_ENABLED)
            // effective nop still changes the cache state
            store_cached_virtual_memory(pt, vaddr, *(registers + rs2));
        }

        // keep track of instruction address for profiling stores
        a = (pc - code_start) / INSTRUCTIONSIZE;

        pc = pc + INSTRUCTIONSIZE;

        // keep track of number of stores in total
        ic_store = ic_store + 1;

        // and individually
        *(stores_per_instruction + a) = *(stores_per_instruction + a) + 1;
      } else
        throw_exception(EXCEPTION_PAGEFAULT, get_page_of_virtual_address(vaddr));
    } else
      throw_exception(EXCEPTION_SEGMENTATIONFAULT, vaddr);
  } else
    throw_exception(EXCEPTION_INVALIDADDRESS, vaddr);

  return vaddr;
}

void undo_store() {
  uint64_t vaddr;

  vaddr = *(registers + rs1) + imm;

  store_virtual_memory(pt, vaddr, *(values + (tc % MAX_REPLAY_LENGTH)));
}

void print_beq() {
  print_code_context_for_instruction(pc);
  sprintf(string_buffer, "%s %s,%s,%ld", get_mnemonic(is), get_register_name(rs1), get_register_name(rs2), signed_division(imm, INSTRUCTIONSIZE));
  direct_output(string_buffer);
  if (disassemble_verbose) {
    sprintf(string_buffer, "[0x%lX]", pc + imm);
    direct_output(string_buffer);
  }
}

void print_beq_before() {
  print(": ");
  print_register_value(rs1);
  print(",");
  print_register_value(rs2);
  printf(" |- pc=0x%lX", pc);
}

void print_beq_after() {
  printf(" -> pc=0x%lX", pc);
}

void record_beq() {
  record_state(0);
}

void do_beq() {
  // branch on equal

  update_register_counters();

  // semantics of beq
  if (*(registers + rs1) == *(registers + rs2))
    pc = pc + imm;
  else {
    pc = pc + INSTRUCTIONSIZE;

    nopc_beq = nopc_beq + 1;
  }

  ic_beq = ic_beq + 1;
}

void print_jal() {
  print_code_context_for_instruction(pc);
  sprintf(string_buffer, "%s %s,%ld", get_mnemonic(is), get_register_name(rd), signed_division(imm, INSTRUCTIONSIZE));
  direct_output(string_buffer);
  if (disassemble_verbose){
    sprintf(string_buffer,"[0x%lX]", pc + imm);
    direct_output(string_buffer);
  }
}

void print_jal_before() {
  print(": |- ");
  if (rd != REG_ZR) {
    print_register_hexadecimal(rd);
    print(",");
  }
  printf("pc=0x%lX", pc);
}

void print_jal_jalr_after() {
  print_beq_after();
  if (rd != REG_ZR) {
    print(",");
    print_register_hexadecimal(rd);
  }
}

void do_jal() {
  uint64_t a;

  // jump and link

  update_register_counters();

  if (rd != REG_ZR) {
    // first link
    *(registers + rd) = pc + INSTRUCTIONSIZE;

    // then jump for procedure calls
    pc = pc + imm;

    // prologue address for profiling procedure calls
    a = (pc - code_start) / INSTRUCTIONSIZE;

    // keep track of number of procedure calls in total
    calls = calls + 1;

    // and individually
    *(calls_per_procedure + a) = *(calls_per_procedure + a) + 1;
  } else if (signed_less_than(imm, 0)) {
    // jump backwards to check for another loop iteration
    pc = pc + imm;

    // first loop instruction address for profiling loop iterations
    a = (pc - code_start) / INSTRUCTIONSIZE;

    // keep track of number of loop iterations in total
    iterations = iterations + 1;

    // and individually
    *(iterations_per_loop + a) = *(iterations_per_loop + a) + 1;
  } else {
    // just jump forward
    pc = pc + imm;

    if (imm == INSTRUCTIONSIZE)
      nopc_jal = nopc_jal + 1;
  }

  ic_jal = ic_jal + 1;
}

void print_jalr() {
  print_code_context_for_instruction(pc);
  sprintf(string_buffer, "%s %s,%ld(%s)", get_mnemonic(is), get_register_name(rd), signed_division(imm, INSTRUCTIONSIZE), get_register_name(rs1));
  direct_output(string_buffer);
}

void print_jalr_before() {
  print(": ");
  print_register_hexadecimal(rs1);
  print(" |- ");
  if (rd != REG_ZR) {
    print_register_hexadecimal(rd);
    print(",");
  }
  printf("pc=0x%lX", pc);
}

void do_jalr() {
  uint64_t next_pc;

  // jump and link register

  update_register_counters();

  // prepare jump rs1-relative with LSB reset
  next_pc = left_shift(right_shift(*(registers + rs1) + imm, 1), 1);

  if (rd == REG_ZR) {
    // just jump
    if (next_pc == pc + INSTRUCTIONSIZE)
      nopc_jalr = nopc_jalr + 1;

    pc = next_pc;
  } else {
    // first link, then jump

    // link to next instruction (works even if rd == rs1)
    *(registers + rd) = pc + INSTRUCTIONSIZE;

    // jump
    pc = next_pc;
  }

  ic_jalr = ic_jalr + 1;
}

void print_ecall() {
  print_code_context_for_instruction(pc);
  sprintf(string_buffer, "%s", get_mnemonic(is));
  direct_output(string_buffer);
}

void record_ecall() {
  // TODO: record all side effects
  record_state(*(registers + REG_A0));
}

void do_ecall() {
  ic_ecall = ic_ecall + 1;

  if (redo) {
    // TODO: redo all side effects
    *(registers + REG_A0) = *(values + (tc % MAX_REPLAY_LENGTH));

    // TODO: print ecall details
    println();

    pc = pc + INSTRUCTIONSIZE;
  } else if (*(registers + REG_A7) == SYSCALL_SWITCH)
    if (record) {
      printf("%s: context switching during recording is unsupported\n", selfie_name);

      exit(EXITCODE_UNSUPPORTEDSYSCALL);
    } else if (symbolic) {
      printf("%s: context switching during symbolic execution is unsupported\n", selfie_name);

      exit(EXITCODE_UNSUPPORTEDSYSCALL);
    } else {
      pc = pc + INSTRUCTIONSIZE;

      implement_switch();
    }
  else
    // all system calls other than switch are handled by exception
    throw_exception(EXCEPTION_SYSCALL, *(registers + REG_A7));
}

void undo_ecall() {
  uint64_t a0;

  a0 = *(registers + REG_A0);

  // TODO: undo all side effects
  *(registers + REG_A0) = *(values + (tc % MAX_REPLAY_LENGTH));

  // save register a0 for redoing system call
  *(values + (tc % MAX_REPLAY_LENGTH)) = a0;
}

void print_data_line_number() {
  if (data_line_number != (uint64_t*) 0) {
    sprintf(string_buffer, "(~%lu)", *(data_line_number + (pc - code_size) / SIZEOFUINT64));
    direct_output(string_buffer);
  }
}

void print_data_context(uint64_t data) {
  sprintf(string_buffer, "0x%lX", pc);
  direct_output(string_buffer);

  if (disassemble_verbose) {
    print_data_line_number();
    print(": ");
    print_hexadecimal(data, SIZEOFUINT64 * 2);
    print(" ");
  } else
    print(": ");
}

void print_data(uint64_t data) {
  if (disassemble_verbose)
    print_data_context(data);
  if (IS64BITSYSTEM)
    sprintf(string_buffer, ".8byte 0x%lX", data);
  else
    sprintf(string_buffer, ".4byte 0x%lX", data);
  direct_output(string_buffer);
}

// -----------------------------------------------------------------
// -------------------------- DISASSEMBLER -------------------------
// -----------------------------------------------------------------

char* get_mnemonic(uint64_t ins) {
  return (char*) *(MNEMONICS + ins);
}

void print_instruction() {
  // assert: 1 <= is <= number of RISC-U instructions
  if (is == ADDI)
    print_addi();
  else if (is == LOAD)
    print_load();
  else if (is == STORE)
    print_store();
  else if (is == ADD)
    print_add_sub_mul_divu_remu_sltu();
  else if (is == SUB)
    print_add_sub_mul_divu_remu_sltu();
  else if (is == MUL)
    print_add_sub_mul_divu_remu_sltu();
  else if (is == DIVU)
    print_add_sub_mul_divu_remu_sltu();
  else if (is == REMU)
    print_add_sub_mul_divu_remu_sltu();
  else if (is == SLTU)
    print_add_sub_mul_divu_remu_sltu();
  else if (is == BEQ)
    print_beq();
  else if (is == JAL)
    print_jal();
  else if (is == JALR)
    print_jalr();
  else if (is == LUI)
    print_lui();
  else if (is == ECALL)
    print_ecall();
}

void selfie_disassemble(uint64_t verbose) {
  uint64_t data;

  assembly_name = get_argument();

  if (code_size + data_size == 0) {
    printf("%s: nothing to disassemble to output file %s\n", selfie_name, assembly_name);

    return;
  }

  // assert: assembly_name is mapped and not longer than MAX_FILENAME_LENGTH

  assembly_fd = open_write_only(assembly_name, S_IRUSR_IWUSR_IRGRP_IROTH);

  if (signed_less_than(assembly_fd, 0)) {
    printf("%s: could not create assembly output file %s\n", selfie_name, assembly_name);

    exit(EXITCODE_IOERROR);
  }

  output_name = assembly_name;
  output_fd   = assembly_fd;

  reset_library();
  reset_interpreter();

  run = 0;

  disassemble_verbose = verbose;

  while (pc < code_size) {
    ir = load_instruction(pc);

    decode();
    print_instruction();
    println();

    pc = pc + INSTRUCTIONSIZE;
  }

  while (pc - code_size < data_size) {
    data = load_data(pc - code_size);

    print_data(data);
    println();

    pc = pc + WORDSIZE;
  }

  disassemble_verbose = 0;

  output_name = (char*) 0;
  output_fd   = 1;

  printf("%s: %lu characters of assembly with %lu instructions and %lu bytes of data written into %s\n", selfie_name,
    number_of_written_characters,
    code_size / INSTRUCTIONSIZE,
    data_size,
    assembly_name);
}

// -----------------------------------------------------------------
// -------------------------- REPLAY ENGINE ------------------------
// -----------------------------------------------------------------

void record_state(uint64_t value) {
  *(pcs + (tc % MAX_REPLAY_LENGTH))    = pc;
  *(values + (tc % MAX_REPLAY_LENGTH)) = value;

  tc = tc + 1;
}

void replay_trace() {
  uint64_t trace_length;
  uint64_t tl;

  if (tc < MAX_REPLAY_LENGTH)
    trace_length = tc;
  else
    trace_length = MAX_REPLAY_LENGTH;

  record = 0;

  tl = trace_length;

  // undo trace_length number of instructions
  while (tl > 0) {
    tc = tc - 1;

    pc = *(pcs + (tc % MAX_REPLAY_LENGTH));

    fetch();
    decode();
    execute_undo();

    tl = tl - 1;
  }

  redo = 1;

  tl = trace_length;

  // redo trace_length number of instructions
  while (tl > 0) {
    // assert: pc == *(pcs + (tc % MAX_REPLAY_LENGTH))

    fetch();
    decode();
    execute_debug();

    tc = tc + 1;
    tl = tl - 1;
  }

  redo   = 0;
  record = 1;
}

// -----------------------------------------------------------------
// -------------------------- INTERPRETER --------------------------
// -----------------------------------------------------------------

void print_register_hexadecimal(uint64_t reg) {
  printf("%s=0x%lX", get_register_name(reg), *(registers + reg));
}

void print_register_octal(uint64_t reg) {
  printf("%s=0o%lo", get_register_name(reg), *(registers + reg));
}

void print_register_value(uint64_t reg) {
  if (is_system_register(reg))
    print_register_hexadecimal(reg);
  else
    printf("%s=%ld(0x%lX)", get_register_name(reg), *(registers + reg), *(registers + reg));
}

void print_exception(uint64_t exception, uint64_t fault) {
  print((char*) *(EXCEPTIONS + exception));

  if (exception == EXCEPTION_PAGEFAULT)
    printf(" at page 0x%08lX", (uint64_t) fault);
  else if (exception == EXCEPTION_SEGMENTATIONFAULT)
    printf(" at address 0x%08lX", (uint64_t) fault);
  else if (exception == EXCEPTION_SYSCALL)
    printf(" ID %lu", fault);
  else if (exception == EXCEPTION_DIVISIONBYZERO)
    printf(" at address 0x%08lX", (uint64_t) fault);
  else if (exception == EXCEPTION_INVALIDADDRESS)
    printf(" 0x%08lX", (uint64_t) fault);
  else if (exception == EXCEPTION_UNKNOWNINSTRUCTION)
    printf(" at address 0x%08lX", (uint64_t) fault);
  else if (exception == EXCEPTION_UNINITIALIZEDREGISTER) {
    print(" ");print_register_name(fault);
  }
}

void throw_exception(uint64_t exception, uint64_t fault) {
  if (get_exception(current_context) != EXCEPTION_NOEXCEPTION)
    if (get_exception(current_context) != exception) {
      printf("%s: context 0x%08lX throws exception: ", selfie_name, (uint64_t) current_context);
      print_exception(exception, fault);
      print(" in presence of existing exception: ");
      print_exception(get_exception(current_context), get_fault(current_context));
      println();

      exit(EXITCODE_MULTIPLEEXCEPTIONERROR);
    }

  set_exception(current_context, exception);
  set_fault(current_context, fault);

  trap = 1;

  if (debug_exception) {
    printf("%s: context 0x%08lX throws exception: ", selfie_name, (uint64_t) current_context);
    print_exception(exception, fault);
    println();
  }
}

void fetch() {
  if (is_virtual_address_valid(pc, INSTRUCTIONSIZE)) {
    if (is_code_address(current_context, pc)) {
      // assert: is_virtual_address_mapped(pt, pc) == 1

      if (pc % WORDSIZE == 0)
        ir = get_low_instruction(load_cached_instruction_word(pt, pc));
      else
        ir = get_high_instruction(load_cached_instruction_word(pt, pc - INSTRUCTIONSIZE));

      return;
    } else
      throw_exception(EXCEPTION_SEGMENTATIONFAULT, pc);
  } else
    throw_exception(EXCEPTION_INVALIDADDRESS, pc);

  // reset instruction register
  ir = encode_nop();
}

void decode() {
  opcode = get_opcode(ir);

  is = 0;

  if (opcode == OP_IMM) {
    decode_i_format();

    if (funct3 == F3_ADDI)
      is = ADDI;
  } else if (opcode == OP_LOAD) {
    decode_i_format();

    if (IS64BITSYSTEM) {
      if (funct3 == F3_LD)
        is = LOAD;
    } else if (funct3 == F3_LW)
      is = LOAD;
  } else if (opcode == OP_STORE) {
    decode_s_format();

    if (IS64BITSYSTEM) {
      if (funct3 == F3_SD)
        is = STORE;
    } else if (funct3 == F3_SW)
      is = STORE;
  } else if (opcode == OP_OP) { // could be ADD, SUB, MUL, DIVU, REMU, SLTU
    decode_r_format();

    if (funct3 == F3_ADD) { // = F3_SUB = F3_MUL
      if (funct7 == F7_ADD)
        is = ADD;
      else if (funct7 == F7_SUB)
        is = SUB;
      else if (funct7 == F7_MUL)
        is = MUL;
    } else if (funct3 == F3_DIVU) {
      if (funct7 == F7_DIVU)
        is = DIVU;
    } else if (funct3 == F3_REMU) {
      if (funct7 == F7_REMU)
        is = REMU;
    } else if (funct3 == F3_SLTU) {
      if (funct7 == F7_SLTU)
        is = SLTU;
    }
  } else if (opcode == OP_BRANCH) {
    decode_b_format();

    if (funct3 == F3_BEQ)
      is = BEQ;
  } else if (opcode == OP_JAL) {
    decode_j_format();

    is = JAL;
  } else if (opcode == OP_JALR) {
    decode_i_format();

    if (funct3 == F3_JALR)
      is = JALR;
  } else if (opcode == OP_LUI) {
    decode_u_format();

    is = LUI;
  } else if (opcode == OP_SYSTEM) {
    decode_i_format();

    if (funct3 == F3_ECALL)
      is = ECALL;
  }

  if (is == 0) {
    if (run)
      throw_exception(EXCEPTION_UNKNOWNINSTRUCTION, pc);
    else {
      //report the error on the console
      output_fd = 1;

      printf("%s: at address 0x%lX unknown instruction 0x%lX with opcode 0x%lX detected\n", selfie_name,
        pc,
        ir,
        opcode);

      exit(EXITCODE_UNKNOWNINSTRUCTION);
    }
  }
}

void execute() {
  if (debug) {
    if (record)
      execute_record();
    else
      execute_debug();

    return;
  }

  // assert: 1 <= is <= number of RISC-U instructions
  if (is == ADDI)
    do_addi();
  else if (is == LOAD)
    do_load();
  else if (is == STORE)
    do_store();
  else if (is == ADD)
    do_add();
  else if (is == SUB)
    do_sub();
  else if (is == MUL)
    do_mul();
  else if (is == DIVU)
    do_divu();
  else if (is == REMU)
    do_remu();
  else if (is == SLTU)
    do_sltu();
  else if (is == BEQ)
    do_beq();
  else if (is == JAL)
    do_jal();
  else if (is == JALR)
    do_jalr();
  else if (is == LUI)
    do_lui();
  else if (is == ECALL)
    do_ecall();
}

void execute_record() {
  // assert: 1 <= is <= number of RISC-U instructions
  if (is == ADDI) {
    record_lui_addi_add_sub_mul_divu_remu_sltu_jal_jalr();
    do_addi();
  } else if (is == LOAD) {
    record_load();
    do_load();
  } else if (is == STORE) {
    record_store();
    do_store();
  } else if (is == ADD) {
    record_lui_addi_add_sub_mul_divu_remu_sltu_jal_jalr();
    do_add();
  } else if (is == SUB) {
    record_lui_addi_add_sub_mul_divu_remu_sltu_jal_jalr();
    do_sub();
  } else if (is == MUL) {
    record_lui_addi_add_sub_mul_divu_remu_sltu_jal_jalr();
    do_mul();
  } else if (is == DIVU) {
    record_lui_addi_add_sub_mul_divu_remu_sltu_jal_jalr();
    do_divu();
  } else if (is == REMU) {
    record_lui_addi_add_sub_mul_divu_remu_sltu_jal_jalr();
    do_remu();
  } else if (is == SLTU) {
    record_lui_addi_add_sub_mul_divu_remu_sltu_jal_jalr();
    do_sltu();
  } else if (is == BEQ) {
    record_beq();
    do_beq();
  } else if (is == JAL) {
    record_lui_addi_add_sub_mul_divu_remu_sltu_jal_jalr();
    do_jal();
  } else if (is == JALR) {
    record_lui_addi_add_sub_mul_divu_remu_sltu_jal_jalr();
    do_jalr();
  } else if (is == LUI) {
    record_lui_addi_add_sub_mul_divu_remu_sltu_jal_jalr();
    do_lui();
  } else if (is == ECALL) {
    record_ecall();
    do_ecall();
  }
}

void execute_undo() {
  // assert: 1 <= is <= number of RISC-U instructions
  if (is == STORE)
    undo_store();
  else if (is == BEQ)
    // beq does not require any undo
    return;
  else if (is == ECALL)
    undo_ecall();
  else
    undo_lui_addi_add_sub_mul_divu_remu_sltu_load_jal_jalr();
}

void execute_debug() {
  print_instruction();

  // assert: 1 <= is <= number of RISC-U instructions
  if (is == ADDI) {
    print_addi_before();
    do_addi();
    print_addi_add_sub_mul_divu_remu_sltu_after();
  } else if (is == LOAD) {
    print_load_before();
    print_load_after(do_load());
  } else if (is == STORE) {
    print_store_before();
    print_store_after(do_store());
  } else if (is == ADD) {
    print_add_sub_mul_divu_remu_sltu_before();
    do_add();
    print_addi_add_sub_mul_divu_remu_sltu_after();
  } else if (is == SUB) {
    print_add_sub_mul_divu_remu_sltu_before();
    do_sub();
    print_addi_add_sub_mul_divu_remu_sltu_after();
  } else if (is == MUL) {
    print_add_sub_mul_divu_remu_sltu_before();
    do_mul();
    print_addi_add_sub_mul_divu_remu_sltu_after();
  } else if (is == DIVU) {
    print_add_sub_mul_divu_remu_sltu_before();
    do_divu();
    print_addi_add_sub_mul_divu_remu_sltu_after();
  } else if (is == REMU) {
    print_add_sub_mul_divu_remu_sltu_before();
    do_remu();
    print_addi_add_sub_mul_divu_remu_sltu_after();
  } else if (is == SLTU) {
    print_add_sub_mul_divu_remu_sltu_before();
    do_sltu();
    print_addi_add_sub_mul_divu_remu_sltu_after();
  } else if (is == BEQ) {
    print_beq_before();
    do_beq();
    print_beq_after();
  } else if (is == JAL) {
    print_jal_before();
    do_jal();
    print_jal_jalr_after();
  } else if (is == JALR) {
    print_jalr_before();
    do_jalr();
    print_jal_jalr_after();
  } else if (is == LUI) {
    print_lui_before();
    do_lui();
    print_lui_after();
  } else if (is == ECALL) {
    do_ecall();

    return;
  }

  println();
}

void interrupt() {
  if (timer != TIMEROFF) {
    timer = timer - 1;

    if (timer == 0) {
      if (get_exception(current_context) == EXCEPTION_NOEXCEPTION)
        // only throw exception if no other is pending
        // TODO: handle multiple pending exceptions
        throw_exception(EXCEPTION_TIMER, 0);
      else
        // trigger timer in the next interrupt cycle
        timer = 1;
    }
  }
}

void run_until_exception() {
  trap = 0;

  while (trap == 0) {
    fetch();
    decode();
    execute();

    interrupt();
  }

  trap = 0;
}

uint64_t instruction_with_max_counter(uint64_t* counters, uint64_t max) {
  uint64_t a;
  uint64_t n;
  uint64_t i;
  uint64_t c;

  a = UINT64_MAX;

  n = 0;
  i = 0;

  while (i < code_size / INSTRUCTIONSIZE) {
    c = *(counters + i);

    if (n < c) {
      if (c < max) {
        n = c;
        a = i;
      } else
        return i * INSTRUCTIONSIZE;
    }

    i = i + 1;
  }

  if (a != UINT64_MAX)
    return a * INSTRUCTIONSIZE;
  else
    return UINT64_MAX;
}

uint64_t print_per_instruction_counter(uint64_t total, uint64_t* counters, uint64_t max) {
  uint64_t a;
  uint64_t c;

  a = instruction_with_max_counter(counters, max);

  if (a != UINT64_MAX) {
    c = *(counters + a / INSTRUCTIONSIZE);

    // CAUTION: we reset counter to avoid reporting it again
    *(counters + a / INSTRUCTIONSIZE) = 0;

    printf(",%lu(%lu.%.2lu%%)@0x%lX",
      c,
      ratio_format_integer(percentage_format(total, c)),
      ratio_format_fractional(percentage_format(total, c)),
      a);
    print_code_line_number_for_instruction(a, 0);

    return c;
  } else {
    print(",0(0.00%)");

    return 0;
  }
}

void print_per_instruction_profile(char* message, uint64_t total, uint64_t* counters) {
  printf("%s: %s%lu", selfie_name, message, total);
  print_per_instruction_counter(total, counters, print_per_instruction_counter(total, counters, print_per_instruction_counter(total, counters, UINT64_MAX)));
  println();
}

void print_access_profile(char* message, char* padding, uint64_t reads, uint64_t writes) {
  if (reads + writes > 0) {
    if (writes == 0)
      // may happen in read-only memory segments
      writes = 1;

    printf("%s: %s%s%lu,%lu,%lu[%lu.%.2lu]\n", selfie_name, message, padding,
      reads + writes, reads, writes,
      ratio_format_integer(ratio_format(reads, writes)),
      ratio_format_fractional(ratio_format(reads, writes)));
  }
}

void print_per_register_profile(uint64_t reg) {
  print_access_profile(get_register_name(reg), " register:   ", *(reads_per_register + reg), *(writes_per_register + reg));
}

void print_register_memory_profile() {
  uint64_t reg;

  printf("%s: CPU+memory:    reads+writes,reads,writes[reads/writes]\n", selfie_name);

  print_access_profile("heap segment:  ", "", heap_reads, heap_writes);

  print_per_register_profile(REG_GP);
  print_access_profile("data segment:  ", "", data_reads, data_writes);

  reg = 1;

  while (reg < NUMBEROFREGISTERS) {
    if (is_stack_register(reg)) {
      stack_register_reads  = stack_register_reads + *(reads_per_register + reg);
      stack_register_writes = stack_register_writes + *(writes_per_register + reg);

      print_per_register_profile(reg);
    }

    reg = reg + 1;
  }

  print_access_profile("stack total:   ", "", stack_register_reads, stack_register_writes);
  print_access_profile("stack segment: ", "", stack_reads, stack_writes);

  reg = 1;

  while (reg < NUMBEROFREGISTERS) {
    if (is_argument_register(reg)) {
      argument_register_reads  = argument_register_reads + *(reads_per_register + reg);
      argument_register_writes = argument_register_writes + *(writes_per_register + reg);

      print_per_register_profile(reg);
    }

    reg = reg + 1;
  }

  print_access_profile("args total:    ", "", argument_register_reads, argument_register_writes);

  reg = 1;

  while (reg < NUMBEROFREGISTERS) {
    if (is_temporary_register(reg)) {
      temporary_register_reads  = temporary_register_reads + *(reads_per_register + reg);
      temporary_register_writes = temporary_register_writes + *(writes_per_register + reg);

      print_per_register_profile(reg);
    }

    reg = reg + 1;
  }

  print_access_profile("temps total:   ", "", temporary_register_reads, temporary_register_writes);
}

void print_profile(uint64_t* context) {
  printf("%s: --------------------------------------------------------------------------------\n", selfie_name);
  printf("%s: summary: %lu executed instructions [%lu.%.2lu%% nops]\n", selfie_name,
    get_total_number_of_instructions(),
    ratio_format_integer(percentage_format(get_total_number_of_instructions(), get_total_number_of_nops())),
    ratio_format_fractional(percentage_format(get_total_number_of_instructions(), get_total_number_of_nops())));
  printf("%s:          %lu.%.2luMB allocated in %lu mallocs\n", selfie_name,
    ratio_format_integer(ratio_format(mc_brk, MEGABYTE)),
    ratio_format_fractional(ratio_format(mc_brk, MEGABYTE)),
    sc_brk);
  printf("%s:          %lu.%.2luMB(%lu.%.2lu%% of %lu.%.2luMB) actually accessed\n", selfie_name,
    ratio_format_integer(ratio_format(mc_mapped_heap, MEGABYTE)),
    ratio_format_fractional(ratio_format(mc_mapped_heap, MEGABYTE)),
    ratio_format_integer(percentage_format(round_up(mc_brk, PAGESIZE), mc_mapped_heap)),
    ratio_format_fractional(percentage_format(round_up(mc_brk, PAGESIZE), mc_mapped_heap)),
    ratio_format_integer(ratio_format(mc_brk, MEGABYTE)),
    ratio_format_fractional(ratio_format(mc_brk, MEGABYTE)));
  printf("%s:          %lu.%.2luMB(%lu.%.2lu%% of %luMB) mapped memory\n", selfie_name,
    ratio_format_integer(ratio_format(pused(), MEGABYTE)),
    ratio_format_fractional(ratio_format(pused(), MEGABYTE)),
    ratio_format_integer(percentage_format(total_page_frame_memory, pused())),
    ratio_format_fractional(percentage_format(total_page_frame_memory, pused())),
    total_page_frame_memory / MEGABYTE);

  if (GC_ON)
    print_gc_profile(context);

  if (get_total_number_of_instructions() > 0) {
    printf("%s: --------------------------------------------------------------------------------\n", selfie_name);
    print_instruction_counters();

    if (code_line_number != (uint64_t*) 0)
      printf("%s: profile: total,max(ratio%%)@addr(line#),2max,3max\n", selfie_name);
    else
      printf("%s: profile: total,max(ratio%%)@addr,2max,3max\n", selfie_name);

    print_per_instruction_profile("calls:   ", calls, calls_per_procedure);
    print_per_instruction_profile("loops:   ", iterations, iterations_per_loop);
    print_per_instruction_profile("loads:   ", ic_load, loads_per_instruction);
    print_per_instruction_profile("stores:  ", ic_store, stores_per_instruction);

    print_register_memory_profile();
  }

  if (L1_CACHE_ENABLED) {
    printf("%s: L1 caches:     accesses,hits,misses\n", selfie_name);

    print_cache_profile(get_cache_hits(L1_DCACHE), get_cache_misses(L1_DCACHE), "data:          ");
    println();

    print_cache_profile(get_cache_hits(L1_ICACHE), get_cache_misses(L1_ICACHE), "instruction:   ");
    if (L1_CACHE_COHERENCY)
      printf(" (coherency invalidations: %ld)", L1_icache_coherency_invalidations);
    println();
  }

  printf("%s: --------------------------------------------------------------------------------\n", selfie_name);
}

void print_host_os() {
  if (OS == SELFIE)
    print("selfie");
  else if (OS == LINUX)
    print("Linux");
  else if (OS == MACOS)
    print("macOS");
  else if (OS == WINDOWS)
    print("Windows");
  else if (OS == BAREMETAL)
    print("bare metal");
  else
    print("unknown");
}

// *~*~ *~*~ *~*~ *~*~ *~*~ *~*~ *~*~ *~*~ *~*~ *~*~ *~*~ *~*~ *~*~
// -----------------------------------------------------------------
// ----------------------    R U N T I M E    ----------------------
// -----------------------------------------------------------------
// *~*~ *~*~ *~*~ *~*~ *~*~ *~*~ *~*~ *~*~ *~*~ *~*~ *~*~ *~*~ *~*~

// -----------------------------------------------------------------
// ---------------------------- CONTEXTS ---------------------------
// -----------------------------------------------------------------

uint64_t* new_context() {
  uint64_t* context;

  if (free_contexts == (uint64_t*) 0)
    context = allocate_context();
  else {
    context = free_contexts;

    free_contexts = get_next_context(free_contexts);
  }

  set_next_context(context, used_contexts);
  set_prev_context(context, (uint64_t*) 0);

  if (used_contexts != (uint64_t*) 0)
    set_prev_context(used_contexts, context);

  used_contexts = context;

  return context;
}

void init_context(uint64_t* context, uint64_t* parent, uint64_t* vctxt) {
  // some fields are set in boot loader or when context switching

  // allocate zeroed memory for general-purpose registers
  // TODO: reuse memory
  set_regs(context, zmalloc(NUMBEROFREGISTERS * SIZEOFUINT64));

  // allocate zeroed memory for page table
  // TODO: save and reuse memory for page table
  if (PAGETABLETREE == 0)
    // for a 4GB-virtual-memory page table with
    // 4KB pages and 64-bit pointers, allocate
    // 8MB = 2^23 ((2^32 / 2^12) * 2^3) bytes to
    // accommodate 2^20 (2^32 / 2^12) PTEs
    set_pt(context, zmalloc(NUMBEROFPAGES * SIZEOFUINT64STAR));
  else
    // for the root node (page directory), allocate
    // 16KB = 2^14 (2^32 / 2^12 / 2^9 * 2^3) bytes to
    // accommodate 2^11 ((2^32 / 2^12) / 2^9) root PDEs
    // pointing to 4KB leaf nodes (page tables) that
    // each accommodate 2^9 (2^12 / 2^3) leaf PTEs
    set_pt(context, zmalloc(NUMBEROFPAGES / NUMBEROFLEAFPTES * SIZEOFUINT64STAR));

  // reset page table cache
  set_lowest_lo_page(context, 0);
  set_highest_lo_page(context, get_lowest_lo_page(context));
  set_lowest_hi_page(context, get_page_of_virtual_address(VIRTUALMEMORYSIZE * GIGABYTE - WORDSIZE));
  set_highest_hi_page(context, get_lowest_hi_page(context));

  if (parent != MY_CONTEXT) {
    set_code_seg_start(context, load_virtual_memory(get_pt(parent), code_seg_start(vctxt)));
    set_code_seg_size(context, load_virtual_memory(get_pt(parent), code_seg_size(vctxt)));
    set_data_seg_start(context, load_virtual_memory(get_pt(parent), data_seg_start(vctxt)));
    set_data_seg_size(context, load_virtual_memory(get_pt(parent), data_seg_size(vctxt)));
    set_heap_seg_start(context, load_virtual_memory(get_pt(parent), heap_seg_start(vctxt)));

    // TODO: cache name
    set_name(context, (char*) 0);
  } else {
    set_exception(context, EXCEPTION_NOEXCEPTION);
    set_fault(context, 0);

    set_exit_code(context, EXITCODE_NOERROR);
  }

  set_parent(context, parent);
  set_virtual_context(context, vctxt);

  // garbage collector
  set_used_list_head(context, (uint64_t*) 0);
  set_free_list_head(context, (uint64_t*) 0);
  set_gcs_in_period(context, 0);
  set_use_gc_kernel(context, GC_DISABLED);
}

uint64_t* find_context(uint64_t* parent, uint64_t* vctxt) {
  uint64_t* context;

  context = used_contexts;

  while (context != (uint64_t*) 0) {
    if (get_parent(context) == parent)
      if (get_virtual_context(context) == vctxt)
        return context;

    context = get_next_context(context);
  }

  return (uint64_t*) 0;
}

void free_context(uint64_t* context) {
  set_next_context(context, free_contexts);

  free_contexts = context;
}

uint64_t* delete_context(uint64_t* context, uint64_t* from) {
  if (get_next_context(context) != (uint64_t*) 0)
    set_prev_context(get_next_context(context), get_prev_context(context));

  if (get_prev_context(context) != (uint64_t*) 0) {
    set_next_context(get_prev_context(context), get_next_context(context));
    set_prev_context(context, (uint64_t*) 0);
  } else
    from = get_next_context(context);

  free_context(context);

  return from;
}

// -----------------------------------------------------------------
// -------------------------- MICROKERNEL --------------------------
// -----------------------------------------------------------------

uint64_t* create_context(uint64_t* parent, uint64_t* vctxt) {
  uint64_t* context;

  context = new_context();

  init_context(context, parent, vctxt);

  if (debug_create)
    printf("%s: parent context 0x%08lX created child context 0x%08lX\n", selfie_name,
      (uint64_t) parent,
      (uint64_t) used_contexts);

  return context;
}

uint64_t* cache_context(uint64_t* vctxt) {
  uint64_t* context;

  // find cached context on my boot level
  context = find_context(current_context, vctxt);

  if (context == (uint64_t*) 0)
    // create cached context on my boot level
    context = create_context(current_context, vctxt);

  return context;
}

void save_context(uint64_t* context) {
  uint64_t* parent_table;
  uint64_t* vctxt;
  uint64_t r;
  uint64_t* pregs;
  uint64_t* vregs;

  // save machine state
  set_pc(context, pc);

  if (get_parent(context) != MY_CONTEXT) {
    // upload changes in context to virtual context in parent address space
    parent_table = get_pt(get_parent(context));

    vctxt = get_virtual_context(context);

    store_virtual_memory(parent_table, program_counter(vctxt), get_pc(context));

    r = 0;

    pregs = get_regs(context);
    vregs = (uint64_t*) load_virtual_memory(parent_table, regs(vctxt));

    while (r < NUMBEROFREGISTERS) {
      store_virtual_memory(parent_table, (uint64_t) (vregs + r), *(pregs + r));

      r = r + 1;
    }

    store_virtual_memory(parent_table, program_break(vctxt), get_program_break(context));

    store_virtual_memory(parent_table, exception(vctxt), get_exception(context));
    store_virtual_memory(parent_table, fault(vctxt), get_fault(context));
    store_virtual_memory(parent_table, exit_code(vctxt), get_exit_code(context));

    // garbage collector state (only necessary if context is gced by different gcs)

    store_virtual_memory(parent_table, used_list_head(vctxt), (uint64_t) get_used_list_head(context));
    store_virtual_memory(parent_table, free_list_head(vctxt), (uint64_t) get_free_list_head(context));
    store_virtual_memory(parent_table, gcs_in_period(vctxt), get_gcs_in_period(context));
    store_virtual_memory(parent_table, use_gc_kernel(vctxt), get_use_gc_kernel(context));
  }
}

uint64_t lowest_page(uint64_t page, uint64_t lo) {
  if (page < lo)
    return page;
  else
    return lo;
}

uint64_t highest_page(uint64_t page, uint64_t hi) {
  if (page >= hi)
    // only lo <= page < hi will be cached
    return page + 1;
  else
    return hi;
}

void map_page(uint64_t* context, uint64_t page, uint64_t frame) {
  uint64_t* table;

  if (frame != 0) {
    table = get_pt(context);

    if (get_frame_for_page(table, page) == 0) {
      set_PTE_for_page(table, page, frame);

      // exploit spatial locality in page table caching
      if (page <= get_page_of_virtual_address(get_program_break(context) - WORDSIZE)) {
        set_lowest_lo_page(context, lowest_page(page, get_lowest_lo_page(context)));
        set_highest_lo_page(context, highest_page(page, get_highest_lo_page(context)));
      } else {
        set_lowest_hi_page(context, lowest_page(page, get_lowest_hi_page(context)));
        set_highest_hi_page(context, highest_page(page, get_highest_hi_page(context)));
      }
    } // else assert: frame == get_frame_for_page(table, page)
  }

  if (debug_map) {
    printf("%s: page ", selfie_name);
    print_hexadecimal(page, 4);
    printf(" mapped to frame 0x%08lX in context 0x%08lX\n", (uint64_t) frame, (uint64_t) context);
  }
}

void restore_region(uint64_t* context, uint64_t* table, uint64_t* parent_table, uint64_t lo, uint64_t hi) {
  uint64_t frame;

  while (lo < hi) {
    if (is_virtual_address_mapped(parent_table, (uint64_t) get_PTE_address_for_page(parent_table, table, lo))) {
      frame = load_virtual_memory(parent_table, (uint64_t) get_PTE_address_for_page(parent_table, table, lo));

      map_page(context, lo, get_frame_for_page(parent_table, get_page_of_virtual_address(frame)));
    }

    lo = lo + 1;
  }
}

void restore_context(uint64_t* context) {
  uint64_t* parent_table;
  uint64_t* vctxt;
  uint64_t r;
  uint64_t* pregs;
  uint64_t* vregs;
  uint64_t* table;
  uint64_t lo;
  uint64_t hi;

  if (get_parent(context) != MY_CONTEXT) {
    // download changes in virtual context in parent address space to context
    parent_table = get_pt(get_parent(context));

    vctxt = get_virtual_context(context);

    set_pc(context, load_virtual_memory(parent_table, program_counter(vctxt)));

    r = 0;

    pregs = get_regs(context);
    vregs = (uint64_t*) load_virtual_memory(parent_table, regs(vctxt));

    while (r < NUMBEROFREGISTERS) {
      *(pregs + r) = load_virtual_memory(parent_table, (uint64_t) (vregs + r));

      r = r + 1;
    }

    set_program_break(context, load_virtual_memory(parent_table, program_break(vctxt)));

    set_exception(context, load_virtual_memory(parent_table, exception(vctxt)));
    set_fault(context, load_virtual_memory(parent_table, fault(vctxt)));

    set_exit_code(context, load_virtual_memory(parent_table, exit_code(vctxt)));

    table = (uint64_t*) load_virtual_memory(parent_table, page_table(vctxt));

    // assert: virtual context page table is only mapped from beginning up and end down

    lo = load_virtual_memory(parent_table, lowest_lo_page(vctxt));
    hi = load_virtual_memory(parent_table, highest_lo_page(vctxt));

    restore_region(context, table, parent_table, lo, hi);

    store_virtual_memory(parent_table, lowest_lo_page(vctxt), hi);

    lo = load_virtual_memory(parent_table, lowest_hi_page(vctxt));
    hi = load_virtual_memory(parent_table, highest_hi_page(vctxt));

    restore_region(context, table, parent_table, lo, hi);

    store_virtual_memory(parent_table, highest_hi_page(vctxt), lo);

    // garbage collector state (only necessary if context is gced by different gcs)

    set_used_list_head(context, (uint64_t*) load_virtual_memory(parent_table, used_list_head(vctxt)));
    set_free_list_head(context, (uint64_t*) load_virtual_memory(parent_table, free_list_head(vctxt)));
    set_gcs_in_period(context, load_virtual_memory(parent_table, gcs_in_period(vctxt)));
    set_use_gc_kernel(context, load_virtual_memory(parent_table, use_gc_kernel(vctxt)));
  }

  // restore machine state
  pc        = get_pc(context);
  registers = get_regs(context);
  pt        = get_pt(context);

  flush_all_caches();
}

uint64_t is_code_address(uint64_t* context, uint64_t vaddr) {
  // is address in code segment?
  if (vaddr >= get_code_seg_start(context))
    if (vaddr < get_code_seg_start(context) + get_code_seg_size(context))
      return 1;

  return 0;
}

uint64_t is_data_address(uint64_t* context, uint64_t vaddr) {
  // is address in data segment?
  if (vaddr >= get_data_seg_start(context))
    if (vaddr < get_data_seg_start(context) + get_data_seg_size(context))
      return 1;

  return 0;
}

uint64_t is_stack_address(uint64_t* context, uint64_t vaddr) {
  // is address in stack segment?
  if (vaddr >= *(get_regs(context) + REG_SP))
    if (vaddr <= VIRTUALMEMORYSIZE * GIGABYTE - WORDSIZE)
      return 1;

  return 0;
}

uint64_t is_heap_address(uint64_t* context, uint64_t vaddr) {
  // is address in heap segment?
  if (vaddr >= get_heap_seg_start(context))
    if (vaddr < get_program_break(context))
      return 1;

  return 0;
}

uint64_t is_address_between_stack_and_heap(uint64_t* context, uint64_t vaddr) {
  // is address between heap and stack segments?
  if (vaddr >= get_program_break(context))
    if (vaddr < *(get_regs(context) + REG_SP))
      return 1;

  return 0;
}

uint64_t is_data_stack_heap_address(uint64_t* context, uint64_t vaddr) {
  if (is_data_address(context, vaddr))
    return 1;
  else if (is_stack_address(context, vaddr))
    return 1;
  else if (is_heap_address(context, vaddr))
    return 1;
  else
    return 0;
}

uint64_t is_valid_segment_read(uint64_t vaddr) {
  if (is_data_address(current_context, vaddr)) {
    data_reads = data_reads + 1;

    return 1;
  } else if (is_stack_address(current_context, vaddr)) {
    stack_reads = stack_reads + 1;

    return 1;
  } else if (is_heap_address(current_context, vaddr)) {
    heap_reads = heap_reads + 1;

    return 1;
  } else
    return 0;
}

uint64_t is_valid_segment_write(uint64_t vaddr) {
  if (is_data_address(current_context, vaddr)) {
    data_writes = data_writes + 1;

    return 1;
  } else if (is_stack_address(current_context, vaddr)) {
    stack_writes = stack_writes + 1;

    return 1;
  } else if (is_heap_address(current_context, vaddr)) {
    heap_writes = heap_writes + 1;

    return 1;
  } else
    return 0;
}

// -----------------------------------------------------------------
// ---------------------------- KERNEL -----------------------------
// -----------------------------------------------------------------

uint64_t pavailable() {
  if (free_page_frame_memory > 0)
    return 1;
  else if (allocated_page_frame_memory + MEGABYTE <= total_page_frame_memory)
    return 1;
  else
    return 0;
}

uint64_t pexcess() {
  if (pavailable())
    return 1;
  else if (allocated_page_frame_memory + MEGABYTE <= 2 * total_page_frame_memory)
    // tolerate twice as much memory mapped on demand than physically available
    return 1;
  else
    return 0;
}

uint64_t pused() {
  return allocated_page_frame_memory - free_page_frame_memory;
}

uint64_t* palloc() {
  uint64_t block;
  uint64_t frame;

  // assert: total_page_frame_memory is equal to or a multiple of MEGABYTE
  // assert: PAGESIZE is a factor of MEGABYTE strictly less than MEGABYTE

  if (free_page_frame_memory == 0) {
    if (pexcess()) {
      free_page_frame_memory = MEGABYTE;

      // on boot level zero allocate zeroed memory
      block = (uint64_t) zmalloc(free_page_frame_memory);

      allocated_page_frame_memory = allocated_page_frame_memory + free_page_frame_memory;

      // page frames must be page-aligned to work as page table index
      next_page_frame = round_up(block, PAGESIZE);

      if (next_page_frame > block)
        // losing one page frame to fragmentation
        free_page_frame_memory = free_page_frame_memory - PAGESIZE;
    } else {
      printf("%s: palloc out of physical memory\n", selfie_name);

      exit(EXITCODE_OUTOFPHYSICALMEMORY);
    }
  }

  frame = next_page_frame;

  next_page_frame = next_page_frame + PAGESIZE;

  free_page_frame_memory = free_page_frame_memory - PAGESIZE;

  // strictly, touching is only necessary on boot levels higher than 0
  return touch((uint64_t*) frame, PAGESIZE);
}

void pfree(uint64_t* frame) {
  // TODO: implement free list of page frames
  frame = frame + 1;
}

void map_and_store(uint64_t* context, uint64_t vaddr, uint64_t data) {
  // assert: is_virtual_address_valid(vaddr, WORDSIZE) == 1

  if (is_virtual_address_mapped(get_pt(context), vaddr) == 0)
    map_page(context, get_page_of_virtual_address(vaddr), (uint64_t) palloc());

  store_virtual_memory(get_pt(context), vaddr, data);
}

void up_load_binary(uint64_t* context) {
  uint64_t baddr;

  // assert: e_entry is multiple of PAGESIZE and INSTRUCTIONSIZE

  set_pc(context, e_entry);

  // setting up page table cache

  set_lowest_lo_page(context, get_page_of_virtual_address(code_start));
  set_highest_lo_page(context, get_lowest_lo_page(context));

  // setting up memory segments

  set_code_seg_start(context, code_start);
  set_code_seg_size(context, code_size);
  set_data_seg_start(context, data_start);
  set_data_seg_size(context, data_size);
  set_heap_seg_start(context, round_up(data_start + data_size, p_align));
  set_program_break(context, get_heap_seg_start(context));

  baddr = 0;

  while (baddr < code_size) {
    map_and_store(context, get_code_seg_start(context) + baddr, load_code(baddr));

    baddr = baddr + WORDSIZE;
  }

  baddr = 0;

  while (baddr < data_size) {
    map_and_store(context, get_data_seg_start(context) + baddr, load_data(baddr));

    baddr = baddr + WORDSIZE;
  }

  set_name(context, binary_name);
}

uint64_t up_load_string(uint64_t* context, char* s, uint64_t SP) {
  uint64_t bytes;
  uint64_t i;

  bytes = round_up(string_length(s) + 1, WORDSIZE);

  // allocate memory for storing string
  SP = SP - bytes;

  i = 0;

  while (i < bytes) {
    // CAUTION: at boot levels higher than 0, s is only accessible
    // in C* at word granularity, not individual characters
    map_and_store(context, SP + i, *((uint64_t*) s));

    s = (char*) ((uint64_t*) s + 1);

    i = i + WORDSIZE;
  }

  return SP;
}

void up_load_arguments(uint64_t* context, uint64_t argc, uint64_t* argv) {
  /* upload arguments like a UNIX system

      SP
      |
      V
   | argc |      | argv[0] | ... | argv[n] | 0 | env[0] | ... | env[m] | 0 |

     with argc > 0, n == argc - 1, and m == 0 (that is, env is empty) */
  uint64_t SP;
  uint64_t* vargv;
  uint64_t i;

  // the call stack grows top down
  SP = VIRTUALMEMORYSIZE * GIGABYTE;

  vargv = smalloc(argc * SIZEOFUINT64STAR);

  i = 0;

  // push program parameters onto the stack
  while (i < argc) {
    SP = up_load_string(context, (char*) *(argv + i), SP);

    // store pointer in virtual *argv
    *(vargv + i) = SP;

    i = i + 1;
  }

  // allocate memory for termination of env table
  SP = SP - WORDSIZE;

  // push null value to terminate env table
  map_and_store(context, SP, 0);

  // allocate memory for termination of argv table
  SP = SP - WORDSIZE;

  // push null value to terminate argv table
  map_and_store(context, SP, 0);

  // assert: i == argc

  // push argv table onto the stack
  while (i > 0) {
    // allocate memory for argv table entry
    SP = SP - WORDSIZE;

    i = i - 1;

    // push argv table entry
    map_and_store(context, SP, *(vargv + i));
  }

  // allocate memory for &argv
  SP = SP - WORDSIZE;

  // allocate memory for argc
  SP = SP - WORDSIZE;

  // push argc
  map_and_store(context, SP, argc);

  // store stack pointer value in stack pointer register
  *(get_regs(context) + REG_SP) = SP;

  // initialize frame pointer register for completeness (redundant)
  *(get_regs(context) + REG_S0) = 0;
}

uint64_t handle_system_call(uint64_t* context) {
  uint64_t a7;

  set_exception(context, EXCEPTION_NOEXCEPTION);

  a7 = *(get_regs(context) + REG_A7);

  if (a7 == SYSCALL_BRK) {
    if (get_gc_enabled_gc(context))
      implement_gc_brk(context);
    else
      implement_brk(context);
  } else if (a7 == SYSCALL_READ)
    implement_read(context);
  else if (a7 == SYSCALL_WRITE)
    implement_write(context);
  else if (a7 == SYSCALL_OPENAT)
    implement_openat(context);
  else if (a7 == SYSCALL_EXIT) {
    implement_exit(context);

    // TODO: exit only if all contexts have exited
    return EXIT;
  } else {
    printf("%s: unknown system call %lu\n", selfie_name, a7);

    set_exit_code(context, EXITCODE_UNKNOWNSYSCALL);

    return EXIT;
  }

  return DONOTEXIT;
}

uint64_t handle_page_fault(uint64_t* context) {
  uint64_t page;

  set_exception(context, EXCEPTION_NOEXCEPTION);

  page = get_fault(context);

  // TODO: reuse frames
  map_page(context, page, (uint64_t) palloc());

  if (is_heap_address(context, get_virtual_address_of_page_start(page)))
    mc_mapped_heap = mc_mapped_heap + PAGESIZE;

  return DONOTEXIT;
}

uint64_t handle_division_by_zero(uint64_t* context) {
  set_exception(context, EXCEPTION_NOEXCEPTION);

  if (record) {
    printf("%s: division by zero, replaying...\n", selfie_name);

    replay_trace();

    set_exit_code(context, EXITCODE_NOERROR);
  } else {
    printf("%s: division by zero\n", selfie_name);

    set_exit_code(context, EXITCODE_DIVISIONBYZERO);
  }

  return EXIT;
}

uint64_t handle_timer(uint64_t* context) {
  set_exception(context, EXCEPTION_NOEXCEPTION);

  return DONOTEXIT;
}

uint64_t handle_exception(uint64_t* context) {
  uint64_t exception;

  exception = get_exception(context);

  if (exception == EXCEPTION_SYSCALL)
    return handle_system_call(context);
  else if (exception == EXCEPTION_PAGEFAULT)
    return handle_page_fault(context);
  else if (exception == EXCEPTION_DIVISIONBYZERO)
    return handle_division_by_zero(context);
  else if (exception == EXCEPTION_TIMER)
    return handle_timer(context);
  else {
    printf("%s: context %s threw uncaught exception: ", selfie_name, get_name(context));
    print_exception(exception, get_fault(context));
    println();

    set_exit_code(context, EXITCODE_UNCAUGHTEXCEPTION);

    return EXIT;
  }
}

uint64_t mipster(uint64_t* to_context) {
  uint64_t timeout;
  uint64_t* from_context;

  print("mipster\n");
  printf("%s: >>>>>>>>>>>>>>>>>>>>>>>>>>>>>>>>>>>>>>>>>>>>>>>>>>>>>>>>>>>>>>>>>>>>>>>>>>>>>>>>\n", selfie_name);

  timeout = TIMESLICE;

  while (1) {
    from_context = mipster_switch(to_context, timeout);

    if (get_parent(from_context) != MY_CONTEXT) {
      // switch to parent which is in charge of handling exceptions
      to_context = get_parent(from_context);

      timeout = TIMEROFF;
    } else if (handle_exception(from_context) == EXIT)
      return get_exit_code(from_context);
    else {
      // TODO: scheduler should go here
      to_context = from_context;

      timeout = TIMESLICE;
    }
  }
}

uint64_t hypster(uint64_t* to_context) {
  uint64_t* from_context;

  print("hypster\n");
  printf("%s: >>>>>>>>>>>>>>>>>>>>>>>>>>>>>>>>>>>>>>>>>>>>>>>>>>>>>>>>>>>>>>>>>>>>>>>>>>>>>>>>\n", selfie_name);

  while (1) {
    from_context = hypster_switch(to_context, TIMESLICE);

    if (handle_exception(from_context) == EXIT)
      return get_exit_code(from_context);
    else
      // TODO: scheduler should go here
      to_context = from_context;
  }
}

uint64_t mixter(uint64_t* to_context, uint64_t mix) {
  // works with mipsters and hypsters
  uint64_t mslice;
  uint64_t timeout;
  uint64_t* from_context;

  printf("mixter (%lu%% mipster/%lu%% hypster)\n", mix, 100 - mix);
  printf("%s: >>>>>>>>>>>>>>>>>>>>>>>>>>>>>>>>>>>>>>>>>>>>>>>>>>>>>>>>>>>>>>>>>>>>>>>>>>>>>>>>\n", selfie_name);

  mslice = TIMESLICE;

  if (mslice <= UINT64_MAX / 100)
    mslice = mslice * mix / 100;
  else if (mslice <= UINT64_MAX / 10)
    mslice = mslice / 10 * (mix / 10);
  else
    mslice = mslice / 100 * mix;

  if (mslice > 0) {
    mix = 1;

    timeout = mslice;
  } else {
    mix = 0;

    timeout = TIMESLICE;
  }

  while (1) {
    if (mix)
      from_context = mipster_switch(to_context, timeout);
    else
      from_context = hypster_switch(to_context, timeout);

    if (get_parent(from_context) != MY_CONTEXT) {
      // switch to parent which is in charge of handling exceptions
      to_context = get_parent(from_context);

      timeout = TIMEROFF;
    } else if (handle_exception(from_context) == EXIT)
      return get_exit_code(from_context);
    else {
      // TODO: scheduler should go here
      to_context = from_context;

      if (mix) {
        if (mslice != TIMESLICE) {
          mix = 0;

          timeout = TIMESLICE - mslice;
        }
      } else if (mslice > 0) {
        mix = 1;

        timeout = mslice;
      }
    }
  }
}

uint64_t minmob(uint64_t* to_context) {
  uint64_t timeout;
  uint64_t* from_context;

  timeout = TIMESLICE;

  while (1) {
    from_context = mipster_switch(to_context, timeout);

    if (get_parent(from_context) != MY_CONTEXT) {
      // switch to parent which is in charge of handling exceptions
      to_context = get_parent(from_context);

      timeout = TIMEROFF;
    } else {
      // minster and mobster do not handle page faults
      if (get_exception(from_context) == EXCEPTION_PAGEFAULT) {
        printf("%s: context %s threw uncaught exception: ", selfie_name, get_name(from_context));
        print_exception(get_exception(from_context), get_fault(from_context));
        println();

        return EXITCODE_UNCAUGHTEXCEPTION;
      } else if (handle_exception(from_context) == EXIT)
        return get_exit_code(from_context);

      // TODO: scheduler should go here
      to_context = from_context;

      timeout = TIMESLICE;
    }
  }
}

void map_unmapped_pages(uint64_t* context) {
  uint64_t page;

  // assert: page table is only mapped from beginning up and end down

  page = get_lowest_lo_page(context);

  while (is_page_mapped(get_pt(context), page))
    page = page + 1;

  while (pavailable()) {
    map_page(context, page, (uint64_t) palloc());

    page = page + 1;
  }
}

uint64_t minster(uint64_t* to_context) {
  print("minster\n");
  printf("%s: >>>>>>>>>>>>>>>>>>>>>>>>>>>>>>>>>>>>>>>>>>>>>>>>>>>>>>>>>>>>>>>>>>>>>>>>>>>>>>>>\n", selfie_name);

  // virtual is like physical memory in initial context up to memory size
  // by mapping unmapped pages (for the heap) to all available page frames
  // CAUTION: consumes memory even when not accessed
  map_unmapped_pages(to_context);

  // does not handle page faults, works only until running out of mapped pages
  return minmob(to_context);
}

uint64_t mobster(uint64_t* to_context) {
  print("mobster\n");
  printf("%s: >>>>>>>>>>>>>>>>>>>>>>>>>>>>>>>>>>>>>>>>>>>>>>>>>>>>>>>>>>>>>>>>>>>>>>>>>>>>>>>>\n", selfie_name);

  // does not handle page faults, relies on fancy hypsters to do that
  return minmob(to_context);
}

char* replace_extension(char* filename, char* extension) {
  char* s;
  char* filename_without_extension;
  uint64_t i;
  uint64_t c;

  // assert: string_length(filename) + 1 + string_length(extension) < MAX_FILENAME_LENGTH

  s = string_alloc(string_length(filename) + 1 + string_length(extension));

  // start reading at end of filename
  i = string_length(filename);

  c = load_character(filename, i);

  // look for extension
  while (c != '.') {
    if (c == '/')
      i = 0;

    if (i > 0) {
      i = i - 1;

      c = load_character(filename, i);
    } else
      c = '.';
  }

  // filename has no extension
  if (i == 0)
    // writing filename plus extension into s
    sprintf(s, "%s.%s", filename, extension);
  else {
    // gcc's sprintf dislikes overlapping input and output buffers, an additional copy is necessary
    filename_without_extension = string_alloc(string_length(filename));

    // assert: filename_without_extension is zeroed and thus null-terminated

    // copy filename without extension and null-terminator into filename_without_extension
    while (i > 0) {
      i = i - 1;

      store_character(filename_without_extension, i, load_character(filename, i));
    }

    // writing filename_without_extension plus extension into s
    sprintf(s, "%s.%s", filename_without_extension, extension);
  }

  return s;
}

void boot_loader(uint64_t* context) {
  up_load_binary(context);

  // pass binary name as first argument by replacing next argument
  set_argument(binary_name);

  up_load_arguments(context, number_of_remaining_arguments(), remaining_arguments());
}

uint64_t selfie_run(uint64_t machine) {
  uint64_t exit_code;

  if (code_size == 0) {
    printf("%s: nothing to run, debug, or host\n", selfie_name);

    return EXITCODE_BADARGUMENTS;
  } else if (machine == HYPSTER) {
    if (OS != SELFIE) {
      printf1("%s: hypster only runs on mipster\n", selfie_name);

      return EXITCODE_BADARGUMENTS;
    }
  }

  if (machine == CAPSTER) {
    init_all_caches();

    L1_CACHE_ENABLED = 1;

    machine = MIPSTER;
  }

  reset_interpreter();
  reset_profiler();
  reset_microkernel();

  init_memory(atoi(peek_argument(0)));

  current_context = create_context(MY_CONTEXT, 0);

  // assert: number_of_remaining_arguments() > 0

  boot_loader(current_context);

  // current_context is ready to run

  run = 1;

  printf("%s: selfie executing %s with %luMB physical memory", selfie_name,
    binary_name,
    total_page_frame_memory / MEGABYTE);

  if (GC_ON) {
    gc_init(current_context);

    printf(", gcing every %lu mallocs, ", GC_PERIOD);
    if (GC_REUSE) print("reusing memory"); else print("not reusing memory");
  }

  if (machine == DIPSTER) {
    debug          = 1;
    debug_syscalls = 1;
    print(", debugger");
    machine = MIPSTER;
  } else if (machine == RIPSTER) {
    debug  = 1;
    record = 1;
    init_replay_engine();
    print(", replay");
    machine = MIPSTER;
  }

  print(" on ");

  if (machine == MIPSTER)
    exit_code = mipster(current_context);
  else if (machine == MINSTER)
    exit_code = minster(current_context);
  else if (machine == MOBSTER)
    exit_code = mobster(current_context);
  else if (machine == HYPSTER)
    exit_code = hypster(current_context);
  else
    // change 0 to anywhere between 0% to 100% mipster
    exit_code = mixter(current_context, 0);

  record = 0;

  debug_syscalls = 0;
  debug          = 0;

  printf("%s: selfie terminating %s with exit code %ld\n", selfie_name,
    get_name(current_context),
    sign_extend(exit_code, SYSCALL_BITWIDTH));

  if (machine != HYPSTER)
    print_profile(current_context);
  else if (GC_ON)
    print_gc_profile(current_context);

  run = 0;

  return exit_code;
}

// -----------------------------------------------------------------
// ------------------- CONSOLE ARGUMENT SCANNER --------------------
// -----------------------------------------------------------------

uint64_t number_of_remaining_arguments() {
  return selfie_argc;
}

uint64_t* remaining_arguments() {
  return selfie_argv;
}

char* peek_argument(uint64_t lookahead) {
  if (number_of_remaining_arguments() > lookahead)
    return (char*) *(selfie_argv + lookahead);
  else
    return (char*) 0;
}

char* get_argument() {
  argument = peek_argument(0);

  if (number_of_remaining_arguments() > 0) {
    selfie_argc = selfie_argc - 1;
    selfie_argv = selfie_argv + 1;
  }

  return argument;
}

void set_argument(char* argv) {
  *selfie_argv = (uint64_t) argv;
}

uint64_t no_or_bad_or_more_arguments(uint64_t exit_code) {
  if (exit_code == EXITCODE_NOARGUMENTS)
    return 1;
  else if (exit_code == EXITCODE_BADARGUMENTS)
    return 1;
  else if (exit_code == EXITCODE_MOREARGUMENTS)
    return 1;
  else
    return 0;
}

void print_synopsis(char* extras) {
  printf("synopsis: %s { -c { source } | -o binary | [ -s | -S ] assembly | -l binary }%s\n", selfie_name, extras);
}

// -----------------------------------------------------------------
// ----------------------------- SELFIE ----------------------------
// -----------------------------------------------------------------

uint64_t selfie(uint64_t extras) {
  if (number_of_remaining_arguments() == 0)
    return EXITCODE_NOARGUMENTS;
  else {
<<<<<<< HEAD
    printf("%s: this is the selfie system from %s with\n", selfie_name, SELFIE_URL);
    printf("%s: %lu-bit unsigned integers and %lu-bit pointers on boot level ", selfie_name,
      SIZEOFUINT64INBITS,
      SIZEOFUINT64STARINBITS);
    if (BOOTLEVELZERO) print("0\n"); else print(">0\n");
=======
    printf2("%s: this is the selfie system from %s with\n", selfie_name, SELFIE_URL);
    printf3("%s: %u-bit unsigned integers and %u-bit pointers hosted on ", selfie_name,
      (char*) SIZEOFUINT64INBITS,
      (char*) SIZEOFUINT64STARINBITS);
    print_host_os();
    println();
>>>>>>> 404b2a26

    init_scanner();
    init_register();
    init_disassembler();
    init_interpreter();

    while (number_of_remaining_arguments() > 0) {
      get_argument();

      gc_arguments();

      if (string_compare(argument, "-c"))
        selfie_compile();
      else if (number_of_remaining_arguments() == 0)
        // remaining options have at least one argument
        return EXITCODE_BADARGUMENTS;
      else if (string_compare(argument, "-o"))
        selfie_output(get_argument());
      else if (string_compare(argument, "-s"))
        selfie_disassemble(0);
      else if (string_compare(argument, "-S"))
        selfie_disassemble(1);
      else if (string_compare(argument, "-l"))
        selfie_load();
      else if (extras == 0) {
        if (string_compare(argument, "-m"))
          return selfie_run(MIPSTER);
        else if (string_compare(argument, "-d"))
          return selfie_run(DIPSTER);
        else if (string_compare(argument, "-r"))
          return selfie_run(RIPSTER);
        else if (string_compare(argument, "-y"))
          return selfie_run(HYPSTER);
        else if (string_compare(argument, "-min"))
          return selfie_run(MINSTER);
        else if (string_compare(argument, "-mob"))
          return selfie_run(MOBSTER);
        else if (string_compare(argument, "-L1"))
          return selfie_run(CAPSTER);
        else
          return EXITCODE_BADARGUMENTS;
      } else
        return EXITCODE_MOREARGUMENTS;
    }

    return EXITCODE_NOERROR;
  }
}

uint64_t exit_selfie(uint64_t exit_code, char* extras) {
  if (no_or_bad_or_more_arguments(exit_code))
    print_synopsis(extras);

  if (exit_code == EXITCODE_MOREARGUMENTS)
    return EXITCODE_BADARGUMENTS;
  else if (exit_code == EXITCODE_NOARGUMENTS)
    return EXITCODE_NOERROR;
  else
    return exit_code;
}

// -----------------------------------------------------------------
// ----------------------------- MAIN ------------------------------
// -----------------------------------------------------------------

// selfie bootstraps int and char** to uint64_t and uint64_t*, respectively!
int main(int argc, char** argv) {
  uint64_t exit_code;

  init_selfie((uint64_t) argc, (uint64_t*) argv);

  init_library();

  init_system();

  exit_code = selfie(0);

  return exit_selfie(exit_code, " [ ( -m | -d | -r | -y ) 0-4096 ... ]");
}<|MERGE_RESOLUTION|>--- conflicted
+++ resolved
@@ -235,11 +235,7 @@
 uint64_t CHAR_LT           = '<';
 uint64_t CHAR_GT           = '>';
 uint64_t CHAR_BACKSLASH    =  92; // ASCII code 92 = backslash
-<<<<<<< HEAD
 uint64_t CHAR_DOT          = '.';
-=======
-uint64_t CHAR_DOT          = '.'; // for bootstrapping ellipsis ...
->>>>>>> 404b2a26
 
 uint64_t* character_buffer; // buffer for reading and writing characters
 
@@ -436,18 +432,14 @@
 
 // symbols for bootstrapping
 
-uint64_t SYM_INT      = 28; // int
-uint64_t SYM_CHAR     = 29; // char
-uint64_t SYM_UNSIGNED = 30; // unsigned
-<<<<<<< HEAD
-uint64_t SYM_CONST    = 31; // const
+uint64_t SYM_INT      = 29; // int
+uint64_t SYM_CHAR     = 30; // char
+uint64_t SYM_UNSIGNED = 31; // unsigned
+uint64_t SYM_CONST    = 32; // const
 
 uint64_t MACRO_VAR_START = 0;
 uint64_t MACRO_VAR_ARG   = 1;
 uint64_t MACRO_VAR_END   = 2;
-=======
-uint64_t SYM_ELLIPSIS = 31; // ...
->>>>>>> 404b2a26
 
 uint64_t* SYMBOLS; // strings representing symbols
 
@@ -483,11 +475,7 @@
 // ------------------------- INITIALIZATION ------------------------
 
 void init_scanner () {
-<<<<<<< HEAD
   SYMBOLS = smalloc((SYM_CONST + 1) * SIZEOFUINT64STAR);
-=======
-  SYMBOLS = smalloc((SYM_ELLIPSIS + 1) * SIZEOFUINT64STAR);
->>>>>>> 404b2a26
 
   *(SYMBOLS + SYM_INTEGER)      = (uint64_t) "integer";
   *(SYMBOLS + SYM_CHARACTER)    = (uint64_t) "character";
@@ -522,11 +510,7 @@
   *(SYMBOLS + SYM_INT)      = (uint64_t) "int";
   *(SYMBOLS + SYM_CHAR)     = (uint64_t) "char";
   *(SYMBOLS + SYM_UNSIGNED) = (uint64_t) "unsigned";
-<<<<<<< HEAD
   *(SYMBOLS + SYM_CONST)    = (uint64_t) "const";
-=======
-  *(SYMBOLS + SYM_ELLIPSIS) = (uint64_t) "...";
->>>>>>> 404b2a26
 
   character = CHAR_EOF;
   symbol    = SYM_EOF;
@@ -2906,7 +2890,7 @@
     // assert: character_buffer is mapped
 
     if (output_fd == 1) {
-      if (BOOTLEVELZERO)
+      if (OS != SELFIE)
         written_bytes = printf("%c", (char) c);
       else
         written_bytes = write(output_fd, character_buffer, 1);
@@ -3105,7 +3089,7 @@
 }
 
 void direct_output(char* buffer) {
-  if(output_fd == 1)
+  if (output_fd == 1)
     printf("%s", buffer);
   else
     dprintf(output_fd, "%s", buffer);
@@ -3788,26 +3772,15 @@
         if (character == CHAR_DOT) {
           get_character();
 
-<<<<<<< HEAD
-          if (character == CHAR_DOT) {
-            get_character();
-
-            symbol = SYM_ELLIPSIS;
-          } else
-=======
           if (character == CHAR_DOT)
             get_character();
           else
->>>>>>> 404b2a26
             syntax_error_character(CHAR_DOT);
         } else
           syntax_error_character(CHAR_DOT);
 
-<<<<<<< HEAD
-=======
         symbol = SYM_ELLIPSIS;
 
->>>>>>> 404b2a26
       } else {
         print_line_number("syntax error", line_number);
         print("found unknown character ");
@@ -4594,9 +4567,9 @@
   number_of_calls = number_of_calls + 1;
 
   // deallocate variadic parameters
-  if(entry != (uint64_t*) 0)
-    if(signed_less_than(get_value(entry), 0))
-      emit_addi(REG_SP, REG_SP, ((number_of_parameters + get_value(entry)) * WORDSIZE));
+  if (entry != (uint64_t*) 0)
+    if (signed_less_than(get_value(entry), 0))
+      emit_addi(REG_SP, REG_SP, (number_of_parameters + get_value(entry)) * WORDSIZE);
 
   // assert: allocated_temporaries == n
 
@@ -5465,7 +5438,6 @@
 
       entry = local_symbol_table;
 
-<<<<<<< HEAD
       // 2 * WORDIZE offset to skip frame pointer and link
       // additional (number_of_parameters - 1) * WORDSIZE offset due to the
       // order of the parameters
@@ -5473,16 +5445,6 @@
 
       while (is_possibly_parameter(is_variadic)) {
         get_symbol();
-=======
-        if (symbol != SYM_ELLIPSIS) {
-          compile_variable(0);
-
-          number_of_parameters = number_of_parameters + 1;
-        } else
-          // ignore ellipsis ...
-          get_symbol();
-      }
->>>>>>> 404b2a26
 
         if (symbol == SYM_ELLIPSIS) {
           get_symbol();
@@ -5514,7 +5476,7 @@
     // this is a procedure declaration
     if (entry == (uint64_t*) 0) {
       // procedure never called nor declared nor defined
-      if(is_variadic)
+      if (is_variadic)
         number_of_parameters = -number_of_parameters;
 
       create_symbol_table_entry(GLOBAL_TABLE, procedure, line_number, PROCEDURE, type, number_of_parameters, 0);
@@ -11398,7 +11360,7 @@
     return EXITCODE_BADARGUMENTS;
   } else if (machine == HYPSTER) {
     if (OS != SELFIE) {
-      printf1("%s: hypster only runs on mipster\n", selfie_name);
+      printf("%s: hypster only runs on mipster\n", selfie_name);
 
       return EXITCODE_BADARGUMENTS;
     }
@@ -11542,20 +11504,12 @@
   if (number_of_remaining_arguments() == 0)
     return EXITCODE_NOARGUMENTS;
   else {
-<<<<<<< HEAD
     printf("%s: this is the selfie system from %s with\n", selfie_name, SELFIE_URL);
-    printf("%s: %lu-bit unsigned integers and %lu-bit pointers on boot level ", selfie_name,
+    printf("%s: %lu-bit unsigned integers and %lu-bit pointers hosted on ", selfie_name,
       SIZEOFUINT64INBITS,
       SIZEOFUINT64STARINBITS);
-    if (BOOTLEVELZERO) print("0\n"); else print(">0\n");
-=======
-    printf2("%s: this is the selfie system from %s with\n", selfie_name, SELFIE_URL);
-    printf3("%s: %u-bit unsigned integers and %u-bit pointers hosted on ", selfie_name,
-      (char*) SIZEOFUINT64INBITS,
-      (char*) SIZEOFUINT64STARINBITS);
     print_host_os();
     println();
->>>>>>> 404b2a26
 
     init_scanner();
     init_register();
