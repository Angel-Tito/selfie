/*
Copyright (c) 2015-2020, the Selfie Project authors. All rights reserved.
Please see the AUTHORS file for details. Use of this source code is
governed by a BSD license that can be found in the LICENSE file.

Selfie is a project of the Computational Systems Group at the
Department of Computer Sciences of the University of Salzburg
in Austria. For further information and code please refer to:

http://selfie.cs.uni-salzburg.at

The Selfie Project provides an educational platform for teaching
undergraduate and graduate students the design and implementation
of programming languages and runtime systems. The focus is on the
construction of compilers, libraries, operating systems, and even
virtual machine monitors. The common theme is to identify and
resolve self-reference in systems code which is seen as the key
challenge when teaching systems engineering, hence the name.

Selfie is a self-contained 64-bit, 9-KLOC C implementation of:

1. a self-compiling compiler called starc that compiles
   a tiny but still fast subset of C called C Star (C*) to
   a tiny and easy-to-teach subset of RISC-V called RISC-U,
2. a self-executing emulator called mipster that executes
   RISC-U code including itself when compiled with starc,
3. a self-hosting hypervisor called hypster that provides
   RISC-U virtual machines that can host all of selfie,
   that is, starc, mipster, and hypster itself, and
5. a tiny C* library called libcstar utilized by selfie.

Selfie is implemented in a single (!) file and kept minimal for simplicity.
There is also a simple in-memory linker, a RISC-U disassembler, a profiler,
and a debugger with replay as well as minimal operating system support in
the form of RISC-V system calls built into the emulator and hypervisor.

C* is a tiny Turing-complete subset of C that includes dereferencing
(the * operator) but excludes composite data types, bitwise and Boolean
operators, and many other features. There are only unsigned 64-bit
integers and 64-bit pointers as well as character and string literals.
This choice turns out to be helpful for students to understand the
true role of composite data types such as arrays and records.
Bitwise operations are implemented in libcstar using unsigned integer
arithmetics helping students better understand arithmetic operators.
C* is supposed to be close to the minimum necessary for implementing
a self-compiling, single-pass, recursive-descent compiler. C* can be
taught in one to two weeks of classes depending on student background.

The compiler can readily be extended to compile features missing in C*
and to improve performance of the generated code. The compiler generates
RISC-U executables in ELF format that are compatible with the official
RISC-V toolchain. The mipster emulator can execute RISC-U executables
loaded from file but also from memory immediately after code generation
without going through the file system.

RISC-U is a tiny Turing-complete subset of the RISC-V instruction set.
It only features unsigned 64-bit integer arithmetic, double-word memory,
and simple control-flow instructions but neither bitwise nor byte- and
word-level instructions. RISC-U can be taught in one week of classes.

The emulator implements minimal operating system support that is meant
to be extended by students, first as part of the emulator, and then
ported to run on top of it, similar to an actual operating system or
virtual machine monitor. The fact that the emulator can execute itself
helps exposing the self-referential nature of that challenge. In fact,
selfie goes one step further by implementing microkernel functionality
as part of the emulator and a hypervisor that can run as part of the
emulator as well as on top of it, all with the same code.

Selfie is the result of many years of teaching systems engineering.
The design of the compiler is inspired by the Oberon compiler of
Professor Niklaus Wirth from ETH Zurich. RISC-U is inspired by the
RISC-V community around Professor David Patterson from UC Berkeley.
The design of the hypervisor is inspired by microkernels of Professor
Jochen Liedtke from University of Karlsruhe.
*/

// *~*~ *~*~ *~*~ *~*~ *~*~ *~*~ *~*~ *~*~ *~*~ *~*~ *~*~ *~*~ *~*~
// -----------------------------------------------------------------
// ---------------------     L I B R A R Y     ---------------------
// -----------------------------------------------------------------
// *~*~ *~*~ *~*~ *~*~ *~*~ *~*~ *~*~ *~*~ *~*~ *~*~ *~*~ *~*~ *~*~

// -----------------------------------------------------------------
// ----------------------- BUILTIN PROCEDURES ----------------------
// -----------------------------------------------------------------

// selfie bootstraps int to uint64_t!
void exit(int code);

uint64_t read(uint64_t fd, uint64_t* buffer, uint64_t bytes_to_read);
uint64_t write(uint64_t fd, uint64_t* buffer, uint64_t bytes_to_write);

// selfie bootstraps char to uint64_t!
uint64_t open(char* filename, uint64_t flags, uint64_t mode);

// selfie bootstraps void* to uint64_t* and unsigned to uint64_t!
void* malloc(unsigned long);

// -----------------------------------------------------------------
// ----------------------- LIBRARY PROCEDURES ----------------------
// -----------------------------------------------------------------

void init_library();
void reset_library();

uint64_t two_to_the_power_of(uint64_t p);
uint64_t ten_to_the_power_of(uint64_t p);

uint64_t log_ten(uint64_t n);

uint64_t left_shift(uint64_t n, uint64_t b);
uint64_t right_shift(uint64_t n, uint64_t b);

uint64_t get_bits(uint64_t n, uint64_t i, uint64_t b);
uint64_t get_low_word(uint64_t n);
uint64_t get_high_word(uint64_t n);

uint64_t absolute(uint64_t n);
uint64_t max(uint64_t a, uint64_t b);

uint64_t signed_less_than(uint64_t a, uint64_t b);
uint64_t signed_division(uint64_t a, uint64_t b);

uint64_t is_signed_integer(uint64_t n, uint64_t b);
uint64_t sign_extend(uint64_t n, uint64_t b);
uint64_t sign_shrink(uint64_t n, uint64_t b);

uint64_t load_character(char* s, uint64_t i);
char*    store_character(char* s, uint64_t i, uint64_t c);

char*    string_alloc(uint64_t l);
uint64_t string_length(char* s);
char*    string_copy(char* s);
void     string_reverse(char* s);
uint64_t string_compare(char* s, char* t);

uint64_t atoi(char* s);
char*    itoa(uint64_t n, char* s, uint64_t b, uint64_t d, uint64_t a);

uint64_t fixed_point_ratio(uint64_t a, uint64_t b, uint64_t f);
uint64_t fixed_point_percentage(uint64_t r, uint64_t f);

void put_character(uint64_t c);

void print(char* s);
void println();

void print_character(uint64_t c);
void print_string(char* s);
void print_unsigned_integer(uint64_t n);
void print_integer(uint64_t n);
void unprint_integer(uint64_t n);
void print_hexadecimal(uint64_t n, uint64_t a);
void print_octal(uint64_t n, uint64_t a);
void print_binary(uint64_t n, uint64_t a);

uint64_t print_format0(char* s, uint64_t i);
uint64_t print_format1(char* s, uint64_t i, char* a);

void printf1(char* s, char* a1);
void printf2(char* s, char* a1, char* a2);
void printf3(char* s, char* a1, char* a2, char* a3);
void printf4(char* s, char* a1, char* a2, char* a3, char* a4);
void printf5(char* s, char* a1, char* a2, char* a3, char* a4, char* a5);
void printf6(char* s, char* a1, char* a2, char* a3, char* a4, char* a5, char* a6);
void printf7(char* s, char* a1, char* a2, char* a3, char* a4, char* a5, char* a6, char* a7);

void sprintf1(char* b, char* s, char* a1);
void sprintf2(char* b, char* s, char* a1, char* a2);
void sprintf3(char* b, char* s, char* a1, char* a2, char* a3);
void sprintf4(char* b, char* s, char* a1, char* a2, char* a3, char* a4);

uint64_t round_up(uint64_t n, uint64_t m);

uint64_t* smalloc(uint64_t size);
uint64_t* zalloc(uint64_t size);

// ------------------------ GLOBAL CONSTANTS -----------------------

char* SELFIE_URL = (char*) 0;

uint64_t CHAR_EOF          =  -1; // end of file
uint64_t CHAR_BACKSPACE    =   8; // ASCII code 8  = backspace
uint64_t CHAR_TAB          =   9; // ASCII code 9  = tabulator
uint64_t CHAR_LF           =  10; // ASCII code 10 = line feed
uint64_t CHAR_CR           =  13; // ASCII code 13 = carriage return
uint64_t CHAR_SPACE        = ' ';
uint64_t CHAR_UNDERSCORE   = '_';
uint64_t CHAR_SINGLEQUOTE  =  39; // ASCII code 39 = '
uint64_t CHAR_DOUBLEQUOTE  = '"';
uint64_t CHAR_COMMA        = ',';
uint64_t CHAR_SEMICOLON    = ';';
uint64_t CHAR_LPARENTHESIS = '(';
uint64_t CHAR_RPARENTHESIS = ')';
uint64_t CHAR_LBRACE       = '{';
uint64_t CHAR_RBRACE       = '}';
uint64_t CHAR_PLUS         = '+';
uint64_t CHAR_DASH         = '-';
uint64_t CHAR_ASTERISK     = '*';
uint64_t CHAR_SLASH        = '/';
uint64_t CHAR_PERCENTAGE   = '%';
uint64_t CHAR_EQUAL        = '=';
uint64_t CHAR_EXCLAMATION  = '!';
uint64_t CHAR_LT           = '<';
uint64_t CHAR_GT           = '>';
uint64_t CHAR_BACKSLASH    =  92; // ASCII code 92 = backslash

uint64_t CPUBITWIDTH = 64;

uint64_t SIZEOFUINT64     = 8; // must be the same as REGISTERSIZE
uint64_t SIZEOFUINT64STAR = 8; // must be the same as REGISTERSIZE

uint64_t* power_of_two_table;

uint64_t INT64_MAX; // maximum numerical value of a signed 64-bit integer
uint64_t INT64_MIN; // minimum numerical value of a signed 64-bit integer

uint64_t UINT64_MAX; // maximum numerical value of an unsigned 64-bit integer

uint64_t* character_buffer; // buffer for reading and writing characters

char* integer_buffer; // buffer for formatting integers

uint64_t MAX_FILENAME_LENGTH = 128;

char* filename_buffer; // buffer for opening files

uint64_t* binary_buffer; // buffer for binary I/O

// flags for opening read-only files
// LINUX:       0 = 0x0000 = O_RDONLY (0x0000)
// MAC:         0 = 0x0000 = O_RDONLY (0x0000)
// WINDOWS: 32768 = 0x8000 = _O_BINARY (0x8000) | _O_RDONLY (0x0000)
// since LINUX/MAC do not seem to mind about _O_BINARY set
// we use the WINDOWS flags as default
uint64_t O_RDONLY = 32768;

// flags for opening write-only files
// MAC: 1537 = 0x0601 = O_CREAT (0x0200) | O_TRUNC (0x0400) | O_WRONLY (0x0001)
uint64_t MAC_O_CREAT_TRUNC_WRONLY = 1537;

// LINUX: 577 = 0x0241 = O_CREAT (0x0040) | O_TRUNC (0x0200) | O_WRONLY (0x0001)
uint64_t LINUX_O_CREAT_TRUNC_WRONLY = 577;

// WINDOWS: 33537 = 0x8301 = _O_BINARY (0x8000) | _O_CREAT (0x0100) | _O_TRUNC (0x0200) | _O_WRONLY (0x0001)
uint64_t WINDOWS_O_BINARY_CREAT_TRUNC_WRONLY = 33537;

// flags for rw-r--r-- file permissions
// 420 = 00644 = S_IRUSR (00400) | S_IWUSR (00200) | S_IRGRP (00040) | S_IROTH (00004)
// these flags seem to be working for LINUX, MAC, and WINDOWS
uint64_t S_IRUSR_IWUSR_IRGRP_IROTH = 420;

// ------------------------ GLOBAL VARIABLES -----------------------

uint64_t number_of_written_characters = 0;

char*    output_name = (char*) 0;
uint64_t output_fd   = 1; // 1 is file descriptor of standard output

char*    output_buffer = (char*) 0;
uint64_t output_cursor = 0; // cursor for output buffer

// ------------------------- INITIALIZATION ------------------------

void init_library() {
  uint64_t i;

  SELFIE_URL = "http://selfie.cs.uni-salzburg.at";

  // powers of two table with CPUBITWIDTH entries for 2^0 to 2^(CPUBITWIDTH - 1)
  power_of_two_table = smalloc(CPUBITWIDTH * SIZEOFUINT64);

  *power_of_two_table = 1; // 2^0 == 1

  i = 1;

  while (i < CPUBITWIDTH) {
    // compute powers of two incrementally using this recurrence relation
    *(power_of_two_table + i) = *(power_of_two_table + (i - 1)) * 2;

    i = i + 1;
  }

  // compute 64-bit unsigned integer range using signed integer arithmetic
  UINT64_MAX = -1;

  // compute 64-bit signed integer range using unsigned integer arithmetic
  INT64_MAX = two_to_the_power_of(CPUBITWIDTH - 1) - 1;
  INT64_MIN = INT64_MAX + 1;

  // allocate and touch to make sure memory is mapped for read calls
  character_buffer  = smalloc(SIZEOFUINT64);
  *character_buffer = 0;

  // accommodate at least CPUBITWIDTH numbers for itoa, no mapping needed
  integer_buffer = string_alloc(CPUBITWIDTH);

  // does not need to be mapped
  filename_buffer = string_alloc(MAX_FILENAME_LENGTH);

  // allocate and touch to make sure memory is mapped for read calls
  binary_buffer  = smalloc(SIZEOFUINT64);
  *binary_buffer = 0;
}

void reset_library() {
  number_of_written_characters = 0;
}

// *~*~ *~*~ *~*~ *~*~ *~*~ *~*~ *~*~ *~*~ *~*~ *~*~ *~*~ *~*~ *~*~
// -----------------------------------------------------------------
// ---------------------    C O M P I L E R    ---------------------
// -----------------------------------------------------------------
// *~*~ *~*~ *~*~ *~*~ *~*~ *~*~ *~*~ *~*~ *~*~ *~*~ *~*~ *~*~ *~*~

// -----------------------------------------------------------------
// ---------------------------- SCANNER ----------------------------
// -----------------------------------------------------------------

void init_scanner();
void reset_scanner();

void print_symbol(uint64_t symbol);
void print_line_number(char* message, uint64_t line);

void syntax_error_message(char* message);
void syntax_error_character(uint64_t character);
void syntax_error_identifier(char* expected);

void get_character();

uint64_t is_character_new_line();
uint64_t is_character_whitespace();

uint64_t find_next_character();

uint64_t is_character_letter();
uint64_t is_character_digit();
uint64_t is_character_letter_or_digit_or_underscore();
uint64_t is_character_not_double_quote_or_new_line_or_eof();

uint64_t identifier_string_match(uint64_t string_index);
uint64_t identifier_or_keyword();

void get_symbol();

void handle_escape_sequence();

// ------------------------ GLOBAL CONSTANTS -----------------------

uint64_t SYM_EOF = -1; // end of file

// C* symbols

uint64_t SYM_INTEGER      = 0;  // integer
uint64_t SYM_CHARACTER    = 1;  // character
uint64_t SYM_STRING       = 2;  // string
uint64_t SYM_IDENTIFIER   = 3;  // identifier
uint64_t SYM_UINT64       = 4;  // uint64_t
uint64_t SYM_IF           = 5;  // if
uint64_t SYM_ELSE         = 6;  // else
uint64_t SYM_VOID         = 7;  // void
uint64_t SYM_RETURN       = 8;  // return
uint64_t SYM_WHILE        = 9;  // while
uint64_t SYM_COMMA        = 10; // ,
uint64_t SYM_SEMICOLON    = 11; // ;
uint64_t SYM_LPARENTHESIS = 12; // (
uint64_t SYM_RPARENTHESIS = 13; // )
uint64_t SYM_LBRACE       = 14; // {
uint64_t SYM_RBRACE       = 15; // }
uint64_t SYM_PLUS         = 16; // +
uint64_t SYM_MINUS        = 17; // -
uint64_t SYM_ASTERISK     = 18; // *
uint64_t SYM_DIVISION     = 19; // /
uint64_t SYM_REMAINDER    = 20; // %
uint64_t SYM_ASSIGN       = 21; // =
uint64_t SYM_EQUALITY     = 22; // ==
uint64_t SYM_NOTEQ        = 23; // !=
uint64_t SYM_LT           = 24; // <
uint64_t SYM_LEQ          = 25; // <=
uint64_t SYM_GT           = 26; // >
uint64_t SYM_GEQ          = 27; // >=

// symbols for bootstrapping

uint64_t SYM_INT      = 28; // int
uint64_t SYM_CHAR     = 29; // char
uint64_t SYM_UNSIGNED = 30; // unsigned

uint64_t* SYMBOLS; // strings representing symbols

uint64_t MAX_IDENTIFIER_LENGTH = 64;  // maximum number of characters in an identifier
uint64_t MAX_INTEGER_LENGTH    = 20;  // maximum number of characters in an unsigned integer
uint64_t MAX_STRING_LENGTH     = 128; // maximum number of characters in a string

// ------------------------ GLOBAL VARIABLES -----------------------

uint64_t line_number = 1; // current line number for error reporting

char* identifier = (char*) 0; // stores scanned identifier as string
char* integer    = (char*) 0; // stores scanned integer as string
char* string     = (char*) 0; // stores scanned string

uint64_t literal = 0; // stores numerical value of scanned integer or character

uint64_t integer_is_signed = 0; // enforce INT64_MIN limit if '-' was scanned before

uint64_t character; // most recently read character

uint64_t number_of_read_characters = 0;

uint64_t symbol; // most recently recognized symbol

uint64_t number_of_ignored_characters = 0;
uint64_t number_of_comments           = 0;
uint64_t number_of_scanned_symbols    = 0;

char*    source_name = (char*) 0; // name of source file
uint64_t source_fd   = 0; // file descriptor of open source file

// ------------------------- INITIALIZATION ------------------------

void init_scanner () {
  SYMBOLS = smalloc((SYM_UNSIGNED + 1) * SIZEOFUINT64STAR);

  *(SYMBOLS + SYM_INTEGER)      = (uint64_t) "integer";
  *(SYMBOLS + SYM_CHARACTER)    = (uint64_t) "character";
  *(SYMBOLS + SYM_STRING)       = (uint64_t) "string";
  *(SYMBOLS + SYM_IDENTIFIER)   = (uint64_t) "identifier";
  *(SYMBOLS + SYM_UINT64)       = (uint64_t) "uint64_t";
  *(SYMBOLS + SYM_IF)           = (uint64_t) "if";
  *(SYMBOLS + SYM_ELSE)         = (uint64_t) "else";
  *(SYMBOLS + SYM_VOID)         = (uint64_t) "void";
  *(SYMBOLS + SYM_RETURN)       = (uint64_t) "return";
  *(SYMBOLS + SYM_WHILE)        = (uint64_t) "while";
  *(SYMBOLS + SYM_COMMA)        = (uint64_t) ",";
  *(SYMBOLS + SYM_SEMICOLON)    = (uint64_t) ";";
  *(SYMBOLS + SYM_LPARENTHESIS) = (uint64_t) "(";
  *(SYMBOLS + SYM_RPARENTHESIS) = (uint64_t) ")";
  *(SYMBOLS + SYM_LBRACE)       = (uint64_t) "{";
  *(SYMBOLS + SYM_RBRACE)       = (uint64_t) "}";
  *(SYMBOLS + SYM_PLUS)         = (uint64_t) "+";
  *(SYMBOLS + SYM_MINUS)        = (uint64_t) "-";
  *(SYMBOLS + SYM_ASTERISK)     = (uint64_t) "*";
  *(SYMBOLS + SYM_DIVISION)     = (uint64_t) "/";
  *(SYMBOLS + SYM_REMAINDER)    = (uint64_t) "%";
  *(SYMBOLS + SYM_ASSIGN)       = (uint64_t) "=";
  *(SYMBOLS + SYM_EQUALITY)     = (uint64_t) "==";
  *(SYMBOLS + SYM_NOTEQ)        = (uint64_t) "!=";
  *(SYMBOLS + SYM_LT)           = (uint64_t) "<";
  *(SYMBOLS + SYM_LEQ)          = (uint64_t) "<=";
  *(SYMBOLS + SYM_GT)           = (uint64_t) ">";
  *(SYMBOLS + SYM_GEQ)          = (uint64_t) ">=";

  *(SYMBOLS + SYM_INT)      = (uint64_t) "int";
  *(SYMBOLS + SYM_CHAR)     = (uint64_t) "char";
  *(SYMBOLS + SYM_UNSIGNED) = (uint64_t) "unsigned";

  character = CHAR_EOF;
  symbol    = SYM_EOF;
}

void reset_scanner() {
  line_number = 1;

  number_of_read_characters = 0;

  get_character();

  number_of_ignored_characters = 0;
  number_of_comments           = 0;
  number_of_scanned_symbols    = 0;
}

// -----------------------------------------------------------------
// ------------------------- SYMBOL TABLE --------------------------
// -----------------------------------------------------------------

void reset_symbol_tables();

uint64_t hash(uint64_t* key);

void create_symbol_table_entry(uint64_t which, char* string, uint64_t line, uint64_t class, uint64_t type, uint64_t value, uint64_t address);

uint64_t* search_symbol_table(uint64_t* entry, char* string, uint64_t class);
uint64_t* search_global_symbol_table(char* string, uint64_t class);
uint64_t* get_scoped_symbol_table_entry(char* string, uint64_t class);

uint64_t is_undefined_procedure(uint64_t* entry);
uint64_t report_undefined_procedures();

// symbol table entry:
// +----+---------+
// |  0 | next    | pointer to next entry
// |  1 | string  | identifier string, big integer as string, string literal
// |  2 | line#   | source line number
// |  3 | class   | VARIABLE, BIGINT, STRING, PROCEDURE
// |  4 | type    | UINT64_T, UINT64STAR_T, VOID_T
// |  5 | value   | VARIABLE: initial value
// |  6 | address | VARIABLE, BIGINT, STRING: offset, PROCEDURE: address
// |  7 | scope   | REG_GP, REG_S0
// +----+---------+

uint64_t* allocate_symbol_table_entry() {
  return smalloc(2 * SIZEOFUINT64STAR + 6 * SIZEOFUINT64);
}

uint64_t* get_next_entry(uint64_t* entry)  { return (uint64_t*) *entry; }
char*     get_string(uint64_t* entry)      { return (char*)     *(entry + 1); }
uint64_t  get_line_number(uint64_t* entry) { return             *(entry + 2); }
uint64_t  get_class(uint64_t* entry)       { return             *(entry + 3); }
uint64_t  get_type(uint64_t* entry)        { return             *(entry + 4); }
uint64_t  get_value(uint64_t* entry)       { return             *(entry + 5); }
uint64_t  get_address(uint64_t* entry)     { return             *(entry + 6); }
uint64_t  get_scope(uint64_t* entry)       { return             *(entry + 7); }

void set_next_entry(uint64_t* entry, uint64_t* next)   { *entry       = (uint64_t) next; }
void set_string(uint64_t* entry, char* identifier)     { *(entry + 1) = (uint64_t) identifier; }
void set_line_number(uint64_t* entry, uint64_t line)   { *(entry + 2) = line; }
void set_class(uint64_t* entry, uint64_t class)        { *(entry + 3) = class; }
void set_type(uint64_t* entry, uint64_t type)          { *(entry + 4) = type; }
void set_value(uint64_t* entry, uint64_t value)        { *(entry + 5) = value; }
void set_address(uint64_t* entry, uint64_t address)    { *(entry + 6) = address; }
void set_scope(uint64_t* entry, uint64_t scope)        { *(entry + 7) = scope; }

// ------------------------ GLOBAL CONSTANTS -----------------------

// classes
uint64_t VARIABLE  = 1;
uint64_t BIGINT    = 2;
uint64_t STRING    = 3;
uint64_t PROCEDURE = 4;

// types
uint64_t UINT64_T     = 1;
uint64_t UINT64STAR_T = 2;
uint64_t VOID_T       = 3;

// symbol tables
uint64_t GLOBAL_TABLE  = 1;
uint64_t LOCAL_TABLE   = 2;
uint64_t LIBRARY_TABLE = 3;

// hash table size for global symbol table
uint64_t HASH_TABLE_SIZE = 1024;

// ------------------------ GLOBAL VARIABLES -----------------------

// table pointers
uint64_t* global_symbol_table  = (uint64_t*) 0;
uint64_t* local_symbol_table   = (uint64_t*) 0;
uint64_t* library_symbol_table = (uint64_t*) 0;

uint64_t number_of_global_variables = 0;
uint64_t number_of_procedures       = 0;
uint64_t number_of_strings          = 0;

uint64_t number_of_searches = 0;
uint64_t total_search_time  = 0;

// ------------------------- INITIALIZATION ------------------------

void reset_symbol_tables() {
  global_symbol_table  = (uint64_t*) zalloc(HASH_TABLE_SIZE * SIZEOFUINT64STAR);
  local_symbol_table   = (uint64_t*) 0;
  library_symbol_table = (uint64_t*) 0;

  number_of_global_variables = 0;
  number_of_procedures       = 0;
  number_of_strings          = 0;

  number_of_searches = 0;
  total_search_time  = 0;
}

// -----------------------------------------------------------------
// ---------------------------- PARSER -----------------------------
// -----------------------------------------------------------------

void reset_parser();

uint64_t is_not_rbrace_or_eof();
uint64_t is_expression();
uint64_t is_int_or_char_literal();
uint64_t is_mult_or_div_or_rem();
uint64_t is_plus_or_minus();
uint64_t is_comparison();

uint64_t look_for_factor();
uint64_t look_for_statement();
uint64_t look_for_type();

void     talloc();
uint64_t current_temporary();
uint64_t previous_temporary();
uint64_t next_temporary();
void     tfree(uint64_t number_of_temporaries);

void save_temporaries();
void restore_temporaries(uint64_t number_of_temporaries);

void syntax_error_symbol(uint64_t expected);
void syntax_error_unexpected();
void print_type(uint64_t type);
void type_warning(uint64_t expected, uint64_t found);

uint64_t* get_variable_or_big_int(char* variable, uint64_t class);
void      load_upper_base_address(uint64_t* entry);
uint64_t  load_variable_or_big_int(char* variable, uint64_t class);
void      load_integer(uint64_t value);
void      load_string(char* string);

uint64_t procedure_call(uint64_t* entry, char* procedure);
void     procedure_prologue(uint64_t number_of_local_variable_bytes);
void     procedure_epilogue(uint64_t number_of_parameter_bytes);

uint64_t compile_call(char* procedure);
uint64_t compile_factor();
uint64_t compile_term();
uint64_t compile_simple_expression();
uint64_t compile_expression();
void     compile_while();
void     compile_if();
void     compile_return();
void     compile_statement();
uint64_t compile_type();
void     compile_variable(uint64_t offset);
uint64_t compile_initialization(uint64_t type);
void     compile_procedure(char* procedure, uint64_t type);
void     compile_cstar();

// ------------------------ GLOBAL VARIABLES -----------------------

uint64_t allocated_temporaries = 0; // number of allocated temporaries

uint64_t allocated_memory = 0; // number of bytes for global variables and strings

uint64_t return_branches = 0; // fixup chain for return statements

uint64_t return_type = 0; // return type of currently parsed procedure

uint64_t number_of_calls       = 0;
uint64_t number_of_assignments = 0;
uint64_t number_of_while       = 0;
uint64_t number_of_if          = 0;
uint64_t number_of_return      = 0;

// ------------------------- INITIALIZATION ------------------------

void reset_parser() {
  number_of_calls       = 0;
  number_of_assignments = 0;
  number_of_while       = 0;
  number_of_if          = 0;
  number_of_return      = 0;

  get_symbol();
}

// -----------------------------------------------------------------
// ---------------------- MACHINE CODE LIBRARY ---------------------
// -----------------------------------------------------------------

void emit_round_up(uint64_t reg, uint64_t m);
void emit_left_shift_by(uint64_t reg, uint64_t b);
void emit_program_entry();
void emit_bootstrapping();

// -----------------------------------------------------------------
// --------------------------- COMPILER ----------------------------
// -----------------------------------------------------------------

void selfie_compile();

// *~*~ *~*~ *~*~ *~*~ *~*~ *~*~ *~*~ *~*~ *~*~ *~*~ *~*~ *~*~ *~*~
// -----------------------------------------------------------------
// -------------------     I N T E R F A C E     -------------------
// -----------------------------------------------------------------
// *~*~ *~*~ *~*~ *~*~ *~*~ *~*~ *~*~ *~*~ *~*~ *~*~ *~*~ *~*~ *~*~

// -----------------------------------------------------------------
// ---------------------------- REGISTER ---------------------------
// -----------------------------------------------------------------

void init_register();

char* get_register_name(uint64_t reg);
void  print_register_name(uint64_t reg);

uint64_t is_stack_register(uint64_t reg);
uint64_t is_system_register(uint64_t reg);
uint64_t is_argument_register(uint64_t reg);
uint64_t is_temporary_register(uint64_t reg);

uint64_t read_register(uint64_t reg);
void     write_register(uint64_t reg);

void update_register_counters();

// ------------------------ GLOBAL CONSTANTS -----------------------

uint64_t NUMBEROFREGISTERS   = 32;
uint64_t NUMBEROFTEMPORARIES = 7;

uint64_t REG_ZR  = 0;
uint64_t REG_RA  = 1;
uint64_t REG_SP  = 2;
uint64_t REG_GP  = 3;
uint64_t REG_TP  = 4;
uint64_t REG_T0  = 5;
uint64_t REG_T1  = 6;
uint64_t REG_T2  = 7;
uint64_t REG_S0  = 8;
uint64_t REG_S1  = 9;
uint64_t REG_A0  = 10;
uint64_t REG_A1  = 11;
uint64_t REG_A2  = 12;
uint64_t REG_A3  = 13;
uint64_t REG_A4  = 14;
uint64_t REG_A5  = 15;
uint64_t REG_A6  = 16;
uint64_t REG_A7  = 17;
uint64_t REG_S2  = 18;
uint64_t REG_S3  = 19;
uint64_t REG_S4  = 20;
uint64_t REG_S5  = 21;
uint64_t REG_S6  = 22;
uint64_t REG_S7  = 23;
uint64_t REG_S8  = 24;
uint64_t REG_S9  = 25;
uint64_t REG_S10 = 26;
uint64_t REG_S11 = 27;
uint64_t REG_T3  = 28;
uint64_t REG_T4  = 29;
uint64_t REG_T5  = 30;
uint64_t REG_T6  = 31;

uint64_t* REGISTERS; // strings representing registers

// ------------------------- INITIALIZATION ------------------------

void init_register() {
  REGISTERS = smalloc(NUMBEROFREGISTERS * SIZEOFUINT64STAR);

  *(REGISTERS + REG_ZR)  = (uint64_t) "zero";
  *(REGISTERS + REG_RA)  = (uint64_t) "ra";
  *(REGISTERS + REG_SP)  = (uint64_t) "sp";
  *(REGISTERS + REG_GP)  = (uint64_t) "gp";
  *(REGISTERS + REG_TP)  = (uint64_t) "tp";
  *(REGISTERS + REG_T0)  = (uint64_t) "t0";
  *(REGISTERS + REG_T1)  = (uint64_t) "t1";
  *(REGISTERS + REG_T2)  = (uint64_t) "t2";
  *(REGISTERS + REG_S0)  = (uint64_t) "s0"; // used to be fp
  *(REGISTERS + REG_S1)  = (uint64_t) "s1";
  *(REGISTERS + REG_A0)  = (uint64_t) "a0";
  *(REGISTERS + REG_A1)  = (uint64_t) "a1";
  *(REGISTERS + REG_A2)  = (uint64_t) "a2";
  *(REGISTERS + REG_A3)  = (uint64_t) "a3";
  *(REGISTERS + REG_A4)  = (uint64_t) "a4";
  *(REGISTERS + REG_A5)  = (uint64_t) "a5";
  *(REGISTERS + REG_A6)  = (uint64_t) "a6";
  *(REGISTERS + REG_A7)  = (uint64_t) "a7";
  *(REGISTERS + REG_S2)  = (uint64_t) "s2";
  *(REGISTERS + REG_S3)  = (uint64_t) "s3";
  *(REGISTERS + REG_S4)  = (uint64_t) "s4";
  *(REGISTERS + REG_S5)  = (uint64_t) "s5";
  *(REGISTERS + REG_S6)  = (uint64_t) "s6";
  *(REGISTERS + REG_S7)  = (uint64_t) "s7";
  *(REGISTERS + REG_S8)  = (uint64_t) "s8";
  *(REGISTERS + REG_S9)  = (uint64_t) "s9";
  *(REGISTERS + REG_S10) = (uint64_t) "s10";
  *(REGISTERS + REG_S11) = (uint64_t) "s11";
  *(REGISTERS + REG_T3)  = (uint64_t) "t3";
  *(REGISTERS + REG_T4)  = (uint64_t) "t4";
  *(REGISTERS + REG_T5)  = (uint64_t) "t5";
  *(REGISTERS + REG_T6)  = (uint64_t) "t6";
}

// -----------------------------------------------------------------
// ------------------------ ENCODER/DECODER ------------------------
// -----------------------------------------------------------------

void check_immediate_range(uint64_t found, uint64_t bits);

uint64_t encode_r_format(uint64_t funct7, uint64_t rs2, uint64_t rs1, uint64_t funct3, uint64_t rd, uint64_t opcode);
uint64_t get_funct7(uint64_t instruction);
uint64_t get_rs2(uint64_t instruction);
uint64_t get_rs1(uint64_t instruction);
uint64_t get_funct3(uint64_t instruction);
uint64_t get_rd(uint64_t instruction);
uint64_t get_opcode(uint64_t instruction);
void     decode_r_format();

uint64_t encode_i_format(uint64_t immediate, uint64_t rs1, uint64_t funct3, uint64_t rd, uint64_t opcode);
uint64_t get_immediate_i_format(uint64_t instruction);
void     decode_i_format();

uint64_t encode_s_format(uint64_t immediate, uint64_t rs2, uint64_t rs1, uint64_t funct3, uint64_t opcode);
uint64_t get_immediate_s_format(uint64_t instruction);
void     decode_s_format();

uint64_t encode_b_format(uint64_t immediate, uint64_t rs2, uint64_t rs1, uint64_t funct3, uint64_t opcode);
uint64_t get_immediate_b_format(uint64_t instruction);
void     decode_b_format();

uint64_t encode_j_format(uint64_t immediate, uint64_t rd, uint64_t opcode);
uint64_t get_immediate_j_format(uint64_t instruction);
void     decode_j_format();

uint64_t encode_u_format(uint64_t immediate, uint64_t rd, uint64_t opcode);
uint64_t get_immediate_u_format(uint64_t instruction);
void     decode_u_format();

// ------------------------ GLOBAL CONSTANTS -----------------------

// opcodes
uint64_t OP_LD     = 3;   // 0000011, I format (LD)
uint64_t OP_IMM    = 19;  // 0010011, I format (ADDI, NOP)
uint64_t OP_SD     = 35;  // 0100011, S format (SD)
uint64_t OP_OP     = 51;  // 0110011, R format (ADD, SUB, MUL, DIVU, REMU, SLTU)
uint64_t OP_LUI    = 55;  // 0110111, U format (LUI)
uint64_t OP_BRANCH = 99;  // 1100011, B format (BEQ)
uint64_t OP_JALR   = 103; // 1100111, I format (JALR)
uint64_t OP_JAL    = 111; // 1101111, J format (JAL)
uint64_t OP_SYSTEM = 115; // 1110011, I format (ECALL)

// f3-codes
uint64_t F3_NOP   = 0; // 000
uint64_t F3_ADDI  = 0; // 000
uint64_t F3_ADD   = 0; // 000
uint64_t F3_SUB   = 0; // 000
uint64_t F3_MUL   = 0; // 000
uint64_t F3_DIVU  = 5; // 101
uint64_t F3_REMU  = 7; // 111
uint64_t F3_SLTU  = 3; // 011
uint64_t F3_LD    = 3; // 011
uint64_t F3_SD    = 3; // 011
uint64_t F3_BEQ   = 0; // 000
uint64_t F3_JALR  = 0; // 000
uint64_t F3_ECALL = 0; // 000

// f7-codes
uint64_t F7_ADD  = 0;  // 0000000
uint64_t F7_MUL  = 1;  // 0000001
uint64_t F7_SUB  = 32; // 0100000
uint64_t F7_DIVU = 1;  // 0000001
uint64_t F7_REMU = 1;  // 0000001
uint64_t F7_SLTU = 0;  // 0000000

// f12-codes (immediates)
uint64_t F12_ECALL = 0; // 000000000000

// ------------------------ GLOBAL VARIABLES -----------------------

uint64_t opcode = 0;
uint64_t rs1    = 0;
uint64_t rs2    = 0;
uint64_t rd     = 0;
uint64_t imm    = 0;
uint64_t funct3 = 0;
uint64_t funct7 = 0;

// -----------------------------------------------------------------
// ---------------------------- BINARY -----------------------------
// -----------------------------------------------------------------

void reset_instruction_counters();

uint64_t get_total_number_of_instructions();
uint64_t get_total_percentage_of_nops();

void print_instruction_counter(uint64_t total, uint64_t counter, char* mnemonics);
void print_instruction_counter_with_nops(uint64_t total, uint64_t counter, uint64_t nops, char* mnemonics);

void print_instruction_counters();

uint64_t load_instruction(uint64_t baddr);
void     store_instruction(uint64_t baddr, uint64_t instruction);

uint64_t load_data(uint64_t baddr);
void     store_data(uint64_t baddr, uint64_t data);

void emit_instruction(uint64_t instruction);

uint64_t encode_nop();
void     emit_nop();

void emit_lui(uint64_t rd, uint64_t immediate);
void emit_addi(uint64_t rd, uint64_t rs1, uint64_t immediate);

void emit_add(uint64_t rd, uint64_t rs1, uint64_t rs2);
void emit_sub(uint64_t rd, uint64_t rs1, uint64_t rs2);
void emit_mul(uint64_t rd, uint64_t rs1, uint64_t rs2);
void emit_divu(uint64_t rd, uint64_t rs1, uint64_t rs2);
void emit_remu(uint64_t rd, uint64_t rs1, uint64_t rs2);
void emit_sltu(uint64_t rd, uint64_t rs1, uint64_t rs2);

void emit_ld(uint64_t rd, uint64_t rs1, uint64_t immediate);
void emit_sd(uint64_t rs1, uint64_t immediate, uint64_t rs2);

void emit_beq(uint64_t rs1, uint64_t rs2, uint64_t immediate);

void emit_jal(uint64_t rd, uint64_t immediate);
void emit_jalr(uint64_t rd, uint64_t rs1, uint64_t immediate);

void emit_ecall();

void fixup_relative_BFormat(uint64_t from_address);
void fixup_relative_JFormat(uint64_t from_address, uint64_t to_address);
void fixlink_relative(uint64_t from_address, uint64_t to_address);

void emit_data_word(uint64_t data, uint64_t offset, uint64_t source_line_number);
void emit_string_data(uint64_t* entry);

void emit_data_segment();

uint64_t* allocate_elf_header();
uint64_t* create_elf_header(uint64_t binary_length, uint64_t code_length);
uint64_t  validate_elf_header(uint64_t* header);

uint64_t open_write_only(char* name);

void selfie_output(char* filename);

uint64_t* touch(uint64_t* memory, uint64_t length);

void selfie_load();

// ------------------------ GLOBAL CONSTANTS -----------------------

uint64_t MAX_BINARY_LENGTH = 524288; // 512KB = MAX_CODE_LENGTH + MAX_DATA_LENGTH

uint64_t MAX_CODE_LENGTH = 491520; // 480KB
uint64_t MAX_DATA_LENGTH = 32768; // 32KB

// page-aligned ELF header for storing file header (64 bytes),
// program header (56 bytes), and code length (8 bytes)
uint64_t ELF_HEADER_LEN = 4096;

// according to RISC-V pk
uint64_t ELF_ENTRY_POINT = 65536; // = 0x10000 (address of beginning of code)

// ------------------------ GLOBAL VARIABLES -----------------------

// instruction counters

uint64_t ic_lui   = 0;
uint64_t ic_addi  = 0;
uint64_t ic_add   = 0;
uint64_t ic_sub   = 0;
uint64_t ic_mul   = 0;
uint64_t ic_divu  = 0;
uint64_t ic_remu  = 0;
uint64_t ic_sltu  = 0;
uint64_t ic_ld    = 0;
uint64_t ic_sd    = 0;
uint64_t ic_beq   = 0;
uint64_t ic_jal   = 0;
uint64_t ic_jalr  = 0;
uint64_t ic_ecall = 0;

uint64_t* binary        = (uint64_t*) 0; // binary of code and data segments
uint64_t  binary_length = 0;             // length of binary in bytes including data segment
char*     binary_name   = (char*) 0;     // file name of binary

uint64_t code_length = 0; // length of code segment in binary in bytes
uint64_t entry_point = 0; // beginning of code segment in virtual address space

uint64_t* code_line_number = (uint64_t*) 0; // code line number per emitted instruction
uint64_t* data_line_number = (uint64_t*) 0; // data line number per emitted data

uint64_t* ELF_header = (uint64_t*) 0;

// -----------------------------------------------------------------
// ----------------------- MIPSTER SYSCALLS ------------------------
// -----------------------------------------------------------------

void emit_exit();
void implement_exit(uint64_t* context);

void emit_read();
void implement_read(uint64_t* context);

void emit_write();
void implement_write(uint64_t* context);

void     emit_open();
uint64_t down_load_string(uint64_t* context, uint64_t vstring, char* s);
void     implement_openat(uint64_t* context);

void emit_malloc();
void implement_brk(uint64_t* context);

// ------------------------ GLOBAL CONSTANTS -----------------------

uint64_t debug_read  = 0;
uint64_t debug_write = 0;
uint64_t debug_open  = 0;
uint64_t debug_brk   = 0;

uint64_t SYSCALL_EXIT   = 93;
uint64_t SYSCALL_READ   = 63;
uint64_t SYSCALL_WRITE  = 64;
uint64_t SYSCALL_OPENAT = 56;
uint64_t SYSCALL_BRK    = 214;

/* DIRFD_AT_FDCWD corresponds to AT_FDCWD in fcntl.h and
   is passed as first argument of the openat system call
   emulating the (in Linux) deprecated open system call. */

uint64_t DIRFD_AT_FDCWD = -100;

// -----------------------------------------------------------------
// ------------------------ HYPSTER SYSCALL ------------------------
// -----------------------------------------------------------------

void      emit_switch();
uint64_t* do_switch(uint64_t* from_context, uint64_t* to_context, uint64_t timeout);
void      implement_switch();
uint64_t* mipster_switch(uint64_t* to_context, uint64_t timeout);
uint64_t* hypster_switch(uint64_t* to_context, uint64_t timeout);

// ------------------------ GLOBAL CONSTANTS -----------------------

// TODO: fix this syscall for spike
uint64_t SYSCALL_SWITCH = 401;

uint64_t debug_switch = 0;

// *~*~ *~*~ *~*~ *~*~ *~*~ *~*~ *~*~ *~*~ *~*~ *~*~ *~*~ *~*~ *~*~
// -----------------------------------------------------------------
// -----------------    A R C H I T E C T U R E    -----------------
// -----------------------------------------------------------------
// *~*~ *~*~ *~*~ *~*~ *~*~ *~*~ *~*~ *~*~ *~*~ *~*~ *~*~ *~*~ *~*~

// -----------------------------------------------------------------
// ---------------------------- MEMORY -----------------------------
// -----------------------------------------------------------------

void init_memory(uint64_t megabytes);

uint64_t load_physical_memory(uint64_t* paddr);
void     store_physical_memory(uint64_t* paddr, uint64_t data);

uint64_t root_PTE(uint64_t page);
uint64_t leaf_PTE(uint64_t page);

uint64_t frame_for_page(uint64_t* parent_table, uint64_t* table, uint64_t page);
uint64_t get_frame_for_page(uint64_t* table, uint64_t page);
uint64_t is_page_mapped(uint64_t* table, uint64_t page);

uint64_t is_valid_virtual_address(uint64_t vaddr);
uint64_t get_page_of_virtual_address(uint64_t vaddr);
uint64_t is_virtual_address_mapped(uint64_t* table, uint64_t vaddr);

uint64_t* tlb(uint64_t* table, uint64_t vaddr);

uint64_t load_virtual_memory(uint64_t* table, uint64_t vaddr);
void     store_virtual_memory(uint64_t* table, uint64_t vaddr, uint64_t data);

// ------------------------ GLOBAL CONSTANTS -----------------------

uint64_t debug_tlb = 0;

uint64_t MEGABYTE = 1048576; // 1MB

uint64_t VIRTUALMEMORYSIZE = 4294967296; // 4GB of virtual memory

uint64_t WORDSIZE       = 4; // in bytes
uint64_t WORDSIZEINBITS = 32;

uint64_t INSTRUCTIONSIZE = 4; // must be the same as WORDSIZE
uint64_t REGISTERSIZE    = 8; // must be twice of WORDSIZE

uint64_t NUMBER_OF_LEAF_PTES = 512; // == PAGESIZE / REGISTERSIZE

uint64_t PAGESIZE = 4096; // we use standard 4KB pages

uint64_t PAGE_TABLE_TREE   = 1; // use a two-level tree page table

// ------------------------ GLOBAL VARIABLES -----------------------

uint64_t page_frame_memory = 0; // size of memory for frames

// ------------------------- INITIALIZATION ------------------------

void init_memory(uint64_t megabytes) {
  if (megabytes > 4096)
    megabytes = 4096;

  page_frame_memory = megabytes * MEGABYTE;
}

// -----------------------------------------------------------------
// ------------------------- INSTRUCTIONS --------------------------
// -----------------------------------------------------------------

void print_code_line_number_for_instruction(uint64_t address, uint64_t offset);
void print_code_context_for_instruction(uint64_t address);

void print_lui();
void print_lui_before();
void print_lui_after();
void record_lui_addi_add_sub_mul_divu_remu_sltu_jal_jalr();
void do_lui();
void undo_lui_addi_add_sub_mul_divu_remu_sltu_ld_jal_jalr();

void print_addi();
void print_addi_before();
void print_addi_add_sub_mul_divu_remu_sltu_after();
void do_addi();

void print_add_sub_mul_divu_remu_sltu(char *mnemonics);
void print_add_sub_mul_divu_remu_sltu_before();

void do_add();
void do_sub();
void do_mul();
void do_divu();
void do_remu();

void do_sltu();

void     print_ld();
void     print_ld_before();
void     print_ld_after(uint64_t vaddr);
void     record_ld();
uint64_t do_ld();

void     print_sd();
void     print_sd_before();
void     print_sd_after(uint64_t vaddr);
void     record_sd();
uint64_t do_sd();
void     undo_sd();

void print_beq();
void print_beq_before();
void print_beq_after();
void record_beq();
void do_beq();

void print_jal();
void print_jal_before();
void print_jal_jalr_after();
void do_jal();

void print_jalr();
void print_jalr_before();
void do_jalr();

void print_ecall();
void record_ecall();
void do_ecall();
void undo_ecall();

void print_data_line_number();
void print_data_context(uint64_t data);
void print_data(uint64_t data);

// -----------------------------------------------------------------
// -------------------------- DISASSEMBLER -------------------------
// -----------------------------------------------------------------

void print_instruction();

void selfie_disassemble(uint64_t verbose);

// ------------------------ GLOBAL VARIABLES -----------------------

char*    assembly_name = (char*) 0; // name of assembly file
uint64_t assembly_fd   = 0;         // file descriptor of open assembly file

// -----------------------------------------------------------------
// -------------------------- REPLAY ENGINE ------------------------
// -----------------------------------------------------------------

void init_replay_engine();

void record_state(uint64_t value);

void replay_trace();

// ------------------------ GLOBAL CONSTANTS -----------------------

uint64_t MAX_REPLAY_LENGTH = 100;

// trace

uint64_t tc = 0; // trace counter

uint64_t* pcs    = (uint64_t*) 0; // trace of program counter values
uint64_t* values = (uint64_t*) 0; // trace of values

// ------------------------- INITIALIZATION ------------------------

void init_replay_engine() {
  pcs    = zalloc(MAX_REPLAY_LENGTH * SIZEOFUINT64);
  values = zalloc(MAX_REPLAY_LENGTH * SIZEOFUINT64);
}

// -----------------------------------------------------------------
<<<<<<< HEAD
// ------------------------ SYMBOLIC MEMORY ------------------------
// -----------------------------------------------------------------

uint64_t* load_symbolic_memory(uint64_t vaddr);
void      store_symbolic_memory(uint64_t vaddr, uint64_t val, char* sym, char* var, uint64_t bits);
uint64_t* find_word_in_unshared_symbolic_memory(uint64_t vaddr);
void      update_begin_of_shared_symbolic_memory(uint64_t* context);

uint64_t is_symbolic_value(uint64_t* sword);

void print_symbolic_memory(uint64_t* sword);

// symbolic memory word struct:
// +---+-----------+
// | 0 | next word | pointer to next memory word
// | 1 | address   | address of memory word
// | 2 | value     | concrete value of memory word
// | 3 | symbolic  | symbolic value of memory word
// | 4 | bits      | number of bits in bit vector
// +---+-----------+

uint64_t* allocate_symbolic_memory_word() {
  return smalloc(2 * SIZEOFUINT64STAR + 3 * SIZEOFUINT64);
}

uint64_t* get_next_word(uint64_t* word)      { return (uint64_t*) *word; }
uint64_t  get_word_address(uint64_t* word)   { return             *(word + 1); }
uint64_t  get_word_value(uint64_t* word)     { return             *(word + 2); }
char*     get_word_symbolic(uint64_t* word)  { return (char*)     *(word + 3); }
uint64_t  get_number_of_bits(uint64_t* word) { return             *(word + 4); }

void set_next_word(uint64_t* word, uint64_t* next)      { *word       = (uint64_t) next; }
void set_word_address(uint64_t* word, uint64_t address) { *(word + 1) =            address; }
void set_word_value(uint64_t* word, uint64_t value)     { *(word + 2) =            value; }
void set_word_symbolic(uint64_t* word, char* sym)       { *(word + 3) = (uint64_t) sym; }
void set_number_of_bits(uint64_t* word, uint64_t bits)  { *(word + 4) =            bits; }

// -----------------------------------------------------------------
// ------------------- SYMBOLIC EXECUTION ENGINE -------------------
// -----------------------------------------------------------------

char* bv_constant(uint64_t value);
char* bv_variable(uint64_t bits);
char* bv_zero_extension(uint64_t bits);

char* smt_value(uint64_t val, char* sym);
char* smt_variable(char* prefix, uint64_t bits);

char* smt_unary(char* opt, char* op);
char* smt_binary(char* opt, char* op1, char* op2);
char* smt_ternary(char* opt, char* op1, char* op2, char* op3);

void      merge(uint64_t* active_context, uint64_t* mergeable_context, uint64_t location);
void      merge_symbolic_memory_and_registers(uint64_t* active_context, uint64_t* mergeable_context);
void      merge_symbolic_memory_of_active_context(uint64_t* active_context, uint64_t* mergeable_context);
void      merge_symbolic_memory_of_mergeable_context(uint64_t* active_context, uint64_t* mergeable_context);
void      merge_registers(uint64_t* active_context, uint64_t* mergeable_context);

uint64_t* schedule_next_symbolic_context();
void      check_if_mergeable_and_merge_if_possible(uint64_t* context);

void      add_child(uint64_t* parent, uint64_t* child);
void      step_into_call(uint64_t* context, uint64_t address);
void      step_out_of_call(uint64_t* context);

// ------------------------ GLOBAL VARIABLES -----------------------

uint64_t max_execution_depth = 1; // in number of instructions, unbounded with 0

uint64_t variable_version = 0; // generates unique SMT-LIB variable names

uint64_t* symbolic_contexts = (uint64_t*) 0;

char* path_condition = (char*) 0;

uint64_t* symbolic_memory = (uint64_t*) 0;

uint64_t* reg_sym = (uint64_t*) 0; // symbolic values in registers as strings in SMT-LIB format

char*    smt_name = (char*) 0; // name of SMT-LIB file
uint64_t smt_fd   = 0;         // file descriptor of open SMT-LIB file

uint64_t merge_enabled  = 0; // enable or disable the merging of paths
uint64_t debug_merge    = 0; // enable or disable the debugging of merging in monster

uint64_t* call_stack_tree = (uint64_t*) 0; // tree representing the program structure (each node represents a procedure call)

// ------------------------ GLOBAL CONSTANTS -----------------------

uint64_t DELETED                         = -1; // indicates that a symbolic memory word has been deleted
uint64_t MERGED                          = -2; // indicates that a symbolic memory word has been merged
uint64_t BEGIN_OF_SHARED_SYMBOLIC_MEMORY = -3; // indicates the beginning of the shared symbolic memory space

uint64_t beq_limit; // limit of symbolic beq instructions on each part of the path between two merge locations

// -----------------------------------------------------------------
=======
>>>>>>> 6ba2d09d
// -------------------------- INTERPRETER --------------------------
// -----------------------------------------------------------------

void init_interpreter();
void reset_interpreter();

void reset_nop_counters();
void reset_profiler();

void print_register_hexadecimal(uint64_t reg);
void print_register_octal(uint64_t reg);
void print_register_value(uint64_t reg);

void print_exception(uint64_t exception, uint64_t fault);
void throw_exception(uint64_t exception, uint64_t fault);

void fetch();
void decode();
void execute();

void execute_record();
void execute_undo();
void execute_debug();

void interrupt();

void run_until_exception();

uint64_t instruction_with_max_counter(uint64_t* counters, uint64_t max);
uint64_t print_per_instruction_counter(uint64_t total, uint64_t* counters, uint64_t max);
void     print_per_instruction_profile(char* message, uint64_t total, uint64_t* counters);

void print_access_profile(char* message, char* padding, uint64_t reads, uint64_t writes);
void print_per_register_profile(uint64_t reg);

void print_register_memory_profile();

void print_profile();

// ------------------------ GLOBAL CONSTANTS -----------------------

// RISC-U instructions

uint64_t LUI   = 1; // 0 is reserved for unknown instructions
uint64_t ADDI  = 2;
uint64_t ADD   = 3;
uint64_t SUB   = 4;
uint64_t MUL   = 5;
uint64_t DIVU  = 6;
uint64_t REMU  = 7;
uint64_t SLTU  = 8;
uint64_t LD    = 9;
uint64_t SD    = 10;
uint64_t BEQ   = 11;
uint64_t JAL   = 12;
uint64_t JALR  = 13;
uint64_t ECALL = 14;

// exceptions

uint64_t EXCEPTION_NOEXCEPTION           = 0;
uint64_t EXCEPTION_PAGEFAULT             = 1;
uint64_t EXCEPTION_SEGMENTATIONFAULT     = 2;
uint64_t EXCEPTION_SYSCALL               = 3;
uint64_t EXCEPTION_TIMER                 = 4;
uint64_t EXCEPTION_DIVISIONBYZERO        = 5;
uint64_t EXCEPTION_INVALIDADDRESS        = 6;
uint64_t EXCEPTION_UNKNOWNINSTRUCTION    = 7;
uint64_t EXCEPTION_UNINITIALIZEDREGISTER = 8;
uint64_t EXCEPTION_SYMBOLICMERGE         = 9;  // for symbolic execution
uint64_t EXCEPTION_SYMBOLICRECURSION     = 10; // for symbolic execution

uint64_t* EXCEPTIONS; // strings representing exceptions

uint64_t debug_exception = 0;

uint64_t run = 0; // flag for running code

uint64_t debug = 0; // // flag for recording and debugging code

uint64_t debug_syscalls = 0; // flag for debugging syscalls

uint64_t record = 0; // flag for recording code execution
uint64_t redo   = 0; // flag for redoing code execution

uint64_t disassemble_verbose = 0; // flag for disassembling code in more detail

uint64_t symbolic = 0; // flag for symbolically executing code
uint64_t model    = 0; // flag for modeling code

// number of instructions from context switch to timer interrupt
// CAUTION: avoid interrupting any kernel activities, keep TIMESLICE large
// TODO: implement proper interrupt controller to turn interrupts on and off
uint64_t TIMESLICE = 10000000;

uint64_t TIMEROFF = 0; // must be 0 to turn off timer interrupt

// ------------------------ GLOBAL VARIABLES -----------------------

// hardware thread state

uint64_t pc = 0; // program counter

uint64_t ir = 0; // instruction register
uint64_t is = 0; // instruction id

uint64_t* registers = (uint64_t*) 0; // general-purpose registers

uint64_t* pt = (uint64_t*) 0; // page table

// core state

uint64_t timer = 0; // counter for timer interrupt
uint64_t trap  = 0; // flag for creating a trap

// effective nop counters

uint64_t nopc_lui  = 0;
uint64_t nopc_addi = 0;
uint64_t nopc_add  = 0;
uint64_t nopc_sub  = 0;
uint64_t nopc_mul  = 0;
uint64_t nopc_divu = 0;
uint64_t nopc_remu = 0;
uint64_t nopc_sltu = 0;
uint64_t nopc_ld   = 0;
uint64_t nopc_sd   = 0;
uint64_t nopc_beq  = 0;
uint64_t nopc_jal  = 0;
uint64_t nopc_jalr = 0;

// source profile

uint64_t  calls               = 0;             // total number of executed procedure calls
uint64_t* calls_per_procedure = (uint64_t*) 0; // number of executed calls of each procedure

uint64_t  iterations          = 0;             // total number of executed loop iterations
uint64_t* iterations_per_loop = (uint64_t*) 0; // number of executed iterations of each loop

uint64_t* loads_per_instruction  = (uint64_t*) 0; // number of executed loads per load instruction
uint64_t* stores_per_instruction = (uint64_t*) 0; // number of executed stores per store instruction

// register access counters

uint64_t* reads_per_register  = (uint64_t*) 0;
uint64_t* writes_per_register = (uint64_t*) 0;

uint64_t stack_register_reads  = 0;
uint64_t stack_register_writes = 0;

uint64_t argument_register_reads  = 0;
uint64_t argument_register_writes = 0;

uint64_t temporary_register_reads  = 0;
uint64_t temporary_register_writes = 0;

// segments access counters

uint64_t data_reads  = 0;
uint64_t data_writes = 0;

uint64_t stack_reads  = 0;
uint64_t stack_writes = 0;

uint64_t heap_reads  = 0;
uint64_t heap_writes = 0;

// ------------------------- INITIALIZATION ------------------------

void init_interpreter() {
  EXCEPTIONS = smalloc((EXCEPTION_SYMBOLICRECURSION + 1) * SIZEOFUINT64STAR);

  *(EXCEPTIONS + EXCEPTION_NOEXCEPTION)           = (uint64_t) "no exception";
  *(EXCEPTIONS + EXCEPTION_PAGEFAULT)             = (uint64_t) "page fault";
  *(EXCEPTIONS + EXCEPTION_SEGMENTATIONFAULT)     = (uint64_t) "segmentation fault";
  *(EXCEPTIONS + EXCEPTION_SYSCALL)               = (uint64_t) "syscall";
  *(EXCEPTIONS + EXCEPTION_TIMER)                 = (uint64_t) "timer interrupt";
  *(EXCEPTIONS + EXCEPTION_DIVISIONBYZERO)        = (uint64_t) "division by zero";
  *(EXCEPTIONS + EXCEPTION_INVALIDADDRESS)        = (uint64_t) "invalid address";
  *(EXCEPTIONS + EXCEPTION_UNKNOWNINSTRUCTION)    = (uint64_t) "unknown instruction";
  *(EXCEPTIONS + EXCEPTION_UNINITIALIZEDREGISTER) = (uint64_t) "uninitialized register";
  *(EXCEPTIONS + EXCEPTION_SYMBOLICMERGE)         = (uint64_t) "symbolic merge";
  *(EXCEPTIONS + EXCEPTION_SYMBOLICRECURSION)     = (uint64_t) "symbolic recursion";
}

void reset_interpreter() {
  pc = 0;
  ir = 0;
  is = 0;

  registers = (uint64_t*) 0;

  pt = (uint64_t*) 0;

  trap = 0;

  timer = TIMEROFF;
}

void reset_nop_counters() {
  nopc_lui  = 0;
  nopc_addi = 0;
  nopc_add  = 0;
  nopc_sub  = 0;
  nopc_mul  = 0;
  nopc_divu = 0;
  nopc_remu = 0;
  nopc_sltu = 0;
  nopc_ld   = 0;
  nopc_sd   = 0;
  nopc_beq  = 0;
  nopc_jal  = 0;
  nopc_jalr = 0;
}

void reset_source_profile() {
  calls               = 0;
  calls_per_procedure = zalloc(code_length / INSTRUCTIONSIZE * SIZEOFUINT64);

  iterations          = 0;
  iterations_per_loop = zalloc(code_length / INSTRUCTIONSIZE * SIZEOFUINT64);

  loads_per_instruction  = zalloc(code_length / INSTRUCTIONSIZE * SIZEOFUINT64);
  stores_per_instruction = zalloc(code_length / INSTRUCTIONSIZE * SIZEOFUINT64);
}

void reset_register_access_counters() {
  reads_per_register  = zalloc(NUMBEROFREGISTERS * REGISTERSIZE);
  writes_per_register = zalloc(NUMBEROFREGISTERS * REGISTERSIZE);

  // stack and frame pointer registers are initialized by boot loader
  *(writes_per_register + REG_SP) = 1;
  *(writes_per_register + REG_S0) = 1;

  // a6 register is written to by the kernel
  *(writes_per_register + REG_A6) = 1;

  stack_register_reads      = 0;
  stack_register_writes     = 0;
  argument_register_reads   = 0;
  argument_register_writes  = 0;
  temporary_register_reads  = 0;
  temporary_register_writes = 0;
}

void reset_segments_access_counters() {
  data_reads   = 0;
  data_writes  = 0;
  stack_reads  = 0;
  stack_writes = 0;
  heap_reads   = 0;
  heap_writes  = 0;
}

void reset_profiler() {
  reset_instruction_counters();
  reset_nop_counters();
  reset_source_profile();
  reset_register_access_counters();
  reset_segments_access_counters();
}

// *~*~ *~*~ *~*~ *~*~ *~*~ *~*~ *~*~ *~*~ *~*~ *~*~ *~*~ *~*~ *~*~
// -----------------------------------------------------------------
// ----------------------    R U N T I M E    ----------------------
// -----------------------------------------------------------------
// *~*~ *~*~ *~*~ *~*~ *~*~ *~*~ *~*~ *~*~ *~*~ *~*~ *~*~ *~*~ *~*~

// -----------------------------------------------------------------
// ---------------------------- CONTEXTS ---------------------------
// -----------------------------------------------------------------

uint64_t* new_context();

<<<<<<< HEAD
void      init_context(uint64_t* context, uint64_t* parent, uint64_t* vctxt);
uint64_t* copy_context(uint64_t* original, uint64_t location, char* condition);
=======
void init_context(uint64_t* context, uint64_t* parent, uint64_t* vctxt);
>>>>>>> 6ba2d09d

uint64_t* find_context(uint64_t* parent, uint64_t* vctxt);

void      free_context(uint64_t* context);
uint64_t* delete_context(uint64_t* context, uint64_t* from);

// context struct:
// +----+-----------------+
// |  0 | next context    | pointer to next context
// |  1 | prev context    | pointer to previous context
// |  2 | program counter | program counter
// |  3 | registers       | pointer to general purpose registers
// |  4 | page table      | pointer to page table
// |  5 | lowest lo page  | lowest low unmapped page (code, data, heap)
// |  6 | highest lo page | highest low unmapped page (code, data, heap)
// |  7 | lowest hi page  | lowest high unmapped page (stack)
// |  8 | highest hi page | highest high unmapped page (stack)
<<<<<<< HEAD
// |  9 | original break  | original end of data segment
// | 10 | program break   | end of data segment
// | 11 | exception       | exception ID
// | 12 | faulting page   | faulting page
// | 13 | exit code       | exit code
// | 14 | parent          | context that created this context
// | 15 | virtual context | virtual context address
// | 16 | name            | binary name loaded into context
// +----+-----------------+
// symbolic extension:
// +----+-----------------+
// | 17 | execution depth | number of executed instructions
// | 18 | path condition  | pointer to path condition
// | 19 | symbolic memory | pointer to symbolic memory
// | 20 | symbolic regs   | pointer to symbolic registers
// | 21 | beq counter     | number of executed symbolic beq instructions
// | 22 | merge location  | program location at which the context can possibly be merged (later)
// | 23 | merge partner   | pointer to the context from which this context was created
// | 24 | call stack      | pointer to the corresponding node in the call stack tree
=======
// |  9 | code entry      | start of code segment
// | 10 | code segment    | end of code segment, start of data segment
// | 11 | data segment    | end of data segment, original program break
// | 12 | program break   | current program break
// | 13 | exception       | exception ID
// | 14 | faulting page   | faulting page
// | 15 | exit code       | exit code
// | 16 | parent          | context that created this context
// | 17 | virtual context | virtual context address
// | 18 | name            | binary name loaded into context
>>>>>>> 6ba2d09d
// +----+-----------------+

// CAUTION: contexts are extended in the symbolic execution engine!

uint64_t* allocate_context() {
  return smalloc(7 * SIZEOFUINT64STAR + 12 * SIZEOFUINT64);
}

uint64_t next_context(uint64_t* context)    { return (uint64_t) context; }
uint64_t prev_context(uint64_t* context)    { return (uint64_t) (context + 1); }
uint64_t program_counter(uint64_t* context) { return (uint64_t) (context + 2); }
uint64_t regs(uint64_t* context)            { return (uint64_t) (context + 3); }
uint64_t page_table(uint64_t* context)      { return (uint64_t) (context + 4); }
uint64_t lowest_lo_page(uint64_t* context)  { return (uint64_t) (context + 5); }
uint64_t highest_lo_page(uint64_t* context) { return (uint64_t) (context + 6); }
uint64_t lowest_hi_page(uint64_t* context)  { return (uint64_t) (context + 7); }
uint64_t highest_hi_page(uint64_t* context) { return (uint64_t) (context + 8); }
uint64_t code_entry(uint64_t* context)      { return (uint64_t) (context + 9); }
uint64_t code_segment(uint64_t* context)    { return (uint64_t) (context + 10); }
uint64_t data_segment(uint64_t* context)    { return (uint64_t) (context + 11); }
uint64_t program_break(uint64_t* context)   { return (uint64_t) (context + 12); }
uint64_t exception(uint64_t* context)       { return (uint64_t) (context + 13); }
uint64_t fault(uint64_t* context)           { return (uint64_t) (context + 14); }
uint64_t exit_code(uint64_t* context)       { return (uint64_t) (context + 15); }
uint64_t parent(uint64_t* context)          { return (uint64_t) (context + 16); }
uint64_t virtual_context(uint64_t* context) { return (uint64_t) (context + 17); }
uint64_t name(uint64_t* context)            { return (uint64_t) (context + 18); }

uint64_t* get_next_context(uint64_t* context)    { return (uint64_t*) *context; }
uint64_t* get_prev_context(uint64_t* context)    { return (uint64_t*) *(context + 1); }
uint64_t  get_pc(uint64_t* context)              { return             *(context + 2); }
uint64_t* get_regs(uint64_t* context)            { return (uint64_t*) *(context + 3); }
uint64_t* get_pt(uint64_t* context)              { return (uint64_t*) *(context + 4); }
uint64_t  get_lowest_lo_page(uint64_t* context)  { return             *(context + 5); }
uint64_t  get_highest_lo_page(uint64_t* context) { return             *(context + 6); }
uint64_t  get_lowest_hi_page(uint64_t* context)  { return             *(context + 7); }
uint64_t  get_highest_hi_page(uint64_t* context) { return             *(context + 8); }
uint64_t  get_code_entry(uint64_t* context)      { return             *(context + 9); }
uint64_t  get_code_segment(uint64_t* context)    { return             *(context + 10); }
uint64_t  get_data_segment(uint64_t* context)    { return             *(context + 11); }
uint64_t  get_program_break(uint64_t* context)   { return             *(context + 12); }
uint64_t  get_exception(uint64_t* context)       { return             *(context + 13); }
uint64_t  get_fault(uint64_t* context)           { return             *(context + 14); }
uint64_t  get_exit_code(uint64_t* context)       { return             *(context + 15); }
uint64_t* get_parent(uint64_t* context)          { return (uint64_t*) *(context + 16); }
uint64_t* get_virtual_context(uint64_t* context) { return (uint64_t*) *(context + 17); }
char*     get_name(uint64_t* context)            { return (char*)     *(context + 18); }

void set_next_context(uint64_t* context, uint64_t* next)      { *context        = (uint64_t) next; }
void set_prev_context(uint64_t* context, uint64_t* prev)      { *(context + 1)  = (uint64_t) prev; }
void set_pc(uint64_t* context, uint64_t pc)                   { *(context + 2)  = pc; }
void set_regs(uint64_t* context, uint64_t* regs)              { *(context + 3)  = (uint64_t) regs; }
void set_pt(uint64_t* context, uint64_t* pt)                  { *(context + 4)  = (uint64_t) pt; }
void set_lowest_lo_page(uint64_t* context, uint64_t page)     { *(context + 5)  = page; }
void set_highest_lo_page(uint64_t* context, uint64_t page)    { *(context + 6)  = page; }
void set_lowest_hi_page(uint64_t* context, uint64_t page)     { *(context + 7)  = page; }
void set_highest_hi_page(uint64_t* context, uint64_t page)    { *(context + 8)  = page; }
<<<<<<< HEAD
void set_original_break(uint64_t* context, uint64_t brk)      { *(context + 9)  = brk; }
void set_program_break(uint64_t* context, uint64_t brk)       { *(context + 10) = brk; }
void set_exception(uint64_t* context, uint64_t exception)     { *(context + 11) = exception; }
void set_faulting_page(uint64_t* context, uint64_t page)      { *(context + 12) = page; }
void set_exit_code(uint64_t* context, uint64_t code)          { *(context + 13) = code; }
void set_parent(uint64_t* context, uint64_t* parent)          { *(context + 14) = (uint64_t) parent; }
void set_virtual_context(uint64_t* context, uint64_t* vctxt)  { *(context + 15) = (uint64_t) vctxt; }
void set_name(uint64_t* context, char* name)                  { *(context + 16) = (uint64_t) name; }

void set_execution_depth(uint64_t* context, uint64_t depth)      { *(context + 17) =            depth; }
void set_path_condition(uint64_t* context, char* path)           { *(context + 18) = (uint64_t) path; }
void set_symbolic_memory(uint64_t* context, uint64_t* memory)    { *(context + 19) = (uint64_t) memory; }
void set_symbolic_regs(uint64_t* context, uint64_t* regs)        { *(context + 20) = (uint64_t) regs; }
void set_beq_counter(uint64_t* context, uint64_t counter)        { *(context + 21) =            counter; }
void set_merge_location(uint64_t* context, uint64_t location)    { *(context + 22) =            location; }
void set_merge_partner(uint64_t* context, uint64_t* partner)     { *(context + 23) = (uint64_t) partner; }
void set_call_stack(uint64_t* context, uint64_t* stack)          { *(context + 24) = (uint64_t) stack; }
=======
void set_code_entry(uint64_t* context, uint64_t start)        { *(context + 9)  = start; }
void set_code_segment(uint64_t* context, uint64_t end)        { *(context + 10) = end; }
void set_data_segment(uint64_t* context, uint64_t end)        { *(context + 11) = end; }
void set_program_break(uint64_t* context, uint64_t brk)       { *(context + 12) = brk; }
void set_exception(uint64_t* context, uint64_t exception)     { *(context + 13) = exception; }
void set_fault(uint64_t* context, uint64_t page)              { *(context + 14) = page; }
void set_exit_code(uint64_t* context, uint64_t code)          { *(context + 15) = code; }
void set_parent(uint64_t* context, uint64_t* parent)          { *(context + 16) = (uint64_t) parent; }
void set_virtual_context(uint64_t* context, uint64_t* vctxt)  { *(context + 17) = (uint64_t) vctxt; }
void set_name(uint64_t* context, char* name)                  { *(context + 18) = (uint64_t) name; }
>>>>>>> 6ba2d09d

// -----------------------------------------------------------------
// -------------------------- MICROKERNEL --------------------------
// -----------------------------------------------------------------

void reset_microkernel();

uint64_t* create_context(uint64_t* parent, uint64_t* vctxt);
uint64_t* cache_context(uint64_t* vctxt);

void save_context(uint64_t* context);
void map_page(uint64_t* context, uint64_t page, uint64_t frame);
void restore_region(uint64_t* context, uint64_t* table, uint64_t* parent_table, uint64_t lo, uint64_t hi);
void restore_context(uint64_t* context);

uint64_t is_valid_code_address(uint64_t* context, uint64_t vaddr);
uint64_t is_valid_data_address(uint64_t* context, uint64_t vaddr);
uint64_t is_valid_stack_address(uint64_t* context, uint64_t vaddr);
uint64_t is_valid_heap_address(uint64_t* context, uint64_t vaddr);
uint64_t is_valid_data_stack_heap_address(uint64_t* context, uint64_t vaddr);

uint64_t is_valid_segment_read(uint64_t vaddr);
uint64_t is_valid_segment_write(uint64_t vaddr);

// ------------------------ GLOBAL CONSTANTS -----------------------

uint64_t debug_create = 0;
uint64_t debug_map    = 0;

// ------------------------ GLOBAL VARIABLES -----------------------

uint64_t* current_context = (uint64_t*) 0; // context currently running

uint64_t* used_contexts = (uint64_t*) 0; // doubly-linked list of used contexts
uint64_t* free_contexts = (uint64_t*) 0; // singly-linked list of free contexts

// ------------------------- INITIALIZATION ------------------------

void reset_microkernel() {
  current_context = (uint64_t*) 0;

  while (used_contexts != (uint64_t*) 0)
    used_contexts = delete_context(used_contexts, used_contexts);
}

// -----------------------------------------------------------------
// ---------------------------- KERNEL -----------------------------
// -----------------------------------------------------------------

uint64_t pavailable();
uint64_t pexcess();
uint64_t pused();

uint64_t* palloc();
void      pfree(uint64_t* frame);

void map_and_store(uint64_t* context, uint64_t vaddr, uint64_t data);

void up_load_binary(uint64_t* context);

uint64_t up_load_string(uint64_t* context, char* s, uint64_t SP);
void     up_load_arguments(uint64_t* context, uint64_t argc, uint64_t* argv);

uint64_t handle_system_call(uint64_t* context);
uint64_t handle_page_fault(uint64_t* context);
uint64_t handle_division_by_zero(uint64_t* context);
uint64_t handle_timer(uint64_t* context);
uint64_t handle_exception(uint64_t* context);

uint64_t mipster(uint64_t* to_context);
uint64_t hypster(uint64_t* to_context);

uint64_t mixter(uint64_t* to_context, uint64_t mix);

uint64_t minmob(uint64_t* to_context);
void     map_unmapped_pages(uint64_t* context);
uint64_t minster(uint64_t* to_context);
uint64_t mobster(uint64_t* to_context);

char* replace_extension(char* filename, char* extension);

void boot_loader(uint64_t* context);

uint64_t selfie_run(uint64_t machine);

// ------------------------ GLOBAL CONSTANTS -----------------------

uint64_t* MY_CONTEXT = (uint64_t*) 0;

uint64_t DONOTEXIT = 0;
uint64_t EXIT      = 1;
<<<<<<< HEAD
uint64_t MERGE     = 2;
uint64_t RECURSION = 3;
uint64_t SCHEDULE  = 4;
=======
uint64_t MERGE     = 2; // for symbolic execution
uint64_t RECURSION = 3; // for symbolic execution
>>>>>>> 6ba2d09d

uint64_t EXITCODE_NOERROR                = 0;
uint64_t EXITCODE_NOARGUMENTS            = 1;
uint64_t EXITCODE_BADARGUMENTS           = 2;
uint64_t EXITCODE_IOERROR                = 3;
uint64_t EXITCODE_SCANNERERROR           = 4;
uint64_t EXITCODE_PARSERERROR            = 5;
uint64_t EXITCODE_COMPILERERROR          = 6;
uint64_t EXITCODE_OUTOFVIRTUALMEMORY     = 7;
uint64_t EXITCODE_OUTOFPHYSICALMEMORY    = 8;
uint64_t EXITCODE_DIVISIONBYZERO         = 9;
uint64_t EXITCODE_UNKNOWNINSTRUCTION     = 10;
uint64_t EXITCODE_UNKNOWNSYSCALL         = 11;
uint64_t EXITCODE_UNSUPPORTEDSYSCALL     = 12;
uint64_t EXITCODE_MULTIPLEEXCEPTIONERROR = 13;
uint64_t EXITCODE_SYMBOLICEXECUTIONERROR = 14; // for symbolic execution
uint64_t EXITCODE_MODELINGERROR          = 15; // for model generation
uint64_t EXITCODE_UNCAUGHTEXCEPTION      = 16;

uint64_t SYSCALL_BITWIDTH = 32; // integer bit width for system calls

uint64_t MIPSTER = 1;
uint64_t DIPSTER = 2;
uint64_t RIPSTER = 3;

uint64_t HYPSTER = 4;

uint64_t MINSTER = 5;
uint64_t MOBSTER = 6;

// ------------------------ GLOBAL VARIABLES -----------------------

uint64_t next_page_frame = 0;

uint64_t allocated_page_frame_memory = 0;
uint64_t free_page_frame_memory      = 0;

// -----------------------------------------------------------------
// ------------------- CONSOLE ARGUMENT SCANNER --------------------
// -----------------------------------------------------------------

uint64_t  number_of_remaining_arguments();
uint64_t* remaining_arguments();

char* peek_argument(uint64_t lookahead);

char* get_argument();
void  set_argument(char* argv);

void print_synopsis(char* extras);

// ------------------------ GLOBAL VARIABLES -----------------------

uint64_t  selfie_argc = 0;
uint64_t* selfie_argv = (uint64_t*) 0;

char* argument = (char*) 0;

// -----------------------------------------------------------------
// ----------------------------- SELFIE ----------------------------
// -----------------------------------------------------------------

void init_selfie(uint64_t argc, uint64_t* argv);

void init_system();

uint64_t is_boot_level_zero();

// ------------------------ GLOBAL CONSTANTS -----------------------

char* selfie_name = (char*) 0; // name of running selfie executable

uint64_t BOOTLEVELZERO = 0; // flag for indicating boot level

uint64_t WINDOWS = 0; // indicates if we are likely running on Windows

// ------------------------- INITIALIZATION ------------------------

void init_selfie(uint64_t argc, uint64_t* argv) {
  selfie_argc = argc;
  selfie_argv = argv;

  selfie_name = get_argument();
}

void init_system() {
  if (is_boot_level_zero()) {
    BOOTLEVELZERO = 1;

    // Caution: the name of the executable must not have an extension to make this work
    // try opening executable with zeroed flags which likely fails but just on Windows
    if (signed_less_than(sign_extend(open(selfie_name, 0, 0), SYSCALL_BITWIDTH), 0))
      WINDOWS = 1;
  }
}

// *~*~ *~*~ *~*~ *~*~ *~*~ *~*~ *~*~ *~*~ *~*~ *~*~ *~*~ *~*~ *~*~
// -----------------------------------------------------------------
// ---------------------     L I B R A R Y     ---------------------
// -----------------------------------------------------------------
// *~*~ *~*~ *~*~ *~*~ *~*~ *~*~ *~*~ *~*~ *~*~ *~*~ *~*~ *~*~ *~*~

// -----------------------------------------------------------------
// ----------------------- LIBRARY PROCEDURES ----------------------
// -----------------------------------------------------------------

uint64_t two_to_the_power_of(uint64_t p) {
  // assert: 0 <= p < CPUBITWIDTH
  return *(power_of_two_table + p);
}

uint64_t ten_to_the_power_of(uint64_t p) {
  // use recursion for simplicity and educational value
  // for p close to 0 performance is not relevant
  if (p == 0)
    return 1;
  else
    return ten_to_the_power_of(p - 1) * 10;
}

uint64_t log_ten(uint64_t n) {
  // use recursion for simplicity and educational value
  // for n < 1000000 performance is not relevant
  if (n < 10)
    return 0;
  else
    return log_ten(n / 10) + 1;
}

uint64_t left_shift(uint64_t n, uint64_t b) {
  // assert: 0 <= b < CPUBITWIDTH
  return n * two_to_the_power_of(b);
}

uint64_t right_shift(uint64_t n, uint64_t b) {
  // assert: 0 <= b < CPUBITWIDTH
  return n / two_to_the_power_of(b);
}

uint64_t get_bits(uint64_t n, uint64_t i, uint64_t b) {
  // assert: 0 < b <= i + b < CPUBITWIDTH
  if (i == 0)
    return n % two_to_the_power_of(b);
  else
    // shift to-be-loaded bits all the way to the left
    // to reset all bits to the left of them, then
    // shift to-be-loaded bits all the way to the right and return
    return right_shift(left_shift(n, CPUBITWIDTH - (i + b)), CPUBITWIDTH - b);
}

uint64_t get_low_word(uint64_t n) {
  return get_bits(n, 0, WORDSIZEINBITS);
}

uint64_t get_high_word(uint64_t n) {
  return get_bits(n, WORDSIZEINBITS, WORDSIZEINBITS);
}

uint64_t absolute(uint64_t n) {
  if (signed_less_than(n, 0))
    return -n;
  else
    return n;
}

uint64_t max(uint64_t a, uint64_t b) {
  if (a > b)
    return a;
  else
    return b;
}

uint64_t signed_less_than(uint64_t a, uint64_t b) {
  // INT64_MIN <= n <= INT64_MAX iff
  // INT64_MIN + INT64_MIN <= n + INT64_MIN <= INT64_MAX + INT64_MIN iff
  // -2^64 <= n + INT64_MIN <= 2^64 - 1 (sign-extended to 65 bits) iff
  // 0 <= n + INT64_MIN <= UINT64_MAX
  return a + INT64_MIN < b + INT64_MIN;
}

uint64_t signed_division(uint64_t a, uint64_t b) {
  // assert: b != 0
  // assert: a == INT64_MIN -> b != -1
  if (a == INT64_MIN)
    if (b == INT64_MIN)
      return 1;
    else if (signed_less_than(b, 0))
      return INT64_MIN / absolute(b);
    else
      return -(INT64_MIN / b);
  else if (b == INT64_MIN)
    return 0;
  else if (signed_less_than(a, 0))
    if (signed_less_than(b, 0))
      return absolute(a) / absolute(b);
    else
      return -(absolute(a) / b);
  else if (signed_less_than(b, 0))
    return -(a / absolute(b));
  else
    return a / b;
}

uint64_t is_signed_integer(uint64_t n, uint64_t b) {
  // assert: 0 < b <= CPUBITWIDTH
  if (n < two_to_the_power_of(b - 1))
    // assert: 0 <= n < 2^(b - 1)
    return 1;
  else if (n >= -two_to_the_power_of(b - 1))
    // assert: -2^(b - 1) <= n < 2^64
    return 1;
  else
    return 0;
}

uint64_t sign_extend(uint64_t n, uint64_t b) {
  // assert: 0 <= n <= 2^b
  // assert: 0 < b < CPUBITWIDTH
  if (n < two_to_the_power_of(b - 1))
    return n;
  else
    return n - two_to_the_power_of(b);
}

uint64_t sign_shrink(uint64_t n, uint64_t b) {
  // assert: -2^(b - 1) <= n < 2^(b - 1)
  // assert: 0 < b < CPUBITWIDTH
  return get_bits(n, 0, b);
}

uint64_t load_character(char* s, uint64_t i) {
  // assert: i >= 0
  uint64_t a;

  // a is the index of the double word where
  // the to-be-loaded i-th character in s is
  a = i / SIZEOFUINT64;

  // CAUTION: at boot levels higher than zero, s is only accessible
  // in C* at machine word granularity, not individual characters

  // return i-th 8-bit character in s
  return get_bits(*((uint64_t*) s + a), (i % SIZEOFUINT64) * 8, 8);
}

char* store_character(char* s, uint64_t i, uint64_t c) {
  // assert: i >= 0, 0 <= c < 2^8 (all characters are 8-bit)
  uint64_t a;

  // a is the index of the double word where
  // the with c to-be-overwritten i-th character in s is
  a = i / SIZEOFUINT64;

  // CAUTION: at boot levels higher than zero, s is only accessible
  // in C* at machine word granularity, not individual characters

  // subtract the to-be-overwritten character to reset its bits in s
  // then add c to set its bits at the i-th position in s
  *((uint64_t*) s + a) = (*((uint64_t*) s + a) - left_shift(load_character(s, i), (i % SIZEOFUINT64) * 8)) + left_shift(c, (i % SIZEOFUINT64) * 8);

  return s;
}

char* string_alloc(uint64_t l) {
  // allocates zeroed memory for a string of l characters
  // plus a null terminator aligned to machine word size
  return (char*) zalloc(l + 1);
}

uint64_t string_length(char* s) {
  uint64_t i;

  i = 0;

  while (load_character(s, i) != 0)
    i = i + 1;

  return i;
}

char* string_copy(char* s) {
  uint64_t l;
  char* t;
  uint64_t i;

  l = string_length(s);

  t = string_alloc(l);

  i = 0;

  while (i <= l) {
    store_character(t, i, load_character(s, i));

    i = i + 1;
  }

  store_character(t, i, 0); // null-terminated string

  return t;
}

void string_reverse(char* s) {
  uint64_t i;
  uint64_t j;
  uint64_t tmp;

  i = 0;
  j = string_length(s) - 1;

  while (i < j) {
    tmp = load_character(s, i);

    store_character(s, i, load_character(s, j));
    store_character(s, j, tmp);

    i = i + 1;
    j = j - 1;
  }
}

uint64_t string_compare(char* s, char* t) {
  uint64_t i;

  i = 0;

  while (1)
    if (load_character(s, i) == 0)
      if (load_character(t, i) == 0)
        return 1;
      else
        return 0;
    else if (load_character(s, i) == load_character(t, i))
      i = i + 1;
    else
      return 0;
}

uint64_t atoi(char* s) {
  uint64_t i;
  uint64_t n;
  uint64_t c;

  // the conversion of the ASCII string in s to its
  // numerical value n begins with the leftmost digit in s
  i = 0;

  // and the numerical value 0 for n
  n = 0;

  // load character (one byte) at index i in s from memory requires
  // bit shifting since memory access can only be done in double words
  c = load_character(s, i);

  // loop until s is terminated
  while (c != 0) {
    // the numerical value of ASCII-encoded decimal digits
    // is offset by the ASCII code of '0' (which is 48)
    c = c - '0';

    if (c > 9) {
      printf2("%s: cannot convert non-decimal number %s\n", selfie_name, s);

      exit(EXITCODE_BADARGUMENTS);
    }

    // assert: s contains a decimal number

    // use base 10 but detect wrap around
    if (n < UINT64_MAX / 10)
      n = n * 10 + c;
    else if (n == UINT64_MAX / 10)
      if (c <= UINT64_MAX % 10)
        n = n * 10 + c;
      else {
        // s contains a decimal number larger than UINT64_MAX
        printf2("%s: cannot convert out-of-bound number %s\n", selfie_name, s);

        exit(EXITCODE_BADARGUMENTS);
      }
    else {
      // s contains a decimal number larger than UINT64_MAX
      printf2("%s: cannot convert out-of-bound number %s\n", selfie_name, s);

      exit(EXITCODE_BADARGUMENTS);
    }

    // go to the next digit
    i = i + 1;

    // load character (one byte) at index i in s from memory requires
    // bit shifting since memory access can only be done in double words
    c = load_character(s, i);
  }

  return n;
}

char* itoa(uint64_t n, char* s, uint64_t b, uint64_t d, uint64_t a) {
  // assert: b in {2,4,8,10,16}

  uint64_t i;
  uint64_t sign;

  // conversion of the integer n to an ASCII string in s with base b,
  // sign d, and alignment a begins with the leftmost digit in s
  i = 0;

  // for now assuming n is positive
  sign = 0;

  if (n == 0) {
    store_character(s, 0, '0');

    i = 1;
  } else if (d)
    if (signed_less_than(n, 0))
      if (b == 10) {
        // n is represented as two's complement
        // convert n to a positive number but remember the sign
        n = -n;

        sign = 1;
      }

  while (n != 0) {
    if (n % b > 9)
      // the ASCII code of hexadecimal digits larger than 9
      // is offset by the ASCII code of 'A' (which is 65)
      store_character(s, i, n % b - 10 + 'A');
    else
      // the ASCII code of digits less than or equal to 9
      // is offset by the ASCII code of '0' (which is 48)
      store_character(s, i, n % b + '0');

    // convert n by dividing n with base b
    n = n / b;

    i = i + 1;
  }

  if (b == 10) {
    if (sign) {
      store_character(s, i, '-'); // negative decimal numbers start with -

      i = i + 1;
    }

    while (i < a) {
      store_character(s, i, ' '); // align with spaces

      i = i + 1;
    }
  } else {
    while (i < a) {
      store_character(s, i, '0'); // align with 0s

      i = i + 1;
    }

    if (b == 8) {
      store_character(s, i, 'o'); // octal numbers start with 0o
      store_character(s, i + 1, '0');

      i = i + 2;
    } else if (b == 16) {
      store_character(s, i, 'x'); // hexadecimal numbers start with 0x
      store_character(s, i + 1, '0');

      i = i + 2;
    }
  }

  store_character(s, i, 0); // null-terminated string

  // our numeral system is positional hindu-arabic, that is,
  // the weight of digits increases right to left, which means
  // that we need to reverse the string we computed above
  string_reverse(s);

  return s;
}

uint64_t fixed_point_ratio(uint64_t a, uint64_t b, uint64_t f) {
  // compute fixed point ratio with f fractional digits
  // multiply a/b with 10^f but avoid wrap around

  uint64_t p;

  p = f;

  while (p > 0) {
    if (a <= UINT64_MAX / ten_to_the_power_of(p)) {
      if (b / ten_to_the_power_of(f - p) != 0)
        return (a * ten_to_the_power_of(p)) / (b / ten_to_the_power_of(f - p));
    }

    p = p - 1;
  }

  return 0;
}

uint64_t fixed_point_percentage(uint64_t r, uint64_t f) {
  if (r != 0)
    // 10^4 (for 100.00%) * 10^f (for f fractional digits of r)
    return ten_to_the_power_of(4 + f) / r;
  else
    return 0;
}

void put_character(uint64_t c) {
  if (output_buffer) {
    // buffering character instead of outputting
    store_character(output_buffer, output_cursor, c);

    output_cursor = output_cursor + 1;
  } else if (character_buffer) {
    *character_buffer = c;

    // assert: character_buffer is mapped

    // try to write 1 character from character_buffer
    // into file with output_fd file descriptor
    if (write(output_fd, character_buffer, 1) == 1) {
      if (output_fd != 1)
        // count number of characters written to a file,
        // not the console which has file descriptor 1
        number_of_written_characters = number_of_written_characters + 1;
    } else {
      // write failed
      if (output_fd != 1) {
        // failed write was not to the console which has file descriptor 1
        // to report the error we may thus still write to the console
        output_fd = 1;

        printf2("%s: could not write character to output file %s\n", selfie_name, output_name);
      }

      exit(EXITCODE_IOERROR);
    }
  } else
    // character_buffer has not been successfully allocated yet
    exit(EXITCODE_IOERROR);
}

void print(char* s) {
  uint64_t i;

  if (s == (char*) 0)
    print("NULL");
  else {
    i = 0;

    while (load_character(s, i) != 0) {
      put_character(load_character(s, i));

      i = i + 1;
    }
  }
}

void println() {
  put_character(CHAR_LF);
}

void print_character(uint64_t c) {
  put_character(CHAR_SINGLEQUOTE);

  if (c == CHAR_EOF)
    print("end of file");
  else if (c == CHAR_TAB)
    print("tabulator");
  else if (c == CHAR_LF)
    print("line feed");
  else if (c == CHAR_CR)
    print("carriage return");
  else
    put_character(c);

  put_character(CHAR_SINGLEQUOTE);
}

void print_string(char* s) {
  put_character(CHAR_DOUBLEQUOTE);

  print(s);

  put_character(CHAR_DOUBLEQUOTE);
}

void print_unsigned_integer(uint64_t n) {
  print(itoa(n, integer_buffer, 10, 0, 0));
}

void print_integer(uint64_t n) {
  print(itoa(n, integer_buffer, 10, 1, 0));
}

void unprint_integer(uint64_t n) {
  n = string_length(itoa(n, integer_buffer, 10, 1, 0));

  while (n > 0) {
    put_character(CHAR_BACKSPACE);

    n = n - 1;
  }
}

void print_hexadecimal(uint64_t n, uint64_t a) {
  print(itoa(n, integer_buffer, 16, 0, a));
}

void print_octal(uint64_t n, uint64_t a) {
  print(itoa(n, integer_buffer, 8, 0, a));
}

void print_binary(uint64_t n, uint64_t a) {
  print(itoa(n, integer_buffer, 2, 0, a));
}

uint64_t print_format0(char* s, uint64_t i) {
  // print string s from index i on
  // ignore % formatting codes except for %%
  if (s == (char*) 0)
    return 0;
  else {
    while (load_character(s, i) != 0) {
      if (load_character(s, i) != '%') {
        put_character(load_character(s, i));

        i = i + 1;
      } else if (load_character(s, i + 1) == '%') {
        // for %% print just one %
        put_character('%');

        i = i + 2;
      } else {
        put_character(load_character(s, i));

        i = i + 1;
      }
    }

    return i;
  }
}

uint64_t print_format1(char* s, uint64_t i, char* a) {
  // print string s from index i on until next % formatting code except for %%
  // then print argument a according to the encountered % formatting code

  uint64_t p;

  if (s == (char*) 0)
    return 0;
  else {
    while (load_character(s, i) != 0) {
      if (load_character(s, i) != '%') {
        put_character(load_character(s, i));

        i = i + 1;
      } else if (load_character(s, i + 1) == 's') {
        print(a);

        return i + 2;
      } else if (load_character(s, i + 1) == 'c') {
        put_character((uint64_t) a);

        return i + 2;
      } else if (load_character(s, i + 1) == 'u') {
        print_unsigned_integer((uint64_t) a);

        return i + 2;
      } else if (load_character(s, i + 1) == 'd') {
        print_integer((uint64_t) a);

        return i + 2;
      } else if (load_character(s, i + 1) == '.') {
        // for simplicity we support a single digit only
        p = load_character(s, i + 2) - '0';

        if (p < 10) {
          // the character at i + 2 is in fact a digit
          if (load_character(s, i + 3) == 'u')
            print_unsigned_integer((uint64_t) a / ten_to_the_power_of(p));
          else if (load_character(s, i + 3) == 'd')
            print_integer((uint64_t) a / ten_to_the_power_of(p));
          else
            // precision only supported for %u and %d
            return i + 4;

          if (p > 0) {
            // using integer_buffer here is ok since we are not using print_integer
            itoa((uint64_t) a % ten_to_the_power_of(p), integer_buffer, 10, 0, 0);
            p = p - string_length(integer_buffer);

            put_character('.');
            while (p > 0) {
              put_character('0');

              p = p - 1;
            }
            print(integer_buffer);
          }

          return i + 4;
        } else {
          put_character(load_character(s, i));

          i = i + 1;
        }
      } else if (load_character(s, i + 1) == 'p') {
        print_hexadecimal((uint64_t) a, SIZEOFUINT64STAR);

        return i + 2;
      } else if (load_character(s, i + 1) == 'x') {
        print_hexadecimal((uint64_t) a, 0);

        return i + 2;
      } else if (load_character(s, i + 1) == 'o') {
        print_octal((uint64_t) a, 0);

        return i + 2;
      } else if (load_character(s, i + 1) == 'b') {
        print_binary((uint64_t) a, 0);

        return i + 2;
      } else if (load_character(s, i + 1) == '%') {
        // for %% print just one %
        put_character('%');

        i = i + 2;
      } else {
        put_character(load_character(s, i));

        i = i + 1;
      }
    }

    return i;
  }
}

void printf1(char* s, char* a1) {
  print_format0(s, print_format1(s, 0, a1));
}

void printf2(char* s, char* a1, char* a2) {
  print_format0(s, print_format1(s, print_format1(s, 0, a1), a2));
}

void printf3(char* s, char* a1, char* a2, char* a3) {
  print_format0(s, print_format1(s, print_format1(s, print_format1(s, 0, a1), a2), a3));
}

void printf4(char* s, char* a1, char* a2, char* a3, char* a4) {
  print_format0(s, print_format1(s, print_format1(s, print_format1(s, print_format1(s, 0, a1), a2), a3), a4));
}

void printf5(char* s, char* a1, char* a2, char* a3, char* a4, char* a5) {
  print_format0(s, print_format1(s, print_format1(s, print_format1(s, print_format1(s, print_format1(s, 0, a1), a2), a3), a4), a5));
}

void printf6(char* s, char* a1, char* a2, char* a3, char* a4, char* a5, char* a6) {
  print_format0(s, print_format1(s, print_format1(s, print_format1(s, print_format1(s, print_format1(s, print_format1(s, 0, a1), a2), a3), a4), a5), a6));
}

void printf7(char* s, char* a1, char* a2, char* a3, char* a4, char* a5, char* a6, char* a7) {
  print_format0(s, print_format1(s, print_format1(s, print_format1(s, print_format1(s, print_format1(s, print_format1(s, print_format1(s, 0, a1), a2), a3), a4), a5), a6), a7));
}

void sprintf1(char* b, char* s, char* a1) {
  output_buffer = b;
  output_cursor = 0;

  printf1(s, a1);put_character(0);

  output_buffer = (char*) 0;
  output_cursor = 0;
}

void sprintf2(char* b, char* s, char* a1, char* a2) {
  output_buffer = b;
  output_cursor = 0;

  printf2(s, a1, a2);put_character(0);

  output_buffer = (char*) 0;
  output_cursor = 0;
}

void sprintf3(char* b, char* s, char* a1, char* a2, char* a3) {
  output_buffer = b;
  output_cursor = 0;

  printf3(s, a1, a2, a3);put_character(0);

  output_buffer = (char*) 0;
  output_cursor = 0;
}

void sprintf4(char* b, char* s, char* a1, char* a2, char* a3, char* a4) {
  output_buffer = b;
  output_cursor = 0;

  printf4(s, a1, a2, a3, a4);put_character(0);

  output_buffer = (char*) 0;
  output_cursor = 0;
}

uint64_t round_up(uint64_t n, uint64_t m) {
  if (n % m == 0)
    return n;
  else
    return n - n % m + m;
}

uint64_t* smalloc(uint64_t size) {
  // this procedure ensures a defined program exit,
  // if no memory can be allocated
  uint64_t* memory;

  memory = malloc(size);

  if (size == 0)
    // any address including null
    return memory;
  else if (memory == (uint64_t*) 0) {
    if (character_buffer)
      // can only print error message if character_buffer has been successfully allocated
      printf1("%s: malloc out of memory\n", selfie_name);

    exit(EXITCODE_OUTOFVIRTUALMEMORY);
  }

  return memory;
}

uint64_t* zalloc(uint64_t size) {
  // this procedure is only executed at boot level zero
  // zalloc allocates size bytes rounded up to word size
  // and then zeroes that memory, similar to calloc, but
  // called zalloc to avoid redeclaring calloc
  uint64_t* memory;
  uint64_t  i;

  size = round_up(size, REGISTERSIZE);

  memory = smalloc(size);

  size = size / REGISTERSIZE;

  i = 0;

  while (i < size) {
    // erase memory by setting it to 0
    *(memory + i) = 0;

    i = i + 1;
  }

  return memory;
}

// *~*~ *~*~ *~*~ *~*~ *~*~ *~*~ *~*~ *~*~ *~*~ *~*~ *~*~ *~*~ *~*~
// -----------------------------------------------------------------
// ---------------------    C O M P I L E R    ---------------------
// -----------------------------------------------------------------
// *~*~ *~*~ *~*~ *~*~ *~*~ *~*~ *~*~ *~*~ *~*~ *~*~ *~*~ *~*~ *~*~

// -----------------------------------------------------------------
// ---------------------------- SCANNER ----------------------------
// -----------------------------------------------------------------

void print_symbol(uint64_t symbol) {
  put_character(CHAR_DOUBLEQUOTE);

  if (symbol == SYM_EOF)
    print("end of file");
  else
    print((char*) *(SYMBOLS + symbol));

  put_character(CHAR_DOUBLEQUOTE);
}

void print_line_number(char* message, uint64_t line) {
  printf4("%s: %s in %s in line %u: ", selfie_name, message, source_name, (char*) line);
}

void syntax_error_message(char* message) {
  print_line_number("syntax error", line_number);
  printf1("%s\n", message);
}

void syntax_error_character(uint64_t expected) {
  print_line_number("syntax error", line_number);
  print_character(expected);
  print(" expected but ");
  print_character(character);
  print(" found\n");
}

void syntax_error_identifier(char* expected) {
  print_line_number("syntax error", line_number);
  print_string(expected);
  print(" expected but ");
  print_string(identifier);
  print(" found\n");
}

void get_character() {
  uint64_t number_of_read_bytes;

  // assert: character_buffer is mapped

  // try to read 1 character into character_buffer
  // from file with source_fd file descriptor
  number_of_read_bytes = read(source_fd, character_buffer, 1);

  if (number_of_read_bytes == 1) {
    // store the read character in the global variable called character
    character = *character_buffer;

    number_of_read_characters = number_of_read_characters + 1;
  } else if (number_of_read_bytes == 0)
    // reached end of file
    character = CHAR_EOF;
  else {
    printf2("%s: could not read character from input file %s\n", selfie_name, source_name);

    exit(EXITCODE_IOERROR);
  }
}

uint64_t is_character_new_line() {
  if (character == CHAR_LF)
    return 1;
  else if (character == CHAR_CR)
    return 1;
  else
    return 0;
}

uint64_t is_character_whitespace() {
  if (character == CHAR_SPACE)
    return 1;
  else if (character == CHAR_TAB)
    return 1;
  else
    return is_character_new_line();
}

uint64_t find_next_character() {
  uint64_t in_single_line_comment;
  uint64_t in_multi_line_comment;

  // assuming we are not in a comment
  in_single_line_comment = 0;
  in_multi_line_comment  = 0;

  // read and discard all whitespace and comments until a character is found
  // that is not whitespace and does not occur in a comment, or the file ends
  while (1) {
    if (in_single_line_comment) {
      if (is_character_new_line())
        // single-line comments end with new line
        in_single_line_comment = 0;
      else if (character == CHAR_EOF)
        // or end of file
        return character;
      else {
        // count the characters in comments as ignored characters
        number_of_ignored_characters = number_of_ignored_characters + 1;

        get_character();
      }

    } else if (in_multi_line_comment) {
      while (character == CHAR_ASTERISK) {
        // look for "*/" by looping over consecutive '*' counting them as ignored characters
        number_of_ignored_characters = number_of_ignored_characters + 1;

        get_character();

        if (character == CHAR_SLASH)
          // multi-line comments end with "*/"
          in_multi_line_comment = 0;
      }

      if (in_multi_line_comment) {
        // keep track of line numbers for error reporting and code annotation
        if (character == CHAR_LF)
          // only line feeds count towards line numbers, not carriage returns
          line_number = line_number + 1;
        else if (character == CHAR_EOF) {
          // multi-line comment is not terminated
          syntax_error_message("runaway multi-line comment");

          exit(EXITCODE_SCANNERERROR);
        }
      }

      // count the characters in comments as ignored characters including '/' in "*/"
      number_of_ignored_characters = number_of_ignored_characters + 1;

      get_character();

    } else if (is_character_whitespace()) {
      // keep track of line numbers for error reporting and code annotation
      if (character == CHAR_LF)
        // only line feeds count towards line numbers, not carriage returns
        line_number = line_number + 1;

      // also count line feed and carriage return as ignored characters
      number_of_ignored_characters = number_of_ignored_characters + 1;

      get_character();

    } else if (character == CHAR_SLASH) {
      get_character();

      if (character == CHAR_SLASH) {
        // "//" begins a comment
        in_single_line_comment = 1;

        // count both slashes as ignored characters
        number_of_ignored_characters = number_of_ignored_characters + 2;

        number_of_comments = number_of_comments + 1;

        get_character();

      } else if (character == CHAR_ASTERISK) {
        // "/*" begins a multi-line comment
        in_multi_line_comment = 1;

        // count both slash and asterisk as ignored characters
        number_of_ignored_characters = number_of_ignored_characters + 2;

        number_of_comments = number_of_comments + 1;

        get_character();

      } else {
        // while looking for "//" and "/*" we actually found '/'
        symbol = SYM_DIVISION;

        return character;
      }

    } else
      // character found that is not whitespace and not occurring in a comment
      return character;
  }
}

uint64_t is_character_letter() {
  // ASCII codes for lower- and uppercase letters are in contiguous intervals
  if (character >= 'a')
    if (character <= 'z')
      return 1;
    else
      return 0;
  else if (character >= 'A')
    if (character <= 'Z')
      return 1;
    else
      return 0;
  else
    return 0;
}

uint64_t is_character_digit() {
  // ASCII codes for digits are in a contiguous interval
  if (character >= '0')
    if (character <= '9')
      return 1;
    else
      return 0;
  else
    return 0;
}

uint64_t is_character_letter_or_digit_or_underscore() {
  if (is_character_letter())
    return 1;
  else if (is_character_digit())
    return 1;
  else if (character == CHAR_UNDERSCORE)
    return 1;
  else
    return 0;
}

uint64_t is_character_not_double_quote_or_new_line_or_eof() {
  if (character == CHAR_DOUBLEQUOTE)
    return 0;
  else if (is_character_new_line())
    return 0;
  else if (character == CHAR_EOF)
    return 0;
  else
    return 1;
}

uint64_t identifier_string_match(uint64_t keyword) {
  return string_compare(identifier, (char*) *(SYMBOLS + keyword));
}

uint64_t identifier_or_keyword() {
  if (identifier_string_match(SYM_UINT64))
    return SYM_UINT64;
  else if (identifier_string_match(SYM_IF))
    return SYM_IF;
  else if (identifier_string_match(SYM_ELSE))
    return SYM_ELSE;
  else if (identifier_string_match(SYM_VOID))
    return SYM_VOID;
  else if (identifier_string_match(SYM_RETURN))
    return SYM_RETURN;
  else if (identifier_string_match(SYM_WHILE))
    return SYM_WHILE;
  else if (identifier_string_match(SYM_INT))
    // selfie bootstraps int to uint64_t!
    return SYM_UINT64;
  else if (identifier_string_match(SYM_CHAR))
    // selfie bootstraps char to uint64_t!
    return SYM_UINT64;
  else if (identifier_string_match(SYM_UNSIGNED))
    // selfie bootstraps unsigned to uint64_t!
    return SYM_UINT64;
  else
    return SYM_IDENTIFIER;
}

void get_symbol() {
  uint64_t i;

  // reset previously scanned symbol
  symbol = SYM_EOF;

  if (find_next_character() != CHAR_EOF) {
    if (symbol != SYM_DIVISION) {
      // '/' may have already been recognized
      // while looking for whitespace and "//"
      if (is_character_letter()) {
        // accommodate identifier and null for termination
        identifier = string_alloc(MAX_IDENTIFIER_LENGTH);

        i = 0;

        while (is_character_letter_or_digit_or_underscore()) {
          if (i >= MAX_IDENTIFIER_LENGTH) {
            syntax_error_message("identifier too long");

            exit(EXITCODE_SCANNERERROR);
          }

          store_character(identifier, i, character);

          i = i + 1;

          get_character();
        }

        store_character(identifier, i, 0); // null-terminated string

        symbol = identifier_or_keyword();

      } else if (is_character_digit()) {
        // accommodate integer and null for termination
        integer = string_alloc(MAX_INTEGER_LENGTH);

        i = 0;

        while (is_character_digit()) {
          if (i >= MAX_INTEGER_LENGTH) {
            if (integer_is_signed)
              syntax_error_message("signed integer out of bound");
            else
              syntax_error_message("integer out of bound");

            exit(EXITCODE_SCANNERERROR);
          }

          store_character(integer, i, character);

          i = i + 1;

          get_character();
        }

        store_character(integer, i, 0); // null-terminated string

        literal = atoi(integer);

        if (integer_is_signed)
          if (literal > INT64_MIN) {
              syntax_error_message("signed integer out of bound");

              exit(EXITCODE_SCANNERERROR);
            }

        symbol = SYM_INTEGER;

      } else if (character == CHAR_SINGLEQUOTE) {
        get_character();

        literal = 0;

        if (character == CHAR_EOF) {
          syntax_error_message("reached end of file looking for a character literal");

          exit(EXITCODE_SCANNERERROR);
        } else
          literal = character;

        get_character();

        if (character == CHAR_SINGLEQUOTE)
          get_character();
        else if (character == CHAR_EOF) {
          syntax_error_character(CHAR_SINGLEQUOTE);

          exit(EXITCODE_SCANNERERROR);
        } else
          syntax_error_character(CHAR_SINGLEQUOTE);

        symbol = SYM_CHARACTER;

      } else if (character == CHAR_DOUBLEQUOTE) {
        get_character();

        // accommodate string and null for termination,
        // allocate zeroed memory since strings are emitted
        // in double words but may end non-word-aligned
        string = string_alloc(MAX_STRING_LENGTH);

        i = 0;

        while (is_character_not_double_quote_or_new_line_or_eof()) {
          if (i >= MAX_STRING_LENGTH) {
            syntax_error_message("string too long");

            exit(EXITCODE_SCANNERERROR);
          }

          if (character == CHAR_BACKSLASH)
            handle_escape_sequence();

          store_character(string, i, character);

          i = i + 1;

          get_character();
        }

        if (character == CHAR_DOUBLEQUOTE)
          get_character();
        else {
          syntax_error_character(CHAR_DOUBLEQUOTE);

          exit(EXITCODE_SCANNERERROR);
        }

        store_character(string, i, 0); // null-terminated string

        symbol = SYM_STRING;

      } else if (character == CHAR_COMMA) {
        get_character();

        symbol = SYM_COMMA;

      } else if (character == CHAR_SEMICOLON) {
        get_character();

        symbol = SYM_SEMICOLON;

      } else if (character == CHAR_LPARENTHESIS) {
        get_character();

        symbol = SYM_LPARENTHESIS;

      } else if (character == CHAR_RPARENTHESIS) {
        get_character();

        symbol = SYM_RPARENTHESIS;

      } else if (character == CHAR_LBRACE) {
        get_character();

        symbol = SYM_LBRACE;

      } else if (character == CHAR_RBRACE) {
        get_character();

        symbol = SYM_RBRACE;

      } else if (character == CHAR_PLUS) {
        get_character();

        symbol = SYM_PLUS;

      } else if (character == CHAR_DASH) {
        get_character();

        symbol = SYM_MINUS;

      } else if (character == CHAR_ASTERISK) {
        get_character();

        symbol = SYM_ASTERISK;

      } else if (character == CHAR_PERCENTAGE) {
        get_character();

        symbol = SYM_REMAINDER;

      } else if (character == CHAR_EQUAL) {
        get_character();

        if (character == CHAR_EQUAL) {
          get_character();

          symbol = SYM_EQUALITY;
        } else
          symbol = SYM_ASSIGN;

      } else if (character == CHAR_EXCLAMATION) {
        get_character();

        if (character == CHAR_EQUAL)
          get_character();
        else
          syntax_error_character(CHAR_EQUAL);

        symbol = SYM_NOTEQ;

      } else if (character == CHAR_LT) {
        get_character();

        if (character == CHAR_EQUAL) {
          get_character();

          symbol = SYM_LEQ;
        } else
          symbol = SYM_LT;

      } else if (character == CHAR_GT) {
        get_character();

        if (character == CHAR_EQUAL) {
          get_character();

          symbol = SYM_GEQ;
        } else
          symbol = SYM_GT;

      } else {
        print_line_number("syntax error", line_number);
        print("found unknown character ");
        print_character(character);
        println();

        exit(EXITCODE_SCANNERERROR);
      }
    }

    number_of_scanned_symbols = number_of_scanned_symbols + 1;
  }
}

void handle_escape_sequence() {
  // ignoring the backslash
  number_of_ignored_characters = number_of_ignored_characters + 1;

  get_character();

  if (character == 'n')
    character = CHAR_LF;
  else if (character == 't')
    character = CHAR_TAB;
  else if (character == 'b')
    character = CHAR_BACKSPACE;
  else if (character == CHAR_SINGLEQUOTE)
    character = CHAR_SINGLEQUOTE;
  else if (character == CHAR_DOUBLEQUOTE)
    character = CHAR_DOUBLEQUOTE;
  else if (character == CHAR_PERCENTAGE)
    character = CHAR_PERCENTAGE;
  else if (character == CHAR_BACKSLASH)
    character = CHAR_BACKSLASH;
  else {
    syntax_error_message("unknown escape sequence found");

    exit(EXITCODE_SCANNERERROR);
  }
}

// -----------------------------------------------------------------
// ------------------------- SYMBOL TABLE --------------------------
// -----------------------------------------------------------------

uint64_t hash(uint64_t* key) {
  // assert: key != (uint64_t*) 0
  return (*key + (*key + (*key + (*key + (*key + *key / HASH_TABLE_SIZE) / HASH_TABLE_SIZE) / HASH_TABLE_SIZE) / HASH_TABLE_SIZE) / HASH_TABLE_SIZE) % HASH_TABLE_SIZE;
}

void create_symbol_table_entry(uint64_t which_table, char* string, uint64_t line, uint64_t class, uint64_t type, uint64_t value, uint64_t address) {
  uint64_t* new_entry;
  uint64_t* hashed_entry_address;

  new_entry = allocate_symbol_table_entry();

  set_string(new_entry, string);
  set_line_number(new_entry, line);
  set_class(new_entry, class);
  set_type(new_entry, type);
  set_value(new_entry, value);
  set_address(new_entry, address);

  // create entry at head of list of symbols
  if (which_table == GLOBAL_TABLE) {
    set_scope(new_entry, REG_GP);

    hashed_entry_address = global_symbol_table + hash((uint64_t*) string);

    set_next_entry(new_entry, (uint64_t*) *hashed_entry_address);
    *hashed_entry_address = (uint64_t) new_entry;

    if (class == VARIABLE)
      number_of_global_variables = number_of_global_variables + 1;
    else if (class == PROCEDURE)
      number_of_procedures = number_of_procedures + 1;
    else if (class == STRING)
      number_of_strings = number_of_strings + 1;
  } else if (which_table == LOCAL_TABLE) {
    set_scope(new_entry, REG_S0);
    set_next_entry(new_entry, local_symbol_table);
    local_symbol_table = new_entry;
  } else {
    // library procedures
    set_scope(new_entry, REG_GP);
    set_next_entry(new_entry, library_symbol_table);
    library_symbol_table = new_entry;
  }
}

uint64_t* search_symbol_table(uint64_t* entry, char* string, uint64_t class) {
  number_of_searches = number_of_searches + 1;

  while (entry != (uint64_t*) 0) {
    total_search_time = total_search_time + 1;

    if (string_compare(string, get_string(entry)))
      if (class == get_class(entry))
        return entry;

    // keep looking
    entry = get_next_entry(entry);
  }

  return (uint64_t*) 0;
}

uint64_t* search_global_symbol_table(char* string, uint64_t class) {
  return search_symbol_table((uint64_t*) *(global_symbol_table + hash((uint64_t*) string)), string, class);
}

uint64_t* get_scoped_symbol_table_entry(char* string, uint64_t class) {
  uint64_t* entry;

  if (class == VARIABLE)
    // local variables override global variables
    entry = search_symbol_table(local_symbol_table, string, VARIABLE);
  else if (class == PROCEDURE)
    // library procedures override declared or defined procedures
    entry = search_symbol_table(library_symbol_table, string, PROCEDURE);
  else
    entry = (uint64_t*) 0;

  if (entry == (uint64_t*) 0)
    return search_global_symbol_table(string, class);
  else
    return entry;
}

uint64_t is_undefined_procedure(uint64_t* entry) {
  uint64_t* library_entry;

  if (get_class(entry) == PROCEDURE) {
    // library procedures override declared or defined procedures
    library_entry = search_symbol_table(library_symbol_table, get_string(entry), PROCEDURE);

    if (library_entry != (uint64_t*) 0)
      // procedure is library procedure
      return 0;
    else if (get_address(entry) == 0)
      // procedure declared but not defined
      return 1;
    else if (get_opcode(load_instruction(get_address(entry))) == OP_JAL)
      // procedure called but not defined
      return 1;
  }

  return 0;
}

uint64_t report_undefined_procedures() {
  uint64_t undefined;
  uint64_t i;
  uint64_t* entry;

  undefined = 0;

  i = 0;

  while (i < HASH_TABLE_SIZE) {
    entry = (uint64_t*) *(global_symbol_table + i);

    while (entry != (uint64_t*) 0) {
      if (is_undefined_procedure(entry)) {
        undefined = 1;

        print_line_number("syntax error", get_line_number(entry));
        printf1("procedure %s undefined\n", get_string(entry));
      }

      // keep looking
      entry = get_next_entry(entry);
    }

    i = i + 1;
  }

  return undefined;
}

// -----------------------------------------------------------------
// ---------------------------- PARSER -----------------------------
// -----------------------------------------------------------------

uint64_t is_not_rbrace_or_eof() {
  if (symbol == SYM_RBRACE)
    return 0;
  else if (symbol == SYM_EOF)
    return 0;
  else
    return 1;
}

uint64_t is_expression() {
  if (symbol == SYM_MINUS)
    return 1;
  else if (symbol == SYM_LPARENTHESIS)
    return 1;
  else if (symbol == SYM_IDENTIFIER)
    return 1;
  else if (symbol == SYM_INTEGER)
    return 1;
  else if (symbol == SYM_ASTERISK)
    return 1;
  else if (symbol == SYM_STRING)
    return 1;
  else if (symbol == SYM_CHARACTER)
    return 1;
  else
    return 0;
}

uint64_t is_int_or_char_literal() {
  if (symbol == SYM_INTEGER)
    return 1;
  else if (symbol == SYM_CHARACTER)
    return 1;
  else
    return 0;
}

uint64_t is_mult_or_div_or_rem() {
  if (symbol == SYM_ASTERISK)
    return 1;
  else if (symbol == SYM_DIVISION)
    return 1;
  else if (symbol == SYM_REMAINDER)
    return 1;
  else
    return 0;
}

uint64_t is_plus_or_minus() {
  if (symbol == SYM_MINUS)
    return 1;
  else if (symbol == SYM_PLUS)
    return 1;
  else
    return 0;
}

uint64_t is_comparison() {
  if (symbol == SYM_EQUALITY)
    return 1;
  else if (symbol == SYM_NOTEQ)
    return 1;
  else if (symbol == SYM_LT)
    return 1;
  else if (symbol == SYM_GT)
    return 1;
  else if (symbol == SYM_LEQ)
    return 1;
  else if (symbol == SYM_GEQ)
    return 1;
  else
    return 0;
}

uint64_t look_for_factor() {
  if (symbol == SYM_ASTERISK)
    return 0;
  else if (symbol == SYM_MINUS)
    return 0;
  else if (symbol == SYM_IDENTIFIER)
    return 0;
  else if (symbol == SYM_INTEGER)
    return 0;
  else if (symbol == SYM_CHARACTER)
    return 0;
  else if (symbol == SYM_STRING)
    return 0;
  else if (symbol == SYM_LPARENTHESIS)
    return 0;
  else if (symbol == SYM_EOF)
    return 0;
  else
    return 1;
}

uint64_t look_for_statement() {
  if (symbol == SYM_ASTERISK)
    return 0;
  else if (symbol == SYM_IDENTIFIER)
    return 0;
  else if (symbol == SYM_WHILE)
    return 0;
  else if (symbol == SYM_IF)
    return 0;
  else if (symbol == SYM_RETURN)
    return 0;
  else if (symbol == SYM_EOF)
    return 0;
  else
    return 1;
}

uint64_t look_for_type() {
  if (symbol == SYM_UINT64)
    return 0;
  else if (symbol == SYM_VOID)
    return 0;
  else if (symbol == SYM_EOF)
    return 0;
  else
    return 1;
}

void talloc() {
  // we use registers REG_T0-REG_T6 for temporaries
  if (allocated_temporaries < NUMBEROFTEMPORARIES)
    allocated_temporaries = allocated_temporaries + 1;
  else {
    syntax_error_message("out of registers");

    exit(EXITCODE_COMPILERERROR);
  }
}

uint64_t current_temporary() {
  if (allocated_temporaries > 0)
    if (allocated_temporaries < 4)
      return REG_TP + allocated_temporaries;
    else
      return REG_S11 + allocated_temporaries - 3;
  else {
    syntax_error_message("illegal register access");

    exit(EXITCODE_COMPILERERROR);
  }
}

uint64_t previous_temporary() {
  if (allocated_temporaries > 1)
    if (allocated_temporaries == 4)
      return REG_T2;
    else
      return current_temporary() - 1;
  else {
    syntax_error_message("illegal register access");

    exit(EXITCODE_COMPILERERROR);
  }
}

uint64_t next_temporary() {
  if (allocated_temporaries < NUMBEROFTEMPORARIES)
    if (allocated_temporaries == 3)
      return REG_T3;
    else
      return current_temporary() + 1;
  else {
    syntax_error_message("out of registers");

    exit(EXITCODE_COMPILERERROR);
  }
}

void tfree(uint64_t number_of_temporaries) {
  if (allocated_temporaries >= number_of_temporaries)
    allocated_temporaries = allocated_temporaries - number_of_temporaries;
  else {
    syntax_error_message("illegal register deallocation");

    exit(EXITCODE_COMPILERERROR);
  }
}

void save_temporaries() {
  while (allocated_temporaries > 0) {
    // push temporary onto stack
    emit_addi(REG_SP, REG_SP, -REGISTERSIZE);
    emit_sd(REG_SP, 0, current_temporary());

    tfree(1);
  }
}

void restore_temporaries(uint64_t number_of_temporaries) {
  while (allocated_temporaries < number_of_temporaries) {
    talloc();

    // restore temporary from stack
    emit_ld(current_temporary(), REG_SP, 0);
    emit_addi(REG_SP, REG_SP, REGISTERSIZE);
  }
}

void syntax_error_symbol(uint64_t expected) {
  print_line_number("syntax error", line_number);
  print_symbol(expected);
  print(" expected but ");
  print_symbol(symbol);
  print(" found\n");
}

void syntax_error_unexpected() {
  print_line_number("syntax error", line_number);
  print("unexpected symbol ");
  print_symbol(symbol);
  print(" found\n");
}

void print_type(uint64_t type) {
  if (type == UINT64_T)
    print("uint64_t");
  else if (type == UINT64STAR_T)
    print("uint64_t*");
  else if (type == VOID_T)
    print("void");
  else
    print("unknown");
}

void type_warning(uint64_t expected, uint64_t found) {
  print_line_number("warning", line_number);
  print("type mismatch, ");
  print_type(expected);
  print(" expected but ");
  print_type(found);
  print(" found\n");
}

uint64_t* get_variable_or_big_int(char* variable_or_big_int, uint64_t class) {
  uint64_t* entry;

  if (class == BIGINT)
    return search_global_symbol_table(variable_or_big_int, class);
  else {
    entry = get_scoped_symbol_table_entry(variable_or_big_int, class);

    if (entry == (uint64_t*) 0) {
      print_line_number("syntax error", line_number);
      printf1("%s undeclared\n", variable_or_big_int);

      exit(EXITCODE_PARSERERROR);
    }

    return entry;
  }
}

void load_upper_base_address(uint64_t* entry) {
  uint64_t lower;
  uint64_t upper;

  // assert: n = allocated_temporaries

  lower = get_bits(get_address(entry),  0, 12);
  upper = get_bits(get_address(entry), 12, 20);

  if (lower >= two_to_the_power_of(11))
    // add 1 which is effectively 2^12 to cancel sign extension of lower
    upper = upper + 1;

  talloc();

  // calculate upper part of base address relative to global or frame pointer
  emit_lui(current_temporary(), sign_extend(upper, 20));
  emit_add(current_temporary(), get_scope(entry), current_temporary());

  // assert: allocated_temporaries == n + 1
}

uint64_t load_variable_or_big_int(char* variable_or_big_int, uint64_t class) {
  uint64_t* entry;
  uint64_t offset;

  // assert: n = allocated_temporaries

  entry = get_variable_or_big_int(variable_or_big_int, class);

  offset = get_address(entry);

  if (is_signed_integer(offset, 12)) {
    talloc();

    emit_ld(current_temporary(), get_scope(entry), offset);
  } else {
    load_upper_base_address(entry);

    emit_ld(current_temporary(), current_temporary(), sign_extend(get_bits(offset, 0, 12), 12));
  }

  // assert: allocated_temporaries == n + 1

  return get_type(entry);
}

void load_integer(uint64_t value) {
  uint64_t lower;
  uint64_t upper;
  uint64_t* entry;

  // assert: n = allocated_temporaries

  if (is_signed_integer(value, 12)) {
    // integers greater than or equal to -2^11 and less than 2^11
    // are loaded with one addi into a register

    talloc();

    emit_addi(current_temporary(), REG_ZR, value);

  } else if (is_signed_integer(value, 32)) {
    // integers greater than or equal to -2^31 and less than 2^31
    // are loaded with one lui and one addi into a register plus
    // an additional sub to cancel sign extension if necessary

    lower = get_bits(value,  0, 12);
    upper = get_bits(value, 12, 20);

    talloc();

    if (lower >= two_to_the_power_of(11)) {
      // add 1 which is effectively 2^12 to cancel sign extension of lower
      upper = upper + 1;

      // assert: 0 < upper <= 2^(32-12)
      emit_lui(current_temporary(), sign_extend(upper, 20));

      if (upper == two_to_the_power_of(19))
        // upper overflowed, cancel sign extension
        emit_sub(current_temporary(), REG_ZR, current_temporary());
    } else
      // assert: 0 < upper < 2^(32-12)
      emit_lui(current_temporary(), sign_extend(upper, 20));

    emit_addi(current_temporary(), current_temporary(), sign_extend(lower, 12));

  } else {
    // integers less than -2^31 or greater than or equal to 2^31 are stored in data segment
    entry = search_global_symbol_table(integer, BIGINT);

    if (entry == (uint64_t*) 0) {
      allocated_memory = allocated_memory + REGISTERSIZE;

      create_symbol_table_entry(GLOBAL_TABLE, integer, line_number, BIGINT, UINT64_T, value, -allocated_memory);
    }

    load_variable_or_big_int(integer, BIGINT);
  }

  // assert: allocated_temporaries == n + 1
}

void load_string(char* string) {
  uint64_t length;

  // assert: n = allocated_temporaries

  length = string_length(string) + 1;

  allocated_memory = allocated_memory + round_up(length, REGISTERSIZE);

  create_symbol_table_entry(GLOBAL_TABLE, string, line_number, STRING, UINT64STAR_T, 0, -allocated_memory);

  load_integer(-allocated_memory);

  emit_add(current_temporary(), REG_GP, current_temporary());

  // assert: allocated_temporaries == n + 1
}

uint64_t procedure_call(uint64_t* entry, char* procedure) {
  uint64_t type;

  if (entry == (uint64_t*) 0) {
    // procedure never called nor declared nor defined

    // default return type is "uint64_t"
    type = UINT64_T;

    create_symbol_table_entry(GLOBAL_TABLE, procedure, line_number, PROCEDURE, type, 0, binary_length);

    emit_jal(REG_RA, 0);

  } else {
    type = get_type(entry);

    if (get_address(entry) == 0) {
      // procedure declared but never called nor defined
      set_address(entry, binary_length);

      emit_jal(REG_RA, 0);
    } else if (get_opcode(load_instruction(get_address(entry))) == OP_JAL) {
      // procedure called and possibly declared but not defined

      // create fixup chain using absolute address
      emit_jal(REG_RA, get_address(entry));
      set_address(entry, binary_length - INSTRUCTIONSIZE);
    } else
      // procedure defined, use relative address
      emit_jal(REG_RA, get_address(entry) - binary_length);
  }

  return type;
}

void procedure_prologue(uint64_t number_of_local_variable_bytes) {
  // allocate memory for return address
  emit_addi(REG_SP, REG_SP, -REGISTERSIZE);

  // save return address
  emit_sd(REG_SP, 0, REG_RA);

  // allocate memory for caller's frame pointer
  emit_addi(REG_SP, REG_SP, -REGISTERSIZE);

  // save caller's frame pointer
  emit_sd(REG_SP, 0, REG_S0);

  // set callee's frame pointer
  emit_addi(REG_S0, REG_SP, 0);

  // allocate memory for callee's local variables
  if (number_of_local_variable_bytes > 0) {
    if (is_signed_integer(-number_of_local_variable_bytes, 12))
      emit_addi(REG_SP, REG_SP, -number_of_local_variable_bytes);
    else {
      load_integer(-number_of_local_variable_bytes);

      emit_add(REG_SP, REG_SP, current_temporary());

      tfree(1);
    }
  }
}

void procedure_epilogue(uint64_t number_of_parameter_bytes) {
  // deallocate memory for callee's frame pointer and local variables
  emit_addi(REG_SP, REG_S0, 0);

  // restore caller's frame pointer
  emit_ld(REG_S0, REG_SP, 0);

  // deallocate memory for caller's frame pointer
  emit_addi(REG_SP, REG_SP, REGISTERSIZE);

  // restore return address
  emit_ld(REG_RA, REG_SP, 0);

  // deallocate memory for return address and parameters
  emit_addi(REG_SP, REG_SP, REGISTERSIZE + number_of_parameter_bytes);

  // return
  emit_jalr(REG_ZR, REG_RA, 0);
}

uint64_t compile_call(char* procedure) {
  uint64_t* entry;
  uint64_t number_of_temporaries;
  uint64_t type;

  // assert: n = allocated_temporaries

  entry = get_scoped_symbol_table_entry(procedure, PROCEDURE);

  number_of_temporaries = allocated_temporaries;

  save_temporaries();

  // assert: allocated_temporaries == 0

  if (is_expression()) {
    compile_expression();

    // TODO: check if types/number of parameters is correct

    // push first parameter onto stack
    emit_addi(REG_SP, REG_SP, -REGISTERSIZE);
    emit_sd(REG_SP, 0, current_temporary());

    tfree(1);

    while (symbol == SYM_COMMA) {
      get_symbol();

      compile_expression();

      // push more parameters onto stack
      emit_addi(REG_SP, REG_SP, -REGISTERSIZE);
      emit_sd(REG_SP, 0, current_temporary());

      tfree(1);
    }

    if (symbol == SYM_RPARENTHESIS) {
      get_symbol();

      type = procedure_call(entry, procedure);
    } else {
      syntax_error_symbol(SYM_RPARENTHESIS);

      type = UINT64_T;
    }
  } else if (symbol == SYM_RPARENTHESIS) {
    get_symbol();

    type = procedure_call(entry, procedure);
  } else {
    syntax_error_symbol(SYM_RPARENTHESIS);

    type = UINT64_T;
  }

  // assert: allocated_temporaries == 0

  restore_temporaries(number_of_temporaries);

  number_of_calls = number_of_calls + 1;

  // assert: allocated_temporaries == n

  return type;
}

uint64_t compile_factor() {
  uint64_t has_cast;
  uint64_t cast;
  uint64_t type;
  uint64_t negative;
  uint64_t dereference;
  char* variable_or_procedure_name;

  // assert: n = allocated_temporaries

  while (look_for_factor()) {
    syntax_error_unexpected();

    if (symbol == SYM_EOF)
      exit(EXITCODE_PARSERERROR);
    else
      get_symbol();
  }

  // optional: [ cast ]
  if (symbol == SYM_LPARENTHESIS) {
    get_symbol();

    // cast: "(" "uint64_t" [ "*" ] ")"
    if (symbol == SYM_UINT64) {
      has_cast = 1;

      cast = compile_type();

      if (symbol == SYM_RPARENTHESIS)
        get_symbol();
      else
        syntax_error_symbol(SYM_RPARENTHESIS);

    // not a cast: "(" expression ")"
    } else {
      type = compile_expression();

      if (symbol == SYM_RPARENTHESIS)
        get_symbol();
      else
        syntax_error_symbol(SYM_RPARENTHESIS);

      // assert: allocated_temporaries == n + 1

      return type;
    }
  } else
    has_cast = 0;

  // optional: -
  if (symbol == SYM_MINUS) {
    negative = 1;

    integer_is_signed = 1;

    get_symbol();

    integer_is_signed = 0;
  } else
    negative = 0;

  // optional: dereference
  if (symbol == SYM_ASTERISK) {
    dereference = 1;

    get_symbol();
  } else
    dereference = 0;

  // variable or call?
  if (symbol == SYM_IDENTIFIER) {
    variable_or_procedure_name = identifier;

    get_symbol();

    if (symbol == SYM_LPARENTHESIS) {
      get_symbol();

      // procedure call: identifier "(" ... ")"
      type = compile_call(variable_or_procedure_name);

      talloc();

      // retrieve return value
      emit_addi(current_temporary(), REG_A0, 0);

      // reset return register to initial return value
      // for missing return expressions
      emit_addi(REG_A0, REG_ZR, 0);
    } else
      // variable access: identifier
      type = load_variable_or_big_int(variable_or_procedure_name, VARIABLE);

  // integer literal?
  } else if (symbol == SYM_INTEGER) {
    load_integer(literal);

    get_symbol();

    type = UINT64_T;

  // character literal?
  } else if (symbol == SYM_CHARACTER) {
    talloc();

    emit_addi(current_temporary(), REG_ZR, literal);

    get_symbol();

    type = UINT64_T;

  // string literal?
  } else if (symbol == SYM_STRING) {
    load_string(string);

    get_symbol();

    type = UINT64STAR_T;

  //  "(" expression ")"
  } else if (symbol == SYM_LPARENTHESIS) {
    get_symbol();

    type = compile_expression();

    if (symbol == SYM_RPARENTHESIS)
      get_symbol();
    else
      syntax_error_symbol(SYM_RPARENTHESIS);
  } else {
    syntax_error_unexpected();

    type = UINT64_T;
  }

  if (dereference) {
    if (type != UINT64STAR_T)
      type_warning(UINT64STAR_T, type);

    // dereference
    emit_ld(current_temporary(), current_temporary(), 0);

    type = UINT64_T;
  }

  if (negative) {
    if (type != UINT64_T) {
      type_warning(UINT64_T, type);

      type = UINT64_T;
    }

    emit_sub(current_temporary(), REG_ZR, current_temporary());
  }

  // assert: allocated_temporaries == n + 1

  if (has_cast)
    return cast;
  else
    return type;
}

uint64_t compile_term() {
  uint64_t ltype;
  uint64_t operator_symbol;
  uint64_t rtype;

  // assert: n = allocated_temporaries

  ltype = compile_factor();

  // assert: allocated_temporaries == n + 1

  // * / or % ?
  while (is_mult_or_div_or_rem()) {
    operator_symbol = symbol;

    get_symbol();

    rtype = compile_factor();

    // assert: allocated_temporaries == n + 2

    if (ltype != rtype)
      type_warning(ltype, rtype);

    if (operator_symbol == SYM_ASTERISK)
      emit_mul(previous_temporary(), previous_temporary(), current_temporary());
    else if (operator_symbol == SYM_DIVISION)
      emit_divu(previous_temporary(), previous_temporary(), current_temporary());
    else if (operator_symbol == SYM_REMAINDER)
      emit_remu(previous_temporary(), previous_temporary(), current_temporary());

    tfree(1);
  }

  // assert: allocated_temporaries == n + 1

  return ltype;
}

uint64_t compile_simple_expression() {
  uint64_t ltype;
  uint64_t operator_symbol;
  uint64_t rtype;

  // assert: n = allocated_temporaries

  ltype = compile_term();

  // assert: allocated_temporaries == n + 1

  // + or - ?
  while (is_plus_or_minus()) {
    operator_symbol = symbol;

    get_symbol();

    rtype = compile_term();

    // assert: allocated_temporaries == n + 2

    if (operator_symbol == SYM_PLUS) {
      if (ltype == UINT64STAR_T) {
        if (rtype == UINT64_T)
          // UINT64STAR_T + UINT64_T
          // pointer arithmetic: factor of 2^3 of integer operand
          emit_left_shift_by(current_temporary(), 3);
        else
          // UINT64STAR_T + UINT64STAR_T
          syntax_error_message("(uint64_t*) + (uint64_t*) is undefined");
      } else if (rtype == UINT64STAR_T) {
        // UINT64_T + UINT64STAR_T
        // pointer arithmetic: factor of 2^3 of integer operand
        emit_left_shift_by(previous_temporary(), 3);

        ltype = UINT64STAR_T;
      }

      emit_add(previous_temporary(), previous_temporary(), current_temporary());

    } else if (operator_symbol == SYM_MINUS) {
      if (ltype == UINT64STAR_T) {
        if (rtype == UINT64_T) {
          // UINT64STAR_T - UINT64_T
          // pointer arithmetic: factor of 2^3 of integer operand
          emit_left_shift_by(current_temporary(), 3);
          emit_sub(previous_temporary(), previous_temporary(), current_temporary());
        } else {
          // UINT64STAR_T - UINT64STAR_T
          // pointer arithmetic: (left_term - right_term) / SIZEOFUINT64
          emit_sub(previous_temporary(), previous_temporary(), current_temporary());
          emit_addi(current_temporary(), REG_ZR, SIZEOFUINT64);
          emit_divu(previous_temporary(), previous_temporary(), current_temporary());

          ltype = UINT64_T;
        }
      } else if (rtype == UINT64STAR_T)
        // UINT64_T - UINT64STAR_T
        syntax_error_message("(uint64_t) - (uint64_t*) is undefined");
      else
        // UINT64_T - UINT64_T
        emit_sub(previous_temporary(), previous_temporary(), current_temporary());
    }

    tfree(1);
  }

  // assert: allocated_temporaries == n + 1

  return ltype;
}

uint64_t compile_expression() {
  uint64_t ltype;
  uint64_t operator_symbol;
  uint64_t rtype;

  // assert: n = allocated_temporaries

  ltype = compile_simple_expression();

  // assert: allocated_temporaries == n + 1

  //optional: ==, !=, <, >, <=, >= simple_expression
  if (is_comparison()) {
    operator_symbol = symbol;

    get_symbol();

    rtype = compile_simple_expression();

    // assert: allocated_temporaries == n + 2

    if (ltype != rtype)
      type_warning(ltype, rtype);

    // for lack of boolean type
    ltype = UINT64_T;

    if (operator_symbol == SYM_EQUALITY) {
      // a == b iff unsigned b - a < 1
      emit_sub(previous_temporary(), current_temporary(), previous_temporary());
      emit_addi(current_temporary(), REG_ZR, 1);
      emit_sltu(previous_temporary(), previous_temporary(), current_temporary());

      tfree(1);

    } else if (operator_symbol == SYM_NOTEQ) {
      // a != b iff unsigned 0 < b - a
      emit_sub(previous_temporary(), current_temporary(), previous_temporary());

      tfree(1);

      emit_sltu(current_temporary(), REG_ZR, current_temporary());

    } else if (operator_symbol == SYM_LT) {
      // a < b
      emit_sltu(previous_temporary(), previous_temporary(), current_temporary());

      tfree(1);

    } else if (operator_symbol == SYM_GT) {
      // a > b iff b < a
      emit_sltu(previous_temporary(), current_temporary(), previous_temporary());

      tfree(1);

    } else if (operator_symbol == SYM_LEQ) {
      // a <= b iff 1 - (b < a)
      emit_sltu(previous_temporary(), current_temporary(), previous_temporary());
      emit_addi(current_temporary(), REG_ZR, 1);
      emit_sub(previous_temporary(), current_temporary(), previous_temporary());

      tfree(1);

    } else if (operator_symbol == SYM_GEQ) {
      // a >= b iff 1 - (a < b)
      emit_sltu(previous_temporary(), previous_temporary(), current_temporary());
      emit_addi(current_temporary(), REG_ZR, 1);
      emit_sub(previous_temporary(), current_temporary(), previous_temporary());

      tfree(1);
    }
  }

  // assert: allocated_temporaries == n + 1

  return ltype;
}

void compile_while() {
  uint64_t jump_back_to_while;
  uint64_t branch_forward_to_end;

  // assert: allocated_temporaries == 0

  jump_back_to_while = binary_length;

  branch_forward_to_end = 0;

  // while ( expression )
  if (symbol == SYM_WHILE) {
    get_symbol();

    if (symbol == SYM_LPARENTHESIS) {
      get_symbol();

      compile_expression();

      // we do not know where to branch, fixup later
      branch_forward_to_end = binary_length;

      emit_beq(current_temporary(), REG_ZR, 0);

      tfree(1);

      if (symbol == SYM_RPARENTHESIS) {
        get_symbol();

        // zero or more statements: { statement }
        if (symbol == SYM_LBRACE) {
          get_symbol();

          while (is_not_rbrace_or_eof())
            compile_statement();

          if (symbol == SYM_RBRACE)
            get_symbol();
          else {
            syntax_error_symbol(SYM_RBRACE);

            exit(EXITCODE_PARSERERROR);
          }
        } else
          // only one statement without {}
          compile_statement();
      } else
        syntax_error_symbol(SYM_RPARENTHESIS);
    } else
      syntax_error_symbol(SYM_LPARENTHESIS);
  } else
    syntax_error_symbol(SYM_WHILE);

  // we use JAL for the unconditional jump back to the loop condition because:
  // 1. the RISC-V doc recommends to do so to not disturb branch prediction
  // 2. GCC also uses JAL for the unconditional back jump of a while loop
  emit_jal(REG_ZR, jump_back_to_while - binary_length);

  if (branch_forward_to_end != 0)
    // first instruction after loop body will be generated here
    // now we have the address for the conditional branch from above
    fixup_relative_BFormat(branch_forward_to_end);

  // assert: allocated_temporaries == 0

  number_of_while = number_of_while + 1;
}

void compile_if() {
  uint64_t branch_forward_to_else_or_end;
  uint64_t jump_forward_to_end;

  // assert: allocated_temporaries == 0

  // if ( expression )
  if (symbol == SYM_IF) {
    get_symbol();

    if (symbol == SYM_LPARENTHESIS) {
      get_symbol();

      compile_expression();

      // if the "if" case is not true we branch to "else" (if provided)
      branch_forward_to_else_or_end = binary_length;

      emit_beq(current_temporary(), REG_ZR, 0);

      tfree(1);

      if (symbol == SYM_RPARENTHESIS) {
        get_symbol();

        // zero or more statements: { statement }
        if (symbol == SYM_LBRACE) {
          get_symbol();

          while (is_not_rbrace_or_eof())
            compile_statement();

          if (symbol == SYM_RBRACE)
            get_symbol();
          else {
            syntax_error_symbol(SYM_RBRACE);

            exit(EXITCODE_PARSERERROR);
          }
        } else
        // only one statement without {}
          compile_statement();

        //optional: else
        if (symbol == SYM_ELSE) {
          get_symbol();

          // if the "if" case was true we skip the "else" case
          // by unconditionally jumping to the end
          jump_forward_to_end = binary_length;

          emit_jal(REG_ZR, 0);

          // if the "if" case was not true we branch here
          fixup_relative_BFormat(branch_forward_to_else_or_end);

          // zero or more statements: { statement }
          if (symbol == SYM_LBRACE) {
            get_symbol();

            while (is_not_rbrace_or_eof())
              compile_statement();

            if (symbol == SYM_RBRACE)
              get_symbol();
            else {
              syntax_error_symbol(SYM_RBRACE);

              exit(EXITCODE_PARSERERROR);
            }

          // only one statement without {}
          } else
            compile_statement();

          // if the "if" case was true we unconditionally jump here
          fixup_relative_JFormat(jump_forward_to_end, binary_length);
        } else
          // if the "if" case was not true we branch here
          fixup_relative_BFormat(branch_forward_to_else_or_end);
      } else
        syntax_error_symbol(SYM_RPARENTHESIS);
    } else
      syntax_error_symbol(SYM_LPARENTHESIS);
  } else
    syntax_error_symbol(SYM_IF);

  // assert: allocated_temporaries == 0

  number_of_if = number_of_if + 1;
}

void compile_return() {
  uint64_t type;

  // assert: allocated_temporaries == 0

  if (symbol == SYM_RETURN)
    get_symbol();
  else
    syntax_error_symbol(SYM_RETURN);

  // optional: expression
  if (symbol != SYM_SEMICOLON) {
    type = compile_expression();

    if (type != return_type)
      type_warning(return_type, type);

    // save value of expression in return register
    emit_addi(REG_A0, current_temporary(), 0);

    tfree(1);
  } else if (return_type != VOID_T)
    type_warning(return_type, VOID_T);

  // jump to procedure epilogue through fixup chain using absolute address
  emit_jal(REG_ZR, return_branches);

  // new head of fixup chain
  return_branches = binary_length - INSTRUCTIONSIZE;

  // assert: allocated_temporaries == 0

  number_of_return = number_of_return + 1;
}

void compile_statement() {
  uint64_t ltype;
  uint64_t rtype;
  char* variable_or_procedure_name;
  uint64_t* entry;
  uint64_t offset;

  // assert: allocated_temporaries == 0

  while (look_for_statement()) {
    syntax_error_unexpected();

    if (symbol == SYM_EOF)
      exit(EXITCODE_PARSERERROR);
    else
      get_symbol();
  }

  // ["*"]
  if (symbol == SYM_ASTERISK) {
    get_symbol();

    // "*" variable
    if (symbol == SYM_IDENTIFIER) {
      ltype = load_variable_or_big_int(identifier, VARIABLE);

      if (ltype != UINT64STAR_T)
        type_warning(UINT64STAR_T, ltype);

      get_symbol();

      // "*" variable "="
      if (symbol == SYM_ASSIGN) {
        get_symbol();

        rtype = compile_expression();

        if (rtype != UINT64_T)
          type_warning(UINT64_T, rtype);

        emit_sd(previous_temporary(), 0, current_temporary());

        tfree(2);

        number_of_assignments = number_of_assignments + 1;
      } else {
        syntax_error_symbol(SYM_ASSIGN);

        tfree(1);
      }

      if (symbol == SYM_SEMICOLON)
        get_symbol();
      else
        syntax_error_symbol(SYM_SEMICOLON);

    // "*" "(" expression ")"
    } else if (symbol == SYM_LPARENTHESIS) {
      get_symbol();

      ltype = compile_expression();

      if (ltype != UINT64STAR_T)
        type_warning(UINT64STAR_T, ltype);

      if (symbol == SYM_RPARENTHESIS) {
        get_symbol();

        // "*" "(" expression ")" "="
        if (symbol == SYM_ASSIGN) {
          get_symbol();

          rtype = compile_expression();

          if (rtype != UINT64_T)
            type_warning(UINT64_T, rtype);

          emit_sd(previous_temporary(), 0, current_temporary());

          tfree(2);

          number_of_assignments = number_of_assignments + 1;
        } else {
          syntax_error_symbol(SYM_ASSIGN);

          tfree(1);
        }

        if (symbol == SYM_SEMICOLON)
          get_symbol();
        else
          syntax_error_symbol(SYM_SEMICOLON);
      } else
        syntax_error_symbol(SYM_RPARENTHESIS);
    } else
      syntax_error_symbol(SYM_LPARENTHESIS);
  }
  // variable "=" expression | call
  else if (symbol == SYM_IDENTIFIER) {
    variable_or_procedure_name = identifier;

    get_symbol();

    // procedure call
    if (symbol == SYM_LPARENTHESIS) {
      get_symbol();

      compile_call(variable_or_procedure_name);

      // reset return register to initial return value
      // for missing return expressions
      emit_addi(REG_A0, REG_ZR, 0);

      if (symbol == SYM_SEMICOLON)
        get_symbol();
      else
        syntax_error_symbol(SYM_SEMICOLON);

    // variable = expression
    } else if (symbol == SYM_ASSIGN) {
      entry = get_variable_or_big_int(variable_or_procedure_name, VARIABLE);

      ltype = get_type(entry);

      get_symbol();

      rtype = compile_expression();

      if (ltype != rtype)
        type_warning(ltype, rtype);

      offset = get_address(entry);

      if (is_signed_integer(offset, 12)) {
        emit_sd(get_scope(entry), offset, current_temporary());

        tfree(1);
      } else {
        load_upper_base_address(entry);

        emit_sd(current_temporary(), sign_extend(get_bits(offset, 0, 12), 12), previous_temporary());

        tfree(2);
      }

      number_of_assignments = number_of_assignments + 1;

      if (symbol == SYM_SEMICOLON)
        get_symbol();
      else
        syntax_error_symbol(SYM_SEMICOLON);
    } else
      syntax_error_unexpected();
  }
  // while statement?
  else if (symbol == SYM_WHILE) {
    compile_while();
  }
  // if statement?
  else if (symbol == SYM_IF) {
    compile_if();
  }
  // return statement?
  else if (symbol == SYM_RETURN) {
    compile_return();

    if (symbol == SYM_SEMICOLON)
      get_symbol();
    else
      syntax_error_symbol(SYM_SEMICOLON);
  }
}

uint64_t compile_type() {
  uint64_t type;

  type = UINT64_T;

  if (symbol == SYM_UINT64) {
    get_symbol();

    while (symbol == SYM_ASTERISK) {
      // we tolerate pointer to pointers for bootstrapping
      type = UINT64STAR_T;

      get_symbol();
    }
  } else
    syntax_error_symbol(SYM_UINT64);

  return type;
}

void compile_variable(uint64_t offset) {
  uint64_t type;

  type = compile_type();

  if (symbol == SYM_IDENTIFIER) {
    // TODO: check if identifier has already been declared
    create_symbol_table_entry(LOCAL_TABLE, identifier, line_number, VARIABLE, type, 0, offset);

    get_symbol();
  } else {
    syntax_error_symbol(SYM_IDENTIFIER);

    create_symbol_table_entry(LOCAL_TABLE, "missing variable name", line_number, VARIABLE, type, 0, offset);
  }
}

uint64_t compile_initialization(uint64_t type) {
  uint64_t initial_value;
  uint64_t has_cast;
  uint64_t cast;

  initial_value = 0;

  has_cast = 0;

  if (symbol == SYM_ASSIGN) {
    get_symbol();

    // optional: [ cast ]
    if (symbol == SYM_LPARENTHESIS) {
      has_cast = 1;

      get_symbol();

      cast = compile_type();

      if (symbol == SYM_RPARENTHESIS)
        get_symbol();
      else
        syntax_error_symbol(SYM_RPARENTHESIS);
    }

    // optional: -
    if (symbol == SYM_MINUS) {
      integer_is_signed = 1;

      get_symbol();

      integer_is_signed = 0;

      initial_value = -literal;
    } else
      initial_value = literal;

    if (is_int_or_char_literal())
      get_symbol();
    else
      syntax_error_unexpected();

    if (symbol == SYM_SEMICOLON)
      get_symbol();
    else
      syntax_error_symbol(SYM_SEMICOLON);
  } else
    syntax_error_symbol(SYM_ASSIGN);

  if (has_cast) {
    if (type != cast)
      type_warning(type, cast);
  } else if (type != UINT64_T)
    type_warning(type, UINT64_T);

  return initial_value;
}

void compile_procedure(char* procedure, uint64_t type) {
  uint64_t is_undefined;
  uint64_t number_of_parameters;
  uint64_t parameters;
  uint64_t number_of_local_variable_bytes;
  uint64_t* entry;

  // assuming procedure is undefined
  is_undefined = 1;

  number_of_parameters = 0;

  // try parsing formal parameters
  if (symbol == SYM_LPARENTHESIS) {
    get_symbol();

    if (symbol != SYM_RPARENTHESIS) {
      compile_variable(0);

      number_of_parameters = 1;

      while (symbol == SYM_COMMA) {
        get_symbol();

        compile_variable(0);

        number_of_parameters = number_of_parameters + 1;
      }

      entry = local_symbol_table;

      parameters = 0;

      while (parameters < number_of_parameters) {
        // 8 bytes offset to skip frame pointer and link
        set_address(entry, parameters * REGISTERSIZE + 2 * REGISTERSIZE);

        parameters = parameters + 1;

        entry = get_next_entry(entry);
      }

      if (symbol == SYM_RPARENTHESIS)
        get_symbol();
      else
        syntax_error_symbol(SYM_RPARENTHESIS);
    } else
      get_symbol();
  } else
    syntax_error_symbol(SYM_LPARENTHESIS);

  entry = search_global_symbol_table(procedure, PROCEDURE);

  if (symbol == SYM_SEMICOLON) {
    // this is a procedure declaration
    if (entry == (uint64_t*) 0)
      // procedure never called nor declared nor defined
      create_symbol_table_entry(GLOBAL_TABLE, procedure, line_number, PROCEDURE, type, 0, 0);
    else if (get_type(entry) != type)
      // procedure already called, declared, or even defined
      // check return type but otherwise ignore
      type_warning(get_type(entry), type);

    get_symbol();

  } else if (symbol == SYM_LBRACE) {
    // this is a procedure definition
    if (entry == (uint64_t*) 0)
      // procedure never called nor declared nor defined
      create_symbol_table_entry(GLOBAL_TABLE, procedure, line_number, PROCEDURE, type, 0, binary_length);
    else {
      // procedure already called or declared or defined
      if (get_address(entry) != 0) {
        // procedure already called or defined
        if (get_opcode(load_instruction(get_address(entry))) == OP_JAL)
          // procedure already called but not defined
          fixlink_relative(get_address(entry), binary_length);
        else
          // procedure already defined
          is_undefined = 0;
      }

      if (is_undefined) {
        // procedure already called or declared but not defined
        set_line_number(entry, line_number);

        if (get_type(entry) != type)
          type_warning(get_type(entry), type);

        set_type(entry, type);
        set_address(entry, binary_length);

        if (string_compare(procedure, "main")) {
          // first source containing main procedure provides binary name
          binary_name = source_name;

          // account for initial call to main procedure
          number_of_calls = number_of_calls + 1;
        }
      } else {
        // procedure already defined
        print_line_number("warning", line_number);
        printf1("redefinition of procedure %s ignored\n", procedure);
      }
    }

    get_symbol();

    number_of_local_variable_bytes = 0;

    while (symbol == SYM_UINT64) {
      number_of_local_variable_bytes = number_of_local_variable_bytes + REGISTERSIZE;

      // offset of local variables relative to frame pointer is negative
      compile_variable(-number_of_local_variable_bytes);

      if (symbol == SYM_SEMICOLON)
        get_symbol();
      else
        syntax_error_symbol(SYM_SEMICOLON);
    }

    procedure_prologue(number_of_local_variable_bytes);

    // create a fixup chain for return statements
    return_branches = 0;

    return_type = type;

    while (is_not_rbrace_or_eof())
      compile_statement();

    return_type = 0;

    if (symbol == SYM_RBRACE)
      get_symbol();
    else {
      syntax_error_symbol(SYM_RBRACE);

      exit(EXITCODE_PARSERERROR);
    }

    fixlink_relative(return_branches, binary_length);

    return_branches = 0;

    procedure_epilogue(number_of_parameters * REGISTERSIZE);

  } else
    syntax_error_unexpected();

  local_symbol_table = (uint64_t*) 0;

  // assert: allocated_temporaries == 0
}

void compile_cstar() {
  uint64_t type;
  char* variable_or_procedure_name;
  uint64_t current_line_number;
  uint64_t initial_value;
  uint64_t* entry;

  while (symbol != SYM_EOF) {
    while (look_for_type()) {
      syntax_error_unexpected();

      if (symbol == SYM_EOF)
        exit(EXITCODE_PARSERERROR);
      else
        get_symbol();
    }

    if (symbol == SYM_VOID) {
      // void identifier ...
      // procedure declaration or definition
      get_symbol();

      if (symbol == SYM_ASTERISK) {
        // we tolerate void* return types for bootstrapping
        get_symbol();

        type = UINT64STAR_T;
      } else
        type = VOID_T;

      if (symbol == SYM_IDENTIFIER) {
        variable_or_procedure_name = identifier;

        get_symbol();

        compile_procedure(variable_or_procedure_name, type);
      } else
        syntax_error_symbol(SYM_IDENTIFIER);
    } else {
      type = compile_type();

      if (symbol == SYM_IDENTIFIER) {
        variable_or_procedure_name = identifier;

        get_symbol();

        if (symbol == SYM_LPARENTHESIS)
          // type identifier "(" ...
          // procedure declaration or definition
          compile_procedure(variable_or_procedure_name, type);
        else {
          current_line_number = line_number;

          if (symbol == SYM_SEMICOLON) {
            // type identifier ";" ...
            // global variable declaration
            get_symbol();

            initial_value = 0;
          } else
            // type identifier "=" ...
            // global variable definition
            initial_value = compile_initialization(type);

          entry = search_global_symbol_table(variable_or_procedure_name, VARIABLE);

          if (entry == (uint64_t*) 0) {
            allocated_memory = allocated_memory + REGISTERSIZE;

            create_symbol_table_entry(GLOBAL_TABLE, variable_or_procedure_name, current_line_number, VARIABLE, type, initial_value, -allocated_memory);
          } else {
            // global variable already declared or defined
            print_line_number("warning", current_line_number);
            printf1("redefinition of global variable %s ignored\n", variable_or_procedure_name);
          }
        }
      } else
        syntax_error_symbol(SYM_IDENTIFIER);
    }
  }
}

// -----------------------------------------------------------------
// ------------------------ MACHINE CODE LIBRARY -------------------
// -----------------------------------------------------------------

void emit_round_up(uint64_t reg, uint64_t m) {
  talloc();

  // computes value(reg) + m - 1 - (value(reg) + m - 1) % m
  emit_addi(reg, reg, m - 1);
  emit_addi(current_temporary(), REG_ZR, m);
  emit_remu(current_temporary(), reg, current_temporary());
  emit_sub(reg, reg, current_temporary());

  tfree(1);
}

void emit_left_shift_by(uint64_t reg, uint64_t b) {
  // assert: 0 <= b < 11

  // load multiplication factor less than 2^11 to avoid sign extension
  emit_addi(next_temporary(), REG_ZR, two_to_the_power_of(b));
  emit_mul(reg, reg, next_temporary());
}

void emit_program_entry() {
  uint64_t i;

  i = 0;

  // allocate space for machine initialization code,
  // emit exactly 20 NOPs with source code line 1
  while (i < 20) {
    emit_nop();

    i = i + 1;
  }
}

void emit_bootstrapping() {
  /*
      1. initialize global pointer
      2. initialize malloc's _bump pointer
      3. push argv pointer onto stack
      4. call main procedure
      5. proceed to exit procedure
  */
  uint64_t gp;
  uint64_t padding;
  uint64_t* entry;

  // calculate the global pointer value
  gp = ELF_ENTRY_POINT + binary_length + allocated_memory;

  // make sure gp is double-word-aligned
  padding = gp % REGISTERSIZE;
  gp      = gp + padding;

  if (padding != 0)
    emit_nop();

  // no more allocation in code segment from now on
  code_length = binary_length;

  // reset code emission to program entry
  binary_length = 0;

  // assert: emitting no more than 20 instructions

  if (report_undefined_procedures()) {
    // if there are undefined procedures just exit
    // by loading exit code 0 into return register
    emit_addi(REG_A0, REG_ZR, 0);
  } else {
    // avoid sign extension that would result in an additional sub instruction
    if (gp < two_to_the_power_of(31) - two_to_the_power_of(11))
      // assert: generates no more than two instructions
      load_integer(gp);
    else {
      syntax_error_message("maximum program break exceeded");

      exit(EXITCODE_COMPILERERROR);
    }

    // initialize global pointer
    emit_addi(REG_GP, current_temporary(), 0);

    tfree(1);

    // retrieve current program break in return register
    emit_addi(REG_A0, REG_ZR, 0);
    emit_addi(REG_A7, REG_ZR, SYSCALL_BRK);
    emit_ecall();

    // align current program break for double-word access
    emit_round_up(REG_A0, SIZEOFUINT64);

    // set program break to aligned program break
    emit_addi(REG_A7, REG_ZR, SYSCALL_BRK);
    emit_ecall();

    // look up global variable _bump for storing malloc's bump pointer
    // copy "_bump" string into zeroed double word to obtain unique hash
    entry = search_global_symbol_table(string_copy("_bump"), VARIABLE);

    // store aligned program break in _bump
    emit_sd(get_scope(entry), get_address(entry), REG_A0);

    // reset return register to initial return value
    emit_addi(REG_A0, REG_ZR, 0);

    // assert: stack is set up with argv pointer still missing
    //
    //    sp
    //     |
    //     V
    // | argc | argv[0] | argv[1] | ... | argv[n]

    talloc();

    // first obtain pointer to argv
    //
    //    sp + REGISTERSIZE
    //            |
    //            V
    // | argc | argv[0] | argv[1] | ... | argv[n]
    emit_addi(current_temporary(), REG_SP, REGISTERSIZE);

    // then push argv pointer onto the stack
    //      ______________
    //     |              V
    // | &argv | argc | argv[0] | argv[1] | ... | argv[n]
    emit_addi(REG_SP, REG_SP, -REGISTERSIZE);
    emit_sd(REG_SP, 0, current_temporary());

    tfree(1);

    // assert: global, _bump, and stack pointers are set up
    //         with all other non-temporary registers zeroed

    // copy "main" string into zeroed double word to obtain unique hash
    entry = get_scoped_symbol_table_entry(string_copy("main"), PROCEDURE);

    procedure_call(entry, "main");
  }

  // we exit with exit code in return register pushed onto the stack
  emit_addi(REG_SP, REG_SP, -REGISTERSIZE);
  emit_sd(REG_SP, 0, REG_A0);

  // wrapper code for exit must follow here

  // discount NOPs in profile that were generated for program entry
  ic_addi = ic_addi - binary_length / INSTRUCTIONSIZE;

  // restore original binary length
  binary_length = code_length;
}

// -----------------------------------------------------------------
// --------------------------- COMPILER ----------------------------
// -----------------------------------------------------------------

void selfie_compile() {
  uint64_t link;
  uint64_t number_of_source_files;

  // link until next console option
  link = 1;

  number_of_source_files = 0;

  source_name = "library";

  binary_name = source_name;

  // allocate memory for storing binary
  binary       = zalloc(MAX_BINARY_LENGTH);
  binary_length = 0;

  // reset code length
  code_length = 0;

  // allocate zeroed memory for storing source code line numbers
  code_line_number = zalloc(MAX_CODE_LENGTH / INSTRUCTIONSIZE * SIZEOFUINT64);
  data_line_number = zalloc(MAX_DATA_LENGTH / REGISTERSIZE * SIZEOFUINT64);

  reset_symbol_tables();
  reset_instruction_counters();

  emit_program_entry();

  // emit system call wrappers
  // exit code must be first
  emit_exit();
  emit_read();
  emit_write();
  emit_open();
  emit_malloc();
  emit_switch();

  // implicitly declare main procedure in global symbol table
  // copy "main" string into zeroed double word to obtain unique hash
  create_symbol_table_entry(GLOBAL_TABLE, string_copy("main"), 0, PROCEDURE, UINT64_T, 0, 0);

  while (link) {
    if (number_of_remaining_arguments() == 0)
      link = 0;
    else if (load_character(peek_argument(0), 0) == '-')
      link = 0;
    else {
      source_name = get_argument();

      number_of_source_files = number_of_source_files + 1;

      printf2("%s: selfie compiling %s with starc\n", selfie_name, source_name);

      // assert: source_name is mapped and not longer than MAX_FILENAME_LENGTH

      source_fd = sign_extend(open(source_name, O_RDONLY, 0), SYSCALL_BITWIDTH);

      if (signed_less_than(source_fd, 0)) {
        printf2("%s: could not open input file %s\n", selfie_name, source_name);

        exit(EXITCODE_IOERROR);
      }

      reset_scanner();
      reset_parser();

      compile_cstar();

      printf4("%s: %u characters read in %u lines and %u comments\n", selfie_name,
        (char*) number_of_read_characters,
        (char*) line_number,
        (char*) number_of_comments);

      printf4("%s: with %u(%.2u%%) characters in %u actual symbols\n", selfie_name,
        (char*) (number_of_read_characters - number_of_ignored_characters),
        (char*) fixed_point_percentage(fixed_point_ratio(number_of_read_characters, number_of_read_characters - number_of_ignored_characters, 4), 4),
        (char*) number_of_scanned_symbols);

      printf4("%s: %u global variables, %u procedures, %u string literals\n", selfie_name,
        (char*) number_of_global_variables,
        (char*) number_of_procedures,
        (char*) number_of_strings);

      printf6("%s: %u calls, %u assignments, %u while, %u if, %u return\n", selfie_name,
        (char*) number_of_calls,
        (char*) number_of_assignments,
        (char*) number_of_while,
        (char*) number_of_if,
        (char*) number_of_return);
    }
  }

  if (number_of_source_files == 0)
    printf1("%s: nothing to compile, only library generated\n", selfie_name);

  emit_bootstrapping();

  emit_data_segment();

  ELF_header = create_elf_header(binary_length, code_length);

  entry_point = ELF_ENTRY_POINT;

  printf3("%s: symbol table search time was %u iterations on average and %u in total\n", selfie_name,
    (char*) (total_search_time / number_of_searches),
    (char*) total_search_time);

  printf4("%s: %u bytes generated with %u instructions and %u bytes of data\n", selfie_name,
    (char*) binary_length,
    (char*) (code_length / INSTRUCTIONSIZE),
    (char*) (binary_length - code_length));

  print_instruction_counters();
}

// *~*~ *~*~ *~*~ *~*~ *~*~ *~*~ *~*~ *~*~ *~*~ *~*~ *~*~ *~*~ *~*~
// -----------------------------------------------------------------
// -------------------     I N T E R F A C E     -------------------
// -----------------------------------------------------------------
// *~*~ *~*~ *~*~ *~*~ *~*~ *~*~ *~*~ *~*~ *~*~ *~*~ *~*~ *~*~ *~*~

// -----------------------------------------------------------------
// --------------------------- REGISTER ----------------------------
// -----------------------------------------------------------------

char* get_register_name(uint64_t reg) {
  return (char*) *(REGISTERS + reg);
}

void print_register_name(uint64_t reg) {
  print(get_register_name(reg));
}

uint64_t is_stack_register(uint64_t reg) {
  if (reg == REG_SP)
    return 1;
  else if (reg == REG_S0)
    return 1;
  else if (reg == REG_RA)
    return 1;
  else
    return 0;
}

uint64_t is_system_register(uint64_t reg) {
  if (reg == REG_GP)
    return 1;
  else
    return is_stack_register(reg);
}

uint64_t is_argument_register(uint64_t reg) {
  if (reg >= REG_A0)
    if (reg <= REG_A7)
      return 1;

  return 0;
}

uint64_t is_temporary_register(uint64_t reg) {
  if (reg >= REG_T0)
    if (reg <= REG_T2)
      return 1;
    else if (reg >= REG_T3)
      return 1;
    else
      return 0;
  else
    return 0;
}

uint64_t read_register(uint64_t reg) {
  if (reg != REG_ZR) {
    if (*(writes_per_register + reg) > 0)
      // register has been written to before
      *(reads_per_register + reg) = *(reads_per_register + reg) + 1;
    else {
      print_instruction();
      print(": reading from uninitialized register ");
      print_register_name(reg);
      println();

      throw_exception(EXCEPTION_UNINITIALIZEDREGISTER, reg);

      return 0;
    }
  }

  return 1;
}

void write_register(uint64_t reg) {
  *(writes_per_register + reg) = *(writes_per_register + reg) + 1;
}

void update_register_counters() {
  if (read_register(rs1))
    if (read_register(rs2))
      write_register(rd);
}

// -----------------------------------------------------------------
// ------------------------ ENCODER/DECODER ------------------------
// -----------------------------------------------------------------

void check_immediate_range(uint64_t immediate, uint64_t bits) {
  if (is_signed_integer(immediate, bits) == 0) {
    print_line_number("encoding error", line_number);
    printf3("%d expected between %d and %d\n",
      (char*) immediate,
      (char*) -two_to_the_power_of(bits - 1),
      (char*) two_to_the_power_of(bits - 1) - 1);

    exit(EXITCODE_COMPILERERROR);
  }
}

// RISC-V R Format
// ----------------------------------------------------------------
// |        7         |  5  |  5  |  3   |        5        |  7   |
// +------------------+-----+-----+------+-----------------+------+
// |      funct7      | rs2 | rs1 |funct3|       rd        |opcode|
// +------------------+-----+-----+------+-----------------+------+
// |31              25|24 20|19 15|14  12|11              7|6    0|
// ----------------------------------------------------------------

uint64_t encode_r_format(uint64_t funct7, uint64_t rs2, uint64_t rs1, uint64_t funct3, uint64_t rd, uint64_t opcode) {
  // assert: 0 <= funct7 < 2^7
  // assert: 0 <= rs2 < 2^5
  // assert: 0 <= rs1 < 2^5
  // assert: 0 <= funct3 < 2^3
  // assert: 0 <= rd < 2^5
  // assert: 0 <= opcode < 2^7

  return left_shift(left_shift(left_shift(left_shift(left_shift(funct7, 5) + rs2, 5) + rs1, 3) + funct3, 5) + rd, 7) + opcode;
}

uint64_t get_funct7(uint64_t instruction) {
  return get_bits(instruction, 25, 7);
}

uint64_t get_rs2(uint64_t instruction) {
  return get_bits(instruction, 20, 5);
}

uint64_t get_rs1(uint64_t instruction) {
  return get_bits(instruction, 15, 5);
}

uint64_t get_funct3(uint64_t instruction) {
  return get_bits(instruction, 12, 3);
}

uint64_t get_rd(uint64_t instruction) {
  return get_bits(instruction, 7, 5);
}

uint64_t get_opcode(uint64_t instruction) {
  return get_bits(instruction, 0, 7);
}

void decode_r_format() {
  funct7 = get_funct7(ir);
  rs2    = get_rs2(ir);
  rs1    = get_rs1(ir);
  funct3 = get_funct3(ir);
  rd     = get_rd(ir);
  imm    = 0;
}

// RISC-V I Format
// ----------------------------------------------------------------
// |           12           |  5  |  3   |        5        |  7   |
// +------------------------+-----+------+-----------------+------+
// |    immediate[11:0]     | rs1 |funct3|       rd        |opcode|
// +------------------------+-----+------+-----------------+------+
// |31                    20|19 15|14  12|11              7|6    0|
// ----------------------------------------------------------------

uint64_t encode_i_format(uint64_t immediate, uint64_t rs1, uint64_t funct3, uint64_t rd, uint64_t opcode) {
  // assert: -2^11 <= immediate < 2^11
  // assert: 0 <= rs1 < 2^5
  // assert: 0 <= funct3 < 2^3
  // assert: 0 <= rd < 2^5
  // assert: 0 <= opcode < 2^7

  check_immediate_range(immediate, 12);

  immediate = sign_shrink(immediate, 12);

  return left_shift(left_shift(left_shift(left_shift(immediate, 5) + rs1, 3) + funct3, 5) + rd, 7) + opcode;
}

uint64_t get_immediate_i_format(uint64_t instruction) {
  return sign_extend(get_bits(instruction, 20, 12), 12);
}

void decode_i_format() {
  funct7 = 0;
  rs2    = REG_ZR;
  rs1    = get_rs1(ir);
  funct3 = get_funct3(ir);
  rd     = get_rd(ir);
  imm    = get_immediate_i_format(ir);
}

// RISC-V S Format
// ----------------------------------------------------------------
// |        7         |  5  |  5  |  3   |        5        |  7   |
// +------------------+-----+-----+------+-----------------+------+
// |    imm1[11:5]    | rs2 | rs1 |funct3|    imm2[4:0]    |opcode|
// +------------------+-----+-----+------+-----------------+------+
// |31              25|24 20|19 15|14  12|11              7|6    0|
// ----------------------------------------------------------------

uint64_t encode_s_format(uint64_t immediate, uint64_t rs2, uint64_t rs1, uint64_t funct3, uint64_t opcode) {
  // assert: -2^11 <= immediate < 2^11
  // assert: 0 <= rs2 < 2^5
  // assert: 0 <= rs1 < 2^5
  // assert: 0 <= funct3 < 2^3
  // assert: 0 <= opcode < 2^7
  uint64_t imm1;
  uint64_t imm2;

  check_immediate_range(immediate, 12);

  immediate = sign_shrink(immediate, 12);

  imm1 = get_bits(immediate, 5, 7);
  imm2 = get_bits(immediate, 0, 5);

  return left_shift(left_shift(left_shift(left_shift(left_shift(imm1, 5) + rs2, 5) + rs1, 3) + funct3, 5) + imm2, 7) + opcode;
}

uint64_t get_immediate_s_format(uint64_t instruction) {
  uint64_t imm1;
  uint64_t imm2;

  imm1 = get_bits(instruction, 25, 7);
  imm2 = get_bits(instruction,  7, 5);

  return sign_extend(left_shift(imm1, 5) + imm2, 12);
}

void decode_s_format() {
  funct7 = 0;
  rs2    = get_rs2(ir);
  rs1    = get_rs1(ir);
  funct3 = get_funct3(ir);
  rd     = REG_ZR;
  imm    = get_immediate_s_format(ir);
}

// RISC-V B Format
// ----------------------------------------------------------------
// |        7         |  5  |  5  |  3   |        5        |  7   |
// +------------------+-----+-----+------+-----------------+------+
// |imm1[12]imm2[10:5]| rs2 | rs1 |funct3|imm3[4:1]imm4[11]|opcode|
// +------------------+-----+-----+------+-----------------+------+
// |31              25|24 20|19 15|14  12|11              7|6    0|
// ----------------------------------------------------------------

uint64_t encode_b_format(uint64_t immediate, uint64_t rs2, uint64_t rs1, uint64_t funct3, uint64_t opcode) {
  // assert: -2^12 <= immediate < 2^12
  // assert: 0 <= rs2 < 2^5
  // assert: 0 <= rs1 < 2^5
  // assert: 0 <= funct3 < 2^3
  // assert: 0 <= opcode < 2^7
  uint64_t imm1;
  uint64_t imm2;
  uint64_t imm3;
  uint64_t imm4;

  check_immediate_range(immediate, 13);

  immediate = sign_shrink(immediate, 13);

  // LSB of immediate is lost
  imm1 = get_bits(immediate, 12, 1);
  imm2 = get_bits(immediate,  5, 6);
  imm3 = get_bits(immediate,  1, 4);
  imm4 = get_bits(immediate, 11, 1);

  return left_shift(left_shift(left_shift(left_shift(left_shift(left_shift(left_shift(imm1, 6) + imm2, 5) + rs2, 5) + rs1, 3) + funct3, 4) + imm3, 1) + imm4, 7) + opcode;
}

uint64_t get_immediate_b_format(uint64_t instruction) {
  uint64_t imm1;
  uint64_t imm2;
  uint64_t imm3;
  uint64_t imm4;

  imm1 = get_bits(instruction, 31, 1);
  imm2 = get_bits(instruction, 25, 6);
  imm3 = get_bits(instruction,  8, 4);
  imm4 = get_bits(instruction,  7, 1);

  // reassemble immediate and add trailing zero
  return sign_extend(left_shift(left_shift(left_shift(left_shift(imm1, 1) + imm4, 6) + imm2, 4) + imm3, 1), 13);
}

void decode_b_format() {
  funct7 = 0;
  rs2    = get_rs2(ir);
  rs1    = get_rs1(ir);
  funct3 = get_funct3(ir);
  rd     = REG_ZR;
  imm    = get_immediate_b_format(ir);
}

// RISC-V J Format
// ----------------------------------------------------------------
// |                  20                 |        5        |  7   |
// +-------------------------------------+-----------------+------+
// |imm1[20]imm2[10:1]imm3[11]imm4[19:12]|       rd        |opcode|
// +-------------------------------------+-----------------+------+
// |31                                 12|11              7|6    0|
// ----------------------------------------------------------------

uint64_t encode_j_format(uint64_t immediate, uint64_t rd, uint64_t opcode) {
  // assert: -2^20 <= immediate < 2^20
  // assert: 0 <= rd < 2^5
  // assert: 0 <= opcode < 2^7
  uint64_t imm1;
  uint64_t imm2;
  uint64_t imm3;
  uint64_t imm4;

  check_immediate_range(immediate, 21);

  immediate = sign_shrink(immediate, 21);

  // LSB of immediate is lost
  imm1 = get_bits(immediate, 20,  1);
  imm2 = get_bits(immediate,  1, 10);
  imm3 = get_bits(immediate, 11,  1);
  imm4 = get_bits(immediate, 12,  8);

  return left_shift(left_shift(left_shift(left_shift(left_shift(imm1, 10) + imm2, 1) + imm3, 8) + imm4, 5) + rd, 7) + opcode;
}

uint64_t get_immediate_j_format(uint64_t instruction) {
  uint64_t imm1;
  uint64_t imm2;
  uint64_t imm3;
  uint64_t imm4;

  imm1 = get_bits(instruction, 31,  1);
  imm2 = get_bits(instruction, 21, 10);
  imm3 = get_bits(instruction, 20,  1);
  imm4 = get_bits(instruction, 12,  8);

  // reassemble immediate and add trailing zero
  return sign_extend(left_shift(left_shift(left_shift(left_shift(imm1, 8) + imm4, 1) + imm3, 10) + imm2, 1), 21);
}

void decode_j_format() {
  funct7 = 0;
  rs2    = REG_ZR;
  rs1    = REG_ZR;
  funct3 = 0;
  rd     = get_rd(ir);
  imm    = get_immediate_j_format(ir);
}

// RISC-V U Format
// ----------------------------------------------------------------
// |                  20                 |        5        |  7   |
// +-------------------------------------+-----------------+------+
// |           immediate[19:0]           |       rd        |opcode|
// +-------------------------------------+-----------------+------+
// |31                                 12|11              7|6    0|
// ----------------------------------------------------------------

uint64_t encode_u_format(uint64_t immediate, uint64_t rd, uint64_t opcode) {
  // assert: -2^19 <= immediate < 2^19
  // assert: 0 <= rd < 2^5
  // assert: 0 <= opcode < 2^7

  check_immediate_range(immediate, 20);

  immediate = sign_shrink(immediate, 20);

  return left_shift(left_shift(immediate, 5) + rd, 7) + opcode;
}

uint64_t get_immediate_u_format(uint64_t instruction) {
  return sign_extend(get_bits(instruction, 12, 20), 20);
}

void decode_u_format() {
  funct7 = 0;
  rs2    = REG_ZR;
  rs1    = REG_ZR;
  funct3 = 0;
  rd     = get_rd(ir);
  imm    = get_immediate_u_format(ir);
}

// -----------------------------------------------------------------
// ---------------------------- BINARY -----------------------------
// -----------------------------------------------------------------

void reset_instruction_counters() {
  ic_lui   = 0;
  ic_addi  = 0;
  ic_add   = 0;
  ic_sub   = 0;
  ic_mul   = 0;
  ic_divu  = 0;
  ic_remu  = 0;
  ic_sltu  = 0;
  ic_ld    = 0;
  ic_sd    = 0;
  ic_beq   = 0;
  ic_jal   = 0;
  ic_jalr  = 0;
  ic_ecall = 0;
}

uint64_t get_total_number_of_instructions() {
  return ic_lui + ic_addi + ic_add + ic_sub + ic_mul + ic_divu + ic_remu + ic_sltu + ic_ld + ic_sd + ic_beq + ic_jal + ic_jalr + ic_ecall;
}

uint64_t get_total_percentage_of_nops() {
  return fixed_point_percentage(fixed_point_ratio(get_total_number_of_instructions(),
    nopc_lui + nopc_addi + nopc_add + nopc_sub + nopc_mul + nopc_divu + nopc_remu + nopc_sltu + nopc_ld + nopc_sd + nopc_beq + nopc_jal + nopc_jalr, 4), 4);
}

void print_instruction_counter(uint64_t total, uint64_t counter, char* mnemonics) {
  printf3("%s: %u(%.2u%%)",
    mnemonics,
    (char*) counter,
    (char*) fixed_point_percentage(fixed_point_ratio(total, counter, 4), 4));
}

void print_instruction_counter_with_nops(uint64_t total, uint64_t counter, uint64_t nops, char* mnemonics) {
  print_instruction_counter(total, counter, mnemonics);

  if (run)
    printf1("[%.2u%%]", (char*) fixed_point_percentage(fixed_point_ratio(counter, nops, 4), 4));
}

void print_instruction_counters() {
  uint64_t ic;

  ic = get_total_number_of_instructions();

  printf1("%s: init:    ", selfie_name);
  print_instruction_counter_with_nops(ic, ic_lui, nopc_lui, "lui");
  print(", ");
  print_instruction_counter_with_nops(ic, ic_addi, nopc_addi, "addi");
  println();

  printf1("%s: memory:  ", selfie_name);
  print_instruction_counter_with_nops(ic, ic_ld, nopc_ld, "ld");
  print(", ");
  print_instruction_counter_with_nops(ic, ic_sd, nopc_sd, "sd");
  println();

  printf1("%s: compute: ", selfie_name);
  print_instruction_counter_with_nops(ic, ic_add, nopc_add, "add");
  print(", ");
  print_instruction_counter_with_nops(ic, ic_sub, nopc_sub, "sub");
  print(", ");
  print_instruction_counter_with_nops(ic, ic_mul, nopc_mul, "mul");
  println();

  printf1("%s: compute: ", selfie_name);
  print_instruction_counter_with_nops(ic, ic_divu, nopc_divu, "divu");
  print(", ");
  print_instruction_counter_with_nops(ic, ic_remu, nopc_remu, "remu");
  println();

  printf1("%s: compare: ", selfie_name);
  print_instruction_counter_with_nops(ic, ic_sltu, nopc_sltu, "sltu");
  println();

  printf1("%s: control: ", selfie_name);
  print_instruction_counter_with_nops(ic, ic_beq, nopc_beq, "beq");
  print(", ");
  print_instruction_counter_with_nops(ic, ic_jal, nopc_jal, "jal");
  print(", ");
  print_instruction_counter_with_nops(ic, ic_jalr, nopc_jalr, "jalr");
  println();

  printf1("%s: system:  ", selfie_name);
  print_instruction_counter(ic, ic_ecall, "ecall");
  println();
}

uint64_t load_instruction(uint64_t baddr) {
  if (baddr % REGISTERSIZE == 0)
    return get_low_word(*(binary + baddr / REGISTERSIZE));
  else
    return get_high_word(*(binary + baddr / REGISTERSIZE));
}

void store_instruction(uint64_t baddr, uint64_t instruction) {
  uint64_t temp;

  if (baddr >= MAX_CODE_LENGTH) {
    syntax_error_message("maximum code length exceeded");

    exit(EXITCODE_COMPILERERROR);
  }

  temp = *(binary + baddr / REGISTERSIZE);

  if (baddr % REGISTERSIZE == 0)
    // replace low word
    temp = left_shift(get_high_word(temp), WORDSIZEINBITS) + instruction;
  else
    // replace high word
    temp = left_shift(instruction, WORDSIZEINBITS) + get_low_word(temp);

  *(binary + baddr / REGISTERSIZE) = temp;
}

uint64_t load_data(uint64_t baddr) {
  return *(binary + baddr / REGISTERSIZE);
}

void store_data(uint64_t baddr, uint64_t data) {
  if (baddr - code_length >= MAX_DATA_LENGTH) {
    syntax_error_message("maximum data length exceeded");

    exit(EXITCODE_COMPILERERROR);
  }

  *(binary + baddr / REGISTERSIZE) = data;
}

void emit_instruction(uint64_t instruction) {
  store_instruction(binary_length, instruction);

  if (code_line_number != (uint64_t*) 0)
    if (*(code_line_number + binary_length / INSTRUCTIONSIZE) == 0)
      *(code_line_number + binary_length / INSTRUCTIONSIZE) = line_number;

  binary_length = binary_length + INSTRUCTIONSIZE;
}

uint64_t encode_nop() {
  return encode_i_format(0, REG_ZR, F3_NOP, REG_ZR, OP_IMM);
}

void emit_nop() {
  emit_instruction(encode_nop());

  ic_addi = ic_addi + 1;
}

void emit_lui(uint64_t rd, uint64_t immediate) {
  emit_instruction(encode_u_format(immediate, rd, OP_LUI));

  ic_lui = ic_lui + 1;
}

void emit_addi(uint64_t rd, uint64_t rs1, uint64_t immediate) {
  emit_instruction(encode_i_format(immediate, rs1, F3_ADDI, rd, OP_IMM));

  ic_addi = ic_addi + 1;
}

void emit_add(uint64_t rd, uint64_t rs1, uint64_t rs2) {
  emit_instruction(encode_r_format(F7_ADD, rs2, rs1, F3_ADD, rd, OP_OP));

  ic_add = ic_add + 1;
}

void emit_sub(uint64_t rd, uint64_t rs1, uint64_t rs2) {
  emit_instruction(encode_r_format(F7_SUB, rs2, rs1, F3_SUB, rd, OP_OP));

  ic_sub = ic_sub + 1;
}

void emit_mul(uint64_t rd, uint64_t rs1, uint64_t rs2) {
  emit_instruction(encode_r_format(F7_MUL, rs2, rs1, F3_MUL, rd, OP_OP));

  ic_mul = ic_mul + 1;
}

void emit_divu(uint64_t rd, uint64_t rs1, uint64_t rs2) {
  emit_instruction(encode_r_format(F7_DIVU, rs2, rs1, F3_DIVU, rd, OP_OP));

  ic_divu = ic_divu + 1;
}

void emit_remu(uint64_t rd, uint64_t rs1, uint64_t rs2) {
  emit_instruction(encode_r_format(F7_REMU, rs2, rs1, F3_REMU, rd, OP_OP));

  ic_remu = ic_remu + 1;
}

void emit_sltu(uint64_t rd, uint64_t rs1, uint64_t rs2) {
  emit_instruction(encode_r_format(F7_SLTU, rs2, rs1, F3_SLTU, rd, OP_OP));

  ic_sltu = ic_sltu + 1;
}

void emit_ld(uint64_t rd, uint64_t rs1, uint64_t immediate) {
  emit_instruction(encode_i_format(immediate, rs1, F3_LD, rd, OP_LD));

  ic_ld = ic_ld + 1;
}

void emit_sd(uint64_t rs1, uint64_t immediate, uint64_t rs2) {
  emit_instruction(encode_s_format(immediate, rs2, rs1, F3_SD, OP_SD));

  ic_sd = ic_sd + 1;
}

void emit_beq(uint64_t rs1, uint64_t rs2, uint64_t immediate) {
  emit_instruction(encode_b_format(immediate, rs2, rs1, F3_BEQ, OP_BRANCH));

  ic_beq = ic_beq + 1;
}

void emit_jal(uint64_t rd, uint64_t immediate) {
  emit_instruction(encode_j_format(immediate, rd, OP_JAL));

  ic_jal = ic_jal + 1;
}

void emit_jalr(uint64_t rd, uint64_t rs1, uint64_t immediate) {
  emit_instruction(encode_i_format(immediate, rs1, F3_JALR, rd, OP_JALR));

  ic_jalr = ic_jalr + 1;
}

void emit_ecall() {
  emit_instruction(encode_i_format(F12_ECALL, REG_ZR, F3_ECALL, REG_ZR, OP_SYSTEM));

  ic_ecall = ic_ecall + 1;
}

void fixup_relative_BFormat(uint64_t from_address) {
  uint64_t instruction;

  instruction = load_instruction(from_address);

  store_instruction(from_address,
    encode_b_format(binary_length - from_address,
      get_rs2(instruction),
      get_rs1(instruction),
      get_funct3(instruction),
      get_opcode(instruction)));
}

void fixup_relative_JFormat(uint64_t from_address, uint64_t to_address) {
  uint64_t instruction;

  instruction = load_instruction(from_address);

  store_instruction(from_address,
    encode_j_format(to_address - from_address,
      get_rd(instruction),
      get_opcode(instruction)));
}

void fixlink_relative(uint64_t from_address, uint64_t to_address) {
  uint64_t previous_address;

  while (from_address != 0) {
    previous_address = get_immediate_j_format(load_instruction(from_address));

    fixup_relative_JFormat(from_address, to_address);

    from_address = previous_address;
  }
}

void emit_data_word(uint64_t data, uint64_t offset, uint64_t source_line_number) {
  // assert: offset < 0

  store_data(binary_length + offset, data);

  if (data_line_number != (uint64_t*) 0)
    *(data_line_number + (allocated_memory + offset) / REGISTERSIZE) = source_line_number;
}

void emit_string_data(uint64_t* entry) {
  char* s;
  uint64_t i;
  uint64_t l;

  s = get_string(entry);

  i = 0;

  l = round_up(string_length(s) + 1, REGISTERSIZE);

  while (i < l) {
    // CAUTION: at boot levels higher than zero, s is only accessible
    // in C* at machine word granularity, not individual characters
    emit_data_word(*((uint64_t*) s), get_address(entry) + i, get_line_number(entry));

    s = (char*) ((uint64_t*) s + 1);

    i = i + REGISTERSIZE;
  }
}

void emit_data_segment() {
  uint64_t i;
  uint64_t* entry;

  binary_length = binary_length + allocated_memory;

  i = 0;

  while (i < HASH_TABLE_SIZE) {
    entry = (uint64_t*) *(global_symbol_table + i);

    // copy initial values of global variables, big integers and strings
    while ((uint64_t) entry != 0) {
      if (get_class(entry) == VARIABLE)
        emit_data_word(get_value(entry), get_address(entry), get_line_number(entry));
      else if (get_class(entry) == BIGINT)
        emit_data_word(get_value(entry), get_address(entry), get_line_number(entry));
      else if (get_class(entry) == STRING)
        emit_string_data(entry);

      entry = get_next_entry(entry);
    }

    i = i + 1;
  }

  allocated_memory = 0;
}

uint64_t* allocate_elf_header() {
  // allocate and map (on all boot levels) zeroed memory for ELF header preparing
  // read calls (memory must be mapped) and write calls (memory must be mapped and zeroed)
  return touch(zalloc(ELF_HEADER_LEN), ELF_HEADER_LEN);
}

uint64_t* create_elf_header(uint64_t binary_length, uint64_t code_length) {
  uint64_t* header;

  header = allocate_elf_header();

  // store all data necessary for creating a minimal and valid ELF64 file and program header

  // RISC-U ELF64 file header:
  *(header + 0) = 127                               // magic number part 0 is 0x7F
                + left_shift((uint64_t) 'E', 8)     // magic number part 1
                + left_shift((uint64_t) 'L', 16)    // magic number part 2
                + left_shift((uint64_t) 'F', 24)    // magic number part 3
                + left_shift(2, 32)                 // file class is ELFCLASS64
                + left_shift(1, 40)                 // object file data structures endianness is ELFDATA2LSB
                + left_shift(1, 48);                // version of the object file format
  *(header + 1) = 0;                                // ABI version and start of padding bytes
  *(header + 2) = 2                                 // object file type is ET_EXEC
                + left_shift(243, 16)               // target architecture is RV64
                + left_shift(1, 32);                // version of the object file format
  *(header + 3) = ELF_ENTRY_POINT;                  // entry point address
  *(header + 4) = 8 * SIZEOFUINT64;                 // program header offset
  *(header + 5) = 0;                                // section header offset
  *(header + 6) = left_shift(8 * SIZEOFUINT64, 32)  // elf header size
                + left_shift(7 * SIZEOFUINT64, 48); // size of program header entry
  *(header + 7) = 1;                                // number of program header entries

  // RISC-U ELF64 program header table:
  *(header + 8)  = 1                              // type of segment is LOAD
                 + left_shift(7, 32);             // segment attributes is RWX
  *(header + 9)  = ELF_HEADER_LEN;                // segment offset in file (must be page-aligned)
  *(header + 10) = ELF_ENTRY_POINT;               // virtual address in memory
  *(header + 11) = 0;                             // physical address (reserved)
  *(header + 12) = binary_length;                 // size of segment in file
  *(header + 13) = binary_length;                 // size of segment in memory
  *(header + 14) = PAGESIZE;                      // alignment of segment

  // This field is not part of the standard ELF header but
  // used by selfie to load its own generated ELF files
  *(header + 15) = code_length;

  return header;
}

uint64_t validate_elf_header(uint64_t* header) {
  uint64_t  new_entry_point;
  uint64_t  new_binary_length;
  uint64_t  new_code_length;
  uint64_t  position;
  uint64_t* valid_header;

  new_entry_point   = *(header + 10);
  new_binary_length = *(header + 12);
  new_code_length   = *(header + 15);

  if (new_binary_length != *(header + 13))
    // segment size in file is not the same as segment size in memory
    return 0;

  if (new_entry_point > VIRTUALMEMORYSIZE - PAGESIZE - new_binary_length)
    // binary does not fit into virtual address space
    return 0;

  valid_header = create_elf_header(new_binary_length, new_code_length);

  position = 0;

  while (position < ELF_HEADER_LEN / SIZEOFUINT64) {
    if (*(header + position) != *(valid_header + position))
      return 0;

    position = position + 1;
  }

  entry_point   = new_entry_point;
  binary_length = new_binary_length;
  code_length   = new_code_length;

  return 1;
}

uint64_t open_write_only(char* name) {
  // we try opening write-only files using platform-specific flags
  // to make selfie platform-independent, this may nevertheless
  // not always work and require intervention
  uint64_t fd;

  if (WINDOWS)
    // use Windows flags
    fd = sign_extend(open(name, WINDOWS_O_BINARY_CREAT_TRUNC_WRONLY, S_IRUSR_IWUSR_IRGRP_IROTH), SYSCALL_BITWIDTH);
  else {
    // try Mac flags first as default
    fd = sign_extend(open(name, MAC_O_CREAT_TRUNC_WRONLY, S_IRUSR_IWUSR_IRGRP_IROTH), SYSCALL_BITWIDTH);

    if (signed_less_than(fd, 0))
      // then try Linux flags
      fd = sign_extend(open(name, LINUX_O_CREAT_TRUNC_WRONLY, S_IRUSR_IWUSR_IRGRP_IROTH), SYSCALL_BITWIDTH);
  }

  return fd;
}

void selfie_output(char* filename) {
  uint64_t fd;

  binary_name = filename;

  if (binary_length == 0) {
    printf2("%s: nothing to emit to output file %s\n", selfie_name, binary_name);

    return;
  }

  // assert: binary_name is mapped and not longer than MAX_FILENAME_LENGTH

  fd = open_write_only(binary_name);

  if (signed_less_than(fd, 0)) {
    printf2("%s: could not create binary output file %s\n", selfie_name, binary_name);

    exit(EXITCODE_IOERROR);
  }

  // assert: ELF_header is mapped

  // first write ELF header
  if (write(fd, ELF_header, ELF_HEADER_LEN) != ELF_HEADER_LEN) {
    printf2("%s: could not write ELF header of binary output file %s\n", selfie_name, binary_name);

    exit(EXITCODE_IOERROR);
  }

  // assert: binary is mapped

  // then write binary
  if (write(fd, binary, binary_length) != binary_length) {
    printf2("%s: could not write binary into binary output file %s\n", selfie_name, binary_name);

    exit(EXITCODE_IOERROR);
  }

  printf5("%s: %u bytes with %u instructions and %u bytes of data written into %s\n", selfie_name,
    (char*) (ELF_HEADER_LEN + binary_length),
    (char*) (code_length / INSTRUCTIONSIZE),
    (char*) (binary_length - code_length),
    binary_name);
}

uint64_t* touch(uint64_t* memory, uint64_t length) {
  uint64_t* m;
  uint64_t n;

  m = memory;

  if (length > 0)
    // touch memory at beginning
    n = *m;

  while (length > PAGESIZE) {
    length = length - PAGESIZE;

    m = m + PAGESIZE / REGISTERSIZE;

    // touch every following page
    n = *m;
  }

  if (length > 0) {
    m = m + (length - 1) / REGISTERSIZE;

    // touch at end
    n = *m;
  }

  // avoids unused warning for n
  n = 0; n = n + 1;

  return memory;
}

void selfie_load() {
  uint64_t fd;
  uint64_t number_of_read_bytes;

  binary_name = get_argument();

  // assert: binary_name is mapped and not longer than MAX_FILENAME_LENGTH

  fd = sign_extend(open(binary_name, O_RDONLY, 0), SYSCALL_BITWIDTH);

  if (signed_less_than(fd, 0)) {
    printf2("%s: could not open input file %s\n", selfie_name, binary_name);

    exit(EXITCODE_IOERROR);
  }

  // make sure binary is mapped for reading into it
  binary = touch(smalloc(MAX_BINARY_LENGTH), MAX_BINARY_LENGTH);

  entry_point   = 0;
  binary_length = 0;
  code_length   = 0;

  // no source line numbers in binaries
  code_line_number = (uint64_t*) 0;
  data_line_number = (uint64_t*) 0;

  // this call makes sure ELF_header is mapped for reading into it
  ELF_header = allocate_elf_header();

  // read ELF_header first
  number_of_read_bytes = read(fd, ELF_header, ELF_HEADER_LEN);

  if (number_of_read_bytes == ELF_HEADER_LEN) {
    if (validate_elf_header(ELF_header)) {
      if (binary_length <= MAX_BINARY_LENGTH) {
        // now read binary including global variables and strings
        number_of_read_bytes = sign_extend(read(fd, binary, binary_length), SYSCALL_BITWIDTH);

        if (signed_less_than(0, number_of_read_bytes)) {
          // check if we are really at EOF
          if (read(fd, binary_buffer, SIZEOFUINT64) == 0) {
            printf5("%s: %u bytes with %u instructions and %u bytes of data loaded from %s\n",
              selfie_name,
              (char*) (ELF_HEADER_LEN + binary_length),
              (char*) (code_length / INSTRUCTIONSIZE),
              (char*) (binary_length - code_length),
              binary_name);

            return;
          }
        }
      }
    }
  }

  printf2("%s: failed to load code from input file %s\n", selfie_name, binary_name);

  exit(EXITCODE_IOERROR);
}

// -----------------------------------------------------------------
// ----------------------- MIPSTER SYSCALLS ------------------------
// -----------------------------------------------------------------

void emit_exit() {
  create_symbol_table_entry(LIBRARY_TABLE, "exit", 0, PROCEDURE, VOID_T, 0, binary_length);

  // load signed 32-bit integer exit code
  emit_ld(REG_A0, REG_SP, 0);

  // remove the exit code from the stack
  emit_addi(REG_SP, REG_SP, REGISTERSIZE);

  // load the correct syscall number and invoke syscall
  emit_addi(REG_A7, REG_ZR, SYSCALL_EXIT);

  emit_ecall();

  // never returns here
}

void implement_exit(uint64_t* context) {
  // parameter;
  uint64_t signed_int_exit_code;

  if (debug_syscalls) {
    print("(exit): ");
    print_register_hexadecimal(REG_A0);
    print(" |- ->\n");
  }

  signed_int_exit_code = *(get_regs(context) + REG_A0);

  set_exit_code(context, sign_shrink(signed_int_exit_code, SYSCALL_BITWIDTH));

  printf4("%s: %s exiting with exit code %d and %.2uMB mallocated memory\n", selfie_name,
    get_name(context),
    (char*) sign_extend(get_exit_code(context), SYSCALL_BITWIDTH),
    (char*) fixed_point_ratio(get_program_break(context) - get_data_segment(context), MEGABYTE, 2));
}

void emit_read() {
  create_symbol_table_entry(LIBRARY_TABLE, "read", 0, PROCEDURE, UINT64_T, 0, binary_length);

  emit_ld(REG_A2, REG_SP, 0); // size
  emit_addi(REG_SP, REG_SP, REGISTERSIZE);

  emit_ld(REG_A1, REG_SP, 0); // *buffer
  emit_addi(REG_SP, REG_SP, REGISTERSIZE);

  emit_ld(REG_A0, REG_SP, 0); // fd
  emit_addi(REG_SP, REG_SP, REGISTERSIZE);

  emit_addi(REG_A7, REG_ZR, SYSCALL_READ);

  emit_ecall();

  // jump back to caller, return value is in REG_A0
  emit_jalr(REG_ZR, REG_RA, 0);
}

void implement_read(uint64_t* context) {
  // parameters
  uint64_t fd;
  uint64_t vbuffer;
  uint64_t size;

  // local variables
  uint64_t read_total;
  uint64_t bytes_to_read;
  uint64_t failed;
  uint64_t* buffer;
  uint64_t actually_read;

  if (debug_syscalls) {
    print("(read): ");
    print_register_value(REG_A0);
    print(",");
    print_register_hexadecimal(REG_A1);
    print(",");
    print_register_value(REG_A2);
    print(" |- ");
    print_register_value(REG_A0);
  }

  fd      = *(get_regs(context) + REG_A0);
  vbuffer = *(get_regs(context) + REG_A1);
  size    = *(get_regs(context) + REG_A2);

  if (debug_read)
    printf4("%s: trying to read %u bytes from file with descriptor %u into buffer at virtual address %p\n", selfie_name,
      (char*) size,
      (char*) fd,
      (char*) vbuffer);

  read_total = 0;

  bytes_to_read = SIZEOFUINT64;

  failed = 0;

  while (size > 0) {
    if (size < bytes_to_read)
      bytes_to_read = size;

    if (is_valid_virtual_address(vbuffer))
      if (is_valid_data_stack_heap_address(context, vbuffer))
        if (is_virtual_address_mapped(get_pt(context), vbuffer)) {
          buffer = tlb(get_pt(context), vbuffer);

          actually_read = sign_extend(read(fd, buffer, bytes_to_read), SYSCALL_BITWIDTH);

          if (actually_read == bytes_to_read) {
            read_total = read_total + actually_read;

            size = size - actually_read;

            if (size > 0)
              vbuffer = vbuffer + SIZEOFUINT64;
          } else {
            if (signed_less_than(0, actually_read))
              read_total = read_total + actually_read;

            size = 0;
          }
        } else {
          failed = 1;

          size = 0;

          printf2("%s: reading into virtual address %p failed because the address is unmapped\n", selfie_name, (char*) vbuffer);
        }
      else {
        failed = 1;

        size = 0;

        printf2("%s: reading into virtual address %p failed because the address is in an invalid segment\n", selfie_name, (char*) vbuffer);
      }
    else {
      failed = 1;

      size = 0;

      printf2("%s: reading into virtual address %p failed because the address is invalid\n", selfie_name, (char*) vbuffer);
    }
  }

  if (failed)
    *(get_regs(context) + REG_A0) = sign_shrink(-1, SYSCALL_BITWIDTH);
  else
    *(get_regs(context) + REG_A0) = read_total;

  set_pc(context, get_pc(context) + INSTRUCTIONSIZE);

  if (debug_read)
    printf3("%s: actually read %u bytes from file with descriptor %u\n", selfie_name, (char*) read_total, (char*) fd);

  if (debug_syscalls) {
    print(" -> ");
    print_register_value(REG_A0);
    println();
  }
}

void emit_write() {
  create_symbol_table_entry(LIBRARY_TABLE, "write", 0, PROCEDURE, UINT64_T, 0, binary_length);

  emit_ld(REG_A2, REG_SP, 0); // size
  emit_addi(REG_SP, REG_SP, REGISTERSIZE);

  emit_ld(REG_A1, REG_SP, 0); // *buffer
  emit_addi(REG_SP, REG_SP, REGISTERSIZE);

  emit_ld(REG_A0, REG_SP, 0); // fd
  emit_addi(REG_SP, REG_SP, REGISTERSIZE);

  emit_addi(REG_A7, REG_ZR, SYSCALL_WRITE);

  emit_ecall();

  emit_jalr(REG_ZR, REG_RA, 0);
}

void implement_write(uint64_t* context) {
  // parameters
  uint64_t fd;
  uint64_t vbuffer;
  uint64_t size;

  // local variables
  uint64_t written_total;
  uint64_t bytes_to_write;
  uint64_t failed;
  uint64_t* buffer;
  uint64_t actually_written;

  if (debug_syscalls) {
    print("(write): ");
    print_register_value(REG_A0);
    print(",");
    print_register_hexadecimal(REG_A1);
    print(",");
    print_register_value(REG_A2);
    print(" |- ");
    print_register_value(REG_A0);
  }

  fd      = *(get_regs(context) + REG_A0);
  vbuffer = *(get_regs(context) + REG_A1);
  size    = *(get_regs(context) + REG_A2);

  if (debug_write)
    printf4("%s: trying to write %u bytes from buffer at virtual address %p into file with descriptor %u\n", selfie_name,
      (char*) size,
      (char*) vbuffer,
      (char*) fd);

  written_total = 0;

  bytes_to_write = SIZEOFUINT64;

  failed = 0;

  while (size > 0) {
    if (size < bytes_to_write)
      bytes_to_write = size;

    if (is_valid_virtual_address(vbuffer))
      if (is_valid_data_stack_heap_address(context, vbuffer))
        if (is_virtual_address_mapped(get_pt(context), vbuffer)) {
          buffer = tlb(get_pt(context), vbuffer);

          actually_written = sign_extend(write(fd, buffer, bytes_to_write), SYSCALL_BITWIDTH);

          if (actually_written == bytes_to_write) {
            written_total = written_total + actually_written;

            size = size - actually_written;

            if (size > 0)
              vbuffer = vbuffer + SIZEOFUINT64;
          } else {
            if (signed_less_than(0, actually_written))
              written_total = written_total + actually_written;

            size = 0;
          }
        } else {
          failed = 1;

          size = 0;

          printf2("%s: writing from virtual address %p failed because the address is unmapped\n", selfie_name, (char*) vbuffer);
        }
      else {
        failed = 1;

        size = 0;

        printf2("%s: writing from virtual address %p failed because the address is in an invalid segment\n", selfie_name, (char*) vbuffer);
      }
    else {
      failed = 1;

      size = 0;

      printf2("%s: writing from virtual address %p failed because the address is invalid\n", selfie_name, (char*) vbuffer);
    }
  }

  if (failed)
    *(get_regs(context) + REG_A0) = sign_shrink(-1, SYSCALL_BITWIDTH);
  else
    *(get_regs(context) + REG_A0) = written_total;

  set_pc(context, get_pc(context) + INSTRUCTIONSIZE);

  if (debug_write)
    printf3("%s: actually wrote %u bytes into file with descriptor %u\n", selfie_name, (char*) written_total, (char*) fd);

  if (debug_syscalls) {
    print(" -> ");
    print_register_value(REG_A0);
    println();
  }
}

void emit_open() {
  create_symbol_table_entry(LIBRARY_TABLE, "open", 0, PROCEDURE, UINT64_T, 0, binary_length);

  emit_ld(REG_A3, REG_SP, 0); // mode
  emit_addi(REG_SP, REG_SP, REGISTERSIZE);

  emit_ld(REG_A2, REG_SP, 0); // flags
  emit_addi(REG_SP, REG_SP, REGISTERSIZE);

  emit_ld(REG_A1, REG_SP, 0); // filename
  emit_addi(REG_SP, REG_SP, REGISTERSIZE);

  // DIRFD_AT_FDCWD makes sure that openat behaves like open
  emit_addi(REG_A0, REG_ZR, DIRFD_AT_FDCWD);

  emit_addi(REG_A7, REG_ZR, SYSCALL_OPENAT);

  emit_ecall();

  emit_jalr(REG_ZR, REG_RA, 0);
}

uint64_t down_load_string(uint64_t* context, uint64_t vaddr, char* s) {
  uint64_t i;
  uint64_t j;

  i = 0;

  while (i < MAX_FILENAME_LENGTH / SIZEOFUINT64) {
    if (is_valid_virtual_address(vaddr))
      if (is_valid_data_stack_heap_address(context, vaddr)) {
        if (is_virtual_address_mapped(get_pt(context), vaddr))
          *((uint64_t*) s + i) = load_virtual_memory(get_pt(context), vaddr);
        else {
          printf2("%s: opening file failed because the file name address %p is unmapped\n", selfie_name, (char*) vaddr);

          return 0;
        }

        j = 0;

        // check if string ends in the current machine word
        while (j < SIZEOFUINT64) {
          if (load_character((char*) ((uint64_t*) s + i), j) == 0)
            return 1;

          j = j + 1;
        }

        // advance to the next machine word in virtual memory
        vaddr = vaddr + SIZEOFUINT64;

        // advance to the next machine word in our memory
        i = i + 1;
      } else {
        printf2("%s: opening file failed because the file name address %p is in an invalid segment\n", selfie_name, (char*) vaddr);

        return 0;
      }
    else {
      printf2("%s: opening file failed because the file name address %p is invalid\n", selfie_name, (char*) vaddr);

      return 0;
    }
  }

  printf2("%s: opening file failed because the file name is too long at address %p\n", selfie_name, (char*) vaddr);

  return 0;
}

void implement_openat(uint64_t* context) {
  // parameters
  uint64_t vfilename;
  uint64_t flags;
  uint64_t mode;

  // return value
  uint64_t fd;

  if (debug_syscalls) {
    print("(openat): ");
    print_register_hexadecimal(REG_A0);
    print(",");
    print_register_hexadecimal(REG_A1);
    print(",");
    print_register_hexadecimal(REG_A2);
    print(",");
    print_register_octal(REG_A3);
    print(" |- ");
    print_register_value(REG_A1);
  }

  /* We actually emulate the part of the openat system call here that is
     implemented by the open system call which is deprecated in Linux.
     In particular, the first parameter (REG_A0) is ignored here while
     set to DIRFD_AT_FDCWD in the wrapper for the open library call to
     make sure openat behaves like open when bootstrapping selfie. */

  vfilename = *(get_regs(context) + REG_A1);
  flags     = *(get_regs(context) + REG_A2);
  mode      = *(get_regs(context) + REG_A3);

  if (down_load_string(context, vfilename, filename_buffer)) {
    if (flags == MAC_O_CREAT_TRUNC_WRONLY)
      // default for opening write-only files
      fd = open_write_only(filename_buffer);
    else
      fd = sign_extend(open(filename_buffer, flags, mode), SYSCALL_BITWIDTH);

    *(get_regs(context) + REG_A0) = fd;

    if (debug_open)
      printf5("%s: opened file %s with flags %x and mode %o returning file descriptor %u\n", selfie_name,
        filename_buffer,
        (char*) flags,
        (char*) mode,
        (char*) fd);
  } else
    *(get_regs(context) + REG_A0) = sign_shrink(-1, SYSCALL_BITWIDTH);

  set_pc(context, get_pc(context) + INSTRUCTIONSIZE);

  if (debug_syscalls) {
    print(" -> ");
    print_register_value(REG_A0);
    println();
  }
}

void emit_malloc() {
  uint64_t* entry;

  create_symbol_table_entry(LIBRARY_TABLE, "malloc", 0, PROCEDURE, UINT64STAR_T, 0, binary_length);

  // on boot levels higher than zero, zalloc falls back to malloc
  // assuming that page frames are zeroed on boot level zero
  create_symbol_table_entry(LIBRARY_TABLE, "zalloc", 0, PROCEDURE, UINT64STAR_T, 0, binary_length);

  // allocate memory in data segment for recording state of
  // malloc (bump pointer) in compiler-declared global variable
  allocated_memory = allocated_memory + REGISTERSIZE;

  // define global variable _bump for storing malloc's bump pointer
  // copy "_bump" string into zeroed double word to obtain unique hash
  create_symbol_table_entry(GLOBAL_TABLE, string_copy("_bump"), 1, VARIABLE, UINT64_T, 0, -allocated_memory);

  // do not account for _bump as global variable
  number_of_global_variables = number_of_global_variables - 1;

  entry = search_global_symbol_table(string_copy("_bump"), VARIABLE);

  // allocate register for size parameter
  talloc();

  emit_ld(current_temporary(), REG_SP, 0); // size
  emit_addi(REG_SP, REG_SP, REGISTERSIZE);

  // round up size to double-word alignment
  emit_round_up(current_temporary(), SIZEOFUINT64);

  // allocate register to compute new bump pointer
  talloc();

  // assert: current temporary is $t1 register to enable propagation of
  // lower and upper bounds on addresses in model generation of brk syscall

  // get current _bump which will be returned upon success
  emit_ld(current_temporary(), get_scope(entry), get_address(entry));

  // call brk syscall to set new program break to _bump + size
  emit_add(REG_A0, current_temporary(), previous_temporary());
  emit_addi(REG_A7, REG_ZR, SYSCALL_BRK);
  emit_ecall();

  // return 0 if memory allocation failed, that is,
  // if new program break is still _bump and size != 0
  emit_beq(REG_A0, current_temporary(), 2 * INSTRUCTIONSIZE);
  emit_beq(REG_ZR, REG_ZR, 4 * INSTRUCTIONSIZE);
  emit_beq(REG_ZR, previous_temporary(), 3 * INSTRUCTIONSIZE);
  emit_addi(REG_A0, REG_ZR, 0);
  emit_beq(REG_ZR, REG_ZR, 3 * INSTRUCTIONSIZE);

  // if memory was successfully allocated
  // set _bump to new program break
  // and then return original _bump
  emit_sd(get_scope(entry), get_address(entry), REG_A0);
  emit_addi(REG_A0, current_temporary(), 0);

  tfree(2);

  emit_jalr(REG_ZR, REG_RA, 0);
}

void implement_brk(uint64_t* context) {
  // parameter
  uint64_t program_break;

  // local variables
  uint64_t previous_program_break;
  uint64_t valid;

  if (debug_syscalls) {
    print("(brk): ");
    print_register_hexadecimal(REG_A0);
  }

  program_break = *(get_regs(context) + REG_A0);

  previous_program_break = get_program_break(context);

  valid = 0;

  if (program_break >= previous_program_break)
    if (program_break < *(get_regs(context) + REG_SP))
      if (program_break % SIZEOFUINT64 == 0)
        valid = 1;

  if (valid) {
    if (debug_syscalls)
      print(" |- ->\n");

    if (debug_brk)
      printf2("%s: setting program break to %p\n", selfie_name, (char*) program_break);

    set_program_break(context, program_break);
  } else {
    // error returns current program break
    program_break = previous_program_break;

    if (debug_brk)
      printf2("%s: retrieving current program break %p\n", selfie_name, (char*) program_break);

    if (debug_syscalls) {
      print(" |- ");
      print_register_hexadecimal(REG_A0);
    }

    *(get_regs(context) + REG_A0) = program_break;

    if (debug_syscalls) {
      print(" -> ");
      print_register_hexadecimal(REG_A0);
      println();
    }
  }

  set_pc(context, get_pc(context) + INSTRUCTIONSIZE);
}

// -----------------------------------------------------------------
// ----------------------- HYPSTER SYSCALLS ------------------------
// -----------------------------------------------------------------

void emit_switch() {
  create_symbol_table_entry(LIBRARY_TABLE, "hypster_switch", 0, PROCEDURE, UINT64STAR_T, 0, binary_length);

  emit_ld(REG_A1, REG_SP, 0); // number of instructions to execute
  emit_addi(REG_SP, REG_SP, REGISTERSIZE);

  emit_ld(REG_A0, REG_SP, 0); // context to which we switch
  emit_addi(REG_SP, REG_SP, REGISTERSIZE);

  emit_addi(REG_A7, REG_ZR, SYSCALL_SWITCH);

  emit_ecall();

  // save context from which we are switching here in return register
  emit_addi(REG_A0, REG_A6, 0);

  emit_jalr(REG_ZR, REG_RA, 0);
}

uint64_t* do_switch(uint64_t* from_context, uint64_t* to_context, uint64_t timeout) {
  restore_context(to_context);

  // restore machine state
  pc        = get_pc(to_context);
  registers = get_regs(to_context);
  pt        = get_pt(to_context);

  // use REG_A6 instead of REG_A0 for returning from_context
  // to avoid overwriting REG_A0 in to_context
  if (get_parent(from_context) != MY_CONTEXT)
    *(registers + REG_A6) = (uint64_t) get_virtual_context(from_context);
  else
    *(registers + REG_A6) = (uint64_t) from_context;

  timer = timeout;

  if (debug_switch) {
    printf3("%s: switched from context %p to context %p", selfie_name,
      (char*) from_context,
      (char*) to_context);
    if (timer != TIMEROFF)
      printf1(" to execute %u instructions", (char*) timer);
    println();
  }

  return to_context;
}

void implement_switch() {
  // parameters
  uint64_t* to_context;
  uint64_t timeout;

  if (debug_syscalls) {
    print("(switch): ");
    print_register_hexadecimal(REG_A0);
    print(",");
    print_register_value(REG_A1);
    print(" |- ");
    print_register_value(REG_A6);
  }

  to_context = (uint64_t*) *(registers + REG_A0);
  timeout    =             *(registers + REG_A1);

  save_context(current_context);

  // cache context on my boot level before switching
  to_context = cache_context(to_context);

  current_context = do_switch(current_context, to_context, timeout);

  if (debug_syscalls) {
    print(" -> ");
    print_register_hexadecimal(REG_A6);
    println();
  }
}

uint64_t* mipster_switch(uint64_t* to_context, uint64_t timeout) {
  current_context = do_switch(current_context, to_context, timeout);

  run_until_exception();

  save_context(current_context);

  return current_context;
}

uint64_t* hypster_switch(uint64_t* to_context, uint64_t timeout) {
  // this procedure is only executed at boot level zero
  return mipster_switch(to_context, timeout);
}

// *~*~ *~*~ *~*~ *~*~ *~*~ *~*~ *~*~ *~*~ *~*~ *~*~ *~*~ *~*~ *~*~
// -----------------------------------------------------------------
// -----------------    A R C H I T E C T U R E    -----------------
// -----------------------------------------------------------------
// *~*~ *~*~ *~*~ *~*~ *~*~ *~*~ *~*~ *~*~ *~*~ *~*~ *~*~ *~*~ *~*~

// -----------------------------------------------------------------
// ---------------------------- MEMORY -----------------------------
// -----------------------------------------------------------------

uint64_t load_physical_memory(uint64_t* paddr) {
  return *paddr;
}

void store_physical_memory(uint64_t* paddr, uint64_t data) {
  *paddr = data;
}

uint64_t root_PTE(uint64_t page) {
  return (page / NUMBER_OF_LEAF_PTES);
}

uint64_t leaf_PTE(uint64_t page) {
  return (page - root_PTE(page) * NUMBER_OF_LEAF_PTES);
}

uint64_t frame_for_page(uint64_t* parent_table, uint64_t* table, uint64_t page) {
  uint64_t* leaf_pte;

  if (PAGE_TABLE_TREE == 0)
    return (uint64_t) (table + page);
  else {
    leaf_pte = (uint64_t*) load_virtual_memory(parent_table, (uint64_t) (table + root_PTE(page)));

    if (leaf_pte == (uint64_t*) 0)
      return 0;
    else
      return (uint64_t) (leaf_pte + leaf_PTE(page));
  }
}

uint64_t get_frame_for_page(uint64_t* table, uint64_t page) {
  uint64_t* leaf_pte;

  if (PAGE_TABLE_TREE == 0)
    return *(table + page);
  else {
    leaf_pte = (uint64_t*) *(table + root_PTE(page));

    if (leaf_pte == (uint64_t*) 0)
      // page is unmapped if leaf PTE is unmapped
      return 0;
    else
      return *(leaf_pte + leaf_PTE(page));
  }
}

uint64_t is_page_mapped(uint64_t* table, uint64_t page) {
  if (get_frame_for_page(table, page) != 0)
    return 1;
  else
    return 0;
}

uint64_t is_valid_virtual_address(uint64_t vaddr) {
  if (vaddr < VIRTUALMEMORYSIZE)
    // memory must be word-addressed for lack of byte-sized data type
    if (vaddr % REGISTERSIZE == 0)
      return 1;

  return 0;
}

uint64_t get_page_of_virtual_address(uint64_t vaddr) {
  return vaddr / PAGESIZE;
}

uint64_t is_virtual_address_mapped(uint64_t* table, uint64_t vaddr) {
  // assert: is_valid_virtual_address(vaddr) == 1

  return is_page_mapped(table, get_page_of_virtual_address(vaddr));
}

uint64_t* tlb(uint64_t* table, uint64_t vaddr) {
  uint64_t page;
  uint64_t frame;
  uint64_t paddr;

  // assert: is_valid_virtual_address(vaddr) == 1
  // assert: is_virtual_address_mapped(table, vaddr) == 1

  page = get_page_of_virtual_address(vaddr);

  frame = get_frame_for_page(table, page);

  // map virtual address to physical address
  paddr = vaddr - page * PAGESIZE + frame;

  if (debug_tlb)
    printf5("%s: tlb access:\n vaddr: %p\n page:  %p\n frame: %p\n paddr: %p\n", selfie_name,
      (char*) vaddr,
      (char*) (page * PAGESIZE),
      (char*) frame,
      (char*) paddr);

  return (uint64_t*) paddr;
}

uint64_t load_virtual_memory(uint64_t* table, uint64_t vaddr) {
  // assert: is_valid_virtual_address(vaddr) == 1
  // assert: is_virtual_address_mapped(table, vaddr) == 1

  return load_physical_memory(tlb(table, vaddr));
}

void store_virtual_memory(uint64_t* table, uint64_t vaddr, uint64_t data) {
  // assert: is_valid_virtual_address(vaddr) == 1
  // assert: is_virtual_address_mapped(table, vaddr) == 1

  store_physical_memory(tlb(table, vaddr), data);
}

// -----------------------------------------------------------------
// ------------------------- INSTRUCTIONS --------------------------
// -----------------------------------------------------------------

void print_code_line_number_for_instruction(uint64_t address, uint64_t offset) {
  if (code_line_number != (uint64_t*) 0)
    printf1("(~%u)", (char*) *(code_line_number + (address - offset) / INSTRUCTIONSIZE));
}

void print_code_context_for_instruction(uint64_t address) {
  if (run) {
    printf2("%s: pc=%x", binary_name, (char*) address);
    print_code_line_number_for_instruction(address, entry_point);
    if (symbolic)
      // skip further output
      return;
    else
      print(": ");
  } else {
    if (model) {
      printf1("%x", (char*) address);
      print_code_line_number_for_instruction(address, entry_point);
      print(": ");
    } else if (disassemble_verbose) {
      printf1("%x", (char*) address);
      print_code_line_number_for_instruction(address, 0);
      printf1(": %p: ", (char*) ir);
    }
  }
}

void print_lui() {
  print_code_context_for_instruction(pc);
  printf2("lui %s,%x", get_register_name(rd), (char*) sign_shrink(imm, 20));
}

void print_lui_before() {
  print(": |- ");
  print_register_hexadecimal(rd);
}

void print_lui_after() {
  print(" -> ");
  print_register_hexadecimal(rd);
}

void record_lui_addi_add_sub_mul_divu_remu_sltu_jal_jalr() {
  record_state(*(registers + rd));
}

void do_lui() {
  // load upper immediate

  uint64_t next_rd_value;

  update_register_counters();

  if (rd != REG_ZR) {
    // semantics of lui
    next_rd_value = left_shift(imm, 12);

    if (*(registers + rd) != next_rd_value)
      *(registers + rd) = next_rd_value;
    else
      nopc_lui = nopc_lui + 1;
  } else
    nopc_lui = nopc_lui + 1;

  pc = pc + INSTRUCTIONSIZE;

  ic_lui = ic_lui + 1;
}

void undo_lui_addi_add_sub_mul_divu_remu_sltu_ld_jal_jalr() {
  *(registers + rd) = *(values + (tc % MAX_REPLAY_LENGTH));
}

void print_addi() {
  print_code_context_for_instruction(pc);

  if (rd == REG_ZR)
    if (rs1 == REG_ZR)
      if (imm == 0) {
        print("nop");

        return;
      }

  printf3("addi %s,%s,%d", get_register_name(rd), get_register_name(rs1), (char*) imm);
}

void print_addi_before() {
  print(": ");
  print_register_value(rs1);
  print(" |- ");
  print_register_value(rd);
}

void print_addi_add_sub_mul_divu_remu_sltu_after() {
  print(" -> ");
  print_register_value(rd);
}

void do_addi() {
  // add immediate

  uint64_t next_rd_value;

  update_register_counters();

  if (rd != REG_ZR) {
    // semantics of addi
    next_rd_value = *(registers + rs1) + imm;

    if (*(registers + rd) != next_rd_value)
      *(registers + rd) = next_rd_value;
    else
      nopc_addi = nopc_addi + 1;
  } else
    nopc_addi = nopc_addi + 1;

  pc = pc + INSTRUCTIONSIZE;

  ic_addi = ic_addi + 1;
}

void print_add_sub_mul_divu_remu_sltu(char *mnemonics) {
  print_code_context_for_instruction(pc);
  printf4("%s %s,%s,%s", mnemonics, get_register_name(rd), get_register_name(rs1), get_register_name(rs2));
}

void print_add_sub_mul_divu_remu_sltu_before() {
  print(": ");
  print_register_value(rs1);
  print(",");
  print_register_value(rs2);
  print(" |- ");
  print_register_value(rd);
}

void do_add() {
  uint64_t next_rd_value;

  update_register_counters();

  if (rd != REG_ZR) {
    // semantics of add
    next_rd_value = *(registers + rs1) + *(registers + rs2);

    if (*(registers + rd) != next_rd_value)
      *(registers + rd) = next_rd_value;
    else
      nopc_add = nopc_add + 1;
  } else
    nopc_add = nopc_add + 1;

  pc = pc + INSTRUCTIONSIZE;

  ic_add = ic_add + 1;
}

void do_sub() {
  uint64_t next_rd_value;

  update_register_counters();

  if (rd != REG_ZR) {
    // semantics of sub
    next_rd_value = *(registers + rs1) - *(registers + rs2);

    if (*(registers + rd) != next_rd_value)
      *(registers + rd) = next_rd_value;
    else
      nopc_sub = nopc_sub + 1;
  } else
    nopc_sub = nopc_sub + 1;

  pc = pc + INSTRUCTIONSIZE;

  ic_sub = ic_sub + 1;
}

void do_mul() {
  uint64_t next_rd_value;

  update_register_counters();

  if (rd != REG_ZR) {
    // semantics of mul
    next_rd_value = *(registers + rs1) * *(registers + rs2);

    // TODO: support of 128-bit resolution

    if (*(registers + rd) != next_rd_value)
      *(registers + rd) = next_rd_value;
    else
      nopc_mul = nopc_mul + 1;
  } else
    nopc_mul = nopc_mul + 1;

  pc = pc + INSTRUCTIONSIZE;

  ic_mul = ic_mul + 1;
}

void do_divu() {
  // division unsigned

  uint64_t next_rd_value;

  if (*(registers + rs2) != 0) {
    update_register_counters();

    if (rd != REG_ZR) {
      // semantics of divu
      next_rd_value = *(registers + rs1) / *(registers + rs2);

      if (*(registers + rd) != next_rd_value)
        *(registers + rd) = next_rd_value;
      else
        nopc_divu = nopc_divu + 1;
    } else
      nopc_divu = nopc_divu + 1;

    pc = pc + INSTRUCTIONSIZE;

    ic_divu = ic_divu + 1;
  } else
    throw_exception(EXCEPTION_DIVISIONBYZERO, pc);
}

void do_remu() {
  // remainder unsigned

  uint64_t next_rd_value;

  if (*(registers + rs2) != 0) {
    update_register_counters();

    if (rd != REG_ZR) {
      // semantics of remu
      next_rd_value = *(registers + rs1) % *(registers + rs2);

      if (*(registers + rd) != next_rd_value)
        *(registers + rd) = next_rd_value;
      else
        nopc_remu = nopc_remu + 1;
    } else
      nopc_remu = nopc_remu + 1;

    pc = pc + INSTRUCTIONSIZE;

    ic_remu = ic_remu + 1;
  } else
    throw_exception(EXCEPTION_DIVISIONBYZERO, pc);
}

void do_sltu() {
  // set on less than unsigned

  uint64_t next_rd_value;

  update_register_counters();

  if (rd != REG_ZR) {
    // semantics of sltu
    if (*(registers + rs1) < *(registers + rs2))
      next_rd_value = 1;
    else
      next_rd_value = 0;

    if (*(registers + rd) != next_rd_value)
      *(registers + rd) = next_rd_value;
    else
      nopc_sltu = nopc_sltu + 1;
  } else
    nopc_sltu = nopc_sltu + 1;

  pc = pc + INSTRUCTIONSIZE;

  ic_sltu = ic_sltu + 1;
}

void print_ld() {
  print_code_context_for_instruction(pc);
  printf3("ld %s,%d(%s)", get_register_name(rd), (char*) imm, get_register_name(rs1));
}

void print_ld_before() {
  uint64_t vaddr;

  vaddr = *(registers + rs1) + imm;

  print(": ");
  print_register_hexadecimal(rs1);

  if (is_valid_virtual_address(vaddr))
    if (is_virtual_address_mapped(pt, vaddr)) {
      if (is_system_register(rd))
        printf2(",mem[%x]=%x |- ", (char*) vaddr, (char*) load_virtual_memory(pt, vaddr));
      else
        printf2(",mem[%x]=%d |- ", (char*) vaddr, (char*) load_virtual_memory(pt, vaddr));
      print_register_value(rd);

      return;
    }

  print(" |-");
}

void print_ld_after(uint64_t vaddr) {
  if (is_valid_virtual_address(vaddr))
    if (is_virtual_address_mapped(pt, vaddr)) {
      print(" -> ");
      print_register_value(rd);
      printf1("=mem[%x]", (char*) vaddr);
    }
}

void record_ld() {
  uint64_t vaddr;

  vaddr = *(registers + rs1) + imm;

  if (is_valid_virtual_address(vaddr))
    if (is_virtual_address_mapped(pt, vaddr))
      record_state(*(registers + rd));
}

uint64_t do_ld() {
  uint64_t vaddr;
  uint64_t next_rd_value;
  uint64_t a;

  // load double word

  vaddr = *(registers + rs1) + imm;

  if (is_valid_virtual_address(vaddr)) {
    if (is_valid_segment_read(vaddr)) {
      if (is_virtual_address_mapped(pt, vaddr)) {
        update_register_counters();

        if (rd != REG_ZR) {
          // semantics of ld
          next_rd_value = load_virtual_memory(pt, vaddr);

          if (*(registers + rd) != next_rd_value)
            *(registers + rd) = next_rd_value;
          else
            nopc_ld = nopc_ld + 1;
        } else
          nopc_ld = nopc_ld + 1;

        // keep track of instruction address for profiling loads
        a = (pc - entry_point) / INSTRUCTIONSIZE;

        pc = pc + INSTRUCTIONSIZE;

        // keep track of number of loads in total
        ic_ld = ic_ld + 1;

        // and individually
        *(loads_per_instruction + a) = *(loads_per_instruction + a) + 1;
      } else
        throw_exception(EXCEPTION_PAGEFAULT, get_page_of_virtual_address(vaddr));
    } else
      throw_exception(EXCEPTION_SEGMENTATIONFAULT, vaddr);
  } else
    throw_exception(EXCEPTION_INVALIDADDRESS, vaddr);

  return vaddr;
}

void print_sd() {
  print_code_context_for_instruction(pc);
  printf3("sd %s,%d(%s)", get_register_name(rs2), (char*) imm, get_register_name(rs1));
}

void print_sd_before() {
  uint64_t vaddr;

  vaddr = *(registers + rs1) + imm;

  print(": ");
  print_register_hexadecimal(rs1);

  if (is_valid_virtual_address(vaddr))
    if (is_virtual_address_mapped(pt, vaddr)) {
      print(",");
      print_register_value(rs2);
      if (is_system_register(rd))
        printf2(" |- mem[%x]=%x", (char*) vaddr, (char*) load_virtual_memory(pt, vaddr));
      else
        printf2(" |- mem[%x]=%d", (char*) vaddr, (char*) load_virtual_memory(pt, vaddr));

      return;
    }

  print(" |-");
}

void print_sd_after(uint64_t vaddr) {
  if (is_valid_virtual_address(vaddr))
    if (is_virtual_address_mapped(pt, vaddr)) {
      printf1(" -> mem[%x]=", (char*) vaddr);
      print_register_value(rs2);
    }
}

void record_sd() {
  uint64_t vaddr;

  vaddr = *(registers + rs1) + imm;

  if (is_valid_virtual_address(vaddr))
    if (is_virtual_address_mapped(pt, vaddr))
      record_state(load_virtual_memory(pt, vaddr));
}

uint64_t do_sd() {
  uint64_t vaddr;
  uint64_t a;

  // store double word

  vaddr = *(registers + rs1) + imm;

  if (is_valid_virtual_address(vaddr)) {
    if (is_valid_segment_write(vaddr)) {
      if (is_virtual_address_mapped(pt, vaddr)) {
        update_register_counters();

        // semantics of sd
        if (load_virtual_memory(pt, vaddr) != *(registers + rs2))
          store_virtual_memory(pt, vaddr, *(registers + rs2));
        else
          nopc_sd = nopc_sd + 1;

        // keep track of instruction address for profiling stores
        a = (pc - entry_point) / INSTRUCTIONSIZE;

        pc = pc + INSTRUCTIONSIZE;

        // keep track of number of stores in total
        ic_sd = ic_sd + 1;

        // and individually
        *(stores_per_instruction + a) = *(stores_per_instruction + a) + 1;
      } else
        throw_exception(EXCEPTION_PAGEFAULT, get_page_of_virtual_address(vaddr));
    } else
      throw_exception(EXCEPTION_SEGMENTATIONFAULT, vaddr);
  } else
    throw_exception(EXCEPTION_INVALIDADDRESS, vaddr);

  return vaddr;
}

void undo_sd() {
  uint64_t vaddr;

  vaddr = *(registers + rs1) + imm;

  store_virtual_memory(pt, vaddr, *(values + (tc % MAX_REPLAY_LENGTH)));
}

void print_beq() {
  print_code_context_for_instruction(pc);
  printf3("beq %s,%s,%d", get_register_name(rs1), get_register_name(rs2), (char*) signed_division(imm, INSTRUCTIONSIZE));
  if (disassemble_verbose)
    printf1("[%x]", (char*) (pc + imm));
}

void print_beq_before() {
  print(": ");
  print_register_value(rs1);
  print(",");
  print_register_value(rs2);
  printf1(" |- pc=%x", (char*) pc);
}

void print_beq_after() {
  printf1(" -> pc=%x", (char*) pc);
}

void record_beq() {
  record_state(0);
}

void do_beq() {
  // branch on equal

  update_register_counters();

  // semantics of beq
  if (*(registers + rs1) == *(registers + rs2))
    pc = pc + imm;
  else {
    pc = pc + INSTRUCTIONSIZE;

<<<<<<< HEAD
  ic_beq = ic_beq + 1;
}

void constrain_beq() {
  char* op1;
  char* op2;
  char* bvar;
  char* pvar;

  op1 = (char*) *(reg_sym + rs1);
  op2 = (char*) *(reg_sym + rs2);

  if (op1 == (char*) 0) {
    if (op2 == (char*) 0) {
      do_beq();

      return;
    } else
      op1 = bv_constant(*(registers + rs1));
  } else if (op2 == (char*) 0)
    op2 = bv_constant(*(registers + rs2));

  bvar = smt_variable("b", 1);

  printf2("(assert (= %s %s)); beq in ", bvar, smt_binary("bvcomp", op1, op2));
  print_code_context_for_instruction(pc);
  println();

  pvar = smt_variable("p", 1);

  printf2("(assert (= %s %s)); path condition in ", pvar, path_condition);
  print_code_context_for_instruction(pc);
  println();

  // increase the number of executed symbolic beq instructions
  set_beq_counter(current_context, get_beq_counter(current_context) + 1);

  if (get_beq_counter(current_context) < beq_limit) {
    // save symbolic memory so that it is copied correctly afterwards
    set_symbolic_memory(current_context, symbolic_memory);

    // the copied context is executed later and takes the other path
    copy_context(current_context, pc + imm, smt_binary("and", pvar, bvar));

    path_condition = smt_binary("and", pvar, smt_unary("not", bvar));

    pc = pc + INSTRUCTIONSIZE;
  }
=======
    nopc_beq = nopc_beq + 1;
  }

  ic_beq = ic_beq + 1;
>>>>>>> 6ba2d09d
}

void print_jal() {
  print_code_context_for_instruction(pc);
  printf2("jal %s,%d", get_register_name(rd), (char*) signed_division(imm, INSTRUCTIONSIZE));
  if (disassemble_verbose)
    printf1("[%x]", (char*) (pc + imm));
}

void print_jal_before() {
  print(": |- ");
  if (rd != REG_ZR) {
    print_register_hexadecimal(rd);
    print(",");
  }
  printf1("pc=%x", (char*) pc);
}

void print_jal_jalr_after() {
  print_beq_after();
  if (rd != REG_ZR) {
    print(",");
    print_register_hexadecimal(rd);
  }
}

void do_jal() {
  uint64_t a;

  // jump and link

  update_register_counters();

  if (rd != REG_ZR) {
    // first link
    *(registers + rd) = pc + INSTRUCTIONSIZE;

    // then jump for procedure calls
    pc = pc + imm;

    // prologue address for profiling procedure calls
    a = (pc - entry_point) / INSTRUCTIONSIZE;

    // keep track of number of procedure calls in total
    calls = calls + 1;

    // and individually
    *(calls_per_procedure + a) = *(calls_per_procedure + a) + 1;
  } else if (signed_less_than(imm, 0)) {
    // jump backwards to check for another loop iteration
    pc = pc + imm;

    // first loop instruction address for profiling loop iterations
    a = (pc - entry_point) / INSTRUCTIONSIZE;

    // keep track of number of loop iterations in total
    iterations = iterations + 1;

    // and individually
    *(iterations_per_loop + a) = *(iterations_per_loop + a) + 1;
  } else {
    // just jump forward
    pc = pc + imm;

    if (imm == INSTRUCTIONSIZE)
      nopc_jal = nopc_jal + 1;
  }

  ic_jal = ic_jal + 1;
}

void print_jalr() {
  print_code_context_for_instruction(pc);
  printf3("jalr %s,%d(%s)", get_register_name(rd), (char*) signed_division(imm, INSTRUCTIONSIZE), get_register_name(rs1));
}

void print_jalr_before() {
  print(": ");
  print_register_hexadecimal(rs1);
  print(" |- ");
  if (rd != REG_ZR) {
    print_register_hexadecimal(rd);
    print(",");
  }
  printf1("pc=%x", (char*) pc);
}

void do_jalr() {
  uint64_t next_pc;

  // jump and link register

  update_register_counters();

  // prepare jump rs1-relative with LSB reset
  next_pc = left_shift(right_shift(*(registers + rs1) + imm, 1), 1);

  if (rd == REG_ZR) {
    // just jump
    if (next_pc == pc + INSTRUCTIONSIZE)
      nopc_jalr = nopc_jalr + 1;

    pc = next_pc;
  } else {
    // first link, then jump

    // link to next instruction (works even if rd == rs1)
    *(registers + rd) = pc + INSTRUCTIONSIZE;

    // jump
    pc = next_pc;
  }

  ic_jalr = ic_jalr + 1;
}

void print_ecall() {
  print_code_context_for_instruction(pc);
  print("ecall");
}

void record_ecall() {
  // TODO: record all side effects
  record_state(*(registers + REG_A0));
}

void do_ecall() {
  ic_ecall = ic_ecall + 1;

  if (redo) {
    // TODO: redo all side effects
    *(registers + REG_A0) = *(values + (tc % MAX_REPLAY_LENGTH));

    // TODO: print ecall details
    println();

    pc = pc + INSTRUCTIONSIZE;
  } else if (*(registers + REG_A7) == SYSCALL_SWITCH)
    if (record) {
      printf1("%s: context switching during recording is unsupported\n", selfie_name);

      exit(EXITCODE_UNSUPPORTEDSYSCALL);
    } else if (symbolic) {
      printf1("%s: context switching during symbolic execution is unsupported\n", selfie_name);

      exit(EXITCODE_UNSUPPORTEDSYSCALL);
    } else {
      pc = pc + INSTRUCTIONSIZE;

      implement_switch();
    }
  else
    // all system calls other than switch are handled by exception
    throw_exception(EXCEPTION_SYSCALL, *(registers + REG_A7));
}

void undo_ecall() {
  uint64_t a0;

  a0 = *(registers + REG_A0);

  // TODO: undo all side effects
  *(registers + REG_A0) = *(values + (tc % MAX_REPLAY_LENGTH));

  // save register a0 for redoing system call
  *(values + (tc % MAX_REPLAY_LENGTH)) = a0;
}

void print_data_line_number() {
  if (data_line_number != (uint64_t*) 0)
    printf1("(~%u)", (char*) *(data_line_number + (pc - code_length) / REGISTERSIZE));
}

void print_data_context(uint64_t data) {
  printf1("%x", (char*) pc);

  if (disassemble_verbose) {
    print_data_line_number();
    print(": ");
    print_hexadecimal(data, SIZEOFUINT64 * 2);
    print(" ");
  } else
    print(": ");
}

void print_data(uint64_t data) {
  if (disassemble_verbose)
    print_data_context(data);
  printf1(".quad %x", (char*) data);
}

// -----------------------------------------------------------------
// -------------------------- DISASSEMBLER -------------------------
// -----------------------------------------------------------------

void print_instruction() {
  // assert: 1 <= is <= number of RISC-U instructions
  if (is == ADDI)
    print_addi();
  else if (is == LD)
    print_ld();
  else if (is == SD)
    print_sd();
  else if (is == ADD)
    print_add_sub_mul_divu_remu_sltu("add");
  else if (is == SUB)
    print_add_sub_mul_divu_remu_sltu("sub");
  else if (is == MUL)
    print_add_sub_mul_divu_remu_sltu("mul");
  else if (is == DIVU)
    print_add_sub_mul_divu_remu_sltu("divu");
  else if (is == REMU)
    print_add_sub_mul_divu_remu_sltu("remu");
  else if (is == SLTU)
    print_add_sub_mul_divu_remu_sltu("sltu");
  else if (is == BEQ)
    print_beq();
  else if (is == JAL)
    print_jal();
  else if (is == JALR)
    print_jalr();
  else if (is == LUI)
    print_lui();
  else if (is == ECALL)
    print_ecall();
}

void selfie_disassemble(uint64_t verbose) {
  uint64_t data;

  assembly_name = get_argument();

  if (code_length == 0) {
    printf2("%s: nothing to disassemble to output file %s\n", selfie_name, assembly_name);

    return;
  }

  // assert: assembly_name is mapped and not longer than MAX_FILENAME_LENGTH

  assembly_fd = open_write_only(assembly_name);

  if (signed_less_than(assembly_fd, 0)) {
    printf2("%s: could not create assembly output file %s\n", selfie_name, assembly_name);

    exit(EXITCODE_IOERROR);
  }

  output_name = assembly_name;
  output_fd   = assembly_fd;

  reset_library();
  reset_interpreter();

  run = 0;

  disassemble_verbose = verbose;

  while (pc < code_length) {
    ir = load_instruction(pc);

    decode();
    print_instruction();
    println();

    pc = pc + INSTRUCTIONSIZE;
  }

  while (pc < binary_length) {
    data = load_data(pc);

    print_data(data);
    println();

    pc = pc + REGISTERSIZE;
  }

  disassemble_verbose = 0;

  output_name = (char*) 0;
  output_fd   = 1;

  printf5("%s: %u characters of assembly with %u instructions and %u bytes of data written into %s\n", selfie_name,
    (char*) number_of_written_characters,
    (char*) (code_length / INSTRUCTIONSIZE),
    (char*) (binary_length - code_length),
    assembly_name);
}

// -----------------------------------------------------------------
// -------------------------- REPLAY ENGINE ------------------------
// -----------------------------------------------------------------

void record_state(uint64_t value) {
  *(pcs + (tc % MAX_REPLAY_LENGTH))    = pc;
  *(values + (tc % MAX_REPLAY_LENGTH)) = value;

  tc = tc + 1;
}

void replay_trace() {
  uint64_t trace_length;
  uint64_t tl;

  if (tc < MAX_REPLAY_LENGTH)
    trace_length = tc;
  else
    trace_length = MAX_REPLAY_LENGTH;

  record = 0;

  tl = trace_length;

  // undo trace_length number of instructions
  while (tl > 0) {
    tc = tc - 1;

    pc = *(pcs + (tc % MAX_REPLAY_LENGTH));

    fetch();
    decode();
    execute_undo();

    tl = tl - 1;
  }

  redo = 1;

  tl = trace_length;

  // redo trace_length number of instructions
  while (tl > 0) {
    // assert: pc == *(pcs + (tc % MAX_REPLAY_LENGTH))

    fetch();
    decode();
    execute_debug();

    tc = tc + 1;
    tl = tl - 1;
  }

  redo   = 0;
  record = 1;
}

// -----------------------------------------------------------------
// -------------------------- INTERPRETER --------------------------
// -----------------------------------------------------------------

void print_register_hexadecimal(uint64_t reg) {
  printf2("%s=%x", get_register_name(reg), (char*) *(registers + reg));
}

void print_register_octal(uint64_t reg) {
  printf2("%s=%o", get_register_name(reg), (char*) *(registers + reg));
}

void print_register_value(uint64_t reg) {
  if (is_system_register(reg))
    print_register_hexadecimal(reg);
  else
    printf3("%s=%d(%x)", get_register_name(reg), (char*) *(registers + reg), (char*) *(registers + reg));
}

void print_exception(uint64_t exception, uint64_t fault) {
  print((char*) *(EXCEPTIONS + exception));

  if (exception == EXCEPTION_PAGEFAULT)
    printf1(" at page %p", (char*) fault);
  else if (exception == EXCEPTION_SEGMENTATIONFAULT)
    printf1(" at address %p", (char*) fault);
  else if (exception == EXCEPTION_SYSCALL)
    printf1(" ID %u", (char*) fault);
  else if (exception == EXCEPTION_DIVISIONBYZERO)
    printf1(" at address %p", (char*) fault);
  else if (exception == EXCEPTION_INVALIDADDRESS)
    printf1(" %p", (char*) fault);
  else if (exception == EXCEPTION_UNKNOWNINSTRUCTION)
    printf1(" at address %p", (char*) fault);
  else if (exception == EXCEPTION_UNINITIALIZEDREGISTER) {
    print(" ");print_register_name(fault);
  }
}

void throw_exception(uint64_t exception, uint64_t fault) {
  if (get_exception(current_context) != EXCEPTION_NOEXCEPTION)
    if (get_exception(current_context) != exception) {
      printf2("%s: context %p throws exception: ", selfie_name, (char*) current_context);
      print_exception(exception, fault);
      print(" in presence of existing exception: ");
      print_exception(get_exception(current_context), get_fault(current_context));
      println();

      exit(EXITCODE_MULTIPLEEXCEPTIONERROR);
    }

  set_exception(current_context, exception);
  set_fault(current_context, fault);

  trap = 1;

  if (debug_exception) {
    printf2("%s: context %p throws exception: ", selfie_name, (char*) current_context);
    print_exception(exception, fault);
    println();
  }
}

void fetch() {
  // assert: is_virtual_address_mapped(pt, pc) == 1

  if (is_valid_code_address(current_context, pc))
    if (pc % REGISTERSIZE == 0)
      ir = get_low_word(load_virtual_memory(pt, pc));
    else
      ir = get_high_word(load_virtual_memory(pt, pc - INSTRUCTIONSIZE));
  else {
    ir = encode_nop();

    throw_exception(EXCEPTION_SEGMENTATIONFAULT, pc);
  }
}

void decode() {
  opcode = get_opcode(ir);

  is = 0;

  if (opcode == OP_IMM) {
    decode_i_format();

    if (funct3 == F3_ADDI)
      is = ADDI;
  } else if (opcode == OP_LD) {
    decode_i_format();

    if (funct3 == F3_LD)
      is = LD;
  } else if (opcode == OP_SD) {
    decode_s_format();

    if (funct3 == F3_SD)
      is = SD;
  } else if (opcode == OP_OP) { // could be ADD, SUB, MUL, DIVU, REMU, SLTU
    decode_r_format();

<<<<<<< HEAD
  return string;
}

char* smt_value(uint64_t val, char* sym) {
  if (sym)
    return sym;
  else
    return bv_constant(val);
}

char* smt_variable(char* prefix, uint64_t bits) {
  char* svar;

  svar = string_alloc(string_length(prefix) + 20); // 64-bit numbers require up to 20 decimal digits

  sprintf2(svar, "%s%d", prefix, (char*) variable_version);

  printf2("(declare-fun %s () (_ BitVec %d)); variable for ", svar, (char*) bits);
  print_code_context_for_instruction(pc);
  println();

  variable_version = variable_version + 1;

  return svar;
}

char* smt_unary(char* opt, char* op) {
  char* string;

  string = string_alloc(1 + string_length(opt) + 1 + string_length(op) + 1);

  sprintf2(string, "(%s %s)", opt, op);

  return string;
}

char* smt_binary(char* opt, char* op1, char* op2) {
  char* string;

  string = string_alloc(1 + string_length(opt) + 1 + string_length(op1) + 1 + string_length(op2) + 1);

  sprintf3(string, "(%s %s %s)", opt, op1, op2);

  return string;
}

char* smt_ternary(char* opt, char* op1, char* op2, char* op3) {
  char* string;

  string = string_alloc(1 + string_length(opt) + 1 + string_length(op1) + 1 + string_length(op2) + 1 + string_length(op3) + 1);

  sprintf4(string, "(%s %s %s %s)", opt, op1, op2, op3);

  return string;
}

// node struct of the call stack tree:
// +---+----------+
// | 0 | parent   | pointer to parent node
// | 1 | children | pointer to list of children
// | 2 | sibling  | pointer to next sibling node
// | 3 | address  | address of the method call
// | 4 | depth    | size of the call stack represented by the given node
// +---+----------+

uint64_t* allocate_node() {
  return zalloc(3 * SIZEOFUINT64STAR + 2 * SIZEOFUINT64);
}

uint64_t* get_parent_node(uint64_t* node)  { return (uint64_t*) *(node + 0); }
uint64_t* get_children(uint64_t* node)     { return (uint64_t*) *(node + 1); }
uint64_t* get_sibling(uint64_t* node)      { return (uint64_t*) *(node + 2); }
uint64_t  get_node_address(uint64_t* node) { return             *(node + 3); }
uint64_t  get_depth(uint64_t* node)        { return             *(node + 4); }

void set_parent_node(uint64_t* node, uint64_t* parent)  { *(node + 0) = (uint64_t) parent; }
void set_children(uint64_t* node, uint64_t* children)   { *(node + 1) = (uint64_t) children; }
void set_sibling(uint64_t* node, uint64_t* sibling)     { *(node + 2) = (uint64_t) sibling; }
void set_node_address(uint64_t* node, uint64_t address) { *(node + 3) = address; }
void set_depth(uint64_t* node, uint64_t depth)          { *(node + 4) = depth; }

void merge(uint64_t* active_context, uint64_t* mergeable_context, uint64_t location) {

  // do not merge if merging is disabled
  if (merge_enabled == 0)
    return;

  print("; merging two contexts at ");
  print_code_context_for_instruction(location);

  if (debug_merge)
    printf2(" -> active context: %d, mergeable context: %d", (char*) active_context, (char*) mergeable_context);

  println();

  // merging the symbolic store
  merge_symbolic_memory_and_registers(active_context, mergeable_context);

  // merging the path condition
  path_condition = smt_binary("or", get_path_condition(active_context), get_path_condition(mergeable_context));
  set_path_condition(active_context, path_condition);

  if (get_execution_depth(mergeable_context) > get_execution_depth(active_context))
    set_execution_depth(active_context, get_execution_depth(mergeable_context));

  if (get_beq_counter(mergeable_context) < get_beq_counter(active_context))
    set_beq_counter(active_context, get_beq_counter(mergeable_context));

  symbolic_contexts = delete_context(mergeable_context, symbolic_contexts);
}

void merge_symbolic_memory_and_registers(uint64_t* active_context, uint64_t* mergeable_context) {
  // merging the symbolic memory
  merge_symbolic_memory_of_active_context(active_context, mergeable_context);
  merge_symbolic_memory_of_mergeable_context(active_context, mergeable_context);

  // merging the registers
  merge_registers(active_context, mergeable_context);

  // the shared symbolic memory space needs needs to be updated since the other context was merged into the active context
  update_begin_of_shared_symbolic_memory(active_context);
}

void merge_symbolic_memory_of_active_context(uint64_t* active_context, uint64_t* mergeable_context) {
  uint64_t* sword_from_active_context;
  uint64_t* sword_from_mergeable_context;
  uint64_t  in_unshared_symbolic_memory;

  sword_from_active_context = symbolic_memory;

  while (sword_from_active_context) {
    // we need to stop at the end of the unshared symbolic memory space of the active context
    if (get_word_address(sword_from_active_context) == BEGIN_OF_SHARED_SYMBOLIC_MEMORY)
      return;

    // check if the word has not already been deleted
    if (get_word_address(sword_from_active_context) != (uint64_t) DELETED) {
      // check if the word has not already been merged
      if (get_word_address(sword_from_active_context) != (uint64_t) MERGED) {
        sword_from_mergeable_context = get_symbolic_memory(mergeable_context);
        in_unshared_symbolic_memory = 1;

        while (sword_from_mergeable_context) {
          // we need to know if we are in the unshared symbolic memory space of the mergeable context
          if (get_word_address(sword_from_mergeable_context) == BEGIN_OF_SHARED_SYMBOLIC_MEMORY)
            in_unshared_symbolic_memory = 0;

          if (get_word_address(sword_from_active_context) == get_word_address(sword_from_mergeable_context)) {
            if (get_word_symbolic(sword_from_active_context) != (char*) 0) {
              if (get_word_symbolic(sword_from_mergeable_context) != (char*) 0) {
                if (get_word_symbolic(sword_from_active_context) != get_word_symbolic(sword_from_mergeable_context)) {
                  // merge symbolic values if they are different
                  set_word_symbolic(sword_from_active_context,
                    smt_ternary("ite",
                      get_path_condition(active_context),
                      get_word_symbolic(sword_from_active_context),
                      get_word_symbolic(sword_from_mergeable_context)
                    )
                  );

                  // we mark the word as merged so that we do not merge it again when merging from the side of the mergeable context
                  if (in_unshared_symbolic_memory)
                    set_word_address(sword_from_mergeable_context, MERGED);

                  // we need to break out of the loop
                  sword_from_mergeable_context = (uint64_t*) - 1;
                }
              } else {
                // merge symbolic value and concrete value
                set_word_symbolic(sword_from_active_context,
                  smt_ternary("ite",
                    get_path_condition(active_context),
                    get_word_symbolic(sword_from_active_context),
                    bv_constant(get_word_value(sword_from_mergeable_context))
                  )
                );

                // we mark the word as merged so that we do not merge it again when merging from the side of the mergeable context
                if (in_unshared_symbolic_memory)
                  set_word_address(sword_from_mergeable_context, MERGED);

                // we need to break out of the loop
                sword_from_mergeable_context = (uint64_t*) - 1;
              }
            } else {
              if (get_word_symbolic(sword_from_mergeable_context) != (char*) 0) {
                // merge concrete value and symbolic value
                set_word_symbolic(sword_from_active_context,
                  smt_ternary("ite",
                    get_path_condition(active_context),
                    bv_constant(get_word_value(sword_from_active_context)),
                    get_word_symbolic(sword_from_mergeable_context)
                  )
                );

                // we mark the word as merged so that we do not merge it again when merging from the side of the mergeable context
                if (in_unshared_symbolic_memory)
                  set_word_address(sword_from_mergeable_context, MERGED);

                // we need to break out of the loop
                sword_from_mergeable_context = (uint64_t*) - 1;
              } else {
                if (get_word_value(sword_from_active_context) != get_word_value(sword_from_mergeable_context)) {
                  // merge concrete values if they are different
                  set_word_symbolic(sword_from_active_context,
                    smt_ternary("ite",
                      get_path_condition(active_context),
                      bv_constant(get_word_value(sword_from_active_context)),
                      bv_constant(get_word_value(sword_from_mergeable_context))
                    )
                  );

                  // we mark the word as merged so that we do not merge it again when merging from the side of the mergeable context
                  if (in_unshared_symbolic_memory)
                    set_word_address(sword_from_mergeable_context, MERGED);

                  // we need to break out of the loop
                  sword_from_mergeable_context = (uint64_t*) - 1;
                }
              }
            }
          }
          if (sword_from_mergeable_context == (uint64_t*) - 1)
            sword_from_mergeable_context = (uint64_t*) 0;
          else
            sword_from_mergeable_context = get_next_word(sword_from_mergeable_context);
        }
      }
    }

    sword_from_active_context = get_next_word(sword_from_active_context);
  }
}

void merge_symbolic_memory_of_mergeable_context(uint64_t* active_context, uint64_t* mergeable_context) {
  uint64_t* sword_from_active_context;
  uint64_t* sword_from_mergeable_context;
  uint64_t* sword;
  uint64_t* additional_memory;
  uint64_t  shared_symbolic_memory_depth;

  additional_memory = symbolic_memory;
  sword_from_mergeable_context = get_symbolic_memory(mergeable_context);

  while (sword_from_mergeable_context) {
    // we need to stop at the end of the unshared symbolic memory space of the mergeable context
    if (get_word_address(sword_from_mergeable_context) == BEGIN_OF_SHARED_SYMBOLIC_MEMORY) {
      symbolic_memory = additional_memory;

      // the active context contains now the merged symbolic memory
      set_symbolic_memory(active_context, symbolic_memory);
      return;
    }

    // check if the word has not already been deleted
    if (get_word_address(sword_from_mergeable_context) != (uint64_t) DELETED) {
      // check if the word has not already been merged
      if (get_word_address(sword_from_mergeable_context) != (uint64_t) MERGED) {
        sword_from_active_context = symbolic_memory;
        shared_symbolic_memory_depth = 0;

        while (sword_from_active_context) {
          // we need to know how far we are into the shared symbolic memory space
          if (get_word_address(sword_from_active_context) == (uint64_t) BEGIN_OF_SHARED_SYMBOLIC_MEMORY)
            shared_symbolic_memory_depth = shared_symbolic_memory_depth + 1;

          if (get_word_address(sword_from_active_context) == get_word_address(sword_from_mergeable_context)) {
            if (get_word_symbolic(sword_from_active_context) != (char*) 0) {
              if (get_word_symbolic(sword_from_mergeable_context) != (char*) 0) {
                if (get_word_symbolic(sword_from_active_context) != get_word_symbolic(sword_from_mergeable_context)) {
                  // merge symbolic values if they are different
                  if (shared_symbolic_memory_depth < 2)
                    set_word_symbolic(sword_from_active_context,
                      smt_ternary("ite",
                        get_path_condition(active_context),
                        get_word_symbolic(sword_from_active_context),
                        get_word_symbolic(sword_from_mergeable_context)
                      )
                    );
                  else {
                    // if we are too far into the shared symbolic memory space, we must not overwrite the value,
                    // but insert it into the unshared symbolic memory space of the active context
                    sword = allocate_symbolic_memory_word();
                    set_word_address(sword, get_word_address(sword_from_active_context));
                    set_word_value(sword, get_word_value(sword_from_active_context));
                    set_number_of_bits(sword, get_number_of_bits(sword_from_active_context));
                    set_word_symbolic(sword,
                      smt_ternary("ite",
                        get_path_condition(active_context),
                        get_word_symbolic(sword_from_active_context),
                        get_word_symbolic(sword_from_mergeable_context)
                      )
                    );
                    set_next_word(sword, additional_memory);
                  }

                  // we need to break out of the loop
                  sword_from_active_context = (uint64_t*) - 1;
                }
              } else {
                // merge symbolic value and concrete value
                if (shared_symbolic_memory_depth < 2)
                  set_word_symbolic(sword_from_active_context,
                    smt_ternary("ite",
                      get_path_condition(active_context),
                      get_word_symbolic(sword_from_active_context),
                      bv_constant(get_word_value(sword_from_mergeable_context))
                    )
                  );
                else {
                  // if we are too far into the shared symbolic memory space, we must not overwrite the value,
                  // but insert it into the unshared symbolic memory space of the active context
                  sword = allocate_symbolic_memory_word();
                  set_word_address(sword, get_word_address(sword_from_active_context));
                  set_word_value(sword, get_word_value(sword_from_active_context));
                  set_number_of_bits(sword, get_number_of_bits(sword_from_active_context));
                  set_word_symbolic(sword,
                    smt_ternary("ite",
                      get_path_condition(active_context),
                      get_word_symbolic(sword_from_active_context),
                      bv_constant(get_word_value(sword_from_mergeable_context))
                    )
                  );
                  set_next_word(sword, additional_memory);
                }

                // we need to break out of the loop
                sword_from_active_context = (uint64_t*) - 1;
              }
            } else {
              if (get_word_symbolic(sword_from_mergeable_context) != (char*) 0) {
                // merge concrete value and symbolic value
                if (shared_symbolic_memory_depth < 2)
                  set_word_symbolic(sword_from_active_context,
                    smt_ternary("ite",
                      get_path_condition(active_context),
                      bv_constant(get_word_value(sword_from_active_context)),
                      get_word_symbolic(sword_from_mergeable_context)
                    )
                  );
                else {
                  // if we are too far into the shared symbolic memory space, we must not overwrite the value,
                  // but insert it into the unshared symbolic memory space of the active context
                  sword = allocate_symbolic_memory_word();
                  set_word_address(sword, get_word_address(sword_from_active_context));
                  set_word_value(sword, get_word_value(sword_from_active_context));
                  set_number_of_bits(sword, get_number_of_bits(sword_from_active_context));
                  set_word_symbolic(sword,
                    smt_ternary("ite",
                      get_path_condition(active_context),
                      bv_constant(get_word_value(sword_from_active_context)),
                      get_word_symbolic(sword_from_mergeable_context)
                    )
                  );
                  set_next_word(sword, additional_memory);
                }

                // we need to break out of the loop
                sword_from_active_context = (uint64_t*) - 1;
              } else {
                if (get_word_value(sword_from_active_context) != get_word_value(sword_from_mergeable_context)) {
                  // merge concrete values if they are different
                  if (shared_symbolic_memory_depth < 2)
                    set_word_symbolic(sword_from_active_context,
                      smt_ternary("ite",
                        get_path_condition(active_context),
                        bv_constant(get_word_value(sword_from_active_context)),
                        bv_constant(get_word_value(sword_from_mergeable_context))
                      )
                    );
                  else {
                    // if we are too far into the shared symbolic memory space, we must not overwrite the value,
                    // but insert it into the unshared symbolic memory space of the active context
                    sword = allocate_symbolic_memory_word();
                    set_word_address(sword, get_word_address(sword_from_active_context));
                    set_word_value(sword, get_word_value(sword_from_active_context));
                    set_number_of_bits(sword, get_number_of_bits(sword_from_active_context));
                    set_word_symbolic(sword,
                      smt_ternary("ite",
                        get_path_condition(active_context),
                        bv_constant(get_word_value(sword_from_active_context)),
                        bv_constant(get_word_value(sword_from_mergeable_context))
                      )
                    );
                    set_next_word(sword, additional_memory);
                  }

                  // we need to break out of the loop
                  sword_from_active_context = (uint64_t*) - 1;
                }
              }
            }
          }
          if (sword_from_active_context == (uint64_t*) - 1)
            sword_from_active_context = (uint64_t*) 0;
          else
            sword_from_active_context = get_next_word(sword_from_active_context);
        }
      }
    }
    sword_from_mergeable_context = get_next_word(sword_from_mergeable_context);
  }

  symbolic_memory = additional_memory;

  // the active context contains now the merged symbolic memory
  set_symbolic_memory(active_context, symbolic_memory);
}

void merge_registers(uint64_t* active_context, uint64_t* mergeable_context) {
  uint64_t i;

  i = 0;

  // merging the symbolic registers
  while (i < NUMBEROFREGISTERS) {
    if (*(get_symbolic_regs(active_context) + i) != 0) {
      if (*(get_symbolic_regs(mergeable_context) + i) != 0) {
        if (*(get_symbolic_regs(active_context) + i) != *(get_symbolic_regs(mergeable_context) + i))
          // merge symbolic values if they are different
          *(reg_sym + i) = (uint64_t) smt_ternary("ite",
                                        get_path_condition(active_context),
                                        (char*) *(get_symbolic_regs(active_context) + i),
                                        (char*) *(get_symbolic_regs(mergeable_context) + i)
                                      );
      } else
        // merge symbolic value and concrete value
        *(reg_sym + i) = (uint64_t) smt_ternary("ite",
                                      get_path_condition(active_context),
                                      (char*) *(get_symbolic_regs(active_context) + i),
                                      bv_constant(*(get_regs(mergeable_context) + i))
                                    );
    } else {
      if (*(get_symbolic_regs(mergeable_context) + i) != 0)
        // merge concrete value and symbolic value
        *(reg_sym + i) = (uint64_t) smt_ternary("ite",
                                      get_path_condition(active_context),
                                      bv_constant(*(get_regs(active_context) + i)),
                                      (char*) *(get_symbolic_regs(mergeable_context) + i)
                                    );
      else
        if (*(get_regs(active_context) + i) != *(get_regs(mergeable_context) + i))
          // merge concrete values if they are different
          *(reg_sym + i) = (uint64_t) smt_ternary("ite",
                                        get_path_condition(active_context),
                                        bv_constant(*(get_regs(active_context) + i)),
                                        bv_constant(*(get_regs(mergeable_context) + i))
                                      );
    }

    i = i + 1;
  }

  set_symbolic_regs(active_context, reg_sym);
}

uint64_t* schedule_next_symbolic_context() {
  uint64_t* context;
  uint64_t  max_call_stack_size;
  uint64_t* max_call_stack;
  uint64_t  min_pc;
  uint64_t* next_context;

  context = symbolic_contexts;
  max_call_stack_size = 0;
  max_call_stack = (uint64_t*) 0;
  min_pc = UINT64_MAX;
  next_context = (uint64_t*) 0;

  // find the currently highest call stack
  while (context) {
    if (get_call_stack(context) != 0)
      if (get_depth(get_call_stack(context)) > max_call_stack_size) {
        max_call_stack_size = get_depth(get_call_stack(context));
        max_call_stack = get_call_stack(context);
      }

    context = get_next_context(context);
  }

  context = symbolic_contexts;

  // find the context with the lowest program counter and the highest call stack
  while (context) {
    if (get_call_stack(context) == max_call_stack)
      if (get_pc(context) < min_pc) {
        min_pc = get_pc(context);
        next_context = context;
      }

    context = get_next_context(context);
  }

  // the context with the highest call stack and the lowest program counter is returned
  return next_context;
}

void check_if_mergeable_and_merge_if_possible(uint64_t* context) {
  uint64_t* mergeable_context;
  uint64_t* next_context;

  mergeable_context = symbolic_contexts;

  while (mergeable_context) {
    next_context = get_next_context(mergeable_context);
    // a context cannot be merged with itself
    if (mergeable_context != context)
      // mergeable contexts must have the same program counter
      if (get_pc(context) == get_pc(mergeable_context))
        // merge contexts must have the same call stack
        if (get_call_stack(context) == get_call_stack(mergeable_context))
          merge(context, mergeable_context, get_pc(context));

    mergeable_context = next_context;
  }
}

void add_child(uint64_t* parent, uint64_t* child) {
  uint64_t* head;

  head = get_children(parent);

  // insert child at the beginning of the list of children
  set_children(parent, (uint64_t*) child);
  set_sibling(child, (uint64_t*) head);

  // set parent of child
  set_parent_node(child, (uint64_t*) parent);
}

void step_into_call(uint64_t* context, uint64_t address) {
  uint64_t* node;
  uint64_t* child;

  if (call_stack_tree == (uint64_t*) 0) {
    // create root node
    call_stack_tree = allocate_node();

    set_node_address(call_stack_tree, address);
    set_depth(call_stack_tree, 1);

    set_call_stack(context, call_stack_tree);
  } else {
    // assert: call stack of the context is not null
    node = get_call_stack(context);
    child = get_children(node);

    while (child) {
      // corresponding node already exists
      if (get_node_address(child) == address) {
        set_call_stack(context, child);
        return;
      }

      child = get_sibling(child);
    }

    // no corresponding node exists, therefore we need to create one
    child = allocate_node();

    // set address of method call
    set_node_address(child, address);

    // increase depth
    set_depth(child, get_depth(node) + 1);

    add_child(node, child);

    set_call_stack(context, child);
  }
}

void step_out_of_call(uint64_t* context) {
  if (get_call_stack(context))
    // return to parent level
    set_call_stack(context, get_parent_node(get_call_stack(context)));
}

// -----------------------------------------------------------------
// -------------------------- INTERPRETER --------------------------
// -----------------------------------------------------------------

void print_register_hexadecimal(uint64_t reg) {
  printf2("%s=%x", get_register_name(reg), (char*) *(registers + reg));
}

void print_register_octal(uint64_t reg) {
  printf2("%s=%o", get_register_name(reg), (char*) *(registers + reg));
}

uint64_t is_system_register(uint64_t reg) {
  if (reg == REG_GP)
    return 1;
  else if (reg == REG_FP)
    return 1;
  else if (reg == REG_RA)
    return 1;
  else if (reg == REG_SP)
    return 1;
  else
    return 0;
}

void print_register_value(uint64_t reg) {
  if (is_system_register(reg))
    print_register_hexadecimal(reg);
  else
    printf3("%s=%d(%x)", get_register_name(reg), (char*) *(registers + reg), (char*) *(registers + reg));
}

void print_exception(uint64_t exception, uint64_t faulting_page) {
  print((char*) *(EXCEPTIONS + exception));

  if (exception == EXCEPTION_PAGEFAULT)
    printf1(" at %p", (char*) faulting_page);
}

void throw_exception(uint64_t exception, uint64_t faulting_page) {
  if (get_exception(current_context) != EXCEPTION_NOEXCEPTION)
    if (get_exception(current_context) != exception) {
      printf2("%s: context %p throws ", selfie_name, (char*) current_context);
      print_exception(exception, faulting_page);
      print(" exception in presence of ");
      print_exception(get_exception(current_context), get_faulting_page(current_context));
      print(" exception\n");

      exit(EXITCODE_MULTIPLEEXCEPTIONERROR);
    }

  set_exception(current_context, exception);
  set_faulting_page(current_context, faulting_page);

  trap = 1;

  if (debug_exception) {
    printf2("%s: context %p throws ", selfie_name, (char*) current_context);
    print_exception(exception, faulting_page);
    print(" exception\n");
  }
}

void fetch() {
  // assert: is_valid_virtual_address(pc) == 1
  // assert: is_virtual_address_mapped(pt, pc) == 1

  if (pc % REGISTERSIZE == 0)
    ir = get_low_word(load_virtual_memory(pt, pc));
  else
    ir = get_high_word(load_virtual_memory(pt, pc - INSTRUCTIONSIZE));
}

void decode() {
  opcode = get_opcode(ir);

  is = 0;

  if (opcode == OP_IMM) {
    decode_i_format();

    if (funct3 == F3_ADDI)
      is = ADDI;
  } else if (opcode == OP_LD) {
    decode_i_format();

    if (funct3 == F3_LD)
      is = LD;
  } else if (opcode == OP_SD) {
    decode_s_format();

    if (funct3 == F3_SD)
      is = SD;
  } else if (opcode == OP_OP) { // could be ADD, SUB, MUL, DIVU, REMU, SLTU
    decode_r_format();

=======
>>>>>>> 6ba2d09d
    if (funct3 == F3_ADD) { // = F3_SUB = F3_MUL
      if (funct7 == F7_ADD)
        is = ADD;
      else if (funct7 == F7_SUB)
        is = SUB;
      else if (funct7 == F7_MUL)
        is = MUL;
    } else if (funct3 == F3_DIVU) {
      if (funct7 == F7_DIVU)
        is = DIVU;
    } else if (funct3 == F3_REMU) {
      if (funct7 == F7_REMU)
        is = REMU;
    } else if (funct3 == F3_SLTU) {
      if (funct7 == F7_SLTU)
        is = SLTU;
    }
  } else if (opcode == OP_BRANCH) {
    decode_b_format();
<<<<<<< HEAD

    if (funct3 == F3_BEQ)
      is = BEQ;
  } else if (opcode == OP_JAL) {
    decode_j_format();

    is = JAL;
  } else if (opcode == OP_JALR) {
    decode_i_format();

    if (funct3 == F3_JALR)
      is = JALR;
  } else if (opcode == OP_LUI) {
    decode_u_format();

    is = LUI;
  } else if (opcode == OP_SYSTEM) {
    decode_i_format();

    if (funct3 == F3_ECALL)
      is = ECALL;
  }

  if (is == 0) {
    if (run)
      throw_exception(EXCEPTION_UNKNOWNINSTRUCTION, 0);
    else {
      //report the error on the console
      output_fd = 1;

      printf2("%s: unknown instruction with %x opcode detected\n", selfie_name, (char*) opcode);

      exit(EXITCODE_UNKNOWNINSTRUCTION);
    }
  }
}

void execute() {
  if (debug) {
    if (record)
      execute_record();
    else if (symbolic)
      execute_symbolically();
    else
      execute_debug();

    return;
  }

  // assert: 1 <= is <= number of RISC-U instructions
  if (is == ADDI)
    do_addi();
  else if (is == LD)
    do_ld();
  else if (is == SD)
    do_sd();
  else if (is == ADD)
    do_add();
  else if (is == SUB)
    do_sub();
  else if (is == MUL)
    do_mul();
  else if (is == DIVU)
    do_divu();
  else if (is == REMU)
    do_remu();
  else if (is == SLTU)
    do_sltu();
  else if (is == BEQ)
    do_beq();
  else if (is == JAL)
    do_jal();
  else if (is == JALR)
    do_jalr();
  else if (is == LUI)
    do_lui();
  else if (is == ECALL)
    do_ecall();
}

void execute_record() {
  // assert: 1 <= is <= number of RISC-U instructions
  if (is == ADDI) {
    record_lui_addi_add_sub_mul_sltu_jal_jalr();
    do_addi();
  } else if (is == LD) {
    record_ld();
    do_ld();
  } else if (is == SD) {
    record_sd();
    do_sd();
  } else if (is == ADD) {
    record_lui_addi_add_sub_mul_sltu_jal_jalr();
    do_add();
  } else if (is == SUB) {
    record_lui_addi_add_sub_mul_sltu_jal_jalr();
    do_sub();
  } else if (is == MUL) {
    record_lui_addi_add_sub_mul_sltu_jal_jalr();
    do_mul();
  } else if (is == DIVU) {
    record_divu_remu();
    do_divu();
  } else if (is == REMU) {
    record_divu_remu();
    do_remu();
  } else if (is == SLTU) {
    record_lui_addi_add_sub_mul_sltu_jal_jalr();
    do_sltu();
  } else if (is == BEQ) {
    record_beq();
    do_beq();
  } else if (is == JAL) {
    record_lui_addi_add_sub_mul_sltu_jal_jalr();
    do_jal();
  } else if (is == JALR) {
    record_lui_addi_add_sub_mul_sltu_jal_jalr();
    do_jalr();
  } else if (is == LUI) {
    record_lui_addi_add_sub_mul_sltu_jal_jalr();
    do_lui();
  } else if (is == ECALL) {
    record_ecall();
    do_ecall();
  }
}

void execute_undo() {
  // assert: 1 <= is <= number of RISC-U instructions
  if (is == SD)
    undo_sd();
  else if (is == BEQ)
    // beq does not require any undo
    return;
  else if (is == ECALL)
    undo_ecall();
  else
    undo_lui_addi_add_sub_mul_divu_remu_sltu_ld_jal_jalr();
}

void execute_debug() {
  translate_to_assembler();

  // assert: 1 <= is <= number of RISC-U instructions
  if (is == ADDI){
    print_addi_before();
    do_addi();
    print_addi_add_sub_mul_divu_remu_sltu_after();
  } else if (is == LD) {
    print_ld_before();
    print_ld_after(do_ld());
  } else if (is == SD) {
    print_sd_before();
    print_sd_after(do_sd());
  } else if (is == ADD) {
    print_add_sub_mul_divu_remu_sltu_before();
    do_add();
    print_addi_add_sub_mul_divu_remu_sltu_after();
  } else if (is == SUB) {
    print_add_sub_mul_divu_remu_sltu_before();
    do_sub();
    print_addi_add_sub_mul_divu_remu_sltu_after();
  } else if (is == MUL) {
    print_add_sub_mul_divu_remu_sltu_before();
    do_mul();
    print_addi_add_sub_mul_divu_remu_sltu_after();
  } else if (is == DIVU) {
    print_add_sub_mul_divu_remu_sltu_before();
    do_divu();
    print_addi_add_sub_mul_divu_remu_sltu_after();
  } else if (is == REMU) {
    print_add_sub_mul_divu_remu_sltu_before();
    do_remu();
    print_addi_add_sub_mul_divu_remu_sltu_after();
  } else if (is == SLTU) {
    print_add_sub_mul_divu_remu_sltu_before();
    do_sltu();
    print_addi_add_sub_mul_divu_remu_sltu_after();
  } else if (is == BEQ) {
    print_beq_before();
    do_beq();
    print_beq_after();
  } else if (is == JAL) {
    print_jal_before();
    do_jal();
    print_jal_jalr_after();
  } else if (is == JALR) {
    print_jalr_before();
    do_jalr();
    print_jal_jalr_after();
  } else if (is == LUI) {
    print_lui_before();
    do_lui();
    print_lui_after();
  } else if (is == ECALL) {
    do_ecall();

    return;
  }

  println();
}

void execute_symbolically() {
  // assert: 1 <= is <= number of RISC-U instructions
  if (is == ADDI) {
    constrain_addi();
    do_addi();
  } else if (is == LD)
    constrain_ld();
  else if (is == SD)
    constrain_sd();
  else if (is == ADD) {
    constrain_add_sub_mul_divu_remu_sltu("bvadd");
    do_add();
  } else if (is == SUB) {
    constrain_add_sub_mul_divu_remu_sltu("bvsub");
    do_sub();
  } else if (is == MUL) {
    constrain_add_sub_mul_divu_remu_sltu("bvmul");
    do_mul();
  } else if (is == DIVU) {
    constrain_add_sub_mul_divu_remu_sltu("bvudiv");
    do_divu();
  } else if (is == REMU) {
    constrain_add_sub_mul_divu_remu_sltu("bvurem");
    do_remu();
  } else if (is == SLTU) {
    constrain_add_sub_mul_divu_remu_sltu("bvult");
    zero_extend_sltu();
    do_sltu();
  } else if (is == BEQ)
    constrain_beq();
  else if (is == JAL) {
    // the JAL instruction is a procedure call, if rd is REG_RA
    if (rd == REG_RA)
      // push the procedure at pc + imm onto the callstack of the current context
      step_into_call(current_context, pc + imm);
    do_jal();
  } else if (is == JALR) {
    // pop off call stack, when we return from a procedure
    if (rd == REG_ZR)
      if (rs1 == REG_RA)
        if (imm == 0)
          step_out_of_call(current_context);
    constrain_jalr();
    do_jalr();
  } else if (is == LUI) {
    constrain_lui();
    do_lui();
  } else if (is == ECALL)
    do_ecall();
}

void interrupt() {
  if (timer != TIMEROFF) {
    timer = timer - 1;

    if (symbolic)
      set_execution_depth(current_context, get_execution_depth(current_context) + 1);

    if (timer == 0) {
      if (get_exception(current_context) == EXCEPTION_NOEXCEPTION)
        // only throw exception if no other is pending
        // TODO: handle multiple pending exceptions
        throw_exception(EXCEPTION_TIMER, 0);
      else
        // trigger timer in the next interrupt cycle
        timer = 1;
    }
  }
}

void run_until_exception() {
  trap = 0;

  while (trap == 0) {
    fetch();
    decode();
    execute();

    interrupt();
  }

  trap = 0;
}

uint64_t instruction_with_max_counter(uint64_t* counters, uint64_t max) {
  uint64_t a;
  uint64_t n;
  uint64_t i;
  uint64_t c;

  a = UINT64_MAX;

  n = 0;
  i = 0;

  while (i < code_length / INSTRUCTIONSIZE) {
    c = *(counters + i);

    if (n < c) {
      if (c < max) {
        n = c;
        a = i;
      } else
        return i * INSTRUCTIONSIZE;
    }

    i = i + 1;
  }

  if (a != UINT64_MAX)
    return a * INSTRUCTIONSIZE;
  else
    return UINT64_MAX;
}

uint64_t print_per_instruction_counter(uint64_t total, uint64_t* counters, uint64_t max) {
  uint64_t a;
  uint64_t c;

  a = instruction_with_max_counter(counters, max);

  if (a != UINT64_MAX) {
    c = *(counters + a / INSTRUCTIONSIZE);

    // CAUTION: we reset counter to avoid reporting it again
    *(counters + a / INSTRUCTIONSIZE) = 0;

    printf3(",%d(%.2d%%)@%x", (char*) c, (char*) fixed_point_percentage(fixed_point_ratio(total, c, 4), 4), (char*) a);
    print_code_line_number_for_instruction(a, 0);

    return c;
  } else {
    print(",0(0.00%)");

    return 0;
  }
}

void print_per_instruction_profile(char* message, uint64_t total, uint64_t* counters) {
  printf3("%s%s%d", selfie_name, message, (char*) total);
  print_per_instruction_counter(total, counters, print_per_instruction_counter(total, counters, print_per_instruction_counter(total, counters, UINT64_MAX)));
  println();
}

void print_profile() {
  printf4("%s: summary: %d executed instructions and %.2dMB(%.2d%%) mapped memory\n", selfie_name,
    (char*) get_total_number_of_instructions(),
    (char*) fixed_point_ratio(pused(), MEGABYTE, 2),
    (char*) fixed_point_percentage(fixed_point_ratio(page_frame_memory, pused(), 4), 4));

  if (get_total_number_of_instructions() > 0) {
    print_instruction_counters();

    if (code_line_number != (uint64_t*) 0)
      printf1("%s: profile: total,max(ratio%%)@addr(line#),2max,3max\n", selfie_name);
    else
      printf1("%s: profile: total,max(ratio%%)@addr,2max,3max\n", selfie_name);

    print_per_instruction_profile(": calls:   ", calls, calls_per_procedure);
    print_per_instruction_profile(": loops:   ", iterations, iterations_per_loop);
    print_per_instruction_profile(": loads:   ", ic_ld, loads_per_instruction);
    print_per_instruction_profile(": stores:  ", ic_sd, stores_per_instruction);
  }
}

// *~*~ *~*~ *~*~ *~*~ *~*~ *~*~ *~*~ *~*~ *~*~ *~*~ *~*~ *~*~ *~*~
// -----------------------------------------------------------------
// ----------------------    R U N T I M E    ----------------------
// -----------------------------------------------------------------
// *~*~ *~*~ *~*~ *~*~ *~*~ *~*~ *~*~ *~*~ *~*~ *~*~ *~*~ *~*~ *~*~

// -----------------------------------------------------------------
// ---------------------------- CONTEXTS ---------------------------
// -----------------------------------------------------------------

uint64_t* new_context() {
  uint64_t* context;

  if (free_contexts == (uint64_t*) 0)
    if (symbolic)
      context = allocate_symbolic_context();
    else
      context = allocate_context();
  else {
    context = free_contexts;

    free_contexts = get_next_context(free_contexts);
  }

  set_next_context(context, used_contexts);
  set_prev_context(context, (uint64_t*) 0);

  if (used_contexts != (uint64_t*) 0)
    set_prev_context(used_contexts, context);

  used_contexts = context;

  return context;
}

void init_context(uint64_t* context, uint64_t* parent, uint64_t* vctxt) {
  set_pc(context, 0);

  // allocate zeroed memory for general purpose registers
  // TODO: reuse memory
  set_regs(context, zalloc(NUMBEROFREGISTERS * REGISTERSIZE));

  // allocate zeroed memory for page table
  // TODO: save and reuse memory for page table
  set_pt(context, zalloc(VIRTUALMEMORYSIZE / PAGESIZE * REGISTERSIZE));

  // determine range of recently mapped pages
  set_lowest_lo_page(context, 0);
  set_highest_lo_page(context, get_lowest_lo_page(context));
  set_lowest_hi_page(context, get_page_of_virtual_address(VIRTUALMEMORYSIZE - REGISTERSIZE));
  set_highest_hi_page(context, get_lowest_hi_page(context));

  set_exception(context, EXCEPTION_NOEXCEPTION);
  set_faulting_page(context, 0);

  set_exit_code(context, EXITCODE_NOERROR);

  set_parent(context, parent);
  set_virtual_context(context, vctxt);

  set_name(context, 0);

  if (symbolic) {
    set_next_context(context, (uint64_t*) 0);
    set_execution_depth(context, 0);
    set_path_condition(context, "true");
    set_symbolic_memory(context, (uint64_t*) 0);
    set_symbolic_regs(context, zalloc(NUMBEROFREGISTERS * REGISTERSIZE));
    set_beq_counter(context, 0);
    set_merge_location(context, -1);
    set_merge_partner(context, (uint64_t*) 0);
    set_call_stack(context, call_stack_tree);
  }
}

uint64_t* copy_context(uint64_t* original, uint64_t location, char* condition) {
  uint64_t* context;
  uint64_t* begin_of_shared_symbolic_memory;
  uint64_t r;

  context = new_context();

  set_pc(context, location);

  set_regs(context, smalloc(NUMBEROFREGISTERS * REGISTERSIZE));

  r = 0;

  while (r < NUMBEROFREGISTERS) {
    *(get_regs(context) + r) = *(get_regs(original) + r);

    r = r + 1;
  }

  set_pt(context, pt);

  set_lowest_lo_page(context, get_lowest_lo_page(original));
  set_highest_lo_page(context, get_highest_lo_page(original));
  set_lowest_hi_page(context, get_lowest_hi_page(original));
  set_highest_hi_page(context, get_highest_hi_page(original));
  set_exception(context, get_exception(original));
  set_faulting_page(context, get_faulting_page(original));
  set_exit_code(context, get_exit_code(original));
  set_parent(context, get_parent(original));
  set_virtual_context(context, get_virtual_context(original));
  set_name(context, get_name(original));

  set_execution_depth(context, get_execution_depth(original));
  set_path_condition(context, condition);
  set_beq_counter(context, get_beq_counter(original));
  set_merge_location(context, get_merge_location(original));

  begin_of_shared_symbolic_memory = allocate_symbolic_memory_word();

  // mark begin of shared symbolic memory space in the copied context
  set_next_word(begin_of_shared_symbolic_memory, get_symbolic_memory(original));
  set_word_address(begin_of_shared_symbolic_memory, BEGIN_OF_SHARED_SYMBOLIC_MEMORY);

  // begin of the unshared symbolic memory space of the copied context
  set_symbolic_memory(context, begin_of_shared_symbolic_memory);

  begin_of_shared_symbolic_memory = allocate_symbolic_memory_word();

  // mark begin of shared symbolic memory space in the original context
  set_next_word(begin_of_shared_symbolic_memory, get_symbolic_memory(original));
  set_word_address(begin_of_shared_symbolic_memory, BEGIN_OF_SHARED_SYMBOLIC_MEMORY);

  // begin of the unshared symbolic memory space of the original context
  set_symbolic_memory(original, begin_of_shared_symbolic_memory);

  symbolic_memory = get_symbolic_memory(original);

  set_symbolic_regs(context, smalloc(NUMBEROFREGISTERS * REGISTERSIZE));

  set_merge_partner(context, original);

  set_call_stack(context, get_call_stack(original));

  r = 0;

  while (r < NUMBEROFREGISTERS) {
    *(get_symbolic_regs(context) + r) = *(get_symbolic_regs(original) + r);

    r = r + 1;
  }

  // contexts in a linked list, we insert in the front
  set_prev_context(symbolic_contexts, context);
  set_next_context(context, symbolic_contexts);
  set_prev_context(context, (uint64_t*) 0);

  symbolic_contexts = context;

  return context;
}

uint64_t* find_context(uint64_t* parent, uint64_t* vctxt) {
  uint64_t* context;

  context = used_contexts;

  while (context != (uint64_t*) 0) {
    if (get_parent(context) == parent)
      if (get_virtual_context(context) == vctxt)
        return context;

    context = get_next_context(context);
  }

  return (uint64_t*) 0;
}

void free_context(uint64_t* context) {
  set_next_context(context, free_contexts);

  free_contexts = context;
}

uint64_t* delete_context(uint64_t* context, uint64_t* from) {
  if (get_next_context(context) != (uint64_t*) 0)
    set_prev_context(get_next_context(context), get_prev_context(context));

  if (get_prev_context(context) != (uint64_t*) 0) {
    set_next_context(get_prev_context(context), get_next_context(context));
    set_prev_context(context, (uint64_t*) 0);
  } else
    from = get_next_context(context);

  free_context(context);

  return from;
}

// -----------------------------------------------------------------
// -------------------------- MICROKERNEL --------------------------
// -----------------------------------------------------------------

uint64_t* create_context(uint64_t* parent, uint64_t* vctxt) {
  uint64_t* context;

  context = new_context();

  init_context(context, parent, vctxt);

  if (debug_create)
    printf3("%s: parent context %p created child context %p\n", selfie_name,
      (char*) parent,
      (char*) used_contexts);

  return context;
}

uint64_t* cache_context(uint64_t* vctxt) {
  uint64_t* context;

  // find cached context on my boot level
  context = find_context(current_context, vctxt);

  if (context == (uint64_t*) 0)
    // create cached context on my boot level
    context = create_context(current_context, vctxt);

  return context;
}

void save_context(uint64_t* context) {
  uint64_t* parent_table;
  uint64_t* vctxt;
  uint64_t r;
  uint64_t* pregs;
  uint64_t* vregs;

  // save machine state
  set_pc(context, pc);

  if (symbolic) {
    set_path_condition(context, path_condition);
    set_symbolic_memory(context, symbolic_memory);
  }

  if (get_parent(context) != MY_CONTEXT) {
    parent_table = get_pt(get_parent(context));

    vctxt = get_virtual_context(context);

    store_virtual_memory(parent_table, program_counter(vctxt), get_pc(context));

    r = 0;

    pregs = get_regs(context);
    vregs = (uint64_t*) load_virtual_memory(parent_table, regs(vctxt));

    while (r < NUMBEROFREGISTERS) {
      store_virtual_memory(parent_table, (uint64_t) (vregs + r), *(pregs + r));

      r = r + 1;
    }

    store_virtual_memory(parent_table, program_break(vctxt), get_program_break(context));

    store_virtual_memory(parent_table, exception(vctxt), get_exception(context));
    store_virtual_memory(parent_table, faulting_page(vctxt), get_faulting_page(context));
    store_virtual_memory(parent_table, exit_code(vctxt), get_exit_code(context));
  }
}

void map_page(uint64_t* context, uint64_t page, uint64_t frame) {
  uint64_t* table;

  table = get_pt(context);

  // assert: 0 <= page < VIRTUALMEMORYSIZE / PAGESIZE

  *(table + page) = frame;

  // exploit spatial locality in page table caching
  if (page <= get_page_of_virtual_address(get_program_break(context) - REGISTERSIZE)) {
    if (page < get_lowest_lo_page(context))
      set_lowest_lo_page(context, page);
    else if (page > get_highest_lo_page(context))
      set_highest_lo_page(context, page);
  } else {
    if (page < get_lowest_hi_page(context))
      set_lowest_hi_page(context, page);
    else if (page > get_highest_hi_page(context))
      set_highest_hi_page(context, page);
  }

  if (debug_map) {
    printf1("%s: page ", selfie_name);
    print_hexadecimal(page, 4);
    printf2(" mapped to frame %p in context %p\n", (char*) frame, (char*) context);
  }
}

void restore_region(uint64_t* context, uint64_t* table, uint64_t* parent_table, uint64_t lo, uint64_t hi) {
  uint64_t frame;

  while (lo <= hi) {
    if (is_virtual_address_mapped(parent_table, frame_for_page(table, lo))) {
      frame = load_virtual_memory(parent_table, frame_for_page(table, lo));

      map_page(context, lo, get_frame_for_page(parent_table, get_page_of_virtual_address(frame)));
    }

    lo = lo + 1;
  }
}

void restore_context(uint64_t* context) {
  uint64_t* parent_table;
  uint64_t* vctxt;
  uint64_t r;
  uint64_t* pregs;
  uint64_t* vregs;
  uint64_t* table;
  uint64_t lo;
  uint64_t hi;

  if (get_parent(context) != MY_CONTEXT) {
    parent_table = get_pt(get_parent(context));

    vctxt = get_virtual_context(context);

    set_pc(context, load_virtual_memory(parent_table, program_counter(vctxt)));

    r = 0;

    pregs = get_regs(context);
    vregs = (uint64_t*) load_virtual_memory(parent_table, regs(vctxt));

    while (r < NUMBEROFREGISTERS) {
      *(pregs + r) = load_virtual_memory(parent_table, (uint64_t) (vregs + r));

      r = r + 1;
    }

    set_program_break(context, load_virtual_memory(parent_table, program_break(vctxt)));

    set_exception(context, load_virtual_memory(parent_table, exception(vctxt)));
    set_faulting_page(context, load_virtual_memory(parent_table, faulting_page(vctxt)));
    set_exit_code(context, load_virtual_memory(parent_table, exit_code(vctxt)));

    table = (uint64_t*) load_virtual_memory(parent_table, page_table(vctxt));

    // assert: context page table is only mapped from beginning up and end down

    lo = load_virtual_memory(parent_table, lowest_lo_page(vctxt));
    hi = load_virtual_memory(parent_table, highest_lo_page(vctxt));

    restore_region(context, table, parent_table, lo, hi);

    store_virtual_memory(parent_table, lowest_lo_page(vctxt), hi);

    lo = load_virtual_memory(parent_table, lowest_hi_page(vctxt));
    hi = load_virtual_memory(parent_table, highest_hi_page(vctxt));

    restore_region(context, table, parent_table, lo, hi);

    store_virtual_memory(parent_table, highest_hi_page(vctxt), lo);
  }
}

// -----------------------------------------------------------------
// ---------------------------- KERNEL -----------------------------
// -----------------------------------------------------------------

uint64_t pavailable() {
  if (free_page_frame_memory > 0)
    return 1;
  else if (allocated_page_frame_memory + MEGABYTE <= page_frame_memory)
    return 1;
  else
    return 0;
}

uint64_t pexcess() {
  if (pavailable())
    return 1;
  else if (allocated_page_frame_memory + MEGABYTE <= 2 * page_frame_memory)
    // tolerate twice as much memory mapped on demand than physically available
    return 1;
  else
    return 0;
}

uint64_t pused() {
  return allocated_page_frame_memory - free_page_frame_memory;
}

uint64_t* palloc() {
  uint64_t block;
  uint64_t frame;

  // assert: page_frame_memory is equal to or a multiple of MEGABYTE
  // assert: PAGESIZE is a factor of MEGABYTE strictly less than MEGABYTE

  if (free_page_frame_memory == 0) {
    if (pexcess()) {
      free_page_frame_memory = MEGABYTE;

      // on boot level zero allocate zeroed memory
      block = (uint64_t) zalloc(free_page_frame_memory);

      allocated_page_frame_memory = allocated_page_frame_memory + free_page_frame_memory;

      // page frames must be page-aligned to work as page table index
      next_page_frame = round_up(block, PAGESIZE);

      if (next_page_frame > block)
        // losing one page frame to fragmentation
        free_page_frame_memory = free_page_frame_memory - PAGESIZE;
    } else {
      print(selfie_name);
      print(": palloc out of physical memory\n");

      exit(EXITCODE_OUTOFPHYSICALMEMORY);
    }
  }

  frame = next_page_frame;

  next_page_frame = next_page_frame + PAGESIZE;

  free_page_frame_memory = free_page_frame_memory - PAGESIZE;

  // strictly, touching is only necessary on boot levels higher than zero
  return touch((uint64_t*) frame, PAGESIZE);
}

void pfree(uint64_t* frame) {
  // TODO: implement free list of page frames
  frame = frame + 1;
}

void map_and_store(uint64_t* context, uint64_t vaddr, uint64_t data) {
  // assert: is_valid_virtual_address(vaddr) == 1

  if (is_virtual_address_mapped(get_pt(context), vaddr) == 0)
    map_page(context, get_page_of_virtual_address(vaddr), (uint64_t) palloc());

  store_virtual_memory(get_pt(context), vaddr, data);
}

void up_load_binary(uint64_t* context) {
  uint64_t baddr;

  // assert: entry_point is multiple of PAGESIZE and REGISTERSIZE

  set_pc(context, entry_point);
  set_lowest_lo_page(context, get_page_of_virtual_address(entry_point));
  set_highest_lo_page(context, get_lowest_lo_page(context));
  set_original_break(context, entry_point + binary_length);
  set_program_break(context, get_original_break(context));

  baddr = 0;

  while (baddr < binary_length) {
    map_and_store(context, entry_point + baddr, load_data(baddr));

    baddr = baddr + REGISTERSIZE;
  }

  set_name(context, binary_name);
}

uint64_t up_load_string(uint64_t* context, char* s, uint64_t SP) {
  uint64_t bytes;
  uint64_t i;

  bytes = round_up(string_length(s) + 1, REGISTERSIZE);

  // allocate memory for storing string
  SP = SP - bytes;

  i = 0;

  while (i < bytes) {
    // CAUTION: at boot levels higher than zero, s is only accessible
    // in C* at machine word granularity, not individual characters
    map_and_store(context, SP + i, *((uint64_t*) s));

    s = (char*) ((uint64_t*) s + 1);

    i = i + REGISTERSIZE;
  }

  return SP;
}

void up_load_arguments(uint64_t* context, uint64_t argc, uint64_t* argv) {
  /* upload arguments like a UNIX system

      SP
      |
      V
   | argc | argv[0] | ... | argv[n] | 0 | env[0] | ... | env[m] | 0 |

     with argc > 0, n == argc - 1, and m == 0 (that is, env is empty) */
  uint64_t SP;
  uint64_t* vargv;
  uint64_t i;

  // the call stack grows top down
  SP = VIRTUALMEMORYSIZE;

  vargv = smalloc(argc * SIZEOFUINT64STAR);

  i = 0;

  // push program parameters onto the stack
  while (i < argc) {
    SP = up_load_string(context, (char*) *(argv + i), SP);

    // store pointer in virtual *argv
    *(vargv + i) = SP;

    i = i + 1;
  }

  // allocate memory for termination of env table
  SP = SP - REGISTERSIZE;

  // push null value to terminate env table
  map_and_store(context, SP, 0);

  // allocate memory for termination of argv table
  SP = SP - REGISTERSIZE;

  // push null value to terminate argv table
  map_and_store(context, SP, 0);

  // assert: i == argc

  // push argv table onto the stack
  while (i > 0) {
    // allocate memory for argv table entry
    SP = SP - REGISTERSIZE;

    i = i - 1;

    // push argv table entry
    map_and_store(context, SP, *(vargv + i));
  }

  // allocate memory for argc
  SP = SP - REGISTERSIZE;

  // push argc
  map_and_store(context, SP, argc);

  // store stack pointer value in stack pointer register
  *(get_regs(context) + REG_SP) = SP;
}

uint64_t handle_system_call(uint64_t* context) {
  uint64_t a7;

  set_exception(context, EXCEPTION_NOEXCEPTION);

  a7 = *(get_regs(context) + REG_A7);

  if (a7 == SYSCALL_BRK)
    implement_brk(context);
  else if (a7 == SYSCALL_READ)
    implement_read(context);
  else if (a7 == SYSCALL_WRITE)
    implement_write(context);
  else if (a7 == SYSCALL_OPENAT)
    implement_openat(context);
  else if (a7 == SYSCALL_EXIT) {
    implement_exit(context);

    // TODO: exit only if all contexts have exited
    return EXIT;
  } else {
    printf2("%s: unknown system call %d\n", selfie_name, (char*) a7);

    set_exit_code(context, EXITCODE_UNKNOWNSYSCALL);

    return EXIT;
  }

  return DONOTEXIT;
}

uint64_t handle_page_fault(uint64_t* context) {
  set_exception(context, EXCEPTION_NOEXCEPTION);

  // TODO: use this table to unmap and reuse frames
  map_page(context, get_faulting_page(context), (uint64_t) palloc());

  return DONOTEXIT;
}

uint64_t handle_division_by_zero(uint64_t* context) {
  set_exception(context, EXCEPTION_NOEXCEPTION);

  if (record) {
    printf1("%s: division by zero, replaying...\n", selfie_name);

    replay_trace();

    set_exit_code(context, EXITCODE_NOERROR);
  } else if (symbolic) {
    // check if this division by zero is reachable
    print("(push 1)\n");
    printf1("(assert %s); division by zero detected; check if this division by zero is reachable", path_condition);
    print("\n(check-sat)\n(get-model)\n(pop 1)\n");

    // we terminate the execution of the context, because if the location is not reachable,
    // the rest of the path is not reachable either, and otherwise
    // the execution would be terminated by this error anyway
    set_exit_code(context, EXITCODE_DIVISIONBYZERO);
  } else {
    printf1("%s: division by zero\n", selfie_name);

    set_exit_code(context, EXITCODE_DIVISIONBYZERO);
  }

  return EXIT;
}

uint64_t handle_timer(uint64_t* context) {
  set_exception(context, EXCEPTION_NOEXCEPTION);

  if (symbolic) {
    if (get_beq_counter(context) >= beq_limit) {
      printf1("; timeout in ", path_condition);
        print_code_context_for_instruction(pc);
        if (debug_merge) {
          printf1(" -> timed out context: %d", (char*) context);
        }
        println();

        return EXIT;
    }

    if (max_execution_depth) {
      if (get_execution_depth(context) >= max_execution_depth) {
        printf1("; timeout in ", path_condition);
        print_code_context_for_instruction(pc);
        if (debug_merge) {
          printf1(" -> timed out context: %d", (char*) context);
        }
        println();

        return EXIT;
      } else
        return SCHEDULE;
    } else
      return SCHEDULE;
  } else
    return DONOTEXIT;
}

uint64_t handle_merge(uint64_t* context) {
  set_exception(context, EXCEPTION_NOEXCEPTION);

  return MERGE;
}

uint64_t handle_recursion(uint64_t* context) {
  set_exception(context, EXCEPTION_NOEXCEPTION);

  return RECURSION;
}

uint64_t handle_exception(uint64_t* context) {
  uint64_t exception;

  exception = get_exception(context);

  if (exception == EXCEPTION_SYSCALL)
    return handle_system_call(context);
  else if (exception == EXCEPTION_PAGEFAULT)
    return handle_page_fault(context);
  else if (exception == EXCEPTION_DIVISIONBYZERO)
    return handle_division_by_zero(context);
  else if (exception == EXCEPTION_TIMER)
    return handle_timer(context);
  else if (exception == EXCEPTION_MERGE)
    return handle_merge(context);
  else if (exception == EXCEPTION_RECURSION)
    return handle_recursion(context);
  else {
    if (symbolic)
      if (exception == EXCEPTION_INVALIDADDRESS) {
        // check if this invalid memory access is reachable
        print("(push 1)\n");
        printf1("(assert %s); invalid memory access detected; check if this invalid memory access is reachable", path_condition);
        print("\n(check-sat)\n(get-model)\n(pop 1)\n");

        set_exit_code(context, EXITCODE_SYMBOLICEXECUTIONERROR);

        // we terminate the execution of the context, because if the location is not reachable,
        // the rest of the path is not reachable either, and otherwise
        // the execution would be terminated by this error anyway
        return EXIT;
      }

    printf2("%s: context %s throws uncaught ", selfie_name, get_name(context));
    print_exception(exception, get_faulting_page(context));
    println();

    set_exit_code(context, EXITCODE_UNCAUGHTEXCEPTION);

    return EXIT;
  }
}

uint64_t mipster(uint64_t* to_context) {
  uint64_t timeout;
  uint64_t* from_context;

  print("mipster\n");

  timeout = TIMESLICE;

  while (1) {
    from_context = mipster_switch(to_context, timeout);

    if (get_parent(from_context) != MY_CONTEXT) {
      // switch to parent which is in charge of handling exceptions
      to_context = get_parent(from_context);

      timeout = TIMEROFF;
    } else if (handle_exception(from_context) == EXIT)
      return get_exit_code(from_context);
    else {
      // TODO: scheduler should go here
      to_context = from_context;

      timeout = TIMESLICE;
    }
  }
}

uint64_t hypster(uint64_t* to_context) {
  uint64_t* from_context;

  print("hypster\n");

  while (1) {
    from_context = hypster_switch(to_context, TIMESLICE);

    if (handle_exception(from_context) == EXIT)
      return get_exit_code(from_context);
    else
      // TODO: scheduler should go here
      to_context = from_context;
  }
}

uint64_t mixter(uint64_t* to_context, uint64_t mix) {
  // works with mipsters and hypsters
  uint64_t mslice;
  uint64_t timeout;
  uint64_t* from_context;

  printf2("mixter (%d%% mipster/%d%% hypster)\n", (char*) mix, (char*) (100 - mix));

  mslice = TIMESLICE;

  if (mslice <= UINT64_MAX / 100)
    mslice = mslice * mix / 100;
  else if (mslice <= UINT64_MAX / 10)
    mslice = mslice / 10 * (mix / 10);
  else
    mslice = mslice / 100 * mix;

  if (mslice > 0) {
    mix = 1;

    timeout = mslice;
  } else {
    mix = 0;

    timeout = TIMESLICE;
  }

  while (1) {
    if (mix)
      from_context = mipster_switch(to_context, timeout);
    else
      from_context = hypster_switch(to_context, timeout);

    if (get_parent(from_context) != MY_CONTEXT) {
      // switch to parent which is in charge of handling exceptions
      to_context = get_parent(from_context);

      timeout = TIMEROFF;
    } else if (handle_exception(from_context) == EXIT)
      return get_exit_code(from_context);
    else {
      // TODO: scheduler should go here
      to_context = from_context;

      if (mix) {
        if (mslice != TIMESLICE) {
          mix = 0;

          timeout = TIMESLICE - mslice;
        }
      } else if (mslice > 0) {
        mix = 1;

        timeout = mslice;
      }
    }
  }
}

uint64_t minmob(uint64_t* to_context) {
  uint64_t timeout;
  uint64_t* from_context;

  timeout = TIMESLICE;

  while (1) {
    from_context = mipster_switch(to_context, timeout);

    if (get_parent(from_context) != MY_CONTEXT) {
      // switch to parent which is in charge of handling exceptions
      to_context = get_parent(from_context);

      timeout = TIMEROFF;
    } else {
      // minster and mobster do not handle page faults
      if (get_exception(from_context) == EXCEPTION_PAGEFAULT) {
        printf2("%s: context %s throws uncaught ", selfie_name, get_name(from_context));
        print_exception(get_exception(from_context), get_faulting_page(from_context));
        println();

        return EXITCODE_UNCAUGHTEXCEPTION;
      } else if (handle_exception(from_context) == EXIT)
        return get_exit_code(from_context);

      // TODO: scheduler should go here
      to_context = from_context;

      timeout = TIMESLICE;
    }
  }
}

void map_unmapped_pages(uint64_t* context) {
  uint64_t page;

  // assert: page table is only mapped from beginning up and end down

  page = get_lowest_lo_page(context);

  while (is_page_mapped(get_pt(context), page))
    page = page + 1;

  while (pavailable()) {
    map_page(context, page, (uint64_t) palloc());

    page = page + 1;
  }
}

uint64_t minster(uint64_t* to_context) {
  print("minster\n");

  // virtual is like physical memory in initial context up to memory size
  // by mapping unmapped pages (for the heap) to all available page frames
  // CAUTION: consumes memory even when not accessed
  map_unmapped_pages(to_context);

  // does not handle page faults, works only until running out of mapped pages
  return minmob(to_context);
}

uint64_t mobster(uint64_t* to_context) {
  print("mobster\n");

  // does not handle page faults, relies on fancy hypsters to do that
  return minmob(to_context);
}

char* replace_extension(char* filename, char* extension) {
  char* s;
  uint64_t i;
  uint64_t c;

  // assert: string_length(filename) + 1 + string_length(extension) < MAX_FILENAME_LENGTH

  s = string_alloc(string_length(filename) + 1 + string_length(extension));

  i = 0;

  c = load_character(filename, i);

  while (c != 0) {
    store_character(s, i, c);

    if (c == '.') {
      store_character(s, i, 0);

      c = 0;
    } else {
      i = i + 1;

      c = load_character(filename, i);
    }
  }

  // writing s plus extension into s
  sprintf2(s, "%s.%s", s, extension);

  return s;
}

uint64_t monster(uint64_t* to_context) {
  uint64_t  timeout;
  uint64_t* from_context;
  uint64_t  exception;

  symbolic_contexts = to_context;

  if (debug_merge)
    from_context = (uint64_t*) 0;

  print("monster\n");

  // use extension ".smt" in name of SMT-LIB file
  smt_name = replace_extension(binary_name, "smt");

  // assert: smt_name is mapped and not longer than MAX_FILENAME_LENGTH

  smt_fd = open_write_only(smt_name);

  if (signed_less_than(smt_fd, 0)) {
    printf2("%s: could not create SMT-LIB output file %s\n", selfie_name, smt_name);

    exit(EXITCODE_IOERROR);
  }

  output_name = smt_name;
  output_fd   = smt_fd;

  if (number_of_remaining_arguments() > 1)
    if (string_compare(peek_argument(1), "--merge-enabled")) {
      merge_enabled = 1;

      get_argument();
    }

  if (number_of_remaining_arguments() > 1)
    if (string_compare(peek_argument(1), "--debug-merge")) {
      debug_merge = 1;
      merge_enabled = 1;

      get_argument();
    }

  printf1("; %s\n\n", SELFIE_URL);

  printf1("; SMT-LIB formulae generated by %s for\n", selfie_name);
  printf1("; RISC-V code obtained from %s with ", binary_name);
  if (max_execution_depth)
    printf1("%d execution depth\n\n", (char*) max_execution_depth);
  else
    print("unbounded execution depth\n\n");

  print("(set-option :produce-models true)\n");
  print("(set-option :incremental true)\n");
  print("(set-logic QF_BV)\n\n");

  timeout = 1;

  while (1) {

    if (debug_merge)
      if (from_context != (uint64_t*) 0)
        printf4("; switching from context %d to context %d (merge locations: %x, %x)\n", (char*) from_context, (char*) to_context, (char*) get_merge_location(from_context), (char*) get_merge_location(to_context));

    from_context = mipster_switch(to_context, timeout);

    if (get_parent(from_context) != MY_CONTEXT) {
      // switch to parent which is in charge of handling exceptions
      to_context = get_parent(from_context);

      timeout = TIMEROFF;
    } else {
      exception = handle_exception(from_context);

      if (exception == EXIT) {
        // we need to update the end of the shared symbolic memory of the corresponding context
        update_begin_of_shared_symbolic_memory(get_merge_partner(from_context));

        // delete exited context
        symbolic_contexts = delete_context(from_context, symbolic_contexts);

        // schedule the context with the highest call stack and the lowest program counter
        to_context = schedule_next_symbolic_context();

        // check if contexts can be merged
        check_if_mergeable_and_merge_if_possible(to_context);

        if (to_context)
          timeout = 1;
        else {
          print("\n(exit)");

          output_name = (char*) 0;
          output_fd   = 1;

          printf3("%s: %d characters of SMT-LIB formulae written into %s\n", selfie_name,
            (char*) number_of_written_characters,
            smt_name);

          return EXITCODE_NOERROR;
        }
      } else if (exception == SCHEDULE) {
        // check if contexts can be merged
        check_if_mergeable_and_merge_if_possible(from_context);

        // schedule the context with the highest call stack and the lowest program counter
        to_context = schedule_next_symbolic_context();

        timeout = 1;
      } else {
        timeout = timer;

        to_context = from_context;
      }
    }
  }
}

uint64_t is_boot_level_zero() {
  // in C99 malloc(0) returns either a null pointer or a unique pointer.
  // (see http://pubs.opengroup.org/onlinepubs/9699919799/)
  // selfie's malloc implementation, on the other hand,
  // returns the same not null address, if malloc(0) is called consecutively.
  uint64_t first_malloc;
  uint64_t second_malloc;

  first_malloc = (uint64_t) malloc(0);
  second_malloc = (uint64_t) malloc(0);

  if (first_malloc == 0)
    return 1;
  if (first_malloc != second_malloc)
    return 1;

  // it is selfie's malloc, so it can not be boot level zero.
  return 0;
}

void boot_loader() {
  current_context = create_context(MY_CONTEXT, 0);

  up_load_binary(current_context);

  // pass binary name as first argument by replacing current argument
  set_argument(binary_name);

  up_load_arguments(current_context, number_of_remaining_arguments(), remaining_arguments());
}

uint64_t selfie_run(uint64_t machine) {
  uint64_t exit_code;
=======
>>>>>>> 6ba2d09d

    if (funct3 == F3_BEQ)
      is = BEQ;
  } else if (opcode == OP_JAL) {
    decode_j_format();

    is = JAL;
  } else if (opcode == OP_JALR) {
    decode_i_format();

    if (funct3 == F3_JALR)
      is = JALR;
  } else if (opcode == OP_LUI) {
    decode_u_format();

    is = LUI;
  } else if (opcode == OP_SYSTEM) {
    decode_i_format();

    if (funct3 == F3_ECALL)
      is = ECALL;
  }

  if (is == 0) {
    if (run)
      throw_exception(EXCEPTION_UNKNOWNINSTRUCTION, pc);
    else {
      //report the error on the console
      output_fd = 1;

      printf2("%s: unknown instruction with %x opcode detected\n", selfie_name, (char*) opcode);

      exit(EXITCODE_UNKNOWNINSTRUCTION);
    }
  }
}

void execute() {
  if (debug) {
    if (record)
      execute_record();
    else
      execute_debug();

    return;
  }

  // assert: 1 <= is <= number of RISC-U instructions
  if (is == ADDI)
    do_addi();
  else if (is == LD)
    do_ld();
  else if (is == SD)
    do_sd();
  else if (is == ADD)
    do_add();
  else if (is == SUB)
    do_sub();
  else if (is == MUL)
    do_mul();
  else if (is == DIVU)
    do_divu();
  else if (is == REMU)
    do_remu();
  else if (is == SLTU)
    do_sltu();
  else if (is == BEQ)
    do_beq();
  else if (is == JAL)
    do_jal();
  else if (is == JALR)
    do_jalr();
  else if (is == LUI)
    do_lui();
  else if (is == ECALL)
    do_ecall();
}

void execute_record() {
  // assert: 1 <= is <= number of RISC-U instructions
  if (is == ADDI) {
    record_lui_addi_add_sub_mul_divu_remu_sltu_jal_jalr();
    do_addi();
  } else if (is == LD) {
    record_ld();
    do_ld();
  } else if (is == SD) {
    record_sd();
    do_sd();
  } else if (is == ADD) {
    record_lui_addi_add_sub_mul_divu_remu_sltu_jal_jalr();
    do_add();
  } else if (is == SUB) {
    record_lui_addi_add_sub_mul_divu_remu_sltu_jal_jalr();
    do_sub();
  } else if (is == MUL) {
    record_lui_addi_add_sub_mul_divu_remu_sltu_jal_jalr();
    do_mul();
  } else if (is == DIVU) {
    record_lui_addi_add_sub_mul_divu_remu_sltu_jal_jalr();
    do_divu();
  } else if (is == REMU) {
    record_lui_addi_add_sub_mul_divu_remu_sltu_jal_jalr();
    do_remu();
  } else if (is == SLTU) {
    record_lui_addi_add_sub_mul_divu_remu_sltu_jal_jalr();
    do_sltu();
  } else if (is == BEQ) {
    record_beq();
    do_beq();
  } else if (is == JAL) {
    record_lui_addi_add_sub_mul_divu_remu_sltu_jal_jalr();
    do_jal();
  } else if (is == JALR) {
    record_lui_addi_add_sub_mul_divu_remu_sltu_jal_jalr();
    do_jalr();
  } else if (is == LUI) {
    record_lui_addi_add_sub_mul_divu_remu_sltu_jal_jalr();
    do_lui();
  } else if (is == ECALL) {
    record_ecall();
    do_ecall();
  }
}

void execute_undo() {
  // assert: 1 <= is <= number of RISC-U instructions
  if (is == SD)
    undo_sd();
  else if (is == BEQ)
    // beq does not require any undo
    return;
  else if (is == ECALL)
    undo_ecall();
  else
    undo_lui_addi_add_sub_mul_divu_remu_sltu_ld_jal_jalr();
}

void execute_debug() {
  print_instruction();

  // assert: 1 <= is <= number of RISC-U instructions
  if (is == ADDI){
    print_addi_before();
    do_addi();
    print_addi_add_sub_mul_divu_remu_sltu_after();
  } else if (is == LD) {
    print_ld_before();
    print_ld_after(do_ld());
  } else if (is == SD) {
    print_sd_before();
    print_sd_after(do_sd());
  } else if (is == ADD) {
    print_add_sub_mul_divu_remu_sltu_before();
    do_add();
    print_addi_add_sub_mul_divu_remu_sltu_after();
  } else if (is == SUB) {
    print_add_sub_mul_divu_remu_sltu_before();
    do_sub();
    print_addi_add_sub_mul_divu_remu_sltu_after();
  } else if (is == MUL) {
    print_add_sub_mul_divu_remu_sltu_before();
    do_mul();
    print_addi_add_sub_mul_divu_remu_sltu_after();
  } else if (is == DIVU) {
    print_add_sub_mul_divu_remu_sltu_before();
    do_divu();
    print_addi_add_sub_mul_divu_remu_sltu_after();
  } else if (is == REMU) {
    print_add_sub_mul_divu_remu_sltu_before();
    do_remu();
    print_addi_add_sub_mul_divu_remu_sltu_after();
  } else if (is == SLTU) {
    print_add_sub_mul_divu_remu_sltu_before();
    do_sltu();
    print_addi_add_sub_mul_divu_remu_sltu_after();
  } else if (is == BEQ) {
    print_beq_before();
    do_beq();
    print_beq_after();
  } else if (is == JAL) {
    print_jal_before();
    do_jal();
    print_jal_jalr_after();
  } else if (is == JALR) {
    print_jalr_before();
    do_jalr();
    print_jal_jalr_after();
  } else if (is == LUI) {
    print_lui_before();
    do_lui();
    print_lui_after();
  } else if (is == ECALL) {
    do_ecall();

    return;
  }

  println();
}

void interrupt() {
  if (timer != TIMEROFF) {
    timer = timer - 1;

    if (timer == 0) {
      if (get_exception(current_context) == EXCEPTION_NOEXCEPTION)
        // only throw exception if no other is pending
        // TODO: handle multiple pending exceptions
        throw_exception(EXCEPTION_TIMER, 0);
      else
        // trigger timer in the next interrupt cycle
        timer = 1;
    }
  }
}

void run_until_exception() {
  trap = 0;

  while (trap == 0) {
    fetch();
    decode();
    execute();

    interrupt();
  }

  trap = 0;
}

uint64_t instruction_with_max_counter(uint64_t* counters, uint64_t max) {
  uint64_t a;
  uint64_t n;
  uint64_t i;
  uint64_t c;

  a = UINT64_MAX;

  n = 0;
  i = 0;

  while (i < code_length / INSTRUCTIONSIZE) {
    c = *(counters + i);

    if (n < c) {
      if (c < max) {
        n = c;
        a = i;
      } else
        return i * INSTRUCTIONSIZE;
    }

    i = i + 1;
  }

  if (a != UINT64_MAX)
    return a * INSTRUCTIONSIZE;
  else
    return UINT64_MAX;
}

uint64_t print_per_instruction_counter(uint64_t total, uint64_t* counters, uint64_t max) {
  uint64_t a;
  uint64_t c;

  a = instruction_with_max_counter(counters, max);

  if (a != UINT64_MAX) {
    c = *(counters + a / INSTRUCTIONSIZE);

    // CAUTION: we reset counter to avoid reporting it again
    *(counters + a / INSTRUCTIONSIZE) = 0;

    printf3(",%u(%.2u%%)@%x", (char*) c, (char*) fixed_point_percentage(fixed_point_ratio(total, c, 4), 4), (char*) a);
    print_code_line_number_for_instruction(a, 0);

    return c;
  } else {
    print(",0(0.00%)");

    return 0;
  }
}

void print_per_instruction_profile(char* message, uint64_t total, uint64_t* counters) {
  printf3("%s: %s%u", selfie_name, message, (char*) total);
  print_per_instruction_counter(total, counters, print_per_instruction_counter(total, counters, print_per_instruction_counter(total, counters, UINT64_MAX)));
  println();
}

void print_access_profile(char* message, char* padding, uint64_t reads, uint64_t writes) {
  if (reads + writes > 0) {
    if (writes == 0)
      // may happen in read-only memory segments
      writes = 1;

    printf7("%s: %s%s%d,%d,%d[%.2u]\n", selfie_name, message, padding,
      (char*) (reads + writes), (char*) reads, (char*) writes, (char*) fixed_point_ratio(reads, writes, 2));
  }
}

void print_per_register_profile(uint64_t reg) {
  print_access_profile(get_register_name(reg), " register:   ", *(reads_per_register + reg), *(writes_per_register + reg));
}

void print_register_memory_profile() {
  uint64_t reg;

  printf1("%s: CPU+memory:    reads+writes,reads,writes[reads/writes]\n", selfie_name);

  print_access_profile("heap segment:  ", "", heap_reads, heap_writes);

  print_per_register_profile(REG_GP);
  print_access_profile("data segment:  ", "", data_reads, data_writes);

  reg = 1;

  while (reg < NUMBEROFREGISTERS) {
    if (is_stack_register(reg)) {
      stack_register_reads  = stack_register_reads + *(reads_per_register + reg);
      stack_register_writes = stack_register_writes + *(writes_per_register + reg);

      print_per_register_profile(reg);
    }

    reg = reg + 1;
  }

  print_access_profile("stack total:   ", "", stack_register_reads, stack_register_writes);
  print_access_profile("stack segment: ", "", stack_reads, stack_writes);

  reg = 1;

  while (reg < NUMBEROFREGISTERS) {
    if (is_argument_register(reg)) {
      argument_register_reads  = argument_register_reads + *(reads_per_register + reg);
      argument_register_writes = argument_register_writes + *(writes_per_register + reg);

      print_per_register_profile(reg);
    }

    reg = reg + 1;
  }

  print_access_profile("args total:    ", "", argument_register_reads, argument_register_writes);

  reg = 1;

  while (reg < NUMBEROFREGISTERS) {
    if (is_temporary_register(reg)) {
      temporary_register_reads  = temporary_register_reads + *(reads_per_register + reg);
      temporary_register_writes = temporary_register_writes + *(writes_per_register + reg);

      print_per_register_profile(reg);
    }

    reg = reg + 1;
  }

  print_access_profile("temps total:   ", "", temporary_register_reads, temporary_register_writes);
}

void print_profile() {
  printf5("%s: summary: %u executed instructions [%.2u%% nops] and %.2uMB(%.2u%%) mapped memory\n", selfie_name,
    (char*) get_total_number_of_instructions(),
    (char*) get_total_percentage_of_nops(),
    (char*) fixed_point_ratio(pused(), MEGABYTE, 2),
    (char*) fixed_point_percentage(fixed_point_ratio(page_frame_memory, pused(), 4), 4));

  if (get_total_number_of_instructions() > 0) {
    print_instruction_counters();

    if (code_line_number != (uint64_t*) 0)
      printf1("%s: profile: total,max(ratio%%)@addr(line#),2max,3max\n", selfie_name);
    else
      printf1("%s: profile: total,max(ratio%%)@addr,2max,3max\n", selfie_name);

    print_per_instruction_profile("calls:   ", calls, calls_per_procedure);
    print_per_instruction_profile("loops:   ", iterations, iterations_per_loop);
    print_per_instruction_profile("loads:   ", ic_ld, loads_per_instruction);
    print_per_instruction_profile("stores:  ", ic_sd, stores_per_instruction);

    print_register_memory_profile();
  }
}

// *~*~ *~*~ *~*~ *~*~ *~*~ *~*~ *~*~ *~*~ *~*~ *~*~ *~*~ *~*~ *~*~
// -----------------------------------------------------------------
// ----------------------    R U N T I M E    ----------------------
// -----------------------------------------------------------------
// *~*~ *~*~ *~*~ *~*~ *~*~ *~*~ *~*~ *~*~ *~*~ *~*~ *~*~ *~*~ *~*~

// -----------------------------------------------------------------
// ---------------------------- CONTEXTS ---------------------------
// -----------------------------------------------------------------

uint64_t* new_context() {
  uint64_t* context;

  if (free_contexts == (uint64_t*) 0)
    context = allocate_context();
  else {
    context = free_contexts;

    free_contexts = get_next_context(free_contexts);
  }

  set_next_context(context, used_contexts);
  set_prev_context(context, (uint64_t*) 0);

  if (used_contexts != (uint64_t*) 0)
    set_prev_context(used_contexts, context);

  used_contexts = context;

  return context;
}

void init_context(uint64_t* context, uint64_t* parent, uint64_t* vctxt) {
  // some fields are set in boot loader or when context switching

  // allocate zeroed memory for general purpose registers
  // TODO: reuse memory
  set_regs(context, zalloc(NUMBEROFREGISTERS * REGISTERSIZE));

  // allocate zeroed memory for page table
  // TODO: save and reuse memory for page table
  if (PAGE_TABLE_TREE == 0)
    set_pt(context, zalloc(VIRTUALMEMORYSIZE / PAGESIZE * REGISTERSIZE));
  else
    set_pt(context, zalloc(VIRTUALMEMORYSIZE / PAGESIZE / NUMBER_OF_LEAF_PTES * REGISTERSIZE));

  // reset page table cache
  set_lowest_lo_page(context, 0);
  set_highest_lo_page(context, get_lowest_lo_page(context));
  set_lowest_hi_page(context, get_page_of_virtual_address(VIRTUALMEMORYSIZE - REGISTERSIZE));
  set_highest_hi_page(context, get_lowest_hi_page(context));

  if (parent != MY_CONTEXT) {
    set_code_entry(context, load_virtual_memory(get_pt(parent), code_entry(vctxt)));
    set_code_segment(context, load_virtual_memory(get_pt(parent), code_segment(vctxt)));
    set_data_segment(context, load_virtual_memory(get_pt(parent), data_segment(vctxt)));

    // TODO: cache name
    set_name(context, (char*) 0);
  } else {
    set_exception(context, EXCEPTION_NOEXCEPTION);
    set_fault(context, 0);

    set_exit_code(context, EXITCODE_NOERROR);
  }

  set_parent(context, parent);
  set_virtual_context(context, vctxt);
}

uint64_t* find_context(uint64_t* parent, uint64_t* vctxt) {
  uint64_t* context;

  context = used_contexts;

  while (context != (uint64_t*) 0) {
    if (get_parent(context) == parent)
      if (get_virtual_context(context) == vctxt)
        return context;

    context = get_next_context(context);
  }

  return (uint64_t*) 0;
}

void free_context(uint64_t* context) {
  set_next_context(context, free_contexts);

  free_contexts = context;
}

uint64_t* delete_context(uint64_t* context, uint64_t* from) {
  if (get_next_context(context) != (uint64_t*) 0)
    set_prev_context(get_next_context(context), get_prev_context(context));

  if (get_prev_context(context) != (uint64_t*) 0) {
    set_next_context(get_prev_context(context), get_next_context(context));
    set_prev_context(context, (uint64_t*) 0);
  } else
    from = get_next_context(context);

  free_context(context);

  return from;
}

// -----------------------------------------------------------------
// -------------------------- MICROKERNEL --------------------------
// -----------------------------------------------------------------

uint64_t* create_context(uint64_t* parent, uint64_t* vctxt) {
  uint64_t* context;

  context = new_context();

  init_context(context, parent, vctxt);

  if (debug_create)
    printf3("%s: parent context %p created child context %p\n", selfie_name,
      (char*) parent,
      (char*) used_contexts);

  return context;
}

uint64_t* cache_context(uint64_t* vctxt) {
  uint64_t* context;

  // find cached context on my boot level
  context = find_context(current_context, vctxt);

  if (context == (uint64_t*) 0)
    // create cached context on my boot level
    context = create_context(current_context, vctxt);

  return context;
}

void save_context(uint64_t* context) {
  uint64_t* parent_table;
  uint64_t* vctxt;
  uint64_t r;
  uint64_t* pregs;
  uint64_t* vregs;

  // save machine state
  set_pc(context, pc);

  if (get_parent(context) != MY_CONTEXT) {
    parent_table = get_pt(get_parent(context));

    vctxt = get_virtual_context(context);

    store_virtual_memory(parent_table, program_counter(vctxt), get_pc(context));

    r = 0;

    pregs = get_regs(context);
    vregs = (uint64_t*) load_virtual_memory(parent_table, regs(vctxt));

    while (r < NUMBEROFREGISTERS) {
      store_virtual_memory(parent_table, (uint64_t) (vregs + r), *(pregs + r));

      r = r + 1;
    }

    store_virtual_memory(parent_table, program_break(vctxt), get_program_break(context));

    store_virtual_memory(parent_table, exception(vctxt), get_exception(context));
    store_virtual_memory(parent_table, fault(vctxt), get_fault(context));
    store_virtual_memory(parent_table, exit_code(vctxt), get_exit_code(context));
  }
}

void map_page(uint64_t* context, uint64_t page, uint64_t frame) {
  uint64_t* table;
  uint64_t* leaf_pte;
  uint64_t  root_pte;

  table = get_pt(context);

  // assert: 0 <= page < VIRTUALMEMORYSIZE / PAGESIZE

  if (PAGE_TABLE_TREE == 0)
    *(table + page) = frame;
  else {
    root_pte = root_PTE(page);

    leaf_pte = (uint64_t*) *(table + root_pte);

    if (leaf_pte == (uint64_t*) 0) {
      leaf_pte = palloc();

      *(table + root_pte) = (uint64_t) leaf_pte;
    }

    *(leaf_pte + leaf_PTE(page)) = frame;
  }

  // exploit spatial locality in page table caching
  if (page <= get_page_of_virtual_address(get_program_break(context) - REGISTERSIZE)) {
    if (page < get_lowest_lo_page(context))
      set_lowest_lo_page(context, page);
    else if (page > get_highest_lo_page(context))
      set_highest_lo_page(context, page);
  } else {
    if (page < get_lowest_hi_page(context))
      set_lowest_hi_page(context, page);
    else if (page > get_highest_hi_page(context))
      set_highest_hi_page(context, page);
  }

  if (debug_map) {
    printf1("%s: page ", selfie_name);
    print_hexadecimal(page, 4);
    printf2(" mapped to frame %p in context %p\n", (char*) frame, (char*) context);
  }
}

void restore_region(uint64_t* context, uint64_t* table, uint64_t* parent_table, uint64_t lo, uint64_t hi) {
  uint64_t frame;

  while (lo <= hi) {
    if (is_virtual_address_mapped(parent_table, frame_for_page(parent_table, table, lo))) {
      frame = load_virtual_memory(parent_table, frame_for_page(parent_table, table, lo));

      map_page(context, lo, get_frame_for_page(parent_table, get_page_of_virtual_address(frame)));
    }

    lo = lo + 1;
  }
}

void restore_context(uint64_t* context) {
  uint64_t* parent_table;
  uint64_t* vctxt;
  uint64_t r;
  uint64_t* pregs;
  uint64_t* vregs;
  uint64_t* table;
  uint64_t lo;
  uint64_t hi;

  if (get_parent(context) != MY_CONTEXT) {
    parent_table = get_pt(get_parent(context));

    vctxt = get_virtual_context(context);

    set_pc(context, load_virtual_memory(parent_table, program_counter(vctxt)));

    r = 0;

    pregs = get_regs(context);
    vregs = (uint64_t*) load_virtual_memory(parent_table, regs(vctxt));

    while (r < NUMBEROFREGISTERS) {
      *(pregs + r) = load_virtual_memory(parent_table, (uint64_t) (vregs + r));

      r = r + 1;
    }

    set_program_break(context, load_virtual_memory(parent_table, program_break(vctxt)));

    set_exception(context, load_virtual_memory(parent_table, exception(vctxt)));
    set_fault(context, load_virtual_memory(parent_table, fault(vctxt)));

    set_exit_code(context, load_virtual_memory(parent_table, exit_code(vctxt)));

    table = (uint64_t*) load_virtual_memory(parent_table, page_table(vctxt));

    // assert: context page table is only mapped from beginning up and end down

    lo = load_virtual_memory(parent_table, lowest_lo_page(vctxt));
    hi = load_virtual_memory(parent_table, highest_lo_page(vctxt));

    restore_region(context, table, parent_table, lo, hi);

    store_virtual_memory(parent_table, lowest_lo_page(vctxt), hi);

    lo = load_virtual_memory(parent_table, lowest_hi_page(vctxt));
    hi = load_virtual_memory(parent_table, highest_hi_page(vctxt));

    restore_region(context, table, parent_table, lo, hi);

    store_virtual_memory(parent_table, highest_hi_page(vctxt), lo);
  }
}

uint64_t is_valid_code_address(uint64_t* context, uint64_t vaddr) {
  // is address in code segment?
  if (vaddr >= get_code_entry(context))
    if (vaddr < get_code_segment(context))
      // code must be single-word-addressed
      if (vaddr % INSTRUCTIONSIZE == 0)
        return 1;

  return 0;
}

uint64_t is_valid_data_address(uint64_t* context, uint64_t vaddr) {
  // is address in data segment?
  if (vaddr >= get_code_segment(context))
    if (vaddr < get_data_segment(context))
      // assert: is_valid_virtual_address(vaddr) == 1
      return 1;

  return 0;
}

uint64_t is_valid_stack_address(uint64_t* context, uint64_t vaddr) {
  // is address in the stack?
  if (vaddr >= *(get_regs(context) + REG_SP))
    if (vaddr < VIRTUALMEMORYSIZE)
      // assert: is_valid_virtual_address(vaddr) == 1
      return 1;

  return 0;
}

uint64_t is_valid_heap_address(uint64_t* context, uint64_t vaddr) {
  // is address in the heap?
  if (vaddr >= get_data_segment(context))
    if (vaddr < get_program_break(context))
      // assert: is_valid_virtual_address(vaddr) == 1
      return 1;

  return 0;
}

uint64_t is_valid_data_stack_heap_address(uint64_t* context, uint64_t vaddr) {
  if (is_valid_data_address(context, vaddr))
    return 1;
  else if (is_valid_stack_address(context, vaddr))
    return 1;
  else if (is_valid_heap_address(context, vaddr))
    return 1;
  else
    return 0;
}

uint64_t is_valid_segment_read(uint64_t vaddr) {
  if (is_valid_data_address(current_context, vaddr)) {
    data_reads = data_reads + 1;

    return 1;
  } else if (is_valid_stack_address(current_context, vaddr)) {
    stack_reads = stack_reads + 1;

    return 1;
  } else if (is_valid_heap_address(current_context, vaddr)) {
    heap_reads = heap_reads + 1;

    return 1;
  } else
    return 0;
}

uint64_t is_valid_segment_write(uint64_t vaddr) {
  if (is_valid_data_address(current_context, vaddr)) {
    data_writes = data_writes + 1;

    return 1;
  } else if (is_valid_stack_address(current_context, vaddr)) {
    stack_writes = stack_writes + 1;

    return 1;
  } else if (is_valid_heap_address(current_context, vaddr)) {
    heap_writes = heap_writes + 1;

    return 1;
  } else
    return 0;
}

// -----------------------------------------------------------------
// ---------------------------- KERNEL -----------------------------
// -----------------------------------------------------------------

uint64_t pavailable() {
  if (free_page_frame_memory > 0)
    return 1;
  else if (allocated_page_frame_memory + MEGABYTE <= page_frame_memory)
    return 1;
  else
    return 0;
}

uint64_t pexcess() {
  if (pavailable())
    return 1;
  else if (allocated_page_frame_memory + MEGABYTE <= 2 * page_frame_memory)
    // tolerate twice as much memory mapped on demand than physically available
    return 1;
  else
    return 0;
}

uint64_t pused() {
  return allocated_page_frame_memory - free_page_frame_memory;
}

uint64_t* palloc() {
  uint64_t block;
  uint64_t frame;

  // assert: page_frame_memory is equal to or a multiple of MEGABYTE
  // assert: PAGESIZE is a factor of MEGABYTE strictly less than MEGABYTE

  if (free_page_frame_memory == 0) {
    if (pexcess()) {
      free_page_frame_memory = MEGABYTE;

      // on boot level zero allocate zeroed memory
      block = (uint64_t) zalloc(free_page_frame_memory);

      allocated_page_frame_memory = allocated_page_frame_memory + free_page_frame_memory;

      // page frames must be page-aligned to work as page table index
      next_page_frame = round_up(block, PAGESIZE);

      if (next_page_frame > block)
        // losing one page frame to fragmentation
        free_page_frame_memory = free_page_frame_memory - PAGESIZE;
    } else {
      print(selfie_name);
      print(": palloc out of physical memory\n");

      exit(EXITCODE_OUTOFPHYSICALMEMORY);
    }
  }

  frame = next_page_frame;

  next_page_frame = next_page_frame + PAGESIZE;

  free_page_frame_memory = free_page_frame_memory - PAGESIZE;

  // strictly, touching is only necessary on boot levels higher than zero
  return touch((uint64_t*) frame, PAGESIZE);
}

void pfree(uint64_t* frame) {
  // TODO: implement free list of page frames
  frame = frame + 1;
}

void map_and_store(uint64_t* context, uint64_t vaddr, uint64_t data) {
  // assert: is_valid_virtual_address(vaddr) == 1

  if (is_virtual_address_mapped(get_pt(context), vaddr) == 0)
    map_page(context, get_page_of_virtual_address(vaddr), (uint64_t) palloc());

  store_virtual_memory(get_pt(context), vaddr, data);
}

void up_load_binary(uint64_t* context) {
  uint64_t baddr;

  // assert: entry_point is multiple of PAGESIZE and REGISTERSIZE

  set_pc(context, entry_point);

  // setting up page table cache

  set_lowest_lo_page(context, get_page_of_virtual_address(entry_point));
  set_highest_lo_page(context, get_lowest_lo_page(context));

  // setting up memory segments

  set_code_entry(context, entry_point);
  set_code_segment(context, entry_point + code_length);
  set_data_segment(context, entry_point + binary_length);
  set_program_break(context, get_data_segment(context));

  baddr = 0;

  while (baddr < binary_length) {
    map_and_store(context, entry_point + baddr, load_data(baddr));

    baddr = baddr + REGISTERSIZE;
  }

  set_name(context, binary_name);
}

uint64_t up_load_string(uint64_t* context, char* s, uint64_t SP) {
  uint64_t bytes;
  uint64_t i;

  bytes = round_up(string_length(s) + 1, REGISTERSIZE);

  // allocate memory for storing string
  SP = SP - bytes;

  i = 0;

  while (i < bytes) {
    // CAUTION: at boot levels higher than zero, s is only accessible
    // in C* at machine word granularity, not individual characters
    map_and_store(context, SP + i, *((uint64_t*) s));

    s = (char*) ((uint64_t*) s + 1);

    i = i + REGISTERSIZE;
  }

  return SP;
}

void up_load_arguments(uint64_t* context, uint64_t argc, uint64_t* argv) {
  /* upload arguments like a UNIX system

      SP
      |
      V
   | argc | argv[0] | ... | argv[n] | 0 | env[0] | ... | env[m] | 0 |

     with argc > 0, n == argc - 1, and m == 0 (that is, env is empty) */
  uint64_t SP;
  uint64_t* vargv;
  uint64_t i;

  // the call stack grows top down
  SP = VIRTUALMEMORYSIZE;

  vargv = smalloc(argc * SIZEOFUINT64STAR);

  i = 0;

  // push program parameters onto the stack
  while (i < argc) {
    SP = up_load_string(context, (char*) *(argv + i), SP);

    // store pointer in virtual *argv
    *(vargv + i) = SP;

    i = i + 1;
  }

  // allocate memory for termination of env table
  SP = SP - REGISTERSIZE;

  // push null value to terminate env table
  map_and_store(context, SP, 0);

  // allocate memory for termination of argv table
  SP = SP - REGISTERSIZE;

  // push null value to terminate argv table
  map_and_store(context, SP, 0);

  // assert: i == argc

  // push argv table onto the stack
  while (i > 0) {
    // allocate memory for argv table entry
    SP = SP - REGISTERSIZE;

    i = i - 1;

    // push argv table entry
    map_and_store(context, SP, *(vargv + i));
  }

  // allocate memory for argc
  SP = SP - REGISTERSIZE;

  // push argc
  map_and_store(context, SP, argc);

  // store stack pointer value in stack pointer register
  *(get_regs(context) + REG_SP) = SP;

  // initialize frame pointer register for completeness (redundant)
  *(get_regs(context) + REG_S0) = 0;
}

uint64_t handle_system_call(uint64_t* context) {
  uint64_t a7;

  set_exception(context, EXCEPTION_NOEXCEPTION);

  a7 = *(get_regs(context) + REG_A7);

  if (a7 == SYSCALL_BRK)
    implement_brk(context);
  else if (a7 == SYSCALL_READ)
    implement_read(context);
  else if (a7 == SYSCALL_WRITE)
    implement_write(context);
  else if (a7 == SYSCALL_OPENAT)
    implement_openat(context);
  else if (a7 == SYSCALL_EXIT) {
    implement_exit(context);

    // TODO: exit only if all contexts have exited
    return EXIT;
  } else {
    printf2("%s: unknown system call %u\n", selfie_name, (char*) a7);

    set_exit_code(context, EXITCODE_UNKNOWNSYSCALL);

    return EXIT;
  }

  return DONOTEXIT;
}

uint64_t handle_page_fault(uint64_t* context) {
  set_exception(context, EXCEPTION_NOEXCEPTION);

  // TODO: use this table to unmap and reuse frames
  map_page(context, get_fault(context), (uint64_t) palloc());

  return DONOTEXIT;
}

uint64_t handle_division_by_zero(uint64_t* context) {
  set_exception(context, EXCEPTION_NOEXCEPTION);

  if (record) {
    printf1("%s: division by zero, replaying...\n", selfie_name);

    replay_trace();

    set_exit_code(context, EXITCODE_NOERROR);
  } else {
    printf1("%s: division by zero\n", selfie_name);

    set_exit_code(context, EXITCODE_DIVISIONBYZERO);
  }

  return EXIT;
}

uint64_t handle_timer(uint64_t* context) {
  set_exception(context, EXCEPTION_NOEXCEPTION);

  return DONOTEXIT;
}

uint64_t handle_exception(uint64_t* context) {
  uint64_t exception;

  exception = get_exception(context);

  if (exception == EXCEPTION_SYSCALL)
    return handle_system_call(context);
  else if (exception == EXCEPTION_PAGEFAULT)
    return handle_page_fault(context);
  else if (exception == EXCEPTION_DIVISIONBYZERO)
    return handle_division_by_zero(context);
  else if (exception == EXCEPTION_TIMER)
    return handle_timer(context);
  else {
    printf2("%s: context %s threw uncaught exception: ", selfie_name, get_name(context));
    print_exception(exception, get_fault(context));
    println();

    set_exit_code(context, EXITCODE_UNCAUGHTEXCEPTION);

    return EXIT;
  }
}

uint64_t mipster(uint64_t* to_context) {
  uint64_t timeout;
  uint64_t* from_context;

  print("mipster\n");

  timeout = TIMESLICE;

  while (1) {
    from_context = mipster_switch(to_context, timeout);

    if (get_parent(from_context) != MY_CONTEXT) {
      // switch to parent which is in charge of handling exceptions
      to_context = get_parent(from_context);

      timeout = TIMEROFF;
    } else if (handle_exception(from_context) == EXIT)
      return get_exit_code(from_context);
    else {
      // TODO: scheduler should go here
      to_context = from_context;

      timeout = TIMESLICE;
    }
  }
}

uint64_t hypster(uint64_t* to_context) {
  uint64_t* from_context;

  print("hypster\n");

  while (1) {
    from_context = hypster_switch(to_context, TIMESLICE);

    if (handle_exception(from_context) == EXIT)
      return get_exit_code(from_context);
    else
      // TODO: scheduler should go here
      to_context = from_context;
  }
}

uint64_t mixter(uint64_t* to_context, uint64_t mix) {
  // works with mipsters and hypsters
  uint64_t mslice;
  uint64_t timeout;
  uint64_t* from_context;

  printf2("mixter (%u%% mipster/%u%% hypster)\n", (char*) mix, (char*) (100 - mix));

  mslice = TIMESLICE;

  if (mslice <= UINT64_MAX / 100)
    mslice = mslice * mix / 100;
  else if (mslice <= UINT64_MAX / 10)
    mslice = mslice / 10 * (mix / 10);
  else
    mslice = mslice / 100 * mix;

  if (mslice > 0) {
    mix = 1;

    timeout = mslice;
  } else {
    mix = 0;

    timeout = TIMESLICE;
  }

  while (1) {
    if (mix)
      from_context = mipster_switch(to_context, timeout);
    else
      from_context = hypster_switch(to_context, timeout);

    if (get_parent(from_context) != MY_CONTEXT) {
      // switch to parent which is in charge of handling exceptions
      to_context = get_parent(from_context);

      timeout = TIMEROFF;
    } else if (handle_exception(from_context) == EXIT)
      return get_exit_code(from_context);
    else {
      // TODO: scheduler should go here
      to_context = from_context;

      if (mix) {
        if (mslice != TIMESLICE) {
          mix = 0;

          timeout = TIMESLICE - mslice;
        }
      } else if (mslice > 0) {
        mix = 1;

        timeout = mslice;
      }
    }
  }
}

uint64_t minmob(uint64_t* to_context) {
  uint64_t timeout;
  uint64_t* from_context;

  timeout = TIMESLICE;

  while (1) {
    from_context = mipster_switch(to_context, timeout);

    if (get_parent(from_context) != MY_CONTEXT) {
      // switch to parent which is in charge of handling exceptions
      to_context = get_parent(from_context);

      timeout = TIMEROFF;
    } else {
      // minster and mobster do not handle page faults
      if (get_exception(from_context) == EXCEPTION_PAGEFAULT) {
        printf2("%s: context %s threw uncaught exception: ", selfie_name, get_name(from_context));
        print_exception(get_exception(from_context), get_fault(from_context));
        println();

        return EXITCODE_UNCAUGHTEXCEPTION;
      } else if (handle_exception(from_context) == EXIT)
        return get_exit_code(from_context);

      // TODO: scheduler should go here
      to_context = from_context;

      timeout = TIMESLICE;
    }
  }
}

void map_unmapped_pages(uint64_t* context) {
  uint64_t page;

  // assert: page table is only mapped from beginning up and end down

  page = get_lowest_lo_page(context);

  while (is_page_mapped(get_pt(context), page))
    page = page + 1;

  while (pavailable()) {
    map_page(context, page, (uint64_t) palloc());

    page = page + 1;
  }
}

uint64_t minster(uint64_t* to_context) {
  print("minster\n");

  // virtual is like physical memory in initial context up to memory size
  // by mapping unmapped pages (for the heap) to all available page frames
  // CAUTION: consumes memory even when not accessed
  map_unmapped_pages(to_context);

  // does not handle page faults, works only until running out of mapped pages
  return minmob(to_context);
}

uint64_t mobster(uint64_t* to_context) {
  print("mobster\n");

  // does not handle page faults, relies on fancy hypsters to do that
  return minmob(to_context);
}

char* replace_extension(char* filename, char* extension) {
  char* s;
  uint64_t i;
  uint64_t c;

  // assert: string_length(filename) + 1 + string_length(extension) < MAX_FILENAME_LENGTH

  s = string_alloc(string_length(filename) + 1 + string_length(extension));

  // start reading at end of filename
  i = string_length(filename);

  c = load_character(filename, i);

  // look for extension
  while (c != '.') {
    if (c == '/')
      i = 0;

    if (i > 0) {
      i = i - 1;

      c = load_character(filename, i);
    } else
      c = '.';
  }

  // filename has no extension
  if (i == 0)
    // writing filename plus extension into s
    sprintf2(s, "%s.%s", filename, extension);
  else {
    // assert: s is zeroed and thus null-terminated

    // copy filename without extension and null-terminator into s
    while (i > 0) {
      i = i - 1;

      store_character(s, i, load_character(filename, i));
    }

    // writing s plus extension into s
    sprintf2(s, "%s.%s", s, extension);
  }

  return s;
}

void boot_loader(uint64_t* context) {
  up_load_binary(context);

  // pass binary name as first argument by replacing next argument
  set_argument(binary_name);

  up_load_arguments(context, number_of_remaining_arguments(), remaining_arguments());
}

uint64_t selfie_run(uint64_t machine) {
  uint64_t exit_code;

  if (binary_length == 0) {
    printf1("%s: nothing to run, debug, or host\n", selfie_name);

    return EXITCODE_BADARGUMENTS;
  }

  reset_interpreter();
  reset_profiler();
  reset_microkernel();

  init_memory(atoi(peek_argument(0)));

  current_context = create_context(MY_CONTEXT, 0);

  // assert: number_of_remaining_arguments() > 0

  boot_loader(current_context);

  printf3("%s: selfie executing %s with %uMB physical memory on ", selfie_name,
    binary_name,
    (char*) (page_frame_memory / MEGABYTE));

  if (machine == DIPSTER) {
    debug          = 1;
    debug_syscalls = 1;
  } else if (machine == RIPSTER) {
    debug  = 1;
    record = 1;

    init_replay_engine();
  } else if (machine == HYPSTER)
    if (BOOTLEVELZERO)
      // no hypster on boot level zero
      machine = MIPSTER;

  run = 1;

  if (machine == MIPSTER)
    exit_code = mipster(current_context);
  else if (machine == DIPSTER)
    exit_code = mipster(current_context);
  else if (machine == RIPSTER)
    exit_code = mipster(current_context);
  else if (machine == MINSTER)
    exit_code = minster(current_context);
  else if (machine == MOBSTER)
    exit_code = mobster(current_context);
  else if (machine == HYPSTER)
    exit_code = hypster(current_context);
  else
    // change 0 to anywhere between 0% to 100% mipster
    exit_code = mixter(current_context, 0);

  run = 0;

  record = 0;

  debug_syscalls = 0;
  debug          = 0;

  printf3("%s: selfie terminating %s with exit code %d\n", selfie_name,
    get_name(current_context),
    (char*) sign_extend(exit_code, SYSCALL_BITWIDTH));

  if (machine != HYPSTER)
    print_profile();

  return exit_code;
}

// -----------------------------------------------------------------
// ------------------- CONSOLE ARGUMENT SCANNER --------------------
// -----------------------------------------------------------------

uint64_t number_of_remaining_arguments() {
  return selfie_argc;
}

uint64_t* remaining_arguments() {
  return selfie_argv;
}

char* peek_argument(uint64_t lookahead) {
  if (number_of_remaining_arguments() > lookahead)
    return (char*) *(selfie_argv + lookahead);
  else
    return (char*) 0;
}

char* get_argument() {
  argument = peek_argument(0);

  if (number_of_remaining_arguments() > 0) {
    selfie_argc = selfie_argc - 1;
    selfie_argv = selfie_argv + 1;
  }

  return argument;
}

void set_argument(char* argv) {
  *selfie_argv = (uint64_t) argv;
}

void print_synopsis(char* extras) {
  printf2("synopsis: %s { -c { source } | -o binary | [ -s | -S ] assembly | -l binary }%s\n", selfie_name, extras);
}

uint64_t selfie() {
  if (number_of_remaining_arguments() == 0)
    return EXITCODE_NOARGUMENTS;
  else {
    init_scanner();
    init_register();
    init_interpreter();

    while (number_of_remaining_arguments() > 0) {
      get_argument();

      if (string_compare(argument, "-c"))
        selfie_compile();
      else if (number_of_remaining_arguments() == 0)
        // remaining options have at least one argument
        return EXITCODE_BADARGUMENTS;
      else if (string_compare(argument, "-o"))
        selfie_output(get_argument());
      else if (string_compare(argument, "-s"))
        selfie_disassemble(0);
      else if (string_compare(argument, "-S"))
        selfie_disassemble(1);
      else if (string_compare(argument, "-l"))
        selfie_load();
      else if (string_compare(argument, "-m"))
        exit(selfie_run(MIPSTER));
      else if (string_compare(argument, "-d"))
        exit(selfie_run(DIPSTER));
      else if (string_compare(argument, "-r"))
        exit(selfie_run(RIPSTER));
      else if (string_compare(argument, "-y"))
        exit(selfie_run(HYPSTER));
      else if (string_compare(argument, "-min"))
        exit(selfie_run(MINSTER));
      else if (string_compare(argument, "-mob"))
        exit(selfie_run(MOBSTER));
      else
        return EXITCODE_BADARGUMENTS;
    }

    return EXITCODE_NOERROR;
  }
}

// -----------------------------------------------------------------
// ----------------------------- SELFIE ----------------------------
// -----------------------------------------------------------------

uint64_t is_boot_level_zero() {
  // in C99 malloc(0) returns either a null pointer or a unique pointer.
  // (see http://pubs.opengroup.org/onlinepubs/9699919799/)
  // selfie's malloc implementation, on the other hand,
  // returns the same not null address, if malloc(0) is called consecutively.
  uint64_t first_malloc;
  uint64_t second_malloc;

  first_malloc = (uint64_t) malloc(0);
  second_malloc = (uint64_t) malloc(0);

  if (first_malloc == 0)
    return 1;
  if (first_malloc != second_malloc)
    return 1;

  // it is selfie's malloc, so it can not be boot level zero.
  return 0;
}

// -----------------------------------------------------------------
// ----------------------------- MAIN ------------------------------
// -----------------------------------------------------------------

// selfie bootstraps int and char** to uint64_t and uint64_t*, respectively!
int main(int argc, char** argv) {
  uint64_t exit_code;

  init_selfie((uint64_t) argc, (uint64_t*) argv);

  init_library();

  init_system();

  exit_code = selfie();

  if (exit_code != EXITCODE_NOERROR)
    print_synopsis(" [ ( -m | -d | -r | -y ) 0-4096 ... ]");

  if (exit_code == EXITCODE_NOARGUMENTS)
    exit_code = EXITCODE_NOERROR;

  return exit_code;
}<|MERGE_RESOLUTION|>--- conflicted
+++ resolved
@@ -1201,105 +1201,6 @@
 }
 
 // -----------------------------------------------------------------
-<<<<<<< HEAD
-// ------------------------ SYMBOLIC MEMORY ------------------------
-// -----------------------------------------------------------------
-
-uint64_t* load_symbolic_memory(uint64_t vaddr);
-void      store_symbolic_memory(uint64_t vaddr, uint64_t val, char* sym, char* var, uint64_t bits);
-uint64_t* find_word_in_unshared_symbolic_memory(uint64_t vaddr);
-void      update_begin_of_shared_symbolic_memory(uint64_t* context);
-
-uint64_t is_symbolic_value(uint64_t* sword);
-
-void print_symbolic_memory(uint64_t* sword);
-
-// symbolic memory word struct:
-// +---+-----------+
-// | 0 | next word | pointer to next memory word
-// | 1 | address   | address of memory word
-// | 2 | value     | concrete value of memory word
-// | 3 | symbolic  | symbolic value of memory word
-// | 4 | bits      | number of bits in bit vector
-// +---+-----------+
-
-uint64_t* allocate_symbolic_memory_word() {
-  return smalloc(2 * SIZEOFUINT64STAR + 3 * SIZEOFUINT64);
-}
-
-uint64_t* get_next_word(uint64_t* word)      { return (uint64_t*) *word; }
-uint64_t  get_word_address(uint64_t* word)   { return             *(word + 1); }
-uint64_t  get_word_value(uint64_t* word)     { return             *(word + 2); }
-char*     get_word_symbolic(uint64_t* word)  { return (char*)     *(word + 3); }
-uint64_t  get_number_of_bits(uint64_t* word) { return             *(word + 4); }
-
-void set_next_word(uint64_t* word, uint64_t* next)      { *word       = (uint64_t) next; }
-void set_word_address(uint64_t* word, uint64_t address) { *(word + 1) =            address; }
-void set_word_value(uint64_t* word, uint64_t value)     { *(word + 2) =            value; }
-void set_word_symbolic(uint64_t* word, char* sym)       { *(word + 3) = (uint64_t) sym; }
-void set_number_of_bits(uint64_t* word, uint64_t bits)  { *(word + 4) =            bits; }
-
-// -----------------------------------------------------------------
-// ------------------- SYMBOLIC EXECUTION ENGINE -------------------
-// -----------------------------------------------------------------
-
-char* bv_constant(uint64_t value);
-char* bv_variable(uint64_t bits);
-char* bv_zero_extension(uint64_t bits);
-
-char* smt_value(uint64_t val, char* sym);
-char* smt_variable(char* prefix, uint64_t bits);
-
-char* smt_unary(char* opt, char* op);
-char* smt_binary(char* opt, char* op1, char* op2);
-char* smt_ternary(char* opt, char* op1, char* op2, char* op3);
-
-void      merge(uint64_t* active_context, uint64_t* mergeable_context, uint64_t location);
-void      merge_symbolic_memory_and_registers(uint64_t* active_context, uint64_t* mergeable_context);
-void      merge_symbolic_memory_of_active_context(uint64_t* active_context, uint64_t* mergeable_context);
-void      merge_symbolic_memory_of_mergeable_context(uint64_t* active_context, uint64_t* mergeable_context);
-void      merge_registers(uint64_t* active_context, uint64_t* mergeable_context);
-
-uint64_t* schedule_next_symbolic_context();
-void      check_if_mergeable_and_merge_if_possible(uint64_t* context);
-
-void      add_child(uint64_t* parent, uint64_t* child);
-void      step_into_call(uint64_t* context, uint64_t address);
-void      step_out_of_call(uint64_t* context);
-
-// ------------------------ GLOBAL VARIABLES -----------------------
-
-uint64_t max_execution_depth = 1; // in number of instructions, unbounded with 0
-
-uint64_t variable_version = 0; // generates unique SMT-LIB variable names
-
-uint64_t* symbolic_contexts = (uint64_t*) 0;
-
-char* path_condition = (char*) 0;
-
-uint64_t* symbolic_memory = (uint64_t*) 0;
-
-uint64_t* reg_sym = (uint64_t*) 0; // symbolic values in registers as strings in SMT-LIB format
-
-char*    smt_name = (char*) 0; // name of SMT-LIB file
-uint64_t smt_fd   = 0;         // file descriptor of open SMT-LIB file
-
-uint64_t merge_enabled  = 0; // enable or disable the merging of paths
-uint64_t debug_merge    = 0; // enable or disable the debugging of merging in monster
-
-uint64_t* call_stack_tree = (uint64_t*) 0; // tree representing the program structure (each node represents a procedure call)
-
-// ------------------------ GLOBAL CONSTANTS -----------------------
-
-uint64_t DELETED                         = -1; // indicates that a symbolic memory word has been deleted
-uint64_t MERGED                          = -2; // indicates that a symbolic memory word has been merged
-uint64_t BEGIN_OF_SHARED_SYMBOLIC_MEMORY = -3; // indicates the beginning of the shared symbolic memory space
-
-uint64_t beq_limit; // limit of symbolic beq instructions on each part of the path between two merge locations
-
-// -----------------------------------------------------------------
-=======
->>>>>>> 6ba2d09d
 // -------------------------- INTERPRETER --------------------------
 // -----------------------------------------------------------------
 
@@ -1371,6 +1272,7 @@
 uint64_t EXCEPTION_UNINITIALIZEDREGISTER = 8;
 uint64_t EXCEPTION_SYMBOLICMERGE         = 9;  // for symbolic execution
 uint64_t EXCEPTION_SYMBOLICRECURSION     = 10; // for symbolic execution
+uint64_t EXCEPTION_SYMBOLICSCHEDULE      = 11; // for symbolic execution
 
 uint64_t* EXCEPTIONS; // strings representing exceptions
 
@@ -1470,7 +1372,7 @@
 // ------------------------- INITIALIZATION ------------------------
 
 void init_interpreter() {
-  EXCEPTIONS = smalloc((EXCEPTION_SYMBOLICRECURSION + 1) * SIZEOFUINT64STAR);
+  EXCEPTIONS = smalloc((EXCEPTION_SYMBOLICSCHEDULE + 1) * SIZEOFUINT64STAR);
 
   *(EXCEPTIONS + EXCEPTION_NOEXCEPTION)           = (uint64_t) "no exception";
   *(EXCEPTIONS + EXCEPTION_PAGEFAULT)             = (uint64_t) "page fault";
@@ -1483,6 +1385,7 @@
   *(EXCEPTIONS + EXCEPTION_UNINITIALIZEDREGISTER) = (uint64_t) "uninitialized register";
   *(EXCEPTIONS + EXCEPTION_SYMBOLICMERGE)         = (uint64_t) "symbolic merge";
   *(EXCEPTIONS + EXCEPTION_SYMBOLICRECURSION)     = (uint64_t) "symbolic recursion";
+  *(EXCEPTIONS + EXCEPTION_SYMBOLICSCHEDULE)      = (uint64_t) "symbolic schedule";
 }
 
 void reset_interpreter() {
@@ -1574,12 +1477,7 @@
 
 uint64_t* new_context();
 
-<<<<<<< HEAD
-void      init_context(uint64_t* context, uint64_t* parent, uint64_t* vctxt);
-uint64_t* copy_context(uint64_t* original, uint64_t location, char* condition);
-=======
 void init_context(uint64_t* context, uint64_t* parent, uint64_t* vctxt);
->>>>>>> 6ba2d09d
 
 uint64_t* find_context(uint64_t* parent, uint64_t* vctxt);
 
@@ -1597,27 +1495,6 @@
 // |  6 | highest lo page | highest low unmapped page (code, data, heap)
 // |  7 | lowest hi page  | lowest high unmapped page (stack)
 // |  8 | highest hi page | highest high unmapped page (stack)
-<<<<<<< HEAD
-// |  9 | original break  | original end of data segment
-// | 10 | program break   | end of data segment
-// | 11 | exception       | exception ID
-// | 12 | faulting page   | faulting page
-// | 13 | exit code       | exit code
-// | 14 | parent          | context that created this context
-// | 15 | virtual context | virtual context address
-// | 16 | name            | binary name loaded into context
-// +----+-----------------+
-// symbolic extension:
-// +----+-----------------+
-// | 17 | execution depth | number of executed instructions
-// | 18 | path condition  | pointer to path condition
-// | 19 | symbolic memory | pointer to symbolic memory
-// | 20 | symbolic regs   | pointer to symbolic registers
-// | 21 | beq counter     | number of executed symbolic beq instructions
-// | 22 | merge location  | program location at which the context can possibly be merged (later)
-// | 23 | merge partner   | pointer to the context from which this context was created
-// | 24 | call stack      | pointer to the corresponding node in the call stack tree
-=======
 // |  9 | code entry      | start of code segment
 // | 10 | code segment    | end of code segment, start of data segment
 // | 11 | data segment    | end of data segment, original program break
@@ -1628,7 +1505,6 @@
 // | 16 | parent          | context that created this context
 // | 17 | virtual context | virtual context address
 // | 18 | name            | binary name loaded into context
->>>>>>> 6ba2d09d
 // +----+-----------------+
 
 // CAUTION: contexts are extended in the symbolic execution engine!
@@ -1686,25 +1562,6 @@
 void set_highest_lo_page(uint64_t* context, uint64_t page)    { *(context + 6)  = page; }
 void set_lowest_hi_page(uint64_t* context, uint64_t page)     { *(context + 7)  = page; }
 void set_highest_hi_page(uint64_t* context, uint64_t page)    { *(context + 8)  = page; }
-<<<<<<< HEAD
-void set_original_break(uint64_t* context, uint64_t brk)      { *(context + 9)  = brk; }
-void set_program_break(uint64_t* context, uint64_t brk)       { *(context + 10) = brk; }
-void set_exception(uint64_t* context, uint64_t exception)     { *(context + 11) = exception; }
-void set_faulting_page(uint64_t* context, uint64_t page)      { *(context + 12) = page; }
-void set_exit_code(uint64_t* context, uint64_t code)          { *(context + 13) = code; }
-void set_parent(uint64_t* context, uint64_t* parent)          { *(context + 14) = (uint64_t) parent; }
-void set_virtual_context(uint64_t* context, uint64_t* vctxt)  { *(context + 15) = (uint64_t) vctxt; }
-void set_name(uint64_t* context, char* name)                  { *(context + 16) = (uint64_t) name; }
-
-void set_execution_depth(uint64_t* context, uint64_t depth)      { *(context + 17) =            depth; }
-void set_path_condition(uint64_t* context, char* path)           { *(context + 18) = (uint64_t) path; }
-void set_symbolic_memory(uint64_t* context, uint64_t* memory)    { *(context + 19) = (uint64_t) memory; }
-void set_symbolic_regs(uint64_t* context, uint64_t* regs)        { *(context + 20) = (uint64_t) regs; }
-void set_beq_counter(uint64_t* context, uint64_t counter)        { *(context + 21) =            counter; }
-void set_merge_location(uint64_t* context, uint64_t location)    { *(context + 22) =            location; }
-void set_merge_partner(uint64_t* context, uint64_t* partner)     { *(context + 23) = (uint64_t) partner; }
-void set_call_stack(uint64_t* context, uint64_t* stack)          { *(context + 24) = (uint64_t) stack; }
-=======
 void set_code_entry(uint64_t* context, uint64_t start)        { *(context + 9)  = start; }
 void set_code_segment(uint64_t* context, uint64_t end)        { *(context + 10) = end; }
 void set_data_segment(uint64_t* context, uint64_t end)        { *(context + 11) = end; }
@@ -1715,7 +1572,6 @@
 void set_parent(uint64_t* context, uint64_t* parent)          { *(context + 16) = (uint64_t) parent; }
 void set_virtual_context(uint64_t* context, uint64_t* vctxt)  { *(context + 17) = (uint64_t) vctxt; }
 void set_name(uint64_t* context, char* name)                  { *(context + 18) = (uint64_t) name; }
->>>>>>> 6ba2d09d
 
 // -----------------------------------------------------------------
 // -------------------------- MICROKERNEL --------------------------
@@ -1807,14 +1663,9 @@
 
 uint64_t DONOTEXIT = 0;
 uint64_t EXIT      = 1;
-<<<<<<< HEAD
-uint64_t MERGE     = 2;
-uint64_t RECURSION = 3;
-uint64_t SCHEDULE  = 4;
-=======
 uint64_t MERGE     = 2; // for symbolic execution
 uint64_t RECURSION = 3; // for symbolic execution
->>>>>>> 6ba2d09d
+uint64_t SCHEDULE  = 4; // for symbolic execution
 
 uint64_t EXITCODE_NOERROR                = 0;
 uint64_t EXITCODE_NOARGUMENTS            = 1;
@@ -7448,61 +7299,10 @@
   else {
     pc = pc + INSTRUCTIONSIZE;
 
-<<<<<<< HEAD
+    nopc_beq = nopc_beq + 1;
+  }
+
   ic_beq = ic_beq + 1;
-}
-
-void constrain_beq() {
-  char* op1;
-  char* op2;
-  char* bvar;
-  char* pvar;
-
-  op1 = (char*) *(reg_sym + rs1);
-  op2 = (char*) *(reg_sym + rs2);
-
-  if (op1 == (char*) 0) {
-    if (op2 == (char*) 0) {
-      do_beq();
-
-      return;
-    } else
-      op1 = bv_constant(*(registers + rs1));
-  } else if (op2 == (char*) 0)
-    op2 = bv_constant(*(registers + rs2));
-
-  bvar = smt_variable("b", 1);
-
-  printf2("(assert (= %s %s)); beq in ", bvar, smt_binary("bvcomp", op1, op2));
-  print_code_context_for_instruction(pc);
-  println();
-
-  pvar = smt_variable("p", 1);
-
-  printf2("(assert (= %s %s)); path condition in ", pvar, path_condition);
-  print_code_context_for_instruction(pc);
-  println();
-
-  // increase the number of executed symbolic beq instructions
-  set_beq_counter(current_context, get_beq_counter(current_context) + 1);
-
-  if (get_beq_counter(current_context) < beq_limit) {
-    // save symbolic memory so that it is copied correctly afterwards
-    set_symbolic_memory(current_context, symbolic_memory);
-
-    // the copied context is executed later and takes the other path
-    copy_context(current_context, pc + imm, smt_binary("and", pvar, bvar));
-
-    path_condition = smt_binary("and", pvar, smt_unary("not", bvar));
-
-    pc = pc + INSTRUCTIONSIZE;
-  }
-=======
-    nopc_beq = nopc_beq + 1;
-  }
-
-  ic_beq = ic_beq + 1;
->>>>>>> 6ba2d09d
 }
 
 void print_jal() {
@@ -7950,683 +7750,6 @@
   } else if (opcode == OP_OP) { // could be ADD, SUB, MUL, DIVU, REMU, SLTU
     decode_r_format();
 
-<<<<<<< HEAD
-  return string;
-}
-
-char* smt_value(uint64_t val, char* sym) {
-  if (sym)
-    return sym;
-  else
-    return bv_constant(val);
-}
-
-char* smt_variable(char* prefix, uint64_t bits) {
-  char* svar;
-
-  svar = string_alloc(string_length(prefix) + 20); // 64-bit numbers require up to 20 decimal digits
-
-  sprintf2(svar, "%s%d", prefix, (char*) variable_version);
-
-  printf2("(declare-fun %s () (_ BitVec %d)); variable for ", svar, (char*) bits);
-  print_code_context_for_instruction(pc);
-  println();
-
-  variable_version = variable_version + 1;
-
-  return svar;
-}
-
-char* smt_unary(char* opt, char* op) {
-  char* string;
-
-  string = string_alloc(1 + string_length(opt) + 1 + string_length(op) + 1);
-
-  sprintf2(string, "(%s %s)", opt, op);
-
-  return string;
-}
-
-char* smt_binary(char* opt, char* op1, char* op2) {
-  char* string;
-
-  string = string_alloc(1 + string_length(opt) + 1 + string_length(op1) + 1 + string_length(op2) + 1);
-
-  sprintf3(string, "(%s %s %s)", opt, op1, op2);
-
-  return string;
-}
-
-char* smt_ternary(char* opt, char* op1, char* op2, char* op3) {
-  char* string;
-
-  string = string_alloc(1 + string_length(opt) + 1 + string_length(op1) + 1 + string_length(op2) + 1 + string_length(op3) + 1);
-
-  sprintf4(string, "(%s %s %s %s)", opt, op1, op2, op3);
-
-  return string;
-}
-
-// node struct of the call stack tree:
-// +---+----------+
-// | 0 | parent   | pointer to parent node
-// | 1 | children | pointer to list of children
-// | 2 | sibling  | pointer to next sibling node
-// | 3 | address  | address of the method call
-// | 4 | depth    | size of the call stack represented by the given node
-// +---+----------+
-
-uint64_t* allocate_node() {
-  return zalloc(3 * SIZEOFUINT64STAR + 2 * SIZEOFUINT64);
-}
-
-uint64_t* get_parent_node(uint64_t* node)  { return (uint64_t*) *(node + 0); }
-uint64_t* get_children(uint64_t* node)     { return (uint64_t*) *(node + 1); }
-uint64_t* get_sibling(uint64_t* node)      { return (uint64_t*) *(node + 2); }
-uint64_t  get_node_address(uint64_t* node) { return             *(node + 3); }
-uint64_t  get_depth(uint64_t* node)        { return             *(node + 4); }
-
-void set_parent_node(uint64_t* node, uint64_t* parent)  { *(node + 0) = (uint64_t) parent; }
-void set_children(uint64_t* node, uint64_t* children)   { *(node + 1) = (uint64_t) children; }
-void set_sibling(uint64_t* node, uint64_t* sibling)     { *(node + 2) = (uint64_t) sibling; }
-void set_node_address(uint64_t* node, uint64_t address) { *(node + 3) = address; }
-void set_depth(uint64_t* node, uint64_t depth)          { *(node + 4) = depth; }
-
-void merge(uint64_t* active_context, uint64_t* mergeable_context, uint64_t location) {
-
-  // do not merge if merging is disabled
-  if (merge_enabled == 0)
-    return;
-
-  print("; merging two contexts at ");
-  print_code_context_for_instruction(location);
-
-  if (debug_merge)
-    printf2(" -> active context: %d, mergeable context: %d", (char*) active_context, (char*) mergeable_context);
-
-  println();
-
-  // merging the symbolic store
-  merge_symbolic_memory_and_registers(active_context, mergeable_context);
-
-  // merging the path condition
-  path_condition = smt_binary("or", get_path_condition(active_context), get_path_condition(mergeable_context));
-  set_path_condition(active_context, path_condition);
-
-  if (get_execution_depth(mergeable_context) > get_execution_depth(active_context))
-    set_execution_depth(active_context, get_execution_depth(mergeable_context));
-
-  if (get_beq_counter(mergeable_context) < get_beq_counter(active_context))
-    set_beq_counter(active_context, get_beq_counter(mergeable_context));
-
-  symbolic_contexts = delete_context(mergeable_context, symbolic_contexts);
-}
-
-void merge_symbolic_memory_and_registers(uint64_t* active_context, uint64_t* mergeable_context) {
-  // merging the symbolic memory
-  merge_symbolic_memory_of_active_context(active_context, mergeable_context);
-  merge_symbolic_memory_of_mergeable_context(active_context, mergeable_context);
-
-  // merging the registers
-  merge_registers(active_context, mergeable_context);
-
-  // the shared symbolic memory space needs needs to be updated since the other context was merged into the active context
-  update_begin_of_shared_symbolic_memory(active_context);
-}
-
-void merge_symbolic_memory_of_active_context(uint64_t* active_context, uint64_t* mergeable_context) {
-  uint64_t* sword_from_active_context;
-  uint64_t* sword_from_mergeable_context;
-  uint64_t  in_unshared_symbolic_memory;
-
-  sword_from_active_context = symbolic_memory;
-
-  while (sword_from_active_context) {
-    // we need to stop at the end of the unshared symbolic memory space of the active context
-    if (get_word_address(sword_from_active_context) == BEGIN_OF_SHARED_SYMBOLIC_MEMORY)
-      return;
-
-    // check if the word has not already been deleted
-    if (get_word_address(sword_from_active_context) != (uint64_t) DELETED) {
-      // check if the word has not already been merged
-      if (get_word_address(sword_from_active_context) != (uint64_t) MERGED) {
-        sword_from_mergeable_context = get_symbolic_memory(mergeable_context);
-        in_unshared_symbolic_memory = 1;
-
-        while (sword_from_mergeable_context) {
-          // we need to know if we are in the unshared symbolic memory space of the mergeable context
-          if (get_word_address(sword_from_mergeable_context) == BEGIN_OF_SHARED_SYMBOLIC_MEMORY)
-            in_unshared_symbolic_memory = 0;
-
-          if (get_word_address(sword_from_active_context) == get_word_address(sword_from_mergeable_context)) {
-            if (get_word_symbolic(sword_from_active_context) != (char*) 0) {
-              if (get_word_symbolic(sword_from_mergeable_context) != (char*) 0) {
-                if (get_word_symbolic(sword_from_active_context) != get_word_symbolic(sword_from_mergeable_context)) {
-                  // merge symbolic values if they are different
-                  set_word_symbolic(sword_from_active_context,
-                    smt_ternary("ite",
-                      get_path_condition(active_context),
-                      get_word_symbolic(sword_from_active_context),
-                      get_word_symbolic(sword_from_mergeable_context)
-                    )
-                  );
-
-                  // we mark the word as merged so that we do not merge it again when merging from the side of the mergeable context
-                  if (in_unshared_symbolic_memory)
-                    set_word_address(sword_from_mergeable_context, MERGED);
-
-                  // we need to break out of the loop
-                  sword_from_mergeable_context = (uint64_t*) - 1;
-                }
-              } else {
-                // merge symbolic value and concrete value
-                set_word_symbolic(sword_from_active_context,
-                  smt_ternary("ite",
-                    get_path_condition(active_context),
-                    get_word_symbolic(sword_from_active_context),
-                    bv_constant(get_word_value(sword_from_mergeable_context))
-                  )
-                );
-
-                // we mark the word as merged so that we do not merge it again when merging from the side of the mergeable context
-                if (in_unshared_symbolic_memory)
-                  set_word_address(sword_from_mergeable_context, MERGED);
-
-                // we need to break out of the loop
-                sword_from_mergeable_context = (uint64_t*) - 1;
-              }
-            } else {
-              if (get_word_symbolic(sword_from_mergeable_context) != (char*) 0) {
-                // merge concrete value and symbolic value
-                set_word_symbolic(sword_from_active_context,
-                  smt_ternary("ite",
-                    get_path_condition(active_context),
-                    bv_constant(get_word_value(sword_from_active_context)),
-                    get_word_symbolic(sword_from_mergeable_context)
-                  )
-                );
-
-                // we mark the word as merged so that we do not merge it again when merging from the side of the mergeable context
-                if (in_unshared_symbolic_memory)
-                  set_word_address(sword_from_mergeable_context, MERGED);
-
-                // we need to break out of the loop
-                sword_from_mergeable_context = (uint64_t*) - 1;
-              } else {
-                if (get_word_value(sword_from_active_context) != get_word_value(sword_from_mergeable_context)) {
-                  // merge concrete values if they are different
-                  set_word_symbolic(sword_from_active_context,
-                    smt_ternary("ite",
-                      get_path_condition(active_context),
-                      bv_constant(get_word_value(sword_from_active_context)),
-                      bv_constant(get_word_value(sword_from_mergeable_context))
-                    )
-                  );
-
-                  // we mark the word as merged so that we do not merge it again when merging from the side of the mergeable context
-                  if (in_unshared_symbolic_memory)
-                    set_word_address(sword_from_mergeable_context, MERGED);
-
-                  // we need to break out of the loop
-                  sword_from_mergeable_context = (uint64_t*) - 1;
-                }
-              }
-            }
-          }
-          if (sword_from_mergeable_context == (uint64_t*) - 1)
-            sword_from_mergeable_context = (uint64_t*) 0;
-          else
-            sword_from_mergeable_context = get_next_word(sword_from_mergeable_context);
-        }
-      }
-    }
-
-    sword_from_active_context = get_next_word(sword_from_active_context);
-  }
-}
-
-void merge_symbolic_memory_of_mergeable_context(uint64_t* active_context, uint64_t* mergeable_context) {
-  uint64_t* sword_from_active_context;
-  uint64_t* sword_from_mergeable_context;
-  uint64_t* sword;
-  uint64_t* additional_memory;
-  uint64_t  shared_symbolic_memory_depth;
-
-  additional_memory = symbolic_memory;
-  sword_from_mergeable_context = get_symbolic_memory(mergeable_context);
-
-  while (sword_from_mergeable_context) {
-    // we need to stop at the end of the unshared symbolic memory space of the mergeable context
-    if (get_word_address(sword_from_mergeable_context) == BEGIN_OF_SHARED_SYMBOLIC_MEMORY) {
-      symbolic_memory = additional_memory;
-
-      // the active context contains now the merged symbolic memory
-      set_symbolic_memory(active_context, symbolic_memory);
-      return;
-    }
-
-    // check if the word has not already been deleted
-    if (get_word_address(sword_from_mergeable_context) != (uint64_t) DELETED) {
-      // check if the word has not already been merged
-      if (get_word_address(sword_from_mergeable_context) != (uint64_t) MERGED) {
-        sword_from_active_context = symbolic_memory;
-        shared_symbolic_memory_depth = 0;
-
-        while (sword_from_active_context) {
-          // we need to know how far we are into the shared symbolic memory space
-          if (get_word_address(sword_from_active_context) == (uint64_t) BEGIN_OF_SHARED_SYMBOLIC_MEMORY)
-            shared_symbolic_memory_depth = shared_symbolic_memory_depth + 1;
-
-          if (get_word_address(sword_from_active_context) == get_word_address(sword_from_mergeable_context)) {
-            if (get_word_symbolic(sword_from_active_context) != (char*) 0) {
-              if (get_word_symbolic(sword_from_mergeable_context) != (char*) 0) {
-                if (get_word_symbolic(sword_from_active_context) != get_word_symbolic(sword_from_mergeable_context)) {
-                  // merge symbolic values if they are different
-                  if (shared_symbolic_memory_depth < 2)
-                    set_word_symbolic(sword_from_active_context,
-                      smt_ternary("ite",
-                        get_path_condition(active_context),
-                        get_word_symbolic(sword_from_active_context),
-                        get_word_symbolic(sword_from_mergeable_context)
-                      )
-                    );
-                  else {
-                    // if we are too far into the shared symbolic memory space, we must not overwrite the value,
-                    // but insert it into the unshared symbolic memory space of the active context
-                    sword = allocate_symbolic_memory_word();
-                    set_word_address(sword, get_word_address(sword_from_active_context));
-                    set_word_value(sword, get_word_value(sword_from_active_context));
-                    set_number_of_bits(sword, get_number_of_bits(sword_from_active_context));
-                    set_word_symbolic(sword,
-                      smt_ternary("ite",
-                        get_path_condition(active_context),
-                        get_word_symbolic(sword_from_active_context),
-                        get_word_symbolic(sword_from_mergeable_context)
-                      )
-                    );
-                    set_next_word(sword, additional_memory);
-                  }
-
-                  // we need to break out of the loop
-                  sword_from_active_context = (uint64_t*) - 1;
-                }
-              } else {
-                // merge symbolic value and concrete value
-                if (shared_symbolic_memory_depth < 2)
-                  set_word_symbolic(sword_from_active_context,
-                    smt_ternary("ite",
-                      get_path_condition(active_context),
-                      get_word_symbolic(sword_from_active_context),
-                      bv_constant(get_word_value(sword_from_mergeable_context))
-                    )
-                  );
-                else {
-                  // if we are too far into the shared symbolic memory space, we must not overwrite the value,
-                  // but insert it into the unshared symbolic memory space of the active context
-                  sword = allocate_symbolic_memory_word();
-                  set_word_address(sword, get_word_address(sword_from_active_context));
-                  set_word_value(sword, get_word_value(sword_from_active_context));
-                  set_number_of_bits(sword, get_number_of_bits(sword_from_active_context));
-                  set_word_symbolic(sword,
-                    smt_ternary("ite",
-                      get_path_condition(active_context),
-                      get_word_symbolic(sword_from_active_context),
-                      bv_constant(get_word_value(sword_from_mergeable_context))
-                    )
-                  );
-                  set_next_word(sword, additional_memory);
-                }
-
-                // we need to break out of the loop
-                sword_from_active_context = (uint64_t*) - 1;
-              }
-            } else {
-              if (get_word_symbolic(sword_from_mergeable_context) != (char*) 0) {
-                // merge concrete value and symbolic value
-                if (shared_symbolic_memory_depth < 2)
-                  set_word_symbolic(sword_from_active_context,
-                    smt_ternary("ite",
-                      get_path_condition(active_context),
-                      bv_constant(get_word_value(sword_from_active_context)),
-                      get_word_symbolic(sword_from_mergeable_context)
-                    )
-                  );
-                else {
-                  // if we are too far into the shared symbolic memory space, we must not overwrite the value,
-                  // but insert it into the unshared symbolic memory space of the active context
-                  sword = allocate_symbolic_memory_word();
-                  set_word_address(sword, get_word_address(sword_from_active_context));
-                  set_word_value(sword, get_word_value(sword_from_active_context));
-                  set_number_of_bits(sword, get_number_of_bits(sword_from_active_context));
-                  set_word_symbolic(sword,
-                    smt_ternary("ite",
-                      get_path_condition(active_context),
-                      bv_constant(get_word_value(sword_from_active_context)),
-                      get_word_symbolic(sword_from_mergeable_context)
-                    )
-                  );
-                  set_next_word(sword, additional_memory);
-                }
-
-                // we need to break out of the loop
-                sword_from_active_context = (uint64_t*) - 1;
-              } else {
-                if (get_word_value(sword_from_active_context) != get_word_value(sword_from_mergeable_context)) {
-                  // merge concrete values if they are different
-                  if (shared_symbolic_memory_depth < 2)
-                    set_word_symbolic(sword_from_active_context,
-                      smt_ternary("ite",
-                        get_path_condition(active_context),
-                        bv_constant(get_word_value(sword_from_active_context)),
-                        bv_constant(get_word_value(sword_from_mergeable_context))
-                      )
-                    );
-                  else {
-                    // if we are too far into the shared symbolic memory space, we must not overwrite the value,
-                    // but insert it into the unshared symbolic memory space of the active context
-                    sword = allocate_symbolic_memory_word();
-                    set_word_address(sword, get_word_address(sword_from_active_context));
-                    set_word_value(sword, get_word_value(sword_from_active_context));
-                    set_number_of_bits(sword, get_number_of_bits(sword_from_active_context));
-                    set_word_symbolic(sword,
-                      smt_ternary("ite",
-                        get_path_condition(active_context),
-                        bv_constant(get_word_value(sword_from_active_context)),
-                        bv_constant(get_word_value(sword_from_mergeable_context))
-                      )
-                    );
-                    set_next_word(sword, additional_memory);
-                  }
-
-                  // we need to break out of the loop
-                  sword_from_active_context = (uint64_t*) - 1;
-                }
-              }
-            }
-          }
-          if (sword_from_active_context == (uint64_t*) - 1)
-            sword_from_active_context = (uint64_t*) 0;
-          else
-            sword_from_active_context = get_next_word(sword_from_active_context);
-        }
-      }
-    }
-    sword_from_mergeable_context = get_next_word(sword_from_mergeable_context);
-  }
-
-  symbolic_memory = additional_memory;
-
-  // the active context contains now the merged symbolic memory
-  set_symbolic_memory(active_context, symbolic_memory);
-}
-
-void merge_registers(uint64_t* active_context, uint64_t* mergeable_context) {
-  uint64_t i;
-
-  i = 0;
-
-  // merging the symbolic registers
-  while (i < NUMBEROFREGISTERS) {
-    if (*(get_symbolic_regs(active_context) + i) != 0) {
-      if (*(get_symbolic_regs(mergeable_context) + i) != 0) {
-        if (*(get_symbolic_regs(active_context) + i) != *(get_symbolic_regs(mergeable_context) + i))
-          // merge symbolic values if they are different
-          *(reg_sym + i) = (uint64_t) smt_ternary("ite",
-                                        get_path_condition(active_context),
-                                        (char*) *(get_symbolic_regs(active_context) + i),
-                                        (char*) *(get_symbolic_regs(mergeable_context) + i)
-                                      );
-      } else
-        // merge symbolic value and concrete value
-        *(reg_sym + i) = (uint64_t) smt_ternary("ite",
-                                      get_path_condition(active_context),
-                                      (char*) *(get_symbolic_regs(active_context) + i),
-                                      bv_constant(*(get_regs(mergeable_context) + i))
-                                    );
-    } else {
-      if (*(get_symbolic_regs(mergeable_context) + i) != 0)
-        // merge concrete value and symbolic value
-        *(reg_sym + i) = (uint64_t) smt_ternary("ite",
-                                      get_path_condition(active_context),
-                                      bv_constant(*(get_regs(active_context) + i)),
-                                      (char*) *(get_symbolic_regs(mergeable_context) + i)
-                                    );
-      else
-        if (*(get_regs(active_context) + i) != *(get_regs(mergeable_context) + i))
-          // merge concrete values if they are different
-          *(reg_sym + i) = (uint64_t) smt_ternary("ite",
-                                        get_path_condition(active_context),
-                                        bv_constant(*(get_regs(active_context) + i)),
-                                        bv_constant(*(get_regs(mergeable_context) + i))
-                                      );
-    }
-
-    i = i + 1;
-  }
-
-  set_symbolic_regs(active_context, reg_sym);
-}
-
-uint64_t* schedule_next_symbolic_context() {
-  uint64_t* context;
-  uint64_t  max_call_stack_size;
-  uint64_t* max_call_stack;
-  uint64_t  min_pc;
-  uint64_t* next_context;
-
-  context = symbolic_contexts;
-  max_call_stack_size = 0;
-  max_call_stack = (uint64_t*) 0;
-  min_pc = UINT64_MAX;
-  next_context = (uint64_t*) 0;
-
-  // find the currently highest call stack
-  while (context) {
-    if (get_call_stack(context) != 0)
-      if (get_depth(get_call_stack(context)) > max_call_stack_size) {
-        max_call_stack_size = get_depth(get_call_stack(context));
-        max_call_stack = get_call_stack(context);
-      }
-
-    context = get_next_context(context);
-  }
-
-  context = symbolic_contexts;
-
-  // find the context with the lowest program counter and the highest call stack
-  while (context) {
-    if (get_call_stack(context) == max_call_stack)
-      if (get_pc(context) < min_pc) {
-        min_pc = get_pc(context);
-        next_context = context;
-      }
-
-    context = get_next_context(context);
-  }
-
-  // the context with the highest call stack and the lowest program counter is returned
-  return next_context;
-}
-
-void check_if_mergeable_and_merge_if_possible(uint64_t* context) {
-  uint64_t* mergeable_context;
-  uint64_t* next_context;
-
-  mergeable_context = symbolic_contexts;
-
-  while (mergeable_context) {
-    next_context = get_next_context(mergeable_context);
-    // a context cannot be merged with itself
-    if (mergeable_context != context)
-      // mergeable contexts must have the same program counter
-      if (get_pc(context) == get_pc(mergeable_context))
-        // merge contexts must have the same call stack
-        if (get_call_stack(context) == get_call_stack(mergeable_context))
-          merge(context, mergeable_context, get_pc(context));
-
-    mergeable_context = next_context;
-  }
-}
-
-void add_child(uint64_t* parent, uint64_t* child) {
-  uint64_t* head;
-
-  head = get_children(parent);
-
-  // insert child at the beginning of the list of children
-  set_children(parent, (uint64_t*) child);
-  set_sibling(child, (uint64_t*) head);
-
-  // set parent of child
-  set_parent_node(child, (uint64_t*) parent);
-}
-
-void step_into_call(uint64_t* context, uint64_t address) {
-  uint64_t* node;
-  uint64_t* child;
-
-  if (call_stack_tree == (uint64_t*) 0) {
-    // create root node
-    call_stack_tree = allocate_node();
-
-    set_node_address(call_stack_tree, address);
-    set_depth(call_stack_tree, 1);
-
-    set_call_stack(context, call_stack_tree);
-  } else {
-    // assert: call stack of the context is not null
-    node = get_call_stack(context);
-    child = get_children(node);
-
-    while (child) {
-      // corresponding node already exists
-      if (get_node_address(child) == address) {
-        set_call_stack(context, child);
-        return;
-      }
-
-      child = get_sibling(child);
-    }
-
-    // no corresponding node exists, therefore we need to create one
-    child = allocate_node();
-
-    // set address of method call
-    set_node_address(child, address);
-
-    // increase depth
-    set_depth(child, get_depth(node) + 1);
-
-    add_child(node, child);
-
-    set_call_stack(context, child);
-  }
-}
-
-void step_out_of_call(uint64_t* context) {
-  if (get_call_stack(context))
-    // return to parent level
-    set_call_stack(context, get_parent_node(get_call_stack(context)));
-}
-
-// -----------------------------------------------------------------
-// -------------------------- INTERPRETER --------------------------
-// -----------------------------------------------------------------
-
-void print_register_hexadecimal(uint64_t reg) {
-  printf2("%s=%x", get_register_name(reg), (char*) *(registers + reg));
-}
-
-void print_register_octal(uint64_t reg) {
-  printf2("%s=%o", get_register_name(reg), (char*) *(registers + reg));
-}
-
-uint64_t is_system_register(uint64_t reg) {
-  if (reg == REG_GP)
-    return 1;
-  else if (reg == REG_FP)
-    return 1;
-  else if (reg == REG_RA)
-    return 1;
-  else if (reg == REG_SP)
-    return 1;
-  else
-    return 0;
-}
-
-void print_register_value(uint64_t reg) {
-  if (is_system_register(reg))
-    print_register_hexadecimal(reg);
-  else
-    printf3("%s=%d(%x)", get_register_name(reg), (char*) *(registers + reg), (char*) *(registers + reg));
-}
-
-void print_exception(uint64_t exception, uint64_t faulting_page) {
-  print((char*) *(EXCEPTIONS + exception));
-
-  if (exception == EXCEPTION_PAGEFAULT)
-    printf1(" at %p", (char*) faulting_page);
-}
-
-void throw_exception(uint64_t exception, uint64_t faulting_page) {
-  if (get_exception(current_context) != EXCEPTION_NOEXCEPTION)
-    if (get_exception(current_context) != exception) {
-      printf2("%s: context %p throws ", selfie_name, (char*) current_context);
-      print_exception(exception, faulting_page);
-      print(" exception in presence of ");
-      print_exception(get_exception(current_context), get_faulting_page(current_context));
-      print(" exception\n");
-
-      exit(EXITCODE_MULTIPLEEXCEPTIONERROR);
-    }
-
-  set_exception(current_context, exception);
-  set_faulting_page(current_context, faulting_page);
-
-  trap = 1;
-
-  if (debug_exception) {
-    printf2("%s: context %p throws ", selfie_name, (char*) current_context);
-    print_exception(exception, faulting_page);
-    print(" exception\n");
-  }
-}
-
-void fetch() {
-  // assert: is_valid_virtual_address(pc) == 1
-  // assert: is_virtual_address_mapped(pt, pc) == 1
-
-  if (pc % REGISTERSIZE == 0)
-    ir = get_low_word(load_virtual_memory(pt, pc));
-  else
-    ir = get_high_word(load_virtual_memory(pt, pc - INSTRUCTIONSIZE));
-}
-
-void decode() {
-  opcode = get_opcode(ir);
-
-  is = 0;
-
-  if (opcode == OP_IMM) {
-    decode_i_format();
-
-    if (funct3 == F3_ADDI)
-      is = ADDI;
-  } else if (opcode == OP_LD) {
-    decode_i_format();
-
-    if (funct3 == F3_LD)
-      is = LD;
-  } else if (opcode == OP_SD) {
-    decode_s_format();
-
-    if (funct3 == F3_SD)
-      is = SD;
-  } else if (opcode == OP_OP) { // could be ADD, SUB, MUL, DIVU, REMU, SLTU
-    decode_r_format();
-
-=======
->>>>>>> 6ba2d09d
     if (funct3 == F3_ADD) { // = F3_SUB = F3_MUL
       if (funct7 == F7_ADD)
         is = ADD;
@@ -8646,7 +7769,6 @@
     }
   } else if (opcode == OP_BRANCH) {
     decode_b_format();
-<<<<<<< HEAD
 
     if (funct3 == F3_BEQ)
       is = BEQ;
@@ -8672,7 +7794,7 @@
 
   if (is == 0) {
     if (run)
-      throw_exception(EXCEPTION_UNKNOWNINSTRUCTION, 0);
+      throw_exception(EXCEPTION_UNKNOWNINSTRUCTION, pc);
     else {
       //report the error on the console
       output_fd = 1;
@@ -8688,8 +7810,6 @@
   if (debug) {
     if (record)
       execute_record();
-    else if (symbolic)
-      execute_symbolically();
     else
       execute_debug();
 
@@ -8730,7 +7850,7 @@
 void execute_record() {
   // assert: 1 <= is <= number of RISC-U instructions
   if (is == ADDI) {
-    record_lui_addi_add_sub_mul_sltu_jal_jalr();
+    record_lui_addi_add_sub_mul_divu_remu_sltu_jal_jalr();
     do_addi();
   } else if (is == LD) {
     record_ld();
@@ -8739,34 +7859,34 @@
     record_sd();
     do_sd();
   } else if (is == ADD) {
-    record_lui_addi_add_sub_mul_sltu_jal_jalr();
+    record_lui_addi_add_sub_mul_divu_remu_sltu_jal_jalr();
     do_add();
   } else if (is == SUB) {
-    record_lui_addi_add_sub_mul_sltu_jal_jalr();
+    record_lui_addi_add_sub_mul_divu_remu_sltu_jal_jalr();
     do_sub();
   } else if (is == MUL) {
-    record_lui_addi_add_sub_mul_sltu_jal_jalr();
+    record_lui_addi_add_sub_mul_divu_remu_sltu_jal_jalr();
     do_mul();
   } else if (is == DIVU) {
-    record_divu_remu();
+    record_lui_addi_add_sub_mul_divu_remu_sltu_jal_jalr();
     do_divu();
   } else if (is == REMU) {
-    record_divu_remu();
+    record_lui_addi_add_sub_mul_divu_remu_sltu_jal_jalr();
     do_remu();
   } else if (is == SLTU) {
-    record_lui_addi_add_sub_mul_sltu_jal_jalr();
+    record_lui_addi_add_sub_mul_divu_remu_sltu_jal_jalr();
     do_sltu();
   } else if (is == BEQ) {
     record_beq();
     do_beq();
   } else if (is == JAL) {
-    record_lui_addi_add_sub_mul_sltu_jal_jalr();
+    record_lui_addi_add_sub_mul_divu_remu_sltu_jal_jalr();
     do_jal();
   } else if (is == JALR) {
-    record_lui_addi_add_sub_mul_sltu_jal_jalr();
+    record_lui_addi_add_sub_mul_divu_remu_sltu_jal_jalr();
     do_jalr();
   } else if (is == LUI) {
-    record_lui_addi_add_sub_mul_sltu_jal_jalr();
+    record_lui_addi_add_sub_mul_divu_remu_sltu_jal_jalr();
     do_lui();
   } else if (is == ECALL) {
     record_ecall();
@@ -8788,7 +7908,7 @@
 }
 
 void execute_debug() {
-  translate_to_assembler();
+  print_instruction();
 
   // assert: 1 <= is <= number of RISC-U instructions
   if (is == ADDI){
@@ -8850,1440 +7970,6 @@
   println();
 }
 
-void execute_symbolically() {
-  // assert: 1 <= is <= number of RISC-U instructions
-  if (is == ADDI) {
-    constrain_addi();
-    do_addi();
-  } else if (is == LD)
-    constrain_ld();
-  else if (is == SD)
-    constrain_sd();
-  else if (is == ADD) {
-    constrain_add_sub_mul_divu_remu_sltu("bvadd");
-    do_add();
-  } else if (is == SUB) {
-    constrain_add_sub_mul_divu_remu_sltu("bvsub");
-    do_sub();
-  } else if (is == MUL) {
-    constrain_add_sub_mul_divu_remu_sltu("bvmul");
-    do_mul();
-  } else if (is == DIVU) {
-    constrain_add_sub_mul_divu_remu_sltu("bvudiv");
-    do_divu();
-  } else if (is == REMU) {
-    constrain_add_sub_mul_divu_remu_sltu("bvurem");
-    do_remu();
-  } else if (is == SLTU) {
-    constrain_add_sub_mul_divu_remu_sltu("bvult");
-    zero_extend_sltu();
-    do_sltu();
-  } else if (is == BEQ)
-    constrain_beq();
-  else if (is == JAL) {
-    // the JAL instruction is a procedure call, if rd is REG_RA
-    if (rd == REG_RA)
-      // push the procedure at pc + imm onto the callstack of the current context
-      step_into_call(current_context, pc + imm);
-    do_jal();
-  } else if (is == JALR) {
-    // pop off call stack, when we return from a procedure
-    if (rd == REG_ZR)
-      if (rs1 == REG_RA)
-        if (imm == 0)
-          step_out_of_call(current_context);
-    constrain_jalr();
-    do_jalr();
-  } else if (is == LUI) {
-    constrain_lui();
-    do_lui();
-  } else if (is == ECALL)
-    do_ecall();
-}
-
-void interrupt() {
-  if (timer != TIMEROFF) {
-    timer = timer - 1;
-
-    if (symbolic)
-      set_execution_depth(current_context, get_execution_depth(current_context) + 1);
-
-    if (timer == 0) {
-      if (get_exception(current_context) == EXCEPTION_NOEXCEPTION)
-        // only throw exception if no other is pending
-        // TODO: handle multiple pending exceptions
-        throw_exception(EXCEPTION_TIMER, 0);
-      else
-        // trigger timer in the next interrupt cycle
-        timer = 1;
-    }
-  }
-}
-
-void run_until_exception() {
-  trap = 0;
-
-  while (trap == 0) {
-    fetch();
-    decode();
-    execute();
-
-    interrupt();
-  }
-
-  trap = 0;
-}
-
-uint64_t instruction_with_max_counter(uint64_t* counters, uint64_t max) {
-  uint64_t a;
-  uint64_t n;
-  uint64_t i;
-  uint64_t c;
-
-  a = UINT64_MAX;
-
-  n = 0;
-  i = 0;
-
-  while (i < code_length / INSTRUCTIONSIZE) {
-    c = *(counters + i);
-
-    if (n < c) {
-      if (c < max) {
-        n = c;
-        a = i;
-      } else
-        return i * INSTRUCTIONSIZE;
-    }
-
-    i = i + 1;
-  }
-
-  if (a != UINT64_MAX)
-    return a * INSTRUCTIONSIZE;
-  else
-    return UINT64_MAX;
-}
-
-uint64_t print_per_instruction_counter(uint64_t total, uint64_t* counters, uint64_t max) {
-  uint64_t a;
-  uint64_t c;
-
-  a = instruction_with_max_counter(counters, max);
-
-  if (a != UINT64_MAX) {
-    c = *(counters + a / INSTRUCTIONSIZE);
-
-    // CAUTION: we reset counter to avoid reporting it again
-    *(counters + a / INSTRUCTIONSIZE) = 0;
-
-    printf3(",%d(%.2d%%)@%x", (char*) c, (char*) fixed_point_percentage(fixed_point_ratio(total, c, 4), 4), (char*) a);
-    print_code_line_number_for_instruction(a, 0);
-
-    return c;
-  } else {
-    print(",0(0.00%)");
-
-    return 0;
-  }
-}
-
-void print_per_instruction_profile(char* message, uint64_t total, uint64_t* counters) {
-  printf3("%s%s%d", selfie_name, message, (char*) total);
-  print_per_instruction_counter(total, counters, print_per_instruction_counter(total, counters, print_per_instruction_counter(total, counters, UINT64_MAX)));
-  println();
-}
-
-void print_profile() {
-  printf4("%s: summary: %d executed instructions and %.2dMB(%.2d%%) mapped memory\n", selfie_name,
-    (char*) get_total_number_of_instructions(),
-    (char*) fixed_point_ratio(pused(), MEGABYTE, 2),
-    (char*) fixed_point_percentage(fixed_point_ratio(page_frame_memory, pused(), 4), 4));
-
-  if (get_total_number_of_instructions() > 0) {
-    print_instruction_counters();
-
-    if (code_line_number != (uint64_t*) 0)
-      printf1("%s: profile: total,max(ratio%%)@addr(line#),2max,3max\n", selfie_name);
-    else
-      printf1("%s: profile: total,max(ratio%%)@addr,2max,3max\n", selfie_name);
-
-    print_per_instruction_profile(": calls:   ", calls, calls_per_procedure);
-    print_per_instruction_profile(": loops:   ", iterations, iterations_per_loop);
-    print_per_instruction_profile(": loads:   ", ic_ld, loads_per_instruction);
-    print_per_instruction_profile(": stores:  ", ic_sd, stores_per_instruction);
-  }
-}
-
-// *~*~ *~*~ *~*~ *~*~ *~*~ *~*~ *~*~ *~*~ *~*~ *~*~ *~*~ *~*~ *~*~
-// -----------------------------------------------------------------
-// ----------------------    R U N T I M E    ----------------------
-// -----------------------------------------------------------------
-// *~*~ *~*~ *~*~ *~*~ *~*~ *~*~ *~*~ *~*~ *~*~ *~*~ *~*~ *~*~ *~*~
-
-// -----------------------------------------------------------------
-// ---------------------------- CONTEXTS ---------------------------
-// -----------------------------------------------------------------
-
-uint64_t* new_context() {
-  uint64_t* context;
-
-  if (free_contexts == (uint64_t*) 0)
-    if (symbolic)
-      context = allocate_symbolic_context();
-    else
-      context = allocate_context();
-  else {
-    context = free_contexts;
-
-    free_contexts = get_next_context(free_contexts);
-  }
-
-  set_next_context(context, used_contexts);
-  set_prev_context(context, (uint64_t*) 0);
-
-  if (used_contexts != (uint64_t*) 0)
-    set_prev_context(used_contexts, context);
-
-  used_contexts = context;
-
-  return context;
-}
-
-void init_context(uint64_t* context, uint64_t* parent, uint64_t* vctxt) {
-  set_pc(context, 0);
-
-  // allocate zeroed memory for general purpose registers
-  // TODO: reuse memory
-  set_regs(context, zalloc(NUMBEROFREGISTERS * REGISTERSIZE));
-
-  // allocate zeroed memory for page table
-  // TODO: save and reuse memory for page table
-  set_pt(context, zalloc(VIRTUALMEMORYSIZE / PAGESIZE * REGISTERSIZE));
-
-  // determine range of recently mapped pages
-  set_lowest_lo_page(context, 0);
-  set_highest_lo_page(context, get_lowest_lo_page(context));
-  set_lowest_hi_page(context, get_page_of_virtual_address(VIRTUALMEMORYSIZE - REGISTERSIZE));
-  set_highest_hi_page(context, get_lowest_hi_page(context));
-
-  set_exception(context, EXCEPTION_NOEXCEPTION);
-  set_faulting_page(context, 0);
-
-  set_exit_code(context, EXITCODE_NOERROR);
-
-  set_parent(context, parent);
-  set_virtual_context(context, vctxt);
-
-  set_name(context, 0);
-
-  if (symbolic) {
-    set_next_context(context, (uint64_t*) 0);
-    set_execution_depth(context, 0);
-    set_path_condition(context, "true");
-    set_symbolic_memory(context, (uint64_t*) 0);
-    set_symbolic_regs(context, zalloc(NUMBEROFREGISTERS * REGISTERSIZE));
-    set_beq_counter(context, 0);
-    set_merge_location(context, -1);
-    set_merge_partner(context, (uint64_t*) 0);
-    set_call_stack(context, call_stack_tree);
-  }
-}
-
-uint64_t* copy_context(uint64_t* original, uint64_t location, char* condition) {
-  uint64_t* context;
-  uint64_t* begin_of_shared_symbolic_memory;
-  uint64_t r;
-
-  context = new_context();
-
-  set_pc(context, location);
-
-  set_regs(context, smalloc(NUMBEROFREGISTERS * REGISTERSIZE));
-
-  r = 0;
-
-  while (r < NUMBEROFREGISTERS) {
-    *(get_regs(context) + r) = *(get_regs(original) + r);
-
-    r = r + 1;
-  }
-
-  set_pt(context, pt);
-
-  set_lowest_lo_page(context, get_lowest_lo_page(original));
-  set_highest_lo_page(context, get_highest_lo_page(original));
-  set_lowest_hi_page(context, get_lowest_hi_page(original));
-  set_highest_hi_page(context, get_highest_hi_page(original));
-  set_exception(context, get_exception(original));
-  set_faulting_page(context, get_faulting_page(original));
-  set_exit_code(context, get_exit_code(original));
-  set_parent(context, get_parent(original));
-  set_virtual_context(context, get_virtual_context(original));
-  set_name(context, get_name(original));
-
-  set_execution_depth(context, get_execution_depth(original));
-  set_path_condition(context, condition);
-  set_beq_counter(context, get_beq_counter(original));
-  set_merge_location(context, get_merge_location(original));
-
-  begin_of_shared_symbolic_memory = allocate_symbolic_memory_word();
-
-  // mark begin of shared symbolic memory space in the copied context
-  set_next_word(begin_of_shared_symbolic_memory, get_symbolic_memory(original));
-  set_word_address(begin_of_shared_symbolic_memory, BEGIN_OF_SHARED_SYMBOLIC_MEMORY);
-
-  // begin of the unshared symbolic memory space of the copied context
-  set_symbolic_memory(context, begin_of_shared_symbolic_memory);
-
-  begin_of_shared_symbolic_memory = allocate_symbolic_memory_word();
-
-  // mark begin of shared symbolic memory space in the original context
-  set_next_word(begin_of_shared_symbolic_memory, get_symbolic_memory(original));
-  set_word_address(begin_of_shared_symbolic_memory, BEGIN_OF_SHARED_SYMBOLIC_MEMORY);
-
-  // begin of the unshared symbolic memory space of the original context
-  set_symbolic_memory(original, begin_of_shared_symbolic_memory);
-
-  symbolic_memory = get_symbolic_memory(original);
-
-  set_symbolic_regs(context, smalloc(NUMBEROFREGISTERS * REGISTERSIZE));
-
-  set_merge_partner(context, original);
-
-  set_call_stack(context, get_call_stack(original));
-
-  r = 0;
-
-  while (r < NUMBEROFREGISTERS) {
-    *(get_symbolic_regs(context) + r) = *(get_symbolic_regs(original) + r);
-
-    r = r + 1;
-  }
-
-  // contexts in a linked list, we insert in the front
-  set_prev_context(symbolic_contexts, context);
-  set_next_context(context, symbolic_contexts);
-  set_prev_context(context, (uint64_t*) 0);
-
-  symbolic_contexts = context;
-
-  return context;
-}
-
-uint64_t* find_context(uint64_t* parent, uint64_t* vctxt) {
-  uint64_t* context;
-
-  context = used_contexts;
-
-  while (context != (uint64_t*) 0) {
-    if (get_parent(context) == parent)
-      if (get_virtual_context(context) == vctxt)
-        return context;
-
-    context = get_next_context(context);
-  }
-
-  return (uint64_t*) 0;
-}
-
-void free_context(uint64_t* context) {
-  set_next_context(context, free_contexts);
-
-  free_contexts = context;
-}
-
-uint64_t* delete_context(uint64_t* context, uint64_t* from) {
-  if (get_next_context(context) != (uint64_t*) 0)
-    set_prev_context(get_next_context(context), get_prev_context(context));
-
-  if (get_prev_context(context) != (uint64_t*) 0) {
-    set_next_context(get_prev_context(context), get_next_context(context));
-    set_prev_context(context, (uint64_t*) 0);
-  } else
-    from = get_next_context(context);
-
-  free_context(context);
-
-  return from;
-}
-
-// -----------------------------------------------------------------
-// -------------------------- MICROKERNEL --------------------------
-// -----------------------------------------------------------------
-
-uint64_t* create_context(uint64_t* parent, uint64_t* vctxt) {
-  uint64_t* context;
-
-  context = new_context();
-
-  init_context(context, parent, vctxt);
-
-  if (debug_create)
-    printf3("%s: parent context %p created child context %p\n", selfie_name,
-      (char*) parent,
-      (char*) used_contexts);
-
-  return context;
-}
-
-uint64_t* cache_context(uint64_t* vctxt) {
-  uint64_t* context;
-
-  // find cached context on my boot level
-  context = find_context(current_context, vctxt);
-
-  if (context == (uint64_t*) 0)
-    // create cached context on my boot level
-    context = create_context(current_context, vctxt);
-
-  return context;
-}
-
-void save_context(uint64_t* context) {
-  uint64_t* parent_table;
-  uint64_t* vctxt;
-  uint64_t r;
-  uint64_t* pregs;
-  uint64_t* vregs;
-
-  // save machine state
-  set_pc(context, pc);
-
-  if (symbolic) {
-    set_path_condition(context, path_condition);
-    set_symbolic_memory(context, symbolic_memory);
-  }
-
-  if (get_parent(context) != MY_CONTEXT) {
-    parent_table = get_pt(get_parent(context));
-
-    vctxt = get_virtual_context(context);
-
-    store_virtual_memory(parent_table, program_counter(vctxt), get_pc(context));
-
-    r = 0;
-
-    pregs = get_regs(context);
-    vregs = (uint64_t*) load_virtual_memory(parent_table, regs(vctxt));
-
-    while (r < NUMBEROFREGISTERS) {
-      store_virtual_memory(parent_table, (uint64_t) (vregs + r), *(pregs + r));
-
-      r = r + 1;
-    }
-
-    store_virtual_memory(parent_table, program_break(vctxt), get_program_break(context));
-
-    store_virtual_memory(parent_table, exception(vctxt), get_exception(context));
-    store_virtual_memory(parent_table, faulting_page(vctxt), get_faulting_page(context));
-    store_virtual_memory(parent_table, exit_code(vctxt), get_exit_code(context));
-  }
-}
-
-void map_page(uint64_t* context, uint64_t page, uint64_t frame) {
-  uint64_t* table;
-
-  table = get_pt(context);
-
-  // assert: 0 <= page < VIRTUALMEMORYSIZE / PAGESIZE
-
-  *(table + page) = frame;
-
-  // exploit spatial locality in page table caching
-  if (page <= get_page_of_virtual_address(get_program_break(context) - REGISTERSIZE)) {
-    if (page < get_lowest_lo_page(context))
-      set_lowest_lo_page(context, page);
-    else if (page > get_highest_lo_page(context))
-      set_highest_lo_page(context, page);
-  } else {
-    if (page < get_lowest_hi_page(context))
-      set_lowest_hi_page(context, page);
-    else if (page > get_highest_hi_page(context))
-      set_highest_hi_page(context, page);
-  }
-
-  if (debug_map) {
-    printf1("%s: page ", selfie_name);
-    print_hexadecimal(page, 4);
-    printf2(" mapped to frame %p in context %p\n", (char*) frame, (char*) context);
-  }
-}
-
-void restore_region(uint64_t* context, uint64_t* table, uint64_t* parent_table, uint64_t lo, uint64_t hi) {
-  uint64_t frame;
-
-  while (lo <= hi) {
-    if (is_virtual_address_mapped(parent_table, frame_for_page(table, lo))) {
-      frame = load_virtual_memory(parent_table, frame_for_page(table, lo));
-
-      map_page(context, lo, get_frame_for_page(parent_table, get_page_of_virtual_address(frame)));
-    }
-
-    lo = lo + 1;
-  }
-}
-
-void restore_context(uint64_t* context) {
-  uint64_t* parent_table;
-  uint64_t* vctxt;
-  uint64_t r;
-  uint64_t* pregs;
-  uint64_t* vregs;
-  uint64_t* table;
-  uint64_t lo;
-  uint64_t hi;
-
-  if (get_parent(context) != MY_CONTEXT) {
-    parent_table = get_pt(get_parent(context));
-
-    vctxt = get_virtual_context(context);
-
-    set_pc(context, load_virtual_memory(parent_table, program_counter(vctxt)));
-
-    r = 0;
-
-    pregs = get_regs(context);
-    vregs = (uint64_t*) load_virtual_memory(parent_table, regs(vctxt));
-
-    while (r < NUMBEROFREGISTERS) {
-      *(pregs + r) = load_virtual_memory(parent_table, (uint64_t) (vregs + r));
-
-      r = r + 1;
-    }
-
-    set_program_break(context, load_virtual_memory(parent_table, program_break(vctxt)));
-
-    set_exception(context, load_virtual_memory(parent_table, exception(vctxt)));
-    set_faulting_page(context, load_virtual_memory(parent_table, faulting_page(vctxt)));
-    set_exit_code(context, load_virtual_memory(parent_table, exit_code(vctxt)));
-
-    table = (uint64_t*) load_virtual_memory(parent_table, page_table(vctxt));
-
-    // assert: context page table is only mapped from beginning up and end down
-
-    lo = load_virtual_memory(parent_table, lowest_lo_page(vctxt));
-    hi = load_virtual_memory(parent_table, highest_lo_page(vctxt));
-
-    restore_region(context, table, parent_table, lo, hi);
-
-    store_virtual_memory(parent_table, lowest_lo_page(vctxt), hi);
-
-    lo = load_virtual_memory(parent_table, lowest_hi_page(vctxt));
-    hi = load_virtual_memory(parent_table, highest_hi_page(vctxt));
-
-    restore_region(context, table, parent_table, lo, hi);
-
-    store_virtual_memory(parent_table, highest_hi_page(vctxt), lo);
-  }
-}
-
-// -----------------------------------------------------------------
-// ---------------------------- KERNEL -----------------------------
-// -----------------------------------------------------------------
-
-uint64_t pavailable() {
-  if (free_page_frame_memory > 0)
-    return 1;
-  else if (allocated_page_frame_memory + MEGABYTE <= page_frame_memory)
-    return 1;
-  else
-    return 0;
-}
-
-uint64_t pexcess() {
-  if (pavailable())
-    return 1;
-  else if (allocated_page_frame_memory + MEGABYTE <= 2 * page_frame_memory)
-    // tolerate twice as much memory mapped on demand than physically available
-    return 1;
-  else
-    return 0;
-}
-
-uint64_t pused() {
-  return allocated_page_frame_memory - free_page_frame_memory;
-}
-
-uint64_t* palloc() {
-  uint64_t block;
-  uint64_t frame;
-
-  // assert: page_frame_memory is equal to or a multiple of MEGABYTE
-  // assert: PAGESIZE is a factor of MEGABYTE strictly less than MEGABYTE
-
-  if (free_page_frame_memory == 0) {
-    if (pexcess()) {
-      free_page_frame_memory = MEGABYTE;
-
-      // on boot level zero allocate zeroed memory
-      block = (uint64_t) zalloc(free_page_frame_memory);
-
-      allocated_page_frame_memory = allocated_page_frame_memory + free_page_frame_memory;
-
-      // page frames must be page-aligned to work as page table index
-      next_page_frame = round_up(block, PAGESIZE);
-
-      if (next_page_frame > block)
-        // losing one page frame to fragmentation
-        free_page_frame_memory = free_page_frame_memory - PAGESIZE;
-    } else {
-      print(selfie_name);
-      print(": palloc out of physical memory\n");
-
-      exit(EXITCODE_OUTOFPHYSICALMEMORY);
-    }
-  }
-
-  frame = next_page_frame;
-
-  next_page_frame = next_page_frame + PAGESIZE;
-
-  free_page_frame_memory = free_page_frame_memory - PAGESIZE;
-
-  // strictly, touching is only necessary on boot levels higher than zero
-  return touch((uint64_t*) frame, PAGESIZE);
-}
-
-void pfree(uint64_t* frame) {
-  // TODO: implement free list of page frames
-  frame = frame + 1;
-}
-
-void map_and_store(uint64_t* context, uint64_t vaddr, uint64_t data) {
-  // assert: is_valid_virtual_address(vaddr) == 1
-
-  if (is_virtual_address_mapped(get_pt(context), vaddr) == 0)
-    map_page(context, get_page_of_virtual_address(vaddr), (uint64_t) palloc());
-
-  store_virtual_memory(get_pt(context), vaddr, data);
-}
-
-void up_load_binary(uint64_t* context) {
-  uint64_t baddr;
-
-  // assert: entry_point is multiple of PAGESIZE and REGISTERSIZE
-
-  set_pc(context, entry_point);
-  set_lowest_lo_page(context, get_page_of_virtual_address(entry_point));
-  set_highest_lo_page(context, get_lowest_lo_page(context));
-  set_original_break(context, entry_point + binary_length);
-  set_program_break(context, get_original_break(context));
-
-  baddr = 0;
-
-  while (baddr < binary_length) {
-    map_and_store(context, entry_point + baddr, load_data(baddr));
-
-    baddr = baddr + REGISTERSIZE;
-  }
-
-  set_name(context, binary_name);
-}
-
-uint64_t up_load_string(uint64_t* context, char* s, uint64_t SP) {
-  uint64_t bytes;
-  uint64_t i;
-
-  bytes = round_up(string_length(s) + 1, REGISTERSIZE);
-
-  // allocate memory for storing string
-  SP = SP - bytes;
-
-  i = 0;
-
-  while (i < bytes) {
-    // CAUTION: at boot levels higher than zero, s is only accessible
-    // in C* at machine word granularity, not individual characters
-    map_and_store(context, SP + i, *((uint64_t*) s));
-
-    s = (char*) ((uint64_t*) s + 1);
-
-    i = i + REGISTERSIZE;
-  }
-
-  return SP;
-}
-
-void up_load_arguments(uint64_t* context, uint64_t argc, uint64_t* argv) {
-  /* upload arguments like a UNIX system
-
-      SP
-      |
-      V
-   | argc | argv[0] | ... | argv[n] | 0 | env[0] | ... | env[m] | 0 |
-
-     with argc > 0, n == argc - 1, and m == 0 (that is, env is empty) */
-  uint64_t SP;
-  uint64_t* vargv;
-  uint64_t i;
-
-  // the call stack grows top down
-  SP = VIRTUALMEMORYSIZE;
-
-  vargv = smalloc(argc * SIZEOFUINT64STAR);
-
-  i = 0;
-
-  // push program parameters onto the stack
-  while (i < argc) {
-    SP = up_load_string(context, (char*) *(argv + i), SP);
-
-    // store pointer in virtual *argv
-    *(vargv + i) = SP;
-
-    i = i + 1;
-  }
-
-  // allocate memory for termination of env table
-  SP = SP - REGISTERSIZE;
-
-  // push null value to terminate env table
-  map_and_store(context, SP, 0);
-
-  // allocate memory for termination of argv table
-  SP = SP - REGISTERSIZE;
-
-  // push null value to terminate argv table
-  map_and_store(context, SP, 0);
-
-  // assert: i == argc
-
-  // push argv table onto the stack
-  while (i > 0) {
-    // allocate memory for argv table entry
-    SP = SP - REGISTERSIZE;
-
-    i = i - 1;
-
-    // push argv table entry
-    map_and_store(context, SP, *(vargv + i));
-  }
-
-  // allocate memory for argc
-  SP = SP - REGISTERSIZE;
-
-  // push argc
-  map_and_store(context, SP, argc);
-
-  // store stack pointer value in stack pointer register
-  *(get_regs(context) + REG_SP) = SP;
-}
-
-uint64_t handle_system_call(uint64_t* context) {
-  uint64_t a7;
-
-  set_exception(context, EXCEPTION_NOEXCEPTION);
-
-  a7 = *(get_regs(context) + REG_A7);
-
-  if (a7 == SYSCALL_BRK)
-    implement_brk(context);
-  else if (a7 == SYSCALL_READ)
-    implement_read(context);
-  else if (a7 == SYSCALL_WRITE)
-    implement_write(context);
-  else if (a7 == SYSCALL_OPENAT)
-    implement_openat(context);
-  else if (a7 == SYSCALL_EXIT) {
-    implement_exit(context);
-
-    // TODO: exit only if all contexts have exited
-    return EXIT;
-  } else {
-    printf2("%s: unknown system call %d\n", selfie_name, (char*) a7);
-
-    set_exit_code(context, EXITCODE_UNKNOWNSYSCALL);
-
-    return EXIT;
-  }
-
-  return DONOTEXIT;
-}
-
-uint64_t handle_page_fault(uint64_t* context) {
-  set_exception(context, EXCEPTION_NOEXCEPTION);
-
-  // TODO: use this table to unmap and reuse frames
-  map_page(context, get_faulting_page(context), (uint64_t) palloc());
-
-  return DONOTEXIT;
-}
-
-uint64_t handle_division_by_zero(uint64_t* context) {
-  set_exception(context, EXCEPTION_NOEXCEPTION);
-
-  if (record) {
-    printf1("%s: division by zero, replaying...\n", selfie_name);
-
-    replay_trace();
-
-    set_exit_code(context, EXITCODE_NOERROR);
-  } else if (symbolic) {
-    // check if this division by zero is reachable
-    print("(push 1)\n");
-    printf1("(assert %s); division by zero detected; check if this division by zero is reachable", path_condition);
-    print("\n(check-sat)\n(get-model)\n(pop 1)\n");
-
-    // we terminate the execution of the context, because if the location is not reachable,
-    // the rest of the path is not reachable either, and otherwise
-    // the execution would be terminated by this error anyway
-    set_exit_code(context, EXITCODE_DIVISIONBYZERO);
-  } else {
-    printf1("%s: division by zero\n", selfie_name);
-
-    set_exit_code(context, EXITCODE_DIVISIONBYZERO);
-  }
-
-  return EXIT;
-}
-
-uint64_t handle_timer(uint64_t* context) {
-  set_exception(context, EXCEPTION_NOEXCEPTION);
-
-  if (symbolic) {
-    if (get_beq_counter(context) >= beq_limit) {
-      printf1("; timeout in ", path_condition);
-        print_code_context_for_instruction(pc);
-        if (debug_merge) {
-          printf1(" -> timed out context: %d", (char*) context);
-        }
-        println();
-
-        return EXIT;
-    }
-
-    if (max_execution_depth) {
-      if (get_execution_depth(context) >= max_execution_depth) {
-        printf1("; timeout in ", path_condition);
-        print_code_context_for_instruction(pc);
-        if (debug_merge) {
-          printf1(" -> timed out context: %d", (char*) context);
-        }
-        println();
-
-        return EXIT;
-      } else
-        return SCHEDULE;
-    } else
-      return SCHEDULE;
-  } else
-    return DONOTEXIT;
-}
-
-uint64_t handle_merge(uint64_t* context) {
-  set_exception(context, EXCEPTION_NOEXCEPTION);
-
-  return MERGE;
-}
-
-uint64_t handle_recursion(uint64_t* context) {
-  set_exception(context, EXCEPTION_NOEXCEPTION);
-
-  return RECURSION;
-}
-
-uint64_t handle_exception(uint64_t* context) {
-  uint64_t exception;
-
-  exception = get_exception(context);
-
-  if (exception == EXCEPTION_SYSCALL)
-    return handle_system_call(context);
-  else if (exception == EXCEPTION_PAGEFAULT)
-    return handle_page_fault(context);
-  else if (exception == EXCEPTION_DIVISIONBYZERO)
-    return handle_division_by_zero(context);
-  else if (exception == EXCEPTION_TIMER)
-    return handle_timer(context);
-  else if (exception == EXCEPTION_MERGE)
-    return handle_merge(context);
-  else if (exception == EXCEPTION_RECURSION)
-    return handle_recursion(context);
-  else {
-    if (symbolic)
-      if (exception == EXCEPTION_INVALIDADDRESS) {
-        // check if this invalid memory access is reachable
-        print("(push 1)\n");
-        printf1("(assert %s); invalid memory access detected; check if this invalid memory access is reachable", path_condition);
-        print("\n(check-sat)\n(get-model)\n(pop 1)\n");
-
-        set_exit_code(context, EXITCODE_SYMBOLICEXECUTIONERROR);
-
-        // we terminate the execution of the context, because if the location is not reachable,
-        // the rest of the path is not reachable either, and otherwise
-        // the execution would be terminated by this error anyway
-        return EXIT;
-      }
-
-    printf2("%s: context %s throws uncaught ", selfie_name, get_name(context));
-    print_exception(exception, get_faulting_page(context));
-    println();
-
-    set_exit_code(context, EXITCODE_UNCAUGHTEXCEPTION);
-
-    return EXIT;
-  }
-}
-
-uint64_t mipster(uint64_t* to_context) {
-  uint64_t timeout;
-  uint64_t* from_context;
-
-  print("mipster\n");
-
-  timeout = TIMESLICE;
-
-  while (1) {
-    from_context = mipster_switch(to_context, timeout);
-
-    if (get_parent(from_context) != MY_CONTEXT) {
-      // switch to parent which is in charge of handling exceptions
-      to_context = get_parent(from_context);
-
-      timeout = TIMEROFF;
-    } else if (handle_exception(from_context) == EXIT)
-      return get_exit_code(from_context);
-    else {
-      // TODO: scheduler should go here
-      to_context = from_context;
-
-      timeout = TIMESLICE;
-    }
-  }
-}
-
-uint64_t hypster(uint64_t* to_context) {
-  uint64_t* from_context;
-
-  print("hypster\n");
-
-  while (1) {
-    from_context = hypster_switch(to_context, TIMESLICE);
-
-    if (handle_exception(from_context) == EXIT)
-      return get_exit_code(from_context);
-    else
-      // TODO: scheduler should go here
-      to_context = from_context;
-  }
-}
-
-uint64_t mixter(uint64_t* to_context, uint64_t mix) {
-  // works with mipsters and hypsters
-  uint64_t mslice;
-  uint64_t timeout;
-  uint64_t* from_context;
-
-  printf2("mixter (%d%% mipster/%d%% hypster)\n", (char*) mix, (char*) (100 - mix));
-
-  mslice = TIMESLICE;
-
-  if (mslice <= UINT64_MAX / 100)
-    mslice = mslice * mix / 100;
-  else if (mslice <= UINT64_MAX / 10)
-    mslice = mslice / 10 * (mix / 10);
-  else
-    mslice = mslice / 100 * mix;
-
-  if (mslice > 0) {
-    mix = 1;
-
-    timeout = mslice;
-  } else {
-    mix = 0;
-
-    timeout = TIMESLICE;
-  }
-
-  while (1) {
-    if (mix)
-      from_context = mipster_switch(to_context, timeout);
-    else
-      from_context = hypster_switch(to_context, timeout);
-
-    if (get_parent(from_context) != MY_CONTEXT) {
-      // switch to parent which is in charge of handling exceptions
-      to_context = get_parent(from_context);
-
-      timeout = TIMEROFF;
-    } else if (handle_exception(from_context) == EXIT)
-      return get_exit_code(from_context);
-    else {
-      // TODO: scheduler should go here
-      to_context = from_context;
-
-      if (mix) {
-        if (mslice != TIMESLICE) {
-          mix = 0;
-
-          timeout = TIMESLICE - mslice;
-        }
-      } else if (mslice > 0) {
-        mix = 1;
-
-        timeout = mslice;
-      }
-    }
-  }
-}
-
-uint64_t minmob(uint64_t* to_context) {
-  uint64_t timeout;
-  uint64_t* from_context;
-
-  timeout = TIMESLICE;
-
-  while (1) {
-    from_context = mipster_switch(to_context, timeout);
-
-    if (get_parent(from_context) != MY_CONTEXT) {
-      // switch to parent which is in charge of handling exceptions
-      to_context = get_parent(from_context);
-
-      timeout = TIMEROFF;
-    } else {
-      // minster and mobster do not handle page faults
-      if (get_exception(from_context) == EXCEPTION_PAGEFAULT) {
-        printf2("%s: context %s throws uncaught ", selfie_name, get_name(from_context));
-        print_exception(get_exception(from_context), get_faulting_page(from_context));
-        println();
-
-        return EXITCODE_UNCAUGHTEXCEPTION;
-      } else if (handle_exception(from_context) == EXIT)
-        return get_exit_code(from_context);
-
-      // TODO: scheduler should go here
-      to_context = from_context;
-
-      timeout = TIMESLICE;
-    }
-  }
-}
-
-void map_unmapped_pages(uint64_t* context) {
-  uint64_t page;
-
-  // assert: page table is only mapped from beginning up and end down
-
-  page = get_lowest_lo_page(context);
-
-  while (is_page_mapped(get_pt(context), page))
-    page = page + 1;
-
-  while (pavailable()) {
-    map_page(context, page, (uint64_t) palloc());
-
-    page = page + 1;
-  }
-}
-
-uint64_t minster(uint64_t* to_context) {
-  print("minster\n");
-
-  // virtual is like physical memory in initial context up to memory size
-  // by mapping unmapped pages (for the heap) to all available page frames
-  // CAUTION: consumes memory even when not accessed
-  map_unmapped_pages(to_context);
-
-  // does not handle page faults, works only until running out of mapped pages
-  return minmob(to_context);
-}
-
-uint64_t mobster(uint64_t* to_context) {
-  print("mobster\n");
-
-  // does not handle page faults, relies on fancy hypsters to do that
-  return minmob(to_context);
-}
-
-char* replace_extension(char* filename, char* extension) {
-  char* s;
-  uint64_t i;
-  uint64_t c;
-
-  // assert: string_length(filename) + 1 + string_length(extension) < MAX_FILENAME_LENGTH
-
-  s = string_alloc(string_length(filename) + 1 + string_length(extension));
-
-  i = 0;
-
-  c = load_character(filename, i);
-
-  while (c != 0) {
-    store_character(s, i, c);
-
-    if (c == '.') {
-      store_character(s, i, 0);
-
-      c = 0;
-    } else {
-      i = i + 1;
-
-      c = load_character(filename, i);
-    }
-  }
-
-  // writing s plus extension into s
-  sprintf2(s, "%s.%s", s, extension);
-
-  return s;
-}
-
-uint64_t monster(uint64_t* to_context) {
-  uint64_t  timeout;
-  uint64_t* from_context;
-  uint64_t  exception;
-
-  symbolic_contexts = to_context;
-
-  if (debug_merge)
-    from_context = (uint64_t*) 0;
-
-  print("monster\n");
-
-  // use extension ".smt" in name of SMT-LIB file
-  smt_name = replace_extension(binary_name, "smt");
-
-  // assert: smt_name is mapped and not longer than MAX_FILENAME_LENGTH
-
-  smt_fd = open_write_only(smt_name);
-
-  if (signed_less_than(smt_fd, 0)) {
-    printf2("%s: could not create SMT-LIB output file %s\n", selfie_name, smt_name);
-
-    exit(EXITCODE_IOERROR);
-  }
-
-  output_name = smt_name;
-  output_fd   = smt_fd;
-
-  if (number_of_remaining_arguments() > 1)
-    if (string_compare(peek_argument(1), "--merge-enabled")) {
-      merge_enabled = 1;
-
-      get_argument();
-    }
-
-  if (number_of_remaining_arguments() > 1)
-    if (string_compare(peek_argument(1), "--debug-merge")) {
-      debug_merge = 1;
-      merge_enabled = 1;
-
-      get_argument();
-    }
-
-  printf1("; %s\n\n", SELFIE_URL);
-
-  printf1("; SMT-LIB formulae generated by %s for\n", selfie_name);
-  printf1("; RISC-V code obtained from %s with ", binary_name);
-  if (max_execution_depth)
-    printf1("%d execution depth\n\n", (char*) max_execution_depth);
-  else
-    print("unbounded execution depth\n\n");
-
-  print("(set-option :produce-models true)\n");
-  print("(set-option :incremental true)\n");
-  print("(set-logic QF_BV)\n\n");
-
-  timeout = 1;
-
-  while (1) {
-
-    if (debug_merge)
-      if (from_context != (uint64_t*) 0)
-        printf4("; switching from context %d to context %d (merge locations: %x, %x)\n", (char*) from_context, (char*) to_context, (char*) get_merge_location(from_context), (char*) get_merge_location(to_context));
-
-    from_context = mipster_switch(to_context, timeout);
-
-    if (get_parent(from_context) != MY_CONTEXT) {
-      // switch to parent which is in charge of handling exceptions
-      to_context = get_parent(from_context);
-
-      timeout = TIMEROFF;
-    } else {
-      exception = handle_exception(from_context);
-
-      if (exception == EXIT) {
-        // we need to update the end of the shared symbolic memory of the corresponding context
-        update_begin_of_shared_symbolic_memory(get_merge_partner(from_context));
-
-        // delete exited context
-        symbolic_contexts = delete_context(from_context, symbolic_contexts);
-
-        // schedule the context with the highest call stack and the lowest program counter
-        to_context = schedule_next_symbolic_context();
-
-        // check if contexts can be merged
-        check_if_mergeable_and_merge_if_possible(to_context);
-
-        if (to_context)
-          timeout = 1;
-        else {
-          print("\n(exit)");
-
-          output_name = (char*) 0;
-          output_fd   = 1;
-
-          printf3("%s: %d characters of SMT-LIB formulae written into %s\n", selfie_name,
-            (char*) number_of_written_characters,
-            smt_name);
-
-          return EXITCODE_NOERROR;
-        }
-      } else if (exception == SCHEDULE) {
-        // check if contexts can be merged
-        check_if_mergeable_and_merge_if_possible(from_context);
-
-        // schedule the context with the highest call stack and the lowest program counter
-        to_context = schedule_next_symbolic_context();
-
-        timeout = 1;
-      } else {
-        timeout = timer;
-
-        to_context = from_context;
-      }
-    }
-  }
-}
-
-uint64_t is_boot_level_zero() {
-  // in C99 malloc(0) returns either a null pointer or a unique pointer.
-  // (see http://pubs.opengroup.org/onlinepubs/9699919799/)
-  // selfie's malloc implementation, on the other hand,
-  // returns the same not null address, if malloc(0) is called consecutively.
-  uint64_t first_malloc;
-  uint64_t second_malloc;
-
-  first_malloc = (uint64_t) malloc(0);
-  second_malloc = (uint64_t) malloc(0);
-
-  if (first_malloc == 0)
-    return 1;
-  if (first_malloc != second_malloc)
-    return 1;
-
-  // it is selfie's malloc, so it can not be boot level zero.
-  return 0;
-}
-
-void boot_loader() {
-  current_context = create_context(MY_CONTEXT, 0);
-
-  up_load_binary(current_context);
-
-  // pass binary name as first argument by replacing current argument
-  set_argument(binary_name);
-
-  up_load_arguments(current_context, number_of_remaining_arguments(), remaining_arguments());
-}
-
-uint64_t selfie_run(uint64_t machine) {
-  uint64_t exit_code;
-=======
->>>>>>> 6ba2d09d
-
-    if (funct3 == F3_BEQ)
-      is = BEQ;
-  } else if (opcode == OP_JAL) {
-    decode_j_format();
-
-    is = JAL;
-  } else if (opcode == OP_JALR) {
-    decode_i_format();
-
-    if (funct3 == F3_JALR)
-      is = JALR;
-  } else if (opcode == OP_LUI) {
-    decode_u_format();
-
-    is = LUI;
-  } else if (opcode == OP_SYSTEM) {
-    decode_i_format();
-
-    if (funct3 == F3_ECALL)
-      is = ECALL;
-  }
-
-  if (is == 0) {
-    if (run)
-      throw_exception(EXCEPTION_UNKNOWNINSTRUCTION, pc);
-    else {
-      //report the error on the console
-      output_fd = 1;
-
-      printf2("%s: unknown instruction with %x opcode detected\n", selfie_name, (char*) opcode);
-
-      exit(EXITCODE_UNKNOWNINSTRUCTION);
-    }
-  }
-}
-
-void execute() {
-  if (debug) {
-    if (record)
-      execute_record();
-    else
-      execute_debug();
-
-    return;
-  }
-
-  // assert: 1 <= is <= number of RISC-U instructions
-  if (is == ADDI)
-    do_addi();
-  else if (is == LD)
-    do_ld();
-  else if (is == SD)
-    do_sd();
-  else if (is == ADD)
-    do_add();
-  else if (is == SUB)
-    do_sub();
-  else if (is == MUL)
-    do_mul();
-  else if (is == DIVU)
-    do_divu();
-  else if (is == REMU)
-    do_remu();
-  else if (is == SLTU)
-    do_sltu();
-  else if (is == BEQ)
-    do_beq();
-  else if (is == JAL)
-    do_jal();
-  else if (is == JALR)
-    do_jalr();
-  else if (is == LUI)
-    do_lui();
-  else if (is == ECALL)
-    do_ecall();
-}
-
-void execute_record() {
-  // assert: 1 <= is <= number of RISC-U instructions
-  if (is == ADDI) {
-    record_lui_addi_add_sub_mul_divu_remu_sltu_jal_jalr();
-    do_addi();
-  } else if (is == LD) {
-    record_ld();
-    do_ld();
-  } else if (is == SD) {
-    record_sd();
-    do_sd();
-  } else if (is == ADD) {
-    record_lui_addi_add_sub_mul_divu_remu_sltu_jal_jalr();
-    do_add();
-  } else if (is == SUB) {
-    record_lui_addi_add_sub_mul_divu_remu_sltu_jal_jalr();
-    do_sub();
-  } else if (is == MUL) {
-    record_lui_addi_add_sub_mul_divu_remu_sltu_jal_jalr();
-    do_mul();
-  } else if (is == DIVU) {
-    record_lui_addi_add_sub_mul_divu_remu_sltu_jal_jalr();
-    do_divu();
-  } else if (is == REMU) {
-    record_lui_addi_add_sub_mul_divu_remu_sltu_jal_jalr();
-    do_remu();
-  } else if (is == SLTU) {
-    record_lui_addi_add_sub_mul_divu_remu_sltu_jal_jalr();
-    do_sltu();
-  } else if (is == BEQ) {
-    record_beq();
-    do_beq();
-  } else if (is == JAL) {
-    record_lui_addi_add_sub_mul_divu_remu_sltu_jal_jalr();
-    do_jal();
-  } else if (is == JALR) {
-    record_lui_addi_add_sub_mul_divu_remu_sltu_jal_jalr();
-    do_jalr();
-  } else if (is == LUI) {
-    record_lui_addi_add_sub_mul_divu_remu_sltu_jal_jalr();
-    do_lui();
-  } else if (is == ECALL) {
-    record_ecall();
-    do_ecall();
-  }
-}
-
-void execute_undo() {
-  // assert: 1 <= is <= number of RISC-U instructions
-  if (is == SD)
-    undo_sd();
-  else if (is == BEQ)
-    // beq does not require any undo
-    return;
-  else if (is == ECALL)
-    undo_ecall();
-  else
-    undo_lui_addi_add_sub_mul_divu_remu_sltu_ld_jal_jalr();
-}
-
-void execute_debug() {
-  print_instruction();
-
-  // assert: 1 <= is <= number of RISC-U instructions
-  if (is == ADDI){
-    print_addi_before();
-    do_addi();
-    print_addi_add_sub_mul_divu_remu_sltu_after();
-  } else if (is == LD) {
-    print_ld_before();
-    print_ld_after(do_ld());
-  } else if (is == SD) {
-    print_sd_before();
-    print_sd_after(do_sd());
-  } else if (is == ADD) {
-    print_add_sub_mul_divu_remu_sltu_before();
-    do_add();
-    print_addi_add_sub_mul_divu_remu_sltu_after();
-  } else if (is == SUB) {
-    print_add_sub_mul_divu_remu_sltu_before();
-    do_sub();
-    print_addi_add_sub_mul_divu_remu_sltu_after();
-  } else if (is == MUL) {
-    print_add_sub_mul_divu_remu_sltu_before();
-    do_mul();
-    print_addi_add_sub_mul_divu_remu_sltu_after();
-  } else if (is == DIVU) {
-    print_add_sub_mul_divu_remu_sltu_before();
-    do_divu();
-    print_addi_add_sub_mul_divu_remu_sltu_after();
-  } else if (is == REMU) {
-    print_add_sub_mul_divu_remu_sltu_before();
-    do_remu();
-    print_addi_add_sub_mul_divu_remu_sltu_after();
-  } else if (is == SLTU) {
-    print_add_sub_mul_divu_remu_sltu_before();
-    do_sltu();
-    print_addi_add_sub_mul_divu_remu_sltu_after();
-  } else if (is == BEQ) {
-    print_beq_before();
-    do_beq();
-    print_beq_after();
-  } else if (is == JAL) {
-    print_jal_before();
-    do_jal();
-    print_jal_jalr_after();
-  } else if (is == JALR) {
-    print_jalr_before();
-    do_jalr();
-    print_jal_jalr_after();
-  } else if (is == LUI) {
-    print_lui_before();
-    do_lui();
-    print_lui_after();
-  } else if (is == ECALL) {
-    do_ecall();
-
-    return;
-  }
-
-  println();
-}
-
 void interrupt() {
   if (timer != TIMEROFF) {
     timer = timer - 1;
