--- conflicted
+++ resolved
@@ -7508,17 +7508,10 @@
 void emit_switch() {
   create_symbol_table_entry(LIBRARY_TABLE, "hypster_switch", 0, PROCEDURE, UINT64STAR_T, 0, 0, code_size);
 
-<<<<<<< HEAD
+  emit_load(REG_A0, REG_SP, 0); // context to which we switch
+  emit_addi(REG_SP, REG_SP, WORDSIZE);
+
   emit_load(REG_A1, REG_SP, 0); // number of instructions to execute
-  emit_addi(REG_SP, REG_SP, WORDSIZE);
-
-  emit_load(REG_A0, REG_SP, 0); // context to which we switch
-=======
-  emit_ld(REG_A0, REG_SP, 0); // context to which we switch
-  emit_addi(REG_SP, REG_SP, WORDSIZE);
-
-  emit_ld(REG_A1, REG_SP, 0); // number of instructions to execute
->>>>>>> b052c941
   emit_addi(REG_SP, REG_SP, WORDSIZE);
 
   emit_addi(REG_A7, REG_ZR, SYSCALL_SWITCH);
