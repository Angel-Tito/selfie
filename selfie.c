/*
Copyright (c) 2015-2021, the Selfie Project authors. All rights reserved.
Please see the AUTHORS file for details. Use of this source code is
governed by a BSD license that can be found in the LICENSE file.

Selfie is a project of the Computational Systems Group at the
Department of Computer Sciences of the University of Salzburg
in Austria. For further information and code please refer to:

http://selfie.cs.uni-salzburg.at

The Selfie Project provides an educational platform for teaching
undergraduate and graduate students the design and implementation
of programming languages and runtime systems. The focus is on the
construction of compilers, libraries, operating systems, and even
virtual machine monitors. The common theme is to identify and
resolve self-reference in systems code which is seen as the key
challenge when teaching systems engineering, hence the name.

Selfie is a self-contained 64-bit, 11-KLOC C implementation of:

1. a self-compiling compiler called starc that compiles
   a tiny but still fast subset of C called C Star (C*) to
   a tiny and easy-to-teach subset of RISC-V called RISC-U,
2. a self-executing emulator called mipster that executes
   RISC-U code including itself when compiled with starc,
3. a self-hosting hypervisor called hypster that provides
   RISC-U virtual machines that can host all of selfie,
   that is, starc, mipster, and hypster itself, and
5. a tiny C* library called libcstar utilized by selfie.

Selfie is implemented in a single (!) file and kept minimal for simplicity.
There is also a simple in-memory linker, a RISC-U disassembler, a garbage
collector, a profiler, and a debugger with replay as well as minimal
operating system support in the form of RISC-V system calls built into
the emulator and hypervisor. The garbage collector is conservative and
may operate as library in the same address space as the mutator and
as part of the emulator in the address space of the kernel.

C* is a tiny Turing-complete subset of C that includes dereferencing
(the * operator) but excludes composite data types, bitwise and Boolean
operators, and many other features. There are only unsigned 64-bit
integers and 64-bit pointers as well as character and string literals.
This choice turns out to be helpful for students to understand the
true role of composite data types such as arrays and records.
Bitwise operations are implemented in libcstar using unsigned integer
arithmetics helping students better understand arithmetic operators.
C* is supposed to be close to the minimum necessary for implementing
a self-compiling, single-pass, recursive-descent compiler. C* can be
taught in one to two weeks of classes depending on student background.

The compiler can readily be extended to compile features missing in C*
and to improve performance of the generated code. The compiler generates
RISC-U executables in ELF format that are compatible with the official
RISC-V toolchain. The mipster emulator can execute RISC-U executables
loaded from file but also from memory immediately after code generation
without going through the file system.

RISC-U is a tiny Turing-complete subset of the RISC-V instruction set.
It only features unsigned 64-bit integer arithmetic, double-word memory,
and simple control-flow instructions but neither bitwise nor byte- and
word-level instructions. RISC-U can be taught in one week of classes.

The emulator implements minimal operating system support that is meant
to be extended by students, first as part of the emulator, and then
ported to run on top of it, similar to an actual operating system or
virtual machine monitor. The fact that the emulator can execute itself
helps exposing the self-referential nature of that challenge. In fact,
selfie goes one step further by implementing microkernel functionality
as part of the emulator and a hypervisor that can run as part of the
emulator as well as on top of it, all with the same code.

Selfie is the result of many years of teaching systems engineering.
The design of the compiler is inspired by the Oberon compiler of
Professor Niklaus Wirth from ETH Zurich. RISC-U is inspired by the
RISC-V community around Professor David Patterson from UC Berkeley.
The design of the hypervisor is inspired by microkernels of Professor
Jochen Liedtke from University of Karlsruhe. The garbage collector
is inspired by the conservative garbage collector of Hans Boehm.
*/

// *~*~ *~*~ *~*~ *~*~ *~*~ *~*~ *~*~ *~*~ *~*~ *~*~ *~*~ *~*~ *~*~
// -----------------------------------------------------------------
// ---------------------     L I B R A R Y     ---------------------
// -----------------------------------------------------------------
// *~*~ *~*~ *~*~ *~*~ *~*~ *~*~ *~*~ *~*~ *~*~ *~*~ *~*~ *~*~ *~*~

// -----------------------------------------------------------------
// ----------------------- BUILTIN PROCEDURES ----------------------
// -----------------------------------------------------------------

// selfie bootstraps int to uint64_t!
void exit(int code);

uint64_t read(uint64_t fd, uint64_t* buffer, uint64_t bytes_to_read);
uint64_t write(uint64_t fd, uint64_t* buffer, uint64_t bytes_to_write);

// selfie bootstraps char to uint64_t and ignores ellipsis!
uint64_t open(char* filename, uint64_t flags, ...);

// selfie bootstraps void* to uint64_t* and unsigned to uint64_t!
void* malloc(unsigned long);

// -----------------------------------------------------------------
// ----------------------- LIBRARY PROCEDURES ----------------------
// -----------------------------------------------------------------

void init_library();
void reset_library();

uint64_t two_to_the_power_of(uint64_t p);
uint64_t ten_to_the_power_of(uint64_t p);

uint64_t log_ten(uint64_t n);

uint64_t left_shift(uint64_t n, uint64_t b);
uint64_t right_shift(uint64_t n, uint64_t b);

uint64_t get_bits(uint64_t n, uint64_t i, uint64_t b);

uint64_t absolute(uint64_t n);
uint64_t max(uint64_t a, uint64_t b);

uint64_t signed_less_than(uint64_t a, uint64_t b);
uint64_t signed_division(uint64_t a, uint64_t b);

uint64_t is_signed_integer(uint64_t n, uint64_t b);
uint64_t sign_extend(uint64_t n, uint64_t b);
uint64_t sign_shrink(uint64_t n, uint64_t b);

uint64_t load_character(char* s, uint64_t i);
char*    store_character(char* s, uint64_t i, uint64_t c);

char*    string_alloc(uint64_t l);
uint64_t string_length(char* s);
<<<<<<< HEAD
char*    string_copy(char* s);
char*    string_sub(char* s, uint64_t begin, uint64_t end);
=======
char*    string_shrink(char* s);
>>>>>>> ae651b13
void     string_reverse(char* s);
uint64_t string_compare(char* s, char* t);
uint64_t string_prefix_for(char* prefix, char* s);

uint64_t atoi(char* s);
char*    itoa(uint64_t n, char* s, uint64_t b, uint64_t d, uint64_t a);

uint64_t fixed_point_ratio(uint64_t a, uint64_t b, uint64_t f);
uint64_t fixed_point_percentage(uint64_t r, uint64_t f);

uint64_t ratio_format(uint64_t a, uint64_t b);
uint64_t percentage_format(uint64_t a, uint64_t b);

uint64_t ratio_format_integer(uint64_t a);
uint64_t ratio_format_fractional(uint64_t a);

void put_character(uint64_t c);

void print(char* s);
void println();

void print_character(uint64_t c);
void print_string(char* s);
void print_unsigned_integer(uint64_t n);
void print_integer(uint64_t n);
void unprint_integer(uint64_t n);
void print_hexadecimal(uint64_t n, uint64_t a);
void print_octal(uint64_t n, uint64_t a);
void print_binary(uint64_t n, uint64_t a);

uint64_t print_format(char* s, uint64_t i, char* a);

void direct_output(char* buffer);

int printf(const char* format, ...);
int sprintf(char* str, const char* format, ...);
int dprintf(int fd, const char* format, ...);

uint64_t vdsprintf(uint64_t fd, char* buffer, char* format, uint64_t* args);

// functions with the "non_zero_bootlevel_" prefix are rewritten
// to exclude the prefix while parsing for bootstrapping purposes
uint64_t non_zero_bootlevel_printf(char* format, ...);
uint64_t non_zero_bootlevel_sprintf(char *str, char *format, ...);
uint64_t non_zero_bootlevel_dprintf(uint64_t fd, char* format, ...);

uint64_t round_up(uint64_t n, uint64_t m);

void zero_memory(uint64_t* memory, uint64_t size);

uint64_t* smalloc(uint64_t size); // use this to allocate memory, not malloc
uint64_t* zmalloc(uint64_t size); // use this to allocate zeroed memory

// ------------------------ GLOBAL CONSTANTS -----------------------

char* SELFIE_URL = (char*) 0;

uint64_t SIZEOFUINT64       = 8;  // in bytes
uint64_t SIZEOFUINT64INBITS = 64; // SIZEOFUINT64 * 8

uint64_t SIZEOFUINT64STAR       = 8; // in bytes, must be the same as SIZEOFUINT64
uint64_t SIZEOFUINT64STARINBITS = 64; // SIZEOFUINT64STAR * 8

uint64_t WORDSIZE       = 8;  // (double) word size in bytes, must be the same as SIZEOFUINT64
uint64_t WORDSIZEINBITS = 64; // WORDSIZE * 8

uint64_t IS64BITSYSTEM = 1; // flag indicating 64-bit selfie

uint64_t* power_of_two_table;

uint64_t UINT64_MAX; // maximum numerical value of an unsigned 64-bit integer

uint64_t INT64_MAX; // maximum numerical value of a signed 64-bit integer
uint64_t INT64_MIN; // minimum numerical value of a signed 64-bit integer

uint64_t CHAR_EOF          =  -1; // end of file
uint64_t CHAR_BACKSPACE    =   8; // ASCII code 8  = backspace
uint64_t CHAR_TAB          =   9; // ASCII code 9  = tabulator
uint64_t CHAR_LF           =  10; // ASCII code 10 = line feed
uint64_t CHAR_CR           =  13; // ASCII code 13 = carriage return
uint64_t CHAR_SPACE        = ' ';
uint64_t CHAR_UNDERSCORE   = '_';
uint64_t CHAR_SINGLEQUOTE  =  39; // ASCII code 39 = '
uint64_t CHAR_DOUBLEQUOTE  = '"';
uint64_t CHAR_COMMA        = ',';
uint64_t CHAR_SEMICOLON    = ';';
uint64_t CHAR_LPARENTHESIS = '(';
uint64_t CHAR_RPARENTHESIS = ')';
uint64_t CHAR_LBRACE       = '{';
uint64_t CHAR_RBRACE       = '}';
uint64_t CHAR_PLUS         = '+';
uint64_t CHAR_DASH         = '-';
uint64_t CHAR_ASTERISK     = '*';
uint64_t CHAR_SLASH        = '/';
uint64_t CHAR_PERCENTAGE   = '%';
uint64_t CHAR_EQUAL        = '=';
uint64_t CHAR_EXCLAMATION  = '!';
uint64_t CHAR_LT           = '<';
uint64_t CHAR_GT           = '>';
uint64_t CHAR_BACKSLASH    =  92; // ASCII code 92 = backslash
uint64_t CHAR_DOT          = '.';

uint64_t* character_buffer; // buffer for reading and writing characters

char* string_buffer; // buffer for reading and writing to files

char* integer_buffer; // buffer for formatting integers

uint64_t MAX_FILENAME_LENGTH = 128;

uint64_t MAX_OUTPUT_LENGTH = 32; // maximum number of bytes in string buffer at the same time

char* filename_buffer; // buffer for opening files

uint64_t* binary_buffer; // buffer for binary I/O

// flags for opening read-only files
// LINUX:       0 = 0x0000 = O_RDONLY (0x0000)
// MAC:         0 = 0x0000 = O_RDONLY (0x0000)
// WINDOWS: 32768 = 0x8000 = _O_BINARY (0x8000) | _O_RDONLY (0x0000)
// since LINUX/MAC do not seem to mind about _O_BINARY set
// we use the WINDOWS flags as default
uint64_t O_RDONLY = 32768;

// flags for opening write-only files
// LINUX: 577 = 0x0241 = O_CREAT (0x0040) | O_TRUNC (0x0200) | O_WRONLY (0x0001)
uint64_t LINUX_O_CREAT_TRUNC_WRONLY = 577;

// MAC: 1537 = 0x0601 = O_CREAT (0x0200) | O_TRUNC (0x0400) | O_WRONLY (0x0001)
uint64_t MAC_O_CREAT_TRUNC_WRONLY = 1537;

// WINDOWS: 33537 = 0x8301 = _O_BINARY (0x8000) | _O_CREAT (0x0100) | _O_TRUNC (0x0200) | _O_WRONLY (0x0001)
uint64_t WINDOWS_O_BINARY_CREAT_TRUNC_WRONLY = 33537;

// default is LINUX, re-initialized in init_system
uint64_t O_CREAT_TRUNC_WRONLY = 577; // write-only flags for host operating system

// flags for rw-r--r-- (text) file permissions
// 420 = 00644 = S_IRUSR (00400) | S_IWUSR (00200) | S_IRGRP (00040) | S_IROTH (00004)
// these flags seem to be working for LINUX, MAC, and WINDOWS
uint64_t S_IRUSR_IWUSR_IRGRP_IROTH = 420;

// flags for rwxr-xr-x (binary) file permissions
// 493 = 00755 = S_IRUSR_IWUSR_IRGRP_IROTH | S_IXUSR (00100) | S_IXGRP (00010) | S_IXOTH (00001)
// these flags also seem to be working for LINUX, MAC, and WINDOWS
uint64_t S_IRUSR_IWUSR_IXUSR_IRGRP_IXGRP_IROTH_IXOTH = 493;

// ------------------------ GLOBAL VARIABLES -----------------------

uint64_t number_of_written_characters = 0;
uint64_t number_of_put_characters     = 0;

char*    output_name = (char*) 0;
uint64_t output_fd   = 1; // 1 is file descriptor of standard output

char*    output_buffer = (char*) 0;
uint64_t output_cursor = 0; // cursor for output buffer

// ------------------------- INITIALIZATION ------------------------

void init_library() {
  uint64_t i;

  SELFIE_URL = "selfie.cs.uni-salzburg.at";

  // determine actual size of uint64_t
  SIZEOFUINT64       = (uint64_t) ((uint64_t*) SELFIE_URL + 1) - (uint64_t) SELFIE_URL;
  SIZEOFUINT64INBITS = SIZEOFUINT64 * 8;

  // determine actual size of uint64_t*
  SIZEOFUINT64STAR       = (uint64_t) ((uint64_t**) SELFIE_URL + 1) - (uint64_t) SELFIE_URL;
  SIZEOFUINT64STARINBITS = SIZEOFUINT64STAR * 8;

  // WORDSIZE must be the same as SIZEOFUINT64
  WORDSIZE       = SIZEOFUINT64;
  WORDSIZEINBITS = WORDSIZE * 8;

  // powers of two table with SIZEOFUINT64INBITS entries for 2^0 to 2^(SIZEOFUINT64INBITS - 1)
  power_of_two_table = smalloc(SIZEOFUINT64INBITS * SIZEOFUINT64);

  *power_of_two_table = 1; // 2^0 == 1

  i = 1;

  while (i < SIZEOFUINT64INBITS) {
    // compute powers of two incrementally using this recurrence relation
    *(power_of_two_table + i) = *(power_of_two_table + (i - 1)) * 2;

    i = i + 1;
  }

  // compute 64-bit unsigned integer range using signed integer arithmetic
  UINT64_MAX = -1;

  // compute 64-bit signed integer range using unsigned integer arithmetic
  INT64_MIN = two_to_the_power_of(SIZEOFUINT64INBITS - 1);
  INT64_MAX = INT64_MIN - 1;

  // allocate and touch to make sure memory is mapped for read calls
  character_buffer  = smalloc(SIZEOFUINT64);
  *character_buffer = 0;

  // allocate and touch to make sure memory is mapped
  string_buffer = string_alloc(MAX_OUTPUT_LENGTH);

  // accommodate at least SIZEOFUINT64INBITS numbers for itoa, no mapping needed
  integer_buffer = string_alloc(SIZEOFUINT64INBITS);

  // does not need to be mapped
  filename_buffer = string_alloc(MAX_FILENAME_LENGTH);

  // allocate and touch to make sure memory is mapped for read calls
  binary_buffer  = smalloc(SIZEOFUINT64);
  *binary_buffer = 0;
}

void reset_library() {
  number_of_written_characters = 0;
}

// *~*~ *~*~ *~*~ *~*~ *~*~ *~*~ *~*~ *~*~ *~*~ *~*~ *~*~ *~*~ *~*~
// -----------------------------------------------------------------
// ---------------------    C O M P I L E R    ---------------------
// -----------------------------------------------------------------
// *~*~ *~*~ *~*~ *~*~ *~*~ *~*~ *~*~ *~*~ *~*~ *~*~ *~*~ *~*~ *~*~

// -----------------------------------------------------------------
// ---------------------------- SCANNER ----------------------------
// -----------------------------------------------------------------

void init_scanner();
void reset_scanner();

void print_symbol(uint64_t symbol);
void print_line_number(char* message, uint64_t line);

void syntax_error_message(char* message);
void syntax_error_character(uint64_t character);
void syntax_error_identifier(char* expected);

void get_character();

uint64_t is_character_new_line();
uint64_t is_character_whitespace();

uint64_t find_next_character();

uint64_t is_character_letter();
uint64_t is_character_digit();
uint64_t is_character_letter_or_digit_or_underscore();
uint64_t is_character_not_double_quote_or_new_line_or_eof();

uint64_t identifier_string_match(uint64_t string_index);
uint64_t identifier_or_keyword();

void get_symbol();

void handle_escape_sequence();

// ------------------------ GLOBAL CONSTANTS -----------------------

uint64_t SYM_EOF = -1; // end of file

// C* symbols

uint64_t SYM_INTEGER      = 0;  // integer
uint64_t SYM_CHARACTER    = 1;  // character
uint64_t SYM_STRING       = 2;  // string
uint64_t SYM_IDENTIFIER   = 3;  // identifier
uint64_t SYM_UINT64       = 4;  // uint64_t
uint64_t SYM_IF           = 5;  // if
uint64_t SYM_ELSE         = 6;  // else
uint64_t SYM_VOID         = 7;  // void
uint64_t SYM_RETURN       = 8;  // return
uint64_t SYM_WHILE        = 9;  // while
uint64_t SYM_COMMA        = 10; // ,
uint64_t SYM_SEMICOLON    = 11; // ;
uint64_t SYM_LPARENTHESIS = 12; // (
uint64_t SYM_RPARENTHESIS = 13; // )
uint64_t SYM_LBRACE       = 14; // {
uint64_t SYM_RBRACE       = 15; // }
uint64_t SYM_PLUS         = 16; // +
uint64_t SYM_MINUS        = 17; // -
uint64_t SYM_ASTERISK     = 18; // *
uint64_t SYM_DIVISION     = 19; // /
uint64_t SYM_REMAINDER    = 20; // %
uint64_t SYM_ASSIGN       = 21; // =
uint64_t SYM_EQUALITY     = 22; // ==
uint64_t SYM_NOTEQ        = 23; // !=
uint64_t SYM_LT           = 24; // <
uint64_t SYM_LEQ          = 25; // <=
uint64_t SYM_GT           = 26; // >
uint64_t SYM_GEQ          = 27; // >=
uint64_t SYM_ELLIPSIS     = 28; // ...

// symbols for bootstrapping

uint64_t SYM_INT      = 29; // int
uint64_t SYM_CHAR     = 30; // char
uint64_t SYM_UNSIGNED = 31; // unsigned
uint64_t SYM_CONST    = 32; // const

uint64_t MACRO_VAR_START = 0;
uint64_t MACRO_VAR_ARG   = 1;
uint64_t MACRO_VAR_END   = 2;

uint64_t* SYMBOLS; // strings representing symbols

uint64_t MAX_IDENTIFIER_LENGTH = 64;  // maximum number of characters in an identifier
uint64_t MAX_INTEGER_LENGTH    = 20;  // maximum number of characters in an unsigned integer
uint64_t MAX_STRING_LENGTH     = 128; // maximum number of characters in a string

// ------------------------ GLOBAL VARIABLES -----------------------

uint64_t line_number = 1; // current line number for error reporting

char* identifier = (char*) 0; // stores scanned identifier as string
char* integer    = (char*) 0; // stores scanned integer as string
char* string     = (char*) 0; // stores scanned string

uint64_t literal = 0; // numerical value of most recently scanned integer or character

uint64_t integer_is_signed = 0; // enforce INT64_MIN limit if '-' was scanned before

uint64_t character; // most recently read character

uint64_t number_of_read_characters = 0;

uint64_t symbol; // most recently recognized symbol

uint64_t number_of_ignored_characters = 0;
uint64_t number_of_comments           = 0;
uint64_t number_of_scanned_symbols    = 0;

uint64_t number_of_syntax_errors = 0; // the number of encountered syntax errors

char*    source_name = (char*) 0; // name of source file
uint64_t source_fd   = 0; // file descriptor of open source file

// ------------------------- INITIALIZATION ------------------------

void init_scanner () {
  SYMBOLS = smalloc((SYM_CONST + 1) * SIZEOFUINT64STAR);

  *(SYMBOLS + SYM_INTEGER)      = (uint64_t) "integer";
  *(SYMBOLS + SYM_CHARACTER)    = (uint64_t) "character";
  *(SYMBOLS + SYM_STRING)       = (uint64_t) "string";
  *(SYMBOLS + SYM_IDENTIFIER)   = (uint64_t) "identifier";
  *(SYMBOLS + SYM_UINT64)       = (uint64_t) "uint64_t";
  *(SYMBOLS + SYM_IF)           = (uint64_t) "if";
  *(SYMBOLS + SYM_ELSE)         = (uint64_t) "else";
  *(SYMBOLS + SYM_VOID)         = (uint64_t) "void";
  *(SYMBOLS + SYM_RETURN)       = (uint64_t) "return";
  *(SYMBOLS + SYM_WHILE)        = (uint64_t) "while";
  *(SYMBOLS + SYM_COMMA)        = (uint64_t) ",";
  *(SYMBOLS + SYM_SEMICOLON)    = (uint64_t) ";";
  *(SYMBOLS + SYM_LPARENTHESIS) = (uint64_t) "(";
  *(SYMBOLS + SYM_RPARENTHESIS) = (uint64_t) ")";
  *(SYMBOLS + SYM_LBRACE)       = (uint64_t) "{";
  *(SYMBOLS + SYM_RBRACE)       = (uint64_t) "}";
  *(SYMBOLS + SYM_PLUS)         = (uint64_t) "+";
  *(SYMBOLS + SYM_MINUS)        = (uint64_t) "-";
  *(SYMBOLS + SYM_ASTERISK)     = (uint64_t) "*";
  *(SYMBOLS + SYM_DIVISION)     = (uint64_t) "/";
  *(SYMBOLS + SYM_REMAINDER)    = (uint64_t) "%";
  *(SYMBOLS + SYM_ASSIGN)       = (uint64_t) "=";
  *(SYMBOLS + SYM_EQUALITY)     = (uint64_t) "==";
  *(SYMBOLS + SYM_NOTEQ)        = (uint64_t) "!=";
  *(SYMBOLS + SYM_LT)           = (uint64_t) "<";
  *(SYMBOLS + SYM_LEQ)          = (uint64_t) "<=";
  *(SYMBOLS + SYM_GT)           = (uint64_t) ">";
  *(SYMBOLS + SYM_GEQ)          = (uint64_t) ">=";
  *(SYMBOLS + SYM_ELLIPSIS)     = (uint64_t) "...";

  *(SYMBOLS + SYM_INT)      = (uint64_t) "int";
  *(SYMBOLS + SYM_CHAR)     = (uint64_t) "char";
  *(SYMBOLS + SYM_UNSIGNED) = (uint64_t) "unsigned";
  *(SYMBOLS + SYM_CONST)    = (uint64_t) "const";

  character = CHAR_EOF;
  symbol    = SYM_EOF;
}

void reset_scanner() {
  line_number = 1;

  number_of_read_characters = 0;

  get_character();

  number_of_ignored_characters = 0;
  number_of_comments           = 0;
  number_of_scanned_symbols    = 0;

  number_of_syntax_errors = 0;
}

// -----------------------------------------------------------------
// ------------------------- SYMBOL TABLE --------------------------
// -----------------------------------------------------------------

void reset_symbol_tables();

uint64_t hash(uint64_t* key);

void create_symbol_table_entry(uint64_t which, char* string, uint64_t line, uint64_t class, uint64_t type, uint64_t value, uint64_t address);

uint64_t* search_symbol_table(uint64_t* entry, char* string, uint64_t class);
uint64_t* search_global_symbol_table(char* string, uint64_t class);
uint64_t* get_scoped_symbol_table_entry(char* string, uint64_t class);

uint64_t is_undefined_procedure(uint64_t* entry);
uint64_t report_undefined_procedures();

// symbol table entry:
// +---+---------+
// | 0 | next    | pointer to next entry
// | 1 | string  | identifier string, big integer as string, string literal
// | 2 | line#   | source line number
// | 3 | class   | VARIABLE, BIGINT, STRING, PROCEDURE
// | 4 | type    | UINT64_T, UINT64STAR_T, VOID_T
// | 5 | value   | VARIABLE: initial value
// | 6 | address | VARIABLE, BIGINT, STRING: offset, PROCEDURE: address
// | 7 | scope   | REG_GP (global), REG_S0 (local)
// +---+---------+

uint64_t* allocate_symbol_table_entry() {
  return smalloc(2 * SIZEOFUINT64STAR + 6 * SIZEOFUINT64);
}

uint64_t* get_next_entry(uint64_t* entry)  { return (uint64_t*) *entry; }
char*     get_string(uint64_t* entry)      { return (char*)     *(entry + 1); }
uint64_t  get_line_number(uint64_t* entry) { return             *(entry + 2); }
uint64_t  get_class(uint64_t* entry)       { return             *(entry + 3); }
uint64_t  get_type(uint64_t* entry)        { return             *(entry + 4); }
uint64_t  get_value(uint64_t* entry)       { return             *(entry + 5); }
uint64_t  get_address(uint64_t* entry)     { return             *(entry + 6); }
uint64_t  get_scope(uint64_t* entry)       { return             *(entry + 7); }

void set_next_entry(uint64_t* entry, uint64_t* next)   { *entry       = (uint64_t) next; }
void set_string(uint64_t* entry, char* identifier)     { *(entry + 1) = (uint64_t) identifier; }
void set_line_number(uint64_t* entry, uint64_t line)   { *(entry + 2) = line; }
void set_class(uint64_t* entry, uint64_t class)        { *(entry + 3) = class; }
void set_type(uint64_t* entry, uint64_t type)          { *(entry + 4) = type; }
void set_value(uint64_t* entry, uint64_t value)        { *(entry + 5) = value; }
void set_address(uint64_t* entry, uint64_t address)    { *(entry + 6) = address; }
void set_scope(uint64_t* entry, uint64_t scope)        { *(entry + 7) = scope; }

// ------------------------ GLOBAL CONSTANTS -----------------------

// classes
uint64_t VARIABLE  = 1;
uint64_t BIGINT    = 2;
uint64_t STRING    = 3;
uint64_t PROCEDURE = 4;
uint64_t MACRO     = 5;

// types
uint64_t UINT64_T     = 1;
uint64_t UINT64STAR_T = 2;
uint64_t VOID_T       = 3;

// symbol tables
uint64_t GLOBAL_TABLE  = 1;
uint64_t LOCAL_TABLE   = 2;
uint64_t LIBRARY_TABLE = 3;
uint64_t MACRO_TABLE   = 4;

// hash table size for global symbol table
uint64_t HASH_TABLE_SIZE = 1024;

// ------------------------ GLOBAL VARIABLES -----------------------

// table pointers
uint64_t* global_symbol_table  = (uint64_t*) 0;
uint64_t* local_symbol_table   = (uint64_t*) 0;
uint64_t* library_symbol_table = (uint64_t*) 0;
uint64_t* macro_symbol_table   = (uint64_t*) 0;

uint64_t* current_function     = (uint64_t*) 0;

uint64_t number_of_global_variables = 0;
uint64_t number_of_procedures       = 0;
uint64_t number_of_strings          = 0;

uint64_t number_of_searches = 0;
uint64_t total_search_time  = 0;

// ------------------------- INITIALIZATION ------------------------

void reset_symbol_tables() {
  global_symbol_table  = (uint64_t*) zmalloc(HASH_TABLE_SIZE * SIZEOFUINT64STAR);
  local_symbol_table   = (uint64_t*) 0;
  library_symbol_table = (uint64_t*) 0;
  macro_symbol_table   = (uint64_t*) 0;

  current_function     = (uint64_t*) 0;

  number_of_global_variables = 0;
  number_of_procedures       = 0;
  number_of_strings          = 0;

  number_of_searches = 0;
  total_search_time  = 0;
}

// -----------------------------------------------------------------
// ---------------------------- PARSER -----------------------------
// -----------------------------------------------------------------

void reset_parser();

uint64_t is_not_rbrace_or_eof();
uint64_t is_expression();
uint64_t is_int_or_char_literal();
uint64_t is_mult_or_div_or_rem();
uint64_t is_plus_or_minus();
uint64_t is_comparison();
uint64_t is_possibly_parameter(uint64_t is_already_variadic);
uint64_t is_castable();

uint64_t look_for_factor();
uint64_t look_for_statement();
uint64_t look_for_type();

void     talloc();
uint64_t current_temporary();
uint64_t previous_temporary();
uint64_t next_temporary();
void     tfree(uint64_t number_of_temporaries);

void save_temporaries();
void restore_temporaries(uint64_t number_of_temporaries);

void syntax_error_symbol(uint64_t expected);
void syntax_error_unexpected();
void print_type(uint64_t type);
void type_warning(uint64_t expected, uint64_t found);

void      load_small_and_medium_integer(uint64_t reg, uint64_t value);
uint64_t* get_variable_or_big_int(char* variable, uint64_t class);
void      load_upper_base_address(uint64_t* entry);
uint64_t  load_variable_or_big_int(char* variable, uint64_t class);
void      load_integer(uint64_t value);
void      load_string(char* string);

uint64_t procedure_call(uint64_t* entry, char* procedure);

void procedure_prologue(uint64_t number_of_local_variable_bytes);
void procedure_epilogue(uint64_t number_of_parameter_bytes);

char* rewrite_non_zero_bootlevel_procedure(char* procedure);

uint64_t compile_macro(uint64_t* entry);
uint64_t compile_call(char* procedure);
uint64_t compile_factor();
uint64_t compile_term();
uint64_t compile_simple_expression();
uint64_t compile_expression();
void     compile_while();
void     compile_if();
void     compile_return();
void     compile_statement();
uint64_t compile_type();
void     compile_variable(uint64_t offset);
uint64_t compile_initialization(uint64_t type);
void     compile_procedure(char* procedure, uint64_t type);
void     compile_cstar();

// these macros are seen as functions by the bootstrapping compiler
void  var_start(uint64_t* args);
char* var_arg(uint64_t* args);
void  var_end(uint64_t* args);

// these macros need a dummy definition for the bootstrapping compiler
// additionally, all arguments are used to avoid compiler warnings
void  var_start(uint64_t* args) { *args = *args; }
char* var_arg(uint64_t* args) { *args = *args; return ""; }
void  var_end(uint64_t* args) { *args = *args; }

void non_zero_bootlevel_macro_var_start();
void non_zero_bootlevel_macro_var_arg();
void non_zero_bootlevel_macro_var_end();

// ------------------------ GLOBAL VARIABLES -----------------------

uint64_t allocated_temporaries = 0; // number of allocated temporaries

uint64_t return_branches = 0; // fixup chain for return statements

uint64_t return_type = 0; // return type of currently parsed procedure

uint64_t number_of_calls       = 0;
uint64_t number_of_assignments = 0;
uint64_t number_of_while       = 0;
uint64_t number_of_if          = 0;
uint64_t number_of_return      = 0;

// ------------------------- INITIALIZATION ------------------------

void reset_parser() {
  number_of_calls       = 0;
  number_of_assignments = 0;
  number_of_while       = 0;
  number_of_if          = 0;
  number_of_return      = 0;

  number_of_syntax_errors = 0;

  get_symbol();
}

// -----------------------------------------------------------------
// ---------------------- MACHINE CODE LIBRARY ---------------------
// -----------------------------------------------------------------

void init_bootstrapping();

void emit_round_up(uint64_t reg, uint64_t m);
void emit_multiply_by(uint64_t reg, uint64_t m);

// bootstrapping binary

void emit_program_entry();
void emit_bootstrapping();

// ------------------------ GLOBAL CONSTANTS -----------------------

char* main_name = (char*) 0;
char* bump_name = (char*) 0;

// ------------------------- INITIALIZATION ------------------------

void init_bootstrapping() {
  // caution: length of string literals must be multiples of WORDSIZE
  // to avoid out-of-bound array access warnings, use space to fill
  main_name = string_shrink("main   ");
  bump_name = string_shrink("_bump  ");
}

// -----------------------------------------------------------------
// --------------------------- COMPILER ----------------------------
// -----------------------------------------------------------------

uint64_t open_read_only(char* name);

void selfie_compile();

// *~*~ *~*~ *~*~ *~*~ *~*~ *~*~ *~*~ *~*~ *~*~ *~*~ *~*~ *~*~ *~*~
// -----------------------------------------------------------------
// -------------------     I N T E R F A C E     -------------------
// -----------------------------------------------------------------
// *~*~ *~*~ *~*~ *~*~ *~*~ *~*~ *~*~ *~*~ *~*~ *~*~ *~*~ *~*~ *~*~

// -----------------------------------------------------------------
// ---------------------------- REGISTER ---------------------------
// -----------------------------------------------------------------

void init_register();

char* get_register_name(uint64_t reg);
void  print_register_name(uint64_t reg);

uint64_t is_stack_register(uint64_t reg);
uint64_t is_system_register(uint64_t reg);
uint64_t is_argument_register(uint64_t reg);
uint64_t is_temporary_register(uint64_t reg);

uint64_t read_register(uint64_t reg);
void     write_register(uint64_t reg);

void update_register_counters();

// ------------------------ GLOBAL CONSTANTS -----------------------

uint64_t NUMBEROFREGISTERS   = 32;
uint64_t NUMBEROFTEMPORARIES = 7;

uint64_t REG_ZR  = 0;
uint64_t REG_RA  = 1;
uint64_t REG_SP  = 2;
uint64_t REG_GP  = 3;
uint64_t REG_TP  = 4;
uint64_t REG_T0  = 5;
uint64_t REG_T1  = 6;
uint64_t REG_T2  = 7;
uint64_t REG_S0  = 8;
uint64_t REG_S1  = 9;
uint64_t REG_A0  = 10;
uint64_t REG_A1  = 11;
uint64_t REG_A2  = 12;
uint64_t REG_A3  = 13;
uint64_t REG_A4  = 14;
uint64_t REG_A5  = 15;
uint64_t REG_A6  = 16;
uint64_t REG_A7  = 17;
uint64_t REG_S2  = 18;
uint64_t REG_S3  = 19;
uint64_t REG_S4  = 20;
uint64_t REG_S5  = 21;
uint64_t REG_S6  = 22;
uint64_t REG_S7  = 23;
uint64_t REG_S8  = 24;
uint64_t REG_S9  = 25;
uint64_t REG_S10 = 26;
uint64_t REG_S11 = 27;
uint64_t REG_T3  = 28;
uint64_t REG_T4  = 29;
uint64_t REG_T5  = 30;
uint64_t REG_T6  = 31;

uint64_t* REGISTERS; // strings representing registers

// ------------------------- INITIALIZATION ------------------------

void init_register() {
  REGISTERS = smalloc(NUMBEROFREGISTERS * SIZEOFUINT64STAR);

  *(REGISTERS + REG_ZR)  = (uint64_t) "zero";
  *(REGISTERS + REG_RA)  = (uint64_t) "ra";
  *(REGISTERS + REG_SP)  = (uint64_t) "sp";
  *(REGISTERS + REG_GP)  = (uint64_t) "gp";
  *(REGISTERS + REG_TP)  = (uint64_t) "tp";
  *(REGISTERS + REG_T0)  = (uint64_t) "t0";
  *(REGISTERS + REG_T1)  = (uint64_t) "t1";
  *(REGISTERS + REG_T2)  = (uint64_t) "t2";
  *(REGISTERS + REG_S0)  = (uint64_t) "s0"; // used to be fp
  *(REGISTERS + REG_S1)  = (uint64_t) "s1";
  *(REGISTERS + REG_A0)  = (uint64_t) "a0";
  *(REGISTERS + REG_A1)  = (uint64_t) "a1";
  *(REGISTERS + REG_A2)  = (uint64_t) "a2";
  *(REGISTERS + REG_A3)  = (uint64_t) "a3";
  *(REGISTERS + REG_A4)  = (uint64_t) "a4";
  *(REGISTERS + REG_A5)  = (uint64_t) "a5";
  *(REGISTERS + REG_A6)  = (uint64_t) "a6";
  *(REGISTERS + REG_A7)  = (uint64_t) "a7";
  *(REGISTERS + REG_S2)  = (uint64_t) "s2";
  *(REGISTERS + REG_S3)  = (uint64_t) "s3";
  *(REGISTERS + REG_S4)  = (uint64_t) "s4";
  *(REGISTERS + REG_S5)  = (uint64_t) "s5";
  *(REGISTERS + REG_S6)  = (uint64_t) "s6";
  *(REGISTERS + REG_S7)  = (uint64_t) "s7";
  *(REGISTERS + REG_S8)  = (uint64_t) "s8";
  *(REGISTERS + REG_S9)  = (uint64_t) "s9";
  *(REGISTERS + REG_S10) = (uint64_t) "s10";
  *(REGISTERS + REG_S11) = (uint64_t) "s11";
  *(REGISTERS + REG_T3)  = (uint64_t) "t3";
  *(REGISTERS + REG_T4)  = (uint64_t) "t4";
  *(REGISTERS + REG_T5)  = (uint64_t) "t5";
  *(REGISTERS + REG_T6)  = (uint64_t) "t6";
}

// -----------------------------------------------------------------
// ------------------------ ENCODER/DECODER ------------------------
// -----------------------------------------------------------------

void check_immediate_range(uint64_t found, uint64_t bits);

uint64_t encode_r_format(uint64_t funct7, uint64_t rs2, uint64_t rs1, uint64_t funct3, uint64_t rd, uint64_t opcode);
uint64_t get_funct7(uint64_t instruction);
uint64_t get_rs2(uint64_t instruction);
uint64_t get_rs1(uint64_t instruction);
uint64_t get_funct3(uint64_t instruction);
uint64_t get_rd(uint64_t instruction);
uint64_t get_opcode(uint64_t instruction);
void     decode_r_format();

uint64_t encode_i_format(uint64_t immediate, uint64_t rs1, uint64_t funct3, uint64_t rd, uint64_t opcode);
uint64_t get_immediate_i_format(uint64_t instruction);
void     decode_i_format();

uint64_t encode_s_format(uint64_t immediate, uint64_t rs2, uint64_t rs1, uint64_t funct3, uint64_t opcode);
uint64_t get_immediate_s_format(uint64_t instruction);
void     decode_s_format();

uint64_t encode_b_format(uint64_t immediate, uint64_t rs2, uint64_t rs1, uint64_t funct3, uint64_t opcode);
uint64_t get_immediate_b_format(uint64_t instruction);
void     decode_b_format();

uint64_t encode_j_format(uint64_t immediate, uint64_t rd, uint64_t opcode);
uint64_t get_immediate_j_format(uint64_t instruction);
void     decode_j_format();

uint64_t encode_u_format(uint64_t immediate, uint64_t rd, uint64_t opcode);
uint64_t get_immediate_u_format(uint64_t instruction);
void     decode_u_format();

// ------------------------ GLOBAL CONSTANTS -----------------------

// opcodes
uint64_t OP_LOAD   = 3;   // 0000011, I format (LD,LW)
uint64_t OP_IMM    = 19;  // 0010011, I format (ADDI, NOP)
uint64_t OP_STORE  = 35;  // 0100011, S format (SD,SW)
uint64_t OP_OP     = 51;  // 0110011, R format (ADD, SUB, MUL, DIVU, REMU, SLTU)
uint64_t OP_LUI    = 55;  // 0110111, U format (LUI)
uint64_t OP_BRANCH = 99;  // 1100011, B format (BEQ)
uint64_t OP_JALR   = 103; // 1100111, I format (JALR)
uint64_t OP_JAL    = 111; // 1101111, J format (JAL)
uint64_t OP_SYSTEM = 115; // 1110011, I format (ECALL)

// f3-codes
uint64_t F3_NOP   = 0; // 000
uint64_t F3_ADDI  = 0; // 000
uint64_t F3_ADD   = 0; // 000
uint64_t F3_SUB   = 0; // 000
uint64_t F3_MUL   = 0; // 000
uint64_t F3_DIVU  = 5; // 101
uint64_t F3_REMU  = 7; // 111
uint64_t F3_SLTU  = 3; // 011
uint64_t F3_LD    = 3; // 011
uint64_t F3_SD    = 3; // 011
uint64_t F3_LW    = 2; // 010
uint64_t F3_SW    = 2; // 010
uint64_t F3_BEQ   = 0; // 000
uint64_t F3_JALR  = 0; // 000
uint64_t F3_ECALL = 0; // 000

// f7-codes
uint64_t F7_ADD  = 0;  // 0000000
uint64_t F7_MUL  = 1;  // 0000001
uint64_t F7_SUB  = 32; // 0100000
uint64_t F7_DIVU = 1;  // 0000001
uint64_t F7_REMU = 1;  // 0000001
uint64_t F7_SLTU = 0;  // 0000000

// f12-codes (immediates)
uint64_t F12_ECALL = 0; // 000000000000

// ------------------------ GLOBAL VARIABLES -----------------------

uint64_t opcode = 0;
uint64_t rs1    = 0;
uint64_t rs2    = 0;
uint64_t rd     = 0;
uint64_t imm    = 0;
uint64_t funct3 = 0;
uint64_t funct7 = 0;

// -----------------------------------------------------------------
// ---------------------------- BINARY -----------------------------
// -----------------------------------------------------------------

void reset_instruction_counters();

uint64_t get_total_number_of_instructions();
uint64_t get_total_number_of_nops();

void print_instruction_counter(uint64_t counter, uint64_t ins);
void print_instruction_counter_with_nops(uint64_t counter, uint64_t nops, uint64_t ins);

void print_instruction_counters();

uint64_t get_low_instruction(uint64_t word);
uint64_t get_high_instruction(uint64_t word);

uint64_t load_code(uint64_t caddr);
void     store_code(uint64_t caddr, uint64_t code);

uint64_t load_instruction(uint64_t caddr);
void     store_instruction(uint64_t caddr, uint64_t instruction);

uint64_t load_data(uint64_t daddr);
void     store_data(uint64_t daddr, uint64_t data);

void emit_instruction(uint64_t instruction);

uint64_t encode_nop();
void     emit_nop();

void emit_lui(uint64_t rd, uint64_t immediate);
void emit_addi(uint64_t rd, uint64_t rs1, uint64_t immediate);

void emit_add(uint64_t rd, uint64_t rs1, uint64_t rs2);
void emit_sub(uint64_t rd, uint64_t rs1, uint64_t rs2);
void emit_mul(uint64_t rd, uint64_t rs1, uint64_t rs2);
void emit_divu(uint64_t rd, uint64_t rs1, uint64_t rs2);
void emit_remu(uint64_t rd, uint64_t rs1, uint64_t rs2);
void emit_sltu(uint64_t rd, uint64_t rs1, uint64_t rs2);

void emit_load(uint64_t rd, uint64_t rs1, uint64_t immediate);
void emit_store(uint64_t rs1, uint64_t immediate, uint64_t rs2);

void emit_beq(uint64_t rs1, uint64_t rs2, uint64_t immediate);

void emit_jal(uint64_t rd, uint64_t immediate);
void emit_jalr(uint64_t rd, uint64_t rs1, uint64_t immediate);

void emit_ecall();

void fixup_relative_BFormat(uint64_t from_address);
void fixup_relative_JFormat(uint64_t from_address, uint64_t to_address);
void fixup_IFormat(uint64_t from_address, uint64_t immediate);
void fixlink_relative(uint64_t from_address, uint64_t to_address);

void emit_data_word(uint64_t data, uint64_t offset, uint64_t source_line_number);
void emit_string_data(uint64_t* entry);

void emit_data_segment();

uint64_t* allocate_elf_header();

uint64_t* encode_elf_header();

uint64_t get_elf_program_header_offset(uint64_t ph_index);
void     encode_elf_program_header(uint64_t* header, uint64_t ph_index);
void     decode_elf_program_header(uint64_t* header, uint64_t ph_index);

uint64_t validate_elf_header(uint64_t* header);

uint64_t open_write_only(char* name, uint64_t mode);

void selfie_output(char* filename);

uint64_t* touch(uint64_t* memory, uint64_t bytes);

void selfie_load();

// ------------------------ GLOBAL CONSTANTS -----------------------

// page-aligned ELF header size for storing file header, program header, code size
uint64_t ELF_HEADER_SIZE = 4096;

uint64_t MAX_CODE_SIZE = 262144; // 256KB
uint64_t MAX_DATA_SIZE = 32768;  // 32KB

uint64_t PK_CODE_START = 65536; // start of code segment at 0x10000 (according to RISC-V pk)

// ELF file header

uint64_t EI_MAG0 = 127; // magic number part 0 is 0x7F
uint64_t EI_MAG1 = 'E'; // magic number part 1
uint64_t EI_MAG2 = 'L'; // magic number part 2
uint64_t EI_MAG3 = 'F'; // magic number part 3

uint64_t MACHO_MAG0 = 207; // first byte of magic number of Mach-O executables

uint64_t EI_CLASS   = 2; // file class is 2 (ELFCLASS64) or 1 (ELFCLASS32)
uint64_t EI_DATA    = 1; // object file data structures endianness is 1 (ELFDATA2LSB)
uint64_t EI_VERSION = 1; // version of the object file format
uint64_t EI_OSABI   = 0; // target OS ABI is usually set to 0

uint64_t EI_ABIVERSION = 0; // ABI version
uint64_t EI_PAD        = 0; // start of padding bytes

uint64_t e_type    = 2;   // object file type is 0x02 (ET_EXEC)
uint64_t e_machine = 243; // target architecture is 0xF3 (RISC-V)
uint64_t e_version = 1;   // version of the object file format

uint64_t e_entry = 65536; // entry point address 0x10000 (according to RISC-V pk)

uint64_t e_phoff = 64; // program header offset 0x40 (ELFCLASS64) or 0x34 (ELFCLASS32)
uint64_t e_shoff = 0;  // section header offset

uint64_t e_flags     = 0;  // ignored
uint64_t e_ehsize    = 64; // elf header size 64 bytes (ELFCLASS64) or 52 bytes (ELFCLASS32)
uint64_t e_phentsize = 56; // size of program header entry 56 bytes (ELFCLASS64) or 32 bytes (ELFCLASS32)

uint64_t e_phnum = 2; // number of program header entries (code and data segment)

uint64_t e_shentsize = 0; // size of section header entry
uint64_t e_shnum     = 0; // number of section header entries
uint64_t e_shstrndx  = 0; // section header offset

// ELF program header

uint64_t p_type  = 1; // type of segment is PT_LOAD
uint64_t p_flags = 0; // segment attributes

uint64_t p_offset = 0; // segment offset in file (must be a multiple of p_align)

uint64_t p_vaddr = 0; // start of segment in virtual memory
uint64_t p_paddr = 0; // start of segment in physical memory (ignored)

uint64_t p_filesz = 0; // size of segment in file
uint64_t p_memsz  = 0; // size of segment in memory

uint64_t p_align = 4096; // alignment of segment: p_vaddr % p_align == p_offset % p_align

// ------------------------ GLOBAL VARIABLES -----------------------

// instruction counters

uint64_t ic_lui   = 0;
uint64_t ic_addi  = 0;
uint64_t ic_add   = 0;
uint64_t ic_sub   = 0;
uint64_t ic_mul   = 0;
uint64_t ic_divu  = 0;
uint64_t ic_remu  = 0;
uint64_t ic_sltu  = 0;
uint64_t ic_load  = 0;
uint64_t ic_store = 0;
uint64_t ic_beq   = 0;
uint64_t ic_jal   = 0;
uint64_t ic_jalr  = 0;
uint64_t ic_ecall = 0;

char* binary_name = (char*) 0; // file name of binary

uint64_t* ELF_header = (uint64_t*) 0;

uint64_t* code_binary = (uint64_t*) 0; // code binary
uint64_t  code_start  = 0;             // start of code segment in virtual memory
uint64_t  code_size   = 0;             // size of code binary in bytes

uint64_t* data_binary = (uint64_t*) 0; // data binary
uint64_t  data_start  = 0;             // start of data segment in virtual memory
uint64_t  data_size   = 0;             // size of data binary in bytes

uint64_t* code_line_number = (uint64_t*) 0; // code line number per emitted instruction
uint64_t* data_line_number = (uint64_t*) 0; // data line number per emitted data word

// ------------------------- INITIALIZATION ------------------------

void reset_instruction_counters() {
  ic_lui   = 0;
  ic_addi  = 0;
  ic_add   = 0;
  ic_sub   = 0;
  ic_mul   = 0;
  ic_divu  = 0;
  ic_remu  = 0;
  ic_sltu  = 0;
  ic_load  = 0;
  ic_store = 0;
  ic_beq   = 0;
  ic_jal   = 0;
  ic_jalr  = 0;
  ic_ecall = 0;
}

// -----------------------------------------------------------------
// ----------------------- MIPSTER SYSCALLS ------------------------
// -----------------------------------------------------------------

void emit_exit();
void implement_exit(uint64_t* context);

void emit_read();
void implement_read(uint64_t* context);

void emit_write();
void implement_write(uint64_t* context);

void     emit_open();
uint64_t down_load_string(uint64_t* context, uint64_t vstring, char* s);
void     implement_openat(uint64_t* context);

void     emit_malloc();
uint64_t try_brk(uint64_t* context, uint64_t new_program_break);
void     implement_brk(uint64_t* context);

uint64_t is_boot_level_zero();

// ------------------------ GLOBAL CONSTANTS -----------------------

uint64_t debug_read  = 0;
uint64_t debug_write = 0;
uint64_t debug_open  = 0;
uint64_t debug_brk   = 0;

uint64_t SYSCALL_EXIT   = 93;
uint64_t SYSCALL_READ   = 63;
uint64_t SYSCALL_WRITE  = 64;
uint64_t SYSCALL_OPENAT = 56;
uint64_t SYSCALL_BRK    = 214;

/* DIRFD_AT_FDCWD corresponds to AT_FDCWD in fcntl.h and
   is passed as first argument of the openat system call
   emulating the (in Linux) deprecated open system call. */

uint64_t DIRFD_AT_FDCWD = -100;

// ------------------------ GLOBAL VARIABLES -----------------------

uint64_t sc_brk = 0; // syscall counter

// -----------------------------------------------------------------
// ------------------------ HYPSTER SYSCALL ------------------------
// -----------------------------------------------------------------

void      emit_switch();
uint64_t* do_switch(uint64_t* from_context, uint64_t* to_context, uint64_t timeout);
void      implement_switch();
uint64_t* mipster_switch(uint64_t* to_context, uint64_t timeout);
uint64_t* hypster_switch(uint64_t* to_context, uint64_t timeout);

// ------------------------ GLOBAL CONSTANTS -----------------------

// TODO: fix this syscall for spike
uint64_t SYSCALL_SWITCH = 401;

uint64_t debug_switch = 0;

// *~*~ *~*~ *~*~ *~*~ *~*~ *~*~ *~*~ *~*~ *~*~ *~*~ *~*~ *~*~ *~*~
// -----------------------------------------------------------------
// -----------------    A R C H I T E C T U R E    -----------------
// -----------------------------------------------------------------
// *~*~ *~*~ *~*~ *~*~ *~*~ *~*~ *~*~ *~*~ *~*~ *~*~ *~*~ *~*~ *~*~

// -----------------------------------------------------------------
// ----------------------------- CACHE -----------------------------
// -----------------------------------------------------------------

// cache struct
// +---+------------------+
// | 0 | cache memory     | pointer to actual cache consisting of pointers to cache blocks
// | 1 | cache size       | cache size in bytes
// | 2 | associativity    | cache associativity
// | 3 | cache-block size | cache-block size in bytes
// | 4 | cache hits       | counter for cache hits
// | 5 | cache misses     | counter for cache misses
// | 6 | cache timer      | counter for LRU replacement strategy
// +---+------------------+

uint64_t* allocate_cache() {
  return smalloc(1 * SIZEOFUINT64STAR + 6 * SIZEOFUINT64);
}

uint64_t* get_cache_memory(uint64_t* cache)     { return (uint64_t*) *cache; }
uint64_t  get_cache_size(uint64_t* cache)       { return             *(cache + 1); }
uint64_t  get_associativity(uint64_t* cache)    { return             *(cache + 2); }
uint64_t  get_cache_block_size(uint64_t* cache) { return             *(cache + 3); }
uint64_t  get_cache_hits(uint64_t* cache)       { return             *(cache + 4); }
uint64_t  get_cache_misses(uint64_t* cache)     { return             *(cache + 5); }
uint64_t  get_cache_timer(uint64_t* cache)      { return             *(cache + 6); }

void set_cache_memory(uint64_t* cache, uint64_t* cache_memory)        { *cache       = (uint64_t) cache_memory; }
void set_cache_size(uint64_t* cache, uint64_t cache_size)             { *(cache + 1) = cache_size; }
void set_associativity(uint64_t* cache, uint64_t associativity)       { *(cache + 2) = associativity; }
void set_cache_block_size(uint64_t* cache, uint64_t cache_block_size) { *(cache + 3) = cache_block_size; }
void set_cache_hits(uint64_t* cache, uint64_t cache_hits)             { *(cache + 4) = cache_hits; }
void set_cache_misses(uint64_t* cache, uint64_t cache_misses)         { *(cache + 5) = cache_misses; }
void set_cache_timer(uint64_t* cache, uint64_t cache_timer)           { *(cache + 6) = cache_timer; }

// cache block struct:
// +---+------------+
// | 0 | valid flag | valid block or not
// | 1 | tag        | unique identifier within a set
// | 2 | memory     | pointer to cache-block memory
// | 3 | timestamp  | timestamp for replacement strategy
// +---+------------+

uint64_t* allocate_cache_block() {
  return zmalloc(1 * SIZEOFUINT64STAR + 3 * SIZEOFUINT64);
}

uint64_t  get_valid_flag(uint64_t* cache_block)   { return             *cache_block; }
uint64_t  get_tag(uint64_t* cache_block)          { return             *(cache_block + 1); }
uint64_t* get_block_memory(uint64_t* cache_block) { return (uint64_t*) *(cache_block + 2); }
uint64_t  get_timestamp(uint64_t* cache_block)    { return             *(cache_block + 3); }

void set_valid_flag(uint64_t* cache_block, uint64_t valid)     { *cache_block       = valid; }
void set_tag(uint64_t* cache_block, uint64_t tag)              { *(cache_block + 1) = tag; }
void set_block_memory(uint64_t* cache_block, uint64_t* memory) { *(cache_block + 2) = (uint64_t) memory; }
void set_timestamp(uint64_t* cache_block, uint64_t timestamp)  { *(cache_block + 3) = timestamp; }

void reset_cache_counters(uint64_t* cache);
void reset_all_cache_counters();

void init_cache_memory(uint64_t* cache);
void init_cache(uint64_t* cache, uint64_t cache_size, uint64_t associativity, uint64_t cache_block_size);
void init_all_caches();

void flush_cache(uint64_t* cache);
void flush_all_caches();

uint64_t cache_set_size(uint64_t* cache);

uint64_t cache_tag(uint64_t* cache, uint64_t address);
uint64_t cache_index(uint64_t* cache, uint64_t address);
uint64_t cache_block_address(uint64_t* cache, uint64_t address);
uint64_t cache_byte_offset(uint64_t* cache, uint64_t address);

uint64_t* cache_set(uint64_t* cache, uint64_t vaddr);

uint64_t  get_new_timestamp(uint64_t* cache);
uint64_t* cache_lookup(uint64_t* cache, uint64_t vaddr, uint64_t paddr, uint64_t is_access);

void      fill_cache_block(uint64_t* cache, uint64_t* cache_block, uint64_t paddr);
uint64_t* handle_cache_miss(uint64_t* cache, uint64_t* cache_block, uint64_t paddr, uint64_t is_access);
uint64_t* retrieve_cache_block(uint64_t* cache, uint64_t vaddr, uint64_t paddr, uint64_t is_access);

void     flush_cache_block(uint64_t* cache, uint64_t* cache_block, uint64_t paddr);
uint64_t load_from_cache(uint64_t* cache, uint64_t vaddr, uint64_t paddr);
void     store_in_cache(uint64_t* cache, uint64_t vaddr, uint64_t paddr, uint64_t data);

uint64_t load_instruction_from_cache(uint64_t vaddr, uint64_t paddr);
uint64_t load_data_from_cache(uint64_t vaddr, uint64_t paddr);
void     store_data_in_cache(uint64_t vaddr, uint64_t paddr, uint64_t data);

void print_cache_profile(uint64_t hits, uint64_t misses, char* cache_name);

// ------------------------ GLOBAL CONSTANTS -----------------------

// indicates whether the machine has a cache or not
uint64_t L1_CACHE_ENABLED = 0;

// machine-enforced coherency for self-modifying code (selfie also
// works if this is turned off since there is no code modification
// during runtime and stores in the code segment are illegal)
uint64_t L1_CACHE_COHERENCY = 0;

// example configurations:
// +-------------------+---------------+-----------------------------+------------+
// |              name |    cache size |               associativity | block size |
// +===================+===============+=============================+============+
// |       CORE-V CVA6 | dcache: 32 KB |                   dcache: 8 |       16 B |
// |                   | icache: 16 KB |                   icache: 4 |            |
// +-------------------+---------------+-----------------------------+------------+
// |     direct-mapped |         2^x B |                           1 |      2^y B |
// +-------------------+---------------+-----------------------------+------------+
// | fully associative |         2^x B | (cache size) / (block size) |      2^y B |
// +-------------------+---------------+-----------------------------+------------+

// L1-cache size in byte
// assert: cache sizes are powers of 2
uint64_t L1_DCACHE_SIZE = 32768; // 32 KB data cache
uint64_t L1_ICACHE_SIZE = 16384; // 16 KB instruction cache

// L1-cache associativity
// assert: associativities are powers of 2
// assert: L1_xCACHE_SIZE / L1_xCACHE_ASSOCIATIVITY <= PAGESIZE
// (this is necessary in order to prevent aliasing problems)
uint64_t L1_DCACHE_ASSOCIATIVITY = 8;
uint64_t L1_ICACHE_ASSOCIATIVITY = 4;

// L1 cache-block size
// assert: cache-block sizes are powers of 2
// assert: L1_xCACHE_BLOCK_SIZE >= WORDSIZE
// assert: L1_xCACHE_SIZE / L1_xCACHE_ASSOCIATIVITY >= L1_xCACHE_BLOCK_SIZE
uint64_t L1_DCACHE_BLOCK_SIZE = 16; // in bytes
uint64_t L1_ICACHE_BLOCK_SIZE = 16; // in bytes

// pointers to VIPT n-way set-associative write-through L1-caches
uint64_t* L1_ICACHE;
uint64_t* L1_DCACHE;

// ------------------------ GLOBAL VARIABLES -----------------------

uint64_t L1_icache_coherency_invalidations = 0;

// -----------------------------------------------------------------
// ---------------------------- MEMORY -----------------------------
// -----------------------------------------------------------------

void init_memory(uint64_t megabytes);

void reset_memory_counters();

uint64_t load_physical_memory(uint64_t* paddr);
void     store_physical_memory(uint64_t* paddr, uint64_t data);

uint64_t get_root_PDE_offset(uint64_t page);
uint64_t get_leaf_PTE_offset(uint64_t page);

uint64_t* get_PTE_address_for_page(uint64_t* parent_table, uint64_t* table, uint64_t page);
uint64_t  get_frame_for_page(uint64_t* table, uint64_t page);

void set_PTE_for_page(uint64_t* table, uint64_t page, uint64_t frame);

uint64_t is_page_mapped(uint64_t* table, uint64_t page);

uint64_t get_page_of_virtual_address(uint64_t vaddr);
uint64_t get_virtual_address_of_page_start(uint64_t page);

uint64_t is_virtual_address_valid(uint64_t vaddr, uint64_t alignment);
uint64_t is_virtual_address_mapped(uint64_t* table, uint64_t vaddr);

uint64_t* tlb(uint64_t* table, uint64_t vaddr);

uint64_t load_virtual_memory(uint64_t* table, uint64_t vaddr);
void     store_virtual_memory(uint64_t* table, uint64_t vaddr, uint64_t data);

uint64_t load_cached_virtual_memory(uint64_t* table, uint64_t vaddr);
void     store_cached_virtual_memory(uint64_t* table, uint64_t vaddr, uint64_t data);

uint64_t load_cached_instruction_word(uint64_t* table, uint64_t vaddr);

// ------------------------ GLOBAL CONSTANTS -----------------------

uint64_t debug_tlb = 0;

uint64_t KILOBYTE = 1024;       // 1KB (KiB: 2^10B)
uint64_t MEGABYTE = 1048576;    // 1MB (MiB: 2^20B)
uint64_t GIGABYTE = 1073741824; // 1GB (GiB: 2^30B)

uint64_t VIRTUALMEMORYSIZE = 4; // 4GB of virtual memory (avoiding 32-bit overflow)

uint64_t PAGESIZE = 4096; // 4KB virtual pages

uint64_t NUMBEROFPAGES = 1048576; // VIRTUALMEMORYSIZE * GIGABYTE / PAGESIZE

uint64_t NUMBEROFLEAFPTES = 512; // number of leaf page table entries == PAGESIZE / SIZEOFUINT64STAR

uint64_t PAGETABLETREE = 1; // two-level page table is default

// ------------------------ GLOBAL VARIABLES -----------------------

uint64_t total_page_frame_memory = 0; // total amount of memory available for frames

uint64_t mc_brk = 0; // memory counter for brk syscall

uint64_t mc_mapped_heap = 0; // memory counter for mapped heap

// ------------------------- INITIALIZATION ------------------------

void init_memory(uint64_t megabytes) {
  if (megabytes > 4096)
    megabytes = 4096;

  total_page_frame_memory = megabytes * MEGABYTE;

  // reinitialize in case SIZEOFUINT64STAR is not 8
  NUMBEROFLEAFPTES = PAGESIZE / SIZEOFUINT64STAR;
}

void reset_memory_counters() {
  mc_brk = 0;
  sc_brk = 0;

  mc_mapped_heap = 0;
}

// -----------------------------------------------------------------
// ---------------------- GARBAGE COLLECTOR ------------------------
// -----------------------------------------------------------------

void reset_gc_counters();

// bootstrapped to actual functions during compilation ...
uint64_t fetch_stack_pointer()     { return 0; } // indicate that gc is unavailable
uint64_t fetch_global_pointer()    { return 0; }
uint64_t fetch_data_segment_size() { return 0; }

// ... here, not available on boot level 0 - only for compilation
void emit_fetch_stack_pointer();
void emit_fetch_global_pointer();
void emit_fetch_data_segment_size_interface();
void emit_fetch_data_segment_size_implementation(uint64_t fetch_dss_code_location);

void implement_gc_brk(uint64_t* context);

uint64_t is_gc_library(uint64_t* context);

// metadata entry:
// +----+---------+
// |  0 | next    | pointer to next entry
// |  1 | memory  | pointer to allocated memory
// |  2 | size    | size of allocated memory (in bytes!)
// |  3 | markbit | markbit indicating reachability of allocated memory
// +----+---------+

uint64_t* allocate_metadata(uint64_t* context);

uint64_t* get_metadata_next(uint64_t* entry)    { return (uint64_t*) *entry; }
uint64_t* get_metadata_memory(uint64_t* entry)  { return (uint64_t*) *(entry + 1); }
uint64_t  get_metadata_size(uint64_t* entry)    { return             *(entry + 2); }
uint64_t  get_metadata_markbit(uint64_t* entry) { return             *(entry + 3); }

void set_metadata_next(uint64_t* entry, uint64_t* next)      { *entry       = (uint64_t) next; }
void set_metadata_memory(uint64_t* entry, uint64_t* memory)  { *(entry + 1) = (uint64_t) memory; }
void set_metadata_size(uint64_t* entry, uint64_t size)       { *(entry + 2) = size; }
void set_metadata_markbit(uint64_t* entry, uint64_t markbit) { *(entry + 3) = markbit; }

// getters and setters with different access in library/kernel

uint64_t  get_stack_seg_start_gc(uint64_t* context);
uint64_t  get_data_seg_start_gc(uint64_t* context);
uint64_t  get_data_seg_end_gc(uint64_t* context);
uint64_t  get_heap_seg_start_gc(uint64_t* context);
uint64_t  get_heap_seg_end_gc(uint64_t* context);
uint64_t* get_used_list_head_gc(uint64_t* context);
uint64_t* get_free_list_head_gc(uint64_t* context);
uint64_t  get_gcs_in_period_gc(uint64_t* context);
uint64_t  get_gc_enabled_gc(uint64_t* context);

void set_data_and_heap_segments_gc(uint64_t* context);
void set_used_list_head_gc(uint64_t* context, uint64_t* used_list_head);
void set_free_list_head_gc(uint64_t* context, uint64_t* free_list_head);
void set_gcs_in_period_gc(uint64_t* context, uint64_t gcs);
void set_gc_enabled_gc(uint64_t* context);

void gc_init_selfie(uint64_t* context);

// interface to initialize an external garbage collector (e.g. tools/boehm-gc.c)
void gc_init(uint64_t* context);

// this function performs first-fit retrieval of free memory in O(n) where n is memory size
// improvement: push O(n) down to O(1), e.g. using Boehm's chunk allocator, or even compact-fit
// see https://github.com/cksystemsgroup/compact-fit
uint64_t* retrieve_from_free_list(uint64_t* context, uint64_t size);

uint64_t gc_load_memory(uint64_t* context, uint64_t address);
void     gc_store_memory(uint64_t* context, uint64_t address, uint64_t value);

void zero_object(uint64_t* context, uint64_t* metadata);

uint64_t* allocate_new_memory(uint64_t* context, uint64_t size);
uint64_t* reuse_memory(uint64_t* context, uint64_t size);
uint64_t* allocate_memory_selfie(uint64_t* context, uint64_t size);
uint64_t* gc_malloc_implementation(uint64_t* context, uint64_t size);

// interface to allocate an object using an external collector (e.g. tools/boehm-gc.c)
uint64_t* allocate_memory(uint64_t* context, uint64_t size);

// this function performs an O(n) list search where n is memory size
// improvement: push O(n) down to O(1), e.g. using Boehm's chunk allocator
uint64_t* get_metadata_if_address_is_valid(uint64_t* context, uint64_t address);

// interface to marking an object using an external collector (e.g. tools/boehm-gc.c)
void mark_object(uint64_t* context, uint64_t address);

void mark_object_selfie(uint64_t* context, uint64_t gc_address);
void mark_segment(uint64_t* context, uint64_t segment_start, uint64_t segment_end);

// this function scans the heap from two roots (data segment and stack) in O(n^2)
// where n is memory size; checking if a value is a pointer takes O(n), see above
// improvement: push O(n^2) down to O(n)
void mark(uint64_t* context);

void free_object(uint64_t* context, uint64_t* metadata, uint64_t* prev_metadata);

// interface to sweep marked objects using an external collector (e.g. tools/boehm-gc.c)
void sweep(uint64_t* context);

void sweep_selfie(uint64_t* context);

void gc_collect(uint64_t* context);

void print_gc_profile(uint64_t* context);

void gc_arguments();

// ----------------------- LIBRARY FUNCTIONS -----------------------

uint64_t* gc_malloc(uint64_t size) {
    return gc_malloc_implementation((uint64_t*) 0, size);
}

// ------------------------ GLOBAL CONSTANTS -----------------------

uint64_t GC_DISABLED = 0;
uint64_t GC_ENABLED  = 1;

uint64_t GC_ON = 0; // turn on kernel variant of gc, generate gc library code

uint64_t USE_GC_LIBRARY = 0; // use library variant of gc or not

uint64_t GC_PERIOD = 1000; // gc every so often

uint64_t GC_REUSE = 1; // reuse memory with freelist by default

uint64_t GC_METADATA_SIZE = 32; // SIZEOFUINT64 * 2 + SIZEOFUINT64STAR * 2

uint64_t GC_MARKBIT_UNREACHABLE = 0; // indicating that an object is not reachable
uint64_t GC_MARKBIT_REACHABLE   = 1; // indicating that an object is reachable by root or other reachable object

// ------------------------ GLOBAL VARIABLES -----------------------

uint64_t gc_data_seg_start = 0;
uint64_t gc_data_seg_end   = 0;
uint64_t gc_heap_seg_start = 0;
uint64_t gc_heap_seg_end   = 0;

uint64_t* gc_used_list = (uint64_t*) 0; // pointer to used-list head
uint64_t* gc_free_list = (uint64_t*) 0; // pointer to free-list head

uint64_t gc_num_gcs_in_period = 0;

uint64_t gc_num_mallocated     = 0;
uint64_t gc_num_gced_mallocs   = 0;
uint64_t gc_num_ungced_mallocs = 0;
uint64_t gc_num_reused_mallocs = 0;
uint64_t gc_num_collects       = 0;
uint64_t gc_mem_mallocated     = 0;
uint64_t gc_mem_objects        = 0;
uint64_t gc_mem_metadata       = 0;
uint64_t gc_mem_reused         = 0;
uint64_t gc_mem_collected      = 0;

// ------------------------- INITIALIZATION ------------------------

void reset_gc_counters() {
  gc_num_mallocated     = 0;
  gc_num_gced_mallocs   = 0;
  gc_num_ungced_mallocs = 0;
  gc_num_reused_mallocs = 0;
  gc_num_collects       = 0;
  gc_mem_mallocated     = 0;
  gc_mem_objects        = 0;
  gc_mem_metadata       = 0;
  gc_mem_reused         = 0;
  gc_mem_collected      = 0;
}

// -----------------------------------------------------------------
// ------------------------- INSTRUCTIONS --------------------------
// -----------------------------------------------------------------

void print_code_line_number_for_instruction(uint64_t address, uint64_t offset);
void print_code_context_for_instruction(uint64_t address);

void print_lui();
void print_lui_before();
void print_lui_after();
void record_lui_addi_add_sub_mul_divu_remu_sltu_jal_jalr();
void do_lui();
void undo_lui_addi_add_sub_mul_divu_remu_sltu_load_jal_jalr();

void print_addi();
void print_addi_before();
void print_addi_add_sub_mul_divu_remu_sltu_after();
void do_addi();

void print_add_sub_mul_divu_remu_sltu();
void print_add_sub_mul_divu_remu_sltu_before();

void do_add();
void do_sub();
void do_mul();
void do_divu();
void do_remu();

void do_sltu();

void     print_load();
void     print_load_before();
void     print_load_after(uint64_t vaddr);
void     record_load();
uint64_t do_load();

void     print_store();
void     print_store_before();
void     print_store_after(uint64_t vaddr);
void     record_store();
uint64_t do_store();
void     undo_store();

void print_beq();
void print_beq_before();
void print_beq_after();
void record_beq();
void do_beq();

void print_jal();
void print_jal_before();
void print_jal_jalr_after();
void do_jal();

void print_jalr();
void print_jalr_before();
void do_jalr();

void print_ecall();
void record_ecall();
void do_ecall();
void undo_ecall();

void print_data_line_number();
void print_data_context(uint64_t data);
void print_data(uint64_t data);

// ------------------------ GLOBAL CONSTANTS -----------------------

// RISC-U instructions

uint64_t LUI   = 1; // 0 is reserved for unknown instructions
uint64_t ADDI  = 2;
uint64_t ADD   = 3;
uint64_t SUB   = 4;
uint64_t MUL   = 5;
uint64_t DIVU  = 6;
uint64_t REMU  = 7;
uint64_t SLTU  = 8;
uint64_t LOAD  = 9;
uint64_t STORE = 10;
uint64_t BEQ   = 11;
uint64_t JAL   = 12;
uint64_t JALR  = 13;
uint64_t ECALL = 14;

uint64_t* MNEMONICS; // assembly mnemonics of instructions

// -----------------------------------------------------------------
// -------------------------- DISASSEMBLER -------------------------
// -----------------------------------------------------------------

void init_disassembler();

char* get_mnemonic(uint64_t ins);

void print_instruction();

void selfie_disassemble(uint64_t verbose);

// ------------------------ GLOBAL VARIABLES -----------------------

char*    assembly_name = (char*) 0; // name of assembly file
uint64_t assembly_fd   = 0;         // file descriptor of open assembly file

// ------------------------- INITIALIZATION ------------------------

void init_disassembler() {
  MNEMONICS = smalloc((ECALL + 1) * SIZEOFUINT64STAR);

  *(MNEMONICS + LUI)   = (uint64_t) "lui";
  *(MNEMONICS + ADDI)  = (uint64_t) "addi";
  *(MNEMONICS + ADD)   = (uint64_t) "add";
  *(MNEMONICS + SUB)   = (uint64_t) "sub";
  *(MNEMONICS + MUL)   = (uint64_t) "mul";
  *(MNEMONICS + DIVU)  = (uint64_t) "divu";
  *(MNEMONICS + REMU)  = (uint64_t) "remu";
  *(MNEMONICS + SLTU)  = (uint64_t) "sltu";
  if (IS64BITSYSTEM) {
    *(MNEMONICS + LOAD)  = (uint64_t) "ld";
    *(MNEMONICS + STORE) = (uint64_t) "sd";
  } else {
    *(MNEMONICS + LOAD)  = (uint64_t) "lw";
    *(MNEMONICS + STORE) = (uint64_t) "sw";
  }
  *(MNEMONICS + BEQ)   = (uint64_t) "beq";
  *(MNEMONICS + JAL)   = (uint64_t) "jal";
  *(MNEMONICS + JALR)  = (uint64_t) "jalr";
  *(MNEMONICS + ECALL) = (uint64_t) "ecall";
}

// -----------------------------------------------------------------
// -------------------------- REPLAY ENGINE ------------------------
// -----------------------------------------------------------------

void init_replay_engine();

void record_state(uint64_t value);

void replay_trace();

// ------------------------ GLOBAL CONSTANTS -----------------------

uint64_t MAX_REPLAY_LENGTH = 100;

// trace

uint64_t tc = 0; // trace counter

uint64_t* pcs    = (uint64_t*) 0; // trace of program counter values
uint64_t* values = (uint64_t*) 0; // trace of values

// ------------------------- INITIALIZATION ------------------------

void init_replay_engine() {
  pcs    = zmalloc(MAX_REPLAY_LENGTH * SIZEOFUINT64);
  values = zmalloc(MAX_REPLAY_LENGTH * SIZEOFUINT64);
}

// -----------------------------------------------------------------
// -------------------------- INTERPRETER --------------------------
// -----------------------------------------------------------------

void init_interpreter();
void reset_interpreter();

void reset_nop_counters();

void reset_source_profile();
void reset_register_access_counters();
void reset_segments_access_counters();

void reset_profiler();

void print_register_hexadecimal(uint64_t reg);
void print_register_octal(uint64_t reg);
void print_register_value(uint64_t reg);

void print_exception(uint64_t exception, uint64_t fault);
void throw_exception(uint64_t exception, uint64_t fault);

void fetch();
void decode();
void execute();

void execute_record();
void execute_undo();
void execute_debug();

void interrupt();

void run_until_exception();

uint64_t instruction_with_max_counter(uint64_t* counters, uint64_t max);
uint64_t print_per_instruction_counter(uint64_t total, uint64_t* counters, uint64_t max);
void     print_per_instruction_profile(char* message, uint64_t total, uint64_t* counters);

void print_access_profile(char* message, char* padding, uint64_t reads, uint64_t writes);
void print_per_register_profile(uint64_t reg);

void print_register_memory_profile();

void print_profile(uint64_t* context);

void print_host_os();

// ------------------------ GLOBAL CONSTANTS -----------------------

uint64_t INSTRUCTIONSIZE       = 4;  // in bytes
uint64_t INSTRUCTIONSIZEINBITS = 32; // INSTRUCTIONSIZE * 8

// exceptions

uint64_t EXCEPTION_NOEXCEPTION           = 0;
uint64_t EXCEPTION_PAGEFAULT             = 1;
uint64_t EXCEPTION_SEGMENTATIONFAULT     = 2;
uint64_t EXCEPTION_SYSCALL               = 3;
uint64_t EXCEPTION_TIMER                 = 4;
uint64_t EXCEPTION_DIVISIONBYZERO        = 5;
uint64_t EXCEPTION_INVALIDADDRESS        = 6;
uint64_t EXCEPTION_UNKNOWNINSTRUCTION    = 7;
uint64_t EXCEPTION_UNINITIALIZEDREGISTER = 8;
uint64_t EXCEPTION_SYMBOLICSCHEDULE      = 9; // for symbolic execution

uint64_t* EXCEPTIONS; // textual representation of exceptions

uint64_t debug_exception = 0;

uint64_t run = 0; // flag for running code

uint64_t debug = 0; // // flag for recording and debugging code

uint64_t debug_syscalls = 0; // flag for debugging syscalls

uint64_t record = 0; // flag for recording code execution
uint64_t redo   = 0; // flag for redoing code execution

uint64_t disassemble_verbose = 0; // flag for disassembling code in more detail

uint64_t symbolic = 0; // flag for symbolically executing code
uint64_t model    = 0; // flag for modeling code

// number of instructions from context switch to timer interrupt
// CAUTION: avoid interrupting any kernel activities, keep TIMESLICE large
// TODO: implement proper interrupt controller to turn interrupts on and off
uint64_t TIMESLICE = 10000000;

uint64_t TIMEROFF = 0; // must be 0 to turn off timer interrupt

// ------------------------ GLOBAL VARIABLES -----------------------

// hardware thread state

uint64_t pc = 0; // program counter

uint64_t ir = 0; // instruction register
uint64_t is = 0; // instruction id

uint64_t* registers = (uint64_t*) 0; // general-purpose registers

uint64_t* pt = (uint64_t*) 0; // page table

// core state

uint64_t timer = 0; // counter for timer interrupt
uint64_t trap  = 0; // flag for creating a trap

// effective nop counters

uint64_t nopc_lui   = 0;
uint64_t nopc_addi  = 0;
uint64_t nopc_add   = 0;
uint64_t nopc_sub   = 0;
uint64_t nopc_mul   = 0;
uint64_t nopc_divu  = 0;
uint64_t nopc_remu  = 0;
uint64_t nopc_sltu  = 0;
uint64_t nopc_load  = 0;
uint64_t nopc_store = 0;
uint64_t nopc_beq   = 0;
uint64_t nopc_jal   = 0;
uint64_t nopc_jalr  = 0;

// source profile

uint64_t  calls               = 0;             // total number of executed procedure calls
uint64_t* calls_per_procedure = (uint64_t*) 0; // number of executed calls of each procedure

uint64_t  iterations          = 0;             // total number of executed loop iterations
uint64_t* iterations_per_loop = (uint64_t*) 0; // number of executed iterations of each loop

uint64_t* loads_per_instruction  = (uint64_t*) 0; // number of executed loads per load instruction
uint64_t* stores_per_instruction = (uint64_t*) 0; // number of executed stores per store instruction

// register access counters

uint64_t* reads_per_register  = (uint64_t*) 0;
uint64_t* writes_per_register = (uint64_t*) 0;

uint64_t stack_register_reads  = 0;
uint64_t stack_register_writes = 0;

uint64_t argument_register_reads  = 0;
uint64_t argument_register_writes = 0;

uint64_t temporary_register_reads  = 0;
uint64_t temporary_register_writes = 0;

// segments access counters

uint64_t data_reads  = 0;
uint64_t data_writes = 0;

uint64_t stack_reads  = 0;
uint64_t stack_writes = 0;

uint64_t heap_reads  = 0;
uint64_t heap_writes = 0;

// ------------------------- INITIALIZATION ------------------------

void init_interpreter() {
  EXCEPTIONS = smalloc((EXCEPTION_SYMBOLICSCHEDULE + 1) * SIZEOFUINT64STAR);

  *(EXCEPTIONS + EXCEPTION_NOEXCEPTION)           = (uint64_t) "no exception";
  *(EXCEPTIONS + EXCEPTION_PAGEFAULT)             = (uint64_t) "page fault";
  *(EXCEPTIONS + EXCEPTION_SEGMENTATIONFAULT)     = (uint64_t) "segmentation fault";
  *(EXCEPTIONS + EXCEPTION_SYSCALL)               = (uint64_t) "syscall";
  *(EXCEPTIONS + EXCEPTION_TIMER)                 = (uint64_t) "timer interrupt";
  *(EXCEPTIONS + EXCEPTION_DIVISIONBYZERO)        = (uint64_t) "division by zero";
  *(EXCEPTIONS + EXCEPTION_INVALIDADDRESS)        = (uint64_t) "invalid address";
  *(EXCEPTIONS + EXCEPTION_UNKNOWNINSTRUCTION)    = (uint64_t) "unknown instruction";
  *(EXCEPTIONS + EXCEPTION_UNINITIALIZEDREGISTER) = (uint64_t) "uninitialized register";
  *(EXCEPTIONS + EXCEPTION_SYMBOLICSCHEDULE)      = (uint64_t) "symbolic schedule";
}

void reset_interpreter() {
  pc = 0;
  ir = 0;
  is = 0;

  registers = (uint64_t*) 0;

  pt = (uint64_t*) 0;

  trap = 0;

  timer = TIMEROFF;
}

void reset_nop_counters() {
  nopc_lui   = 0;
  nopc_addi  = 0;
  nopc_add   = 0;
  nopc_sub   = 0;
  nopc_mul   = 0;
  nopc_divu  = 0;
  nopc_remu  = 0;
  nopc_sltu  = 0;
  nopc_load  = 0;
  nopc_store = 0;
  nopc_beq   = 0;
  nopc_jal   = 0;
  nopc_jalr  = 0;
}

void reset_source_profile() {
  calls               = 0;
  calls_per_procedure = zmalloc(code_size / INSTRUCTIONSIZE * SIZEOFUINT64);

  iterations          = 0;
  iterations_per_loop = zmalloc(code_size / INSTRUCTIONSIZE * SIZEOFUINT64);

  loads_per_instruction  = zmalloc(code_size / INSTRUCTIONSIZE * SIZEOFUINT64);
  stores_per_instruction = zmalloc(code_size / INSTRUCTIONSIZE * SIZEOFUINT64);
}

void reset_register_access_counters() {
  reads_per_register  = zmalloc(NUMBEROFREGISTERS * SIZEOFUINT64);
  writes_per_register = zmalloc(NUMBEROFREGISTERS * SIZEOFUINT64);

  // stack and frame pointer registers are initialized by boot loader
  *(writes_per_register + REG_SP) = 1;
  *(writes_per_register + REG_S0) = 1;

  // a6 register is written to by the kernel
  *(writes_per_register + REG_A6) = 1;

  stack_register_reads      = 0;
  stack_register_writes     = 0;
  argument_register_reads   = 0;
  argument_register_writes  = 0;
  temporary_register_reads  = 0;
  temporary_register_writes = 0;
}

void reset_segments_access_counters() {
  data_reads   = 0;
  data_writes  = 0;
  stack_reads  = 0;
  stack_writes = 0;
  heap_reads   = 0;
  heap_writes  = 0;
}

void reset_profiler() {
  reset_instruction_counters();
  reset_memory_counters();
  reset_nop_counters();
  reset_source_profile();
  reset_register_access_counters();
  reset_segments_access_counters();
  reset_all_cache_counters();
}

// *~*~ *~*~ *~*~ *~*~ *~*~ *~*~ *~*~ *~*~ *~*~ *~*~ *~*~ *~*~ *~*~
// -----------------------------------------------------------------
// ----------------------    R U N T I M E    ----------------------
// -----------------------------------------------------------------
// *~*~ *~*~ *~*~ *~*~ *~*~ *~*~ *~*~ *~*~ *~*~ *~*~ *~*~ *~*~ *~*~

// -----------------------------------------------------------------
// ---------------------------- CONTEXTS ---------------------------
// -----------------------------------------------------------------

uint64_t* new_context();

void init_context(uint64_t* context, uint64_t* parent, uint64_t* vctxt);

uint64_t* find_context(uint64_t* parent, uint64_t* vctxt);

void      free_context(uint64_t* context);
uint64_t* delete_context(uint64_t* context, uint64_t* from);

// context struct:
// +----+-----------------+
// |  0 | next context    | pointer to next context
// |  1 | prev context    | pointer to previous context
// |  2 | program counter | program counter
// |  3 | registers       | pointer to general purpose registers
// |  4 | page table      | pointer to page table
// |  5 | lowest lo page  | lowest low uncached page (code, data, heap)
// |  6 | highest lo page | highest low uncached page (code, data, heap)
// |  7 | lowest hi page  | lowest high uncached page (stack)
// |  8 | highest hi page | highest high uncached page (stack)
// |  9 | code start      | start of code segment
// | 10 | code size       | size of code segment
// | 11 | data start      | start of data segment
// | 12 | data size       | size of data segment
// | 13 | heap start      | start of heap segment
// | 14 | program break   | current program break
// | 15 | exception       | exception ID
// | 16 | faulting page   | faulting page
// | 17 | exit code       | exit code
// | 18 | parent          | context that created this context
// | 19 | virtual context | virtual context address
// | 20 | name            | binary name loaded into context
// +----+-----------------+
// | 21 | used-list head  | pointer to head of used list
// | 22 | free-list head  | pointer to head of free list
// | 23 | gcs counter     | number of gc runs in gc period
// | 24 | gc enabled      | flag indicating whether to use gc or not
// +----+-----------------+

// CAUTION: contexts are extended in the symbolic execution engine and the Boehm garbage collector!

uint64_t* allocate_context() {
  return smalloc(9 * SIZEOFUINT64STAR + 16 * SIZEOFUINT64);
}

uint64_t next_context(uint64_t* context)    { return (uint64_t) context; }
uint64_t prev_context(uint64_t* context)    { return (uint64_t) (context + 1); }
uint64_t program_counter(uint64_t* context) { return (uint64_t) (context + 2); }
uint64_t regs(uint64_t* context)            { return (uint64_t) (context + 3); }
uint64_t page_table(uint64_t* context)      { return (uint64_t) (context + 4); }
uint64_t lowest_lo_page(uint64_t* context)  { return (uint64_t) (context + 5); }
uint64_t highest_lo_page(uint64_t* context) { return (uint64_t) (context + 6); }
uint64_t lowest_hi_page(uint64_t* context)  { return (uint64_t) (context + 7); }
uint64_t highest_hi_page(uint64_t* context) { return (uint64_t) (context + 8); }
uint64_t code_seg_start(uint64_t* context)  { return (uint64_t) (context + 9); }
uint64_t code_seg_size(uint64_t* context)   { return (uint64_t) (context + 10); }
uint64_t data_seg_start(uint64_t* context)  { return (uint64_t) (context + 11); }
uint64_t data_seg_size(uint64_t* context)   { return (uint64_t) (context + 12); }
uint64_t heap_seg_start(uint64_t* context)  { return (uint64_t) (context + 13); }
uint64_t program_break(uint64_t* context)   { return (uint64_t) (context + 14); }
uint64_t exception(uint64_t* context)       { return (uint64_t) (context + 15); }
uint64_t fault(uint64_t* context)           { return (uint64_t) (context + 16); }
uint64_t exit_code(uint64_t* context)       { return (uint64_t) (context + 17); }
uint64_t parent(uint64_t* context)          { return (uint64_t) (context + 18); }
uint64_t virtual_context(uint64_t* context) { return (uint64_t) (context + 19); }
uint64_t name(uint64_t* context)            { return (uint64_t) (context + 20); }

uint64_t used_list_head(uint64_t* context)   { return (uint64_t) (context + 21); }
uint64_t free_list_head(uint64_t* context)   { return (uint64_t) (context + 22); }
uint64_t gcs_in_period(uint64_t* context)    { return (uint64_t) (context + 23); }
uint64_t use_gc_kernel(uint64_t* context)    { return (uint64_t) (context + 24); }

uint64_t* get_next_context(uint64_t* context)    { return (uint64_t*) *context; }
uint64_t* get_prev_context(uint64_t* context)    { return (uint64_t*) *(context + 1); }
uint64_t  get_pc(uint64_t* context)              { return             *(context + 2); }
uint64_t* get_regs(uint64_t* context)            { return (uint64_t*) *(context + 3); }
uint64_t* get_pt(uint64_t* context)              { return (uint64_t*) *(context + 4); }
uint64_t  get_lowest_lo_page(uint64_t* context)  { return             *(context + 5); }
uint64_t  get_highest_lo_page(uint64_t* context) { return             *(context + 6); }
uint64_t  get_lowest_hi_page(uint64_t* context)  { return             *(context + 7); }
uint64_t  get_highest_hi_page(uint64_t* context) { return             *(context + 8); }
uint64_t  get_code_seg_start(uint64_t* context)  { return             *(context + 9); }
uint64_t  get_code_seg_size(uint64_t* context)   { return             *(context + 10); }
uint64_t  get_data_seg_start(uint64_t* context)  { return             *(context + 11); }
uint64_t  get_data_seg_size(uint64_t* context)   { return             *(context + 12); }
uint64_t  get_heap_seg_start(uint64_t* context)  { return             *(context + 13); }
uint64_t  get_program_break(uint64_t* context)   { return             *(context + 14); }
uint64_t  get_exception(uint64_t* context)       { return             *(context + 15); }
uint64_t  get_fault(uint64_t* context)           { return             *(context + 16); }
uint64_t  get_exit_code(uint64_t* context)       { return             *(context + 17); }
uint64_t* get_parent(uint64_t* context)          { return (uint64_t*) *(context + 18); }
uint64_t* get_virtual_context(uint64_t* context) { return (uint64_t*) *(context + 19); }
char*     get_name(uint64_t* context)            { return (char*)     *(context + 20); }

uint64_t* get_used_list_head(uint64_t* context)   { return (uint64_t*) *(context + 21); }
uint64_t* get_free_list_head(uint64_t* context)   { return (uint64_t*) *(context + 22); }
uint64_t  get_gcs_in_period(uint64_t* context)    { return             *(context + 23); }
uint64_t  get_use_gc_kernel(uint64_t* context)    { return             *(context + 24); }

void set_next_context(uint64_t* context, uint64_t* next)      { *context        = (uint64_t) next; }
void set_prev_context(uint64_t* context, uint64_t* prev)      { *(context + 1)  = (uint64_t) prev; }
void set_pc(uint64_t* context, uint64_t pc)                   { *(context + 2)  = pc; }
void set_regs(uint64_t* context, uint64_t* regs)              { *(context + 3)  = (uint64_t) regs; }
void set_pt(uint64_t* context, uint64_t* pt)                  { *(context + 4)  = (uint64_t) pt; }
void set_lowest_lo_page(uint64_t* context, uint64_t page)     { *(context + 5)  = page; }
void set_highest_lo_page(uint64_t* context, uint64_t page)    { *(context + 6)  = page; }
void set_lowest_hi_page(uint64_t* context, uint64_t page)     { *(context + 7)  = page; }
void set_highest_hi_page(uint64_t* context, uint64_t page)    { *(context + 8)  = page; }
void set_code_seg_start(uint64_t* context, uint64_t start)    { *(context + 9)  = start; }
void set_code_seg_size(uint64_t* context, uint64_t size)      { *(context + 10) = size; }
void set_data_seg_start(uint64_t* context, uint64_t start)    { *(context + 11) = start; }
void set_data_seg_size(uint64_t* context, uint64_t size)      { *(context + 12) = size; }
void set_heap_seg_start(uint64_t* context, uint64_t start)    { *(context + 13) = start; }
void set_program_break(uint64_t* context, uint64_t brk)       { *(context + 14) = brk; }
void set_exception(uint64_t* context, uint64_t exception)     { *(context + 15) = exception; }
void set_fault(uint64_t* context, uint64_t page)              { *(context + 16) = page; }
void set_exit_code(uint64_t* context, uint64_t code)          { *(context + 17) = code; }
void set_parent(uint64_t* context, uint64_t* parent)          { *(context + 18) = (uint64_t) parent; }
void set_virtual_context(uint64_t* context, uint64_t* vctxt)  { *(context + 19) = (uint64_t) vctxt; }
void set_name(uint64_t* context, char* name)                  { *(context + 20) = (uint64_t) name; }

void set_used_list_head(uint64_t* context, uint64_t* used_list_head) { *(context + 21) = (uint64_t) used_list_head; }
void set_free_list_head(uint64_t* context, uint64_t* free_list_head) { *(context + 22) = (uint64_t) free_list_head; }
void set_gcs_in_period(uint64_t* context, uint64_t gcs)              { *(context + 23) = gcs; }
void set_use_gc_kernel(uint64_t* context, uint64_t use)              { *(context + 24) = use; }

// -----------------------------------------------------------------
// -------------------------- MICROKERNEL --------------------------
// -----------------------------------------------------------------

void reset_microkernel();

uint64_t* create_context(uint64_t* parent, uint64_t* vctxt);
uint64_t* cache_context(uint64_t* vctxt);

void save_context(uint64_t* context);

uint64_t lowest_page(uint64_t page, uint64_t lo);
uint64_t highest_page(uint64_t page, uint64_t hi);
void     map_page(uint64_t* context, uint64_t page, uint64_t frame);

void restore_region(uint64_t* context, uint64_t* table, uint64_t* parent_table, uint64_t lo, uint64_t hi);
void restore_context(uint64_t* context);

uint64_t is_code_address(uint64_t* context, uint64_t vaddr);
uint64_t is_data_address(uint64_t* context, uint64_t vaddr);
uint64_t is_stack_address(uint64_t* context, uint64_t vaddr);
uint64_t is_heap_address(uint64_t* context, uint64_t vaddr);

uint64_t is_address_between_stack_and_heap(uint64_t* context, uint64_t vaddr);
uint64_t is_data_stack_heap_address(uint64_t* context, uint64_t vaddr);

uint64_t is_valid_segment_read(uint64_t vaddr);
uint64_t is_valid_segment_write(uint64_t vaddr);

// ------------------------ GLOBAL CONSTANTS -----------------------

uint64_t debug_create = 0;
uint64_t debug_map    = 0;

// ------------------------ GLOBAL VARIABLES -----------------------

uint64_t* current_context = (uint64_t*) 0; // context currently running

uint64_t* used_contexts = (uint64_t*) 0; // doubly-linked list of used contexts
uint64_t* free_contexts = (uint64_t*) 0; // singly-linked list of free contexts

// ------------------------- INITIALIZATION ------------------------

void reset_microkernel() {
  current_context = (uint64_t*) 0;

  while (used_contexts != (uint64_t*) 0)
    used_contexts = delete_context(used_contexts, used_contexts);
}

// -----------------------------------------------------------------
// ---------------------------- KERNEL -----------------------------
// -----------------------------------------------------------------

uint64_t pavailable();
uint64_t pexcess();
uint64_t pused();

uint64_t* palloc();
void      pfree(uint64_t* frame);

void map_and_store(uint64_t* context, uint64_t vaddr, uint64_t data);

void up_load_binary(uint64_t* context);

uint64_t up_load_string(uint64_t* context, char* s, uint64_t SP);
void     up_load_arguments(uint64_t* context, uint64_t argc, uint64_t* argv);

uint64_t handle_system_call(uint64_t* context);
uint64_t handle_page_fault(uint64_t* context);
uint64_t handle_division_by_zero(uint64_t* context);
uint64_t handle_timer(uint64_t* context);
uint64_t handle_exception(uint64_t* context);

uint64_t mipster(uint64_t* to_context);
uint64_t hypster(uint64_t* to_context);

uint64_t mixter(uint64_t* to_context, uint64_t mix);

uint64_t minmob(uint64_t* to_context);
void     map_unmapped_pages(uint64_t* context);
uint64_t minster(uint64_t* to_context);
uint64_t mobster(uint64_t* to_context);

char* replace_extension(char* filename, char* extension);

void boot_loader(uint64_t* context);

uint64_t selfie_run(uint64_t machine);

// ------------------------ GLOBAL CONSTANTS -----------------------

uint64_t* MY_CONTEXT = (uint64_t*) 0;

uint64_t DONOTEXIT = 0;
uint64_t EXIT      = 1;
uint64_t SCHEDULE  = 2; // for symbolic execution

uint64_t EXITCODE_NOERROR                = 0;
uint64_t EXITCODE_NOARGUMENTS            = 11; // leaving 1-10 for apps
uint64_t EXITCODE_BADARGUMENTS           = 12;
uint64_t EXITCODE_MOREARGUMENTS          = 13;
uint64_t EXITCODE_SYSTEMERROR            = 14;
uint64_t EXITCODE_IOERROR                = 15;
uint64_t EXITCODE_SCANNERERROR           = 16;
uint64_t EXITCODE_PARSERERROR            = 17;
uint64_t EXITCODE_COMPILERERROR          = 18;
uint64_t EXITCODE_SYNTAXERROR            = 19;
uint64_t EXITCODE_OUTOFVIRTUALMEMORY     = 20;
uint64_t EXITCODE_OUTOFPHYSICALMEMORY    = 21;
uint64_t EXITCODE_DIVISIONBYZERO         = 22;
uint64_t EXITCODE_UNKNOWNINSTRUCTION     = 23;
uint64_t EXITCODE_UNKNOWNSYSCALL         = 24;
uint64_t EXITCODE_UNSUPPORTEDSYSCALL     = 25;
uint64_t EXITCODE_MULTIPLEEXCEPTIONERROR = 26;
uint64_t EXITCODE_SYMBOLICEXECUTIONERROR = 27; // for symbolic execution
uint64_t EXITCODE_MODELINGERROR          = 28; // for model generation
uint64_t EXITCODE_UNCAUGHTEXCEPTION      = 29;

uint64_t SYSCALL_BITWIDTH = 32; // integer bit width for system calls

uint64_t MIPSTER = 1;
uint64_t DIPSTER = 2;
uint64_t RIPSTER = 3;

uint64_t HYPSTER = 4;

uint64_t MINSTER = 5;
uint64_t MOBSTER = 6;

uint64_t CAPSTER = 7;

// ------------------------ GLOBAL VARIABLES -----------------------

uint64_t next_page_frame = 0;

uint64_t allocated_page_frame_memory = 0;
uint64_t free_page_frame_memory      = 0;

// -----------------------------------------------------------------
// ------------------- CONSOLE ARGUMENT SCANNER --------------------
// -----------------------------------------------------------------

uint64_t  number_of_remaining_arguments();
uint64_t* remaining_arguments();

char* peek_argument(uint64_t lookahead);

char* get_argument();
void  set_argument(char* argv);

uint64_t no_or_bad_or_more_arguments(uint64_t exit_code);

void print_synopsis(char* extras);

// ------------------------ GLOBAL VARIABLES -----------------------

uint64_t  selfie_argc = 0;
uint64_t* selfie_argv = (uint64_t*) 0;

char* argument = (char*) 0;

// -----------------------------------------------------------------
// ----------------------------- SELFIE ----------------------------
// -----------------------------------------------------------------

void init_selfie(uint64_t argc, uint64_t* argv);

void init_system();

void turn_on_gc_library(uint64_t period, char* name);

// ------------------------ GLOBAL CONSTANTS -----------------------

char* selfie_name = (char*) 0; // name of running selfie executable

// IDs for host operating systems

uint64_t SELFIE    = 0;
uint64_t LINUX     = 1;
uint64_t MACOS     = 2;
uint64_t WINDOWS   = 3;
uint64_t BAREMETAL = 4;

// ------------------------ GLOBAL VARIABLES -----------------------

uint64_t OS = 0; // default host operating system is selfie

// ------------------------- INITIALIZATION ------------------------

void init_selfie(uint64_t argc, uint64_t* argv) {
  selfie_argc = argc;
  selfie_argv = argv;

  selfie_name = get_argument();
}

void init_system() {
  uint64_t selfie_fd;

  if (SIZEOFUINT64 != SIZEOFUINT64STAR)
    // selfie requires an LP64 or ILP32 data model
    // uint64_t and uint64_t* must be the same size
    exit(EXITCODE_SYSTEMERROR);

  if (SIZEOFUINT64INBITS != 64) {
    if (SIZEOFUINT64INBITS == 32) {
      IS64BITSYSTEM = 0;

      // configuring ELF32 file header

      EI_CLASS = 1; // file class is 1 (ELFCLASS32)

      e_phoff = 52; // program header offset 0x34 (ELFCLASS32)

      e_ehsize    = 52; // elf header size 52 bytes (ELFCLASS32)
      e_phentsize = 32; // size of program header entry 32 bytes (ELFCLASS32)
    } else
      // selfie only supports 32-bit and 64-bit systems
      exit(EXITCODE_SYSTEMERROR);
  }

  if (is_boot_level_zero()) {
    // try opening executable
    selfie_fd = open_read_only(selfie_name);

    if (signed_less_than(selfie_fd, 0))
      // failure likely indicates Windows
      OS = WINDOWS;
    else {
      // read first byte of magic number
      read(selfie_fd, binary_buffer, 1);

      if (*binary_buffer == EI_MAG0)
        OS = LINUX;
      else if (*binary_buffer == MACHO_MAG0)
        OS = MACOS;
      else
        OS = WINDOWS;
    }
  } else
    OS = SELFIE;

  if (OS == MACOS)
    O_CREAT_TRUNC_WRONLY = MAC_O_CREAT_TRUNC_WRONLY;
  else if (OS == WINDOWS)
    O_CREAT_TRUNC_WRONLY = WINDOWS_O_BINARY_CREAT_TRUNC_WRONLY;
  else
    // Linux file opening flags are the default for Linux, selfie, and bare-metal hosts
    O_CREAT_TRUNC_WRONLY = LINUX_O_CREAT_TRUNC_WRONLY;
}

void turn_on_gc_library(uint64_t period, char* name) {
  if (fetch_stack_pointer() != 0) {
    gc_init((uint64_t*) 0);

    GC_PERIOD = period;

    selfie_name = name;
  } else
    USE_GC_LIBRARY = GC_DISABLED;
}

// *~*~ *~*~ *~*~ *~*~ *~*~ *~*~ *~*~ *~*~ *~*~ *~*~ *~*~ *~*~ *~*~
// -----------------------------------------------------------------
// ---------------------     L I B R A R Y     ---------------------
// -----------------------------------------------------------------
// *~*~ *~*~ *~*~ *~*~ *~*~ *~*~ *~*~ *~*~ *~*~ *~*~ *~*~ *~*~ *~*~

// -----------------------------------------------------------------
// ----------------------- LIBRARY PROCEDURES ----------------------
// -----------------------------------------------------------------

uint64_t two_to_the_power_of(uint64_t p) {
  // assert: 0 <= p < SIZEOFUINT64INBITS
  return *(power_of_two_table + p);
}

uint64_t ten_to_the_power_of(uint64_t p) {
  // use recursion for simplicity and educational value
  // for p close to 0 performance is not relevant
  if (p == 0)
    return 1;
  else
    return ten_to_the_power_of(p - 1) * 10;
}

uint64_t log_ten(uint64_t n) {
  // use recursion for simplicity and educational value
  // for n < 1000000 performance is not relevant
  if (n < 10)
    return 0;
  else
    return log_ten(n / 10) + 1;
}

uint64_t left_shift(uint64_t n, uint64_t b) {
  // assert: 0 <= b < SIZEOFUINT64INBITS
  return n * two_to_the_power_of(b);
}

uint64_t right_shift(uint64_t n, uint64_t b) {
  // assert: 0 <= b < SIZEOFUINT64INBITS
  return n / two_to_the_power_of(b);
}

uint64_t get_bits(uint64_t n, uint64_t i, uint64_t b) {
  if (i + b < SIZEOFUINT64INBITS)
    // reset all bits from index i + b to SIZEOFUINT64INBITS - 1
    n = n % two_to_the_power_of(i + b);
  else if (i >= SIZEOFUINT64INBITS)
    return 0;

  if (i == 0)
    // redundant fast path
    return n;
  else
    // cancel all bits from index 0 to i - 1
    return right_shift(n, i);
}

uint64_t absolute(uint64_t n) {
  if (signed_less_than(n, 0))
    return -n;
  else
    return n;
}

uint64_t max(uint64_t a, uint64_t b) {
  if (a > b)
    return a;
  else
    return b;
}

uint64_t signed_less_than(uint64_t a, uint64_t b) {
  // INT64_MIN <= n <= INT64_MAX iff
  // INT64_MIN + INT64_MIN <= n + INT64_MIN <= INT64_MAX + INT64_MIN iff
  // -2^64 <= n + INT64_MIN <= 2^64 - 1 (sign-extended to 65 bits) iff
  // 0 <= n + INT64_MIN <= UINT64_MAX
  return a + INT64_MIN < b + INT64_MIN;
}

uint64_t signed_division(uint64_t a, uint64_t b) {
  // assert: b != 0
  // assert: a == INT64_MIN -> b != -1
  if (a == INT64_MIN)
    if (b == INT64_MIN)
      return 1;
    else if (signed_less_than(b, 0))
      return INT64_MIN / absolute(b);
    else
      return -(INT64_MIN / b);
  else if (b == INT64_MIN)
    return 0;
  else if (signed_less_than(a, 0))
    if (signed_less_than(b, 0))
      return absolute(a) / absolute(b);
    else
      return -(absolute(a) / b);
  else if (signed_less_than(b, 0))
    return -(a / absolute(b));
  else
    return a / b;
}

uint64_t is_signed_integer(uint64_t n, uint64_t b) {
  // assert: 0 < b <= SIZEOFUINT64INBITS
  if (n < two_to_the_power_of(b - 1))
    // assert: 0 <= n < 2^(b - 1)
    return 1;
  else if (n >= -two_to_the_power_of(b - 1))
    // assert: -2^(b - 1) <= n < 2^64
    return 1;
  else
    return 0;
}

uint64_t sign_extend(uint64_t n, uint64_t b) {
  // assert: 0 <= n <= 2^b
  // assert: 0 < b < SIZEOFUINT64INBITS
  if (n < two_to_the_power_of(b - 1))
    return n;
  else
    return n - two_to_the_power_of(b);
}

uint64_t sign_shrink(uint64_t n, uint64_t b) {
  // assert: -2^(b - 1) <= n < 2^(b - 1)
  // assert: 0 < b < SIZEOFUINT64INBITS
  return get_bits(n, 0, b);
}

uint64_t load_character(char* s, uint64_t i) {
  // assert: i >= 0
  uint64_t a;

  // a is the index of the word where the
  // to-be-loaded i-th character in s is
  a = i / SIZEOFUINT64;

  // CAUTION: at boot levels higher than 0, s is only accessible
  // in C* at word granularity, not individual characters

  // return i-th 8-bit character in s
  return get_bits(*((uint64_t*) s + a), (i % SIZEOFUINT64) * 8, 8);
}

char* store_character(char* s, uint64_t i, uint64_t c) {
  // assert: i >= 0, 0 <= c < 2^8 (all characters are 8-bit)
  uint64_t a;

  // a is the index of the word where the with c
  // to-be-overwritten i-th character in s is
  a = i / SIZEOFUINT64;

  // CAUTION: at boot levels higher than 0, s is only accessible
  // in C* at word granularity, not individual characters

  // subtract the to-be-overwritten character to reset its bits in s
  // then add c to set its bits at the i-th position in s
  *((uint64_t*) s + a) = (*((uint64_t*) s + a) - left_shift(load_character(s, i), (i % SIZEOFUINT64) * 8)) + left_shift(c, (i % SIZEOFUINT64) * 8);

  return s;
}

char* string_alloc(uint64_t l) {
  // allocates zeroed memory for a string of l characters
  // plus a null terminator aligned to word size
  return (char*) zmalloc(l + 1);
}

uint64_t string_length(char* s) {
  uint64_t i;

  i = 0;

  while (load_character(s, i) != 0)
    i = i + 1;

  return i;
}

char* string_shrink(char* s) {
  uint64_t l;
  uint64_t i;
  char* t;

  l = string_length(s);

  i = 0;

  while (i < l)
    if (load_character(s, i) == ' ')
      // discard any characters to the right of a space
      l = i;
    else
      i = i + 1;

  t = string_alloc(l);

  i = 0;

  while (i < l) {
    store_character(t, i, load_character(s, i));

    i = i + 1;
  }

  store_character(t, i, 0); // null-terminated string

  return t;
}

char* string_sub(char* s, uint64_t begin, uint64_t end) {
  uint64_t l;
  char* t;
  uint64_t i;

  l = end - begin;

  t = string_alloc(l);

  i = 0;

  while (begin + i < end) {
    store_character(t, i, load_character(s, begin + i));

    i = i + 1;
  }

  store_character(t, i, 0); // null-terminated string

  return t;
}

void string_reverse(char* s) {
  uint64_t i;
  uint64_t j;
  uint64_t tmp;

  i = 0;
  j = string_length(s) - 1;

  while (i < j) {
    tmp = load_character(s, i);

    store_character(s, i, load_character(s, j));
    store_character(s, j, tmp);

    i = i + 1;
    j = j - 1;
  }
}

uint64_t string_compare(char* s, char* t) {
  uint64_t i;

  i = 0;

  while (1)
    if (load_character(s, i) == 0)
      if (load_character(t, i) == 0)
        return 1;
      else
        return 0;
    else if (load_character(s, i) == load_character(t, i))
      i = i + 1;
    else
      return 0;
}

uint64_t string_prefix_for(char* prefix, char* s) {
  uint64_t i;

  i = 0;

  while (1) {
    if (load_character(prefix, i) == 0)
      return 1;
    else if (load_character(s, i) == 0)
      return 0;
    else if (load_character(prefix, i) == load_character(s, i))
      i = i + 1;
    else
      return 0;
  }
}

uint64_t atoi(char* s) {
  uint64_t i;
  uint64_t n;
  uint64_t c;

  // the conversion of the ASCII string in s to its
  // numerical value n begins with the leftmost digit in s
  i = 0;

  // and the numerical value 0 for n
  n = 0;

  // load character (one byte) at index i in s from memory requires
  // bit shifting since memory access can only be done at word granularity
  c = load_character(s, i);

  // loop until s is terminated
  while (c != 0) {
    // the numerical value of ASCII-encoded decimal digits
    // is offset by the ASCII code of '0' (which is 48)
    c = c - '0';

    if (c > 9) {
      printf("%s: cannot convert non-decimal number %s\n", selfie_name, s);

      exit(EXITCODE_SCANNERERROR);
    }

    // assert: s contains a decimal number

    // use base 10 but detect wrap around
    if (n < UINT64_MAX / 10)
      n = n * 10 + c;
    else if (n == UINT64_MAX / 10)
      if (c <= UINT64_MAX % 10)
        n = n * 10 + c;
      else {
        // s contains a decimal number larger than UINT64_MAX
        printf("%s: cannot convert out-of-bound number %s\n", selfie_name, s);

        exit(EXITCODE_SCANNERERROR);
      }
    else {
      // s contains a decimal number larger than UINT64_MAX
      printf("%s: cannot convert out-of-bound number %s\n", selfie_name, s);

      exit(EXITCODE_SCANNERERROR);
    }

    // go to the next digit
    i = i + 1;

    // load character (one byte) at index i in s from memory requires
    // bit shifting since memory access can only be done at word granularity
    c = load_character(s, i);
  }

  return n;
}

char* itoa(uint64_t n, char* s, uint64_t b, uint64_t d, uint64_t a) {
  // assert: b in {2,4,8,10,16}

  uint64_t i;
  uint64_t sign;

  // conversion of the integer n to an ASCII string in s with base b,
  // sign d, and alignment a begins with the leftmost digit in s
  i = 0;

  // for now assuming n is positive
  sign = 0;

  if (n == 0) {
    store_character(s, 0, '0');

    i = 1;
  } else if (d)
    if (signed_less_than(n, 0))
      if (b == 10) {
        // n is represented as two's complement
        // convert n to a positive number but remember the sign
        n = -n;

        sign = 1;
      }

  while (n != 0) {
    if (n % b > 9)
      // the ASCII code of hexadecimal digits larger than 9
      // is offset by the ASCII code of 'A' (which is 65)
      store_character(s, i, n % b - 10 + 'A');
    else
      // the ASCII code of digits less than or equal to 9
      // is offset by the ASCII code of '0' (which is 48)
      store_character(s, i, n % b + '0');

    // convert n by dividing n with base b
    n = n / b;

    i = i + 1;
  }

  if (b == 10) {
    if (sign) {
      store_character(s, i, '-'); // negative decimal numbers start with -

      i = i + 1;
    }

    while (i < a) {
      store_character(s, i, ' '); // align with spaces

      i = i + 1;
    }
  } else {
    while (i < a) {
      store_character(s, i, '0'); // align with 0s

      i = i + 1;
    }

  }

  store_character(s, i, 0); // null-terminated string

  // our numeral system is positional hindu-arabic, that is,
  // the weight of digits increases right to left, which means
  // that we need to reverse the string we computed above
  string_reverse(s);

  return s;
}

uint64_t fixed_point_ratio(uint64_t a, uint64_t b, uint64_t f) {
  // compute fixed point ratio with f fractional digits
  // multiply a/b with 10^f but avoid wrap around

  uint64_t p;

  p = 0;

  while (p <= f) {
    if (a <= UINT64_MAX / ten_to_the_power_of(f - p)) {
      if (b / ten_to_the_power_of(p) != 0)
        return (a * ten_to_the_power_of(f - p)) / (b / ten_to_the_power_of(p));
    }

    p = p + 1;
  }

  return 0;
}

uint64_t fixed_point_percentage(uint64_t r, uint64_t f) {
  if (r != 0)
    // 10^4 (for 100.00%) * 10^f (for f fractional digits of r)
    return ten_to_the_power_of(4 + f) / r;
  else
    return 0;
}

uint64_t ratio_format(uint64_t a, uint64_t b) {
  return fixed_point_ratio(a, b, 2);
}

uint64_t percentage_format(uint64_t a, uint64_t b) {
  return fixed_point_percentage(fixed_point_ratio(a, b, 4), 4);
}

uint64_t ratio_format_integer(uint64_t a) {
  return a / ten_to_the_power_of(2);
}

uint64_t ratio_format_fractional(uint64_t a) {
 return a % ten_to_the_power_of(2);
}

void put_character(uint64_t c) {
  uint64_t written_bytes;

  if (output_buffer) {
    // buffering character instead of outputting
    store_character(output_buffer, output_cursor, c);

    output_cursor = output_cursor + 1;
  } else if (character_buffer) {
    *character_buffer = c;

    // assert: character_buffer is mapped

    if (output_fd == 1) {
      if (OS != SELFIE)
        written_bytes = printf("%c", (char) c);
      else
        written_bytes = write(output_fd, character_buffer, 1);
    } else
      written_bytes = write(output_fd, character_buffer, 1);

    // try to write 1 character from character_buffer
    // into file with output_fd file descriptor
    if (written_bytes != 1) {
      // write failed
      if (output_fd != 1) {
        // failed write was not to the console which has file descriptor 1
        // to report the error we may thus still write to the console
        output_fd = 1;

        printf("%s: could not write character to output file %s\n", selfie_name, output_name);
      }

      exit(EXITCODE_IOERROR);
    }
  } else
    // character_buffer has not been successfully allocated yet
    exit(EXITCODE_IOERROR);

  number_of_put_characters = number_of_put_characters + 1;
}

void print(char* s) {
  uint64_t i;

  if (s == (char*) 0)
    print("NULL");
  else {
    i = 0;

    while (load_character(s, i) != 0) {
      put_character(load_character(s, i));

      i = i + 1;
    }
  }
}

void println() {
  put_character(CHAR_LF);
}

void print_character(uint64_t c) {
  put_character(CHAR_SINGLEQUOTE);

  if (c == CHAR_EOF)
    print("end of file");
  else if (c == CHAR_TAB)
    print("tabulator");
  else if (c == CHAR_LF)
    print("line feed");
  else if (c == CHAR_CR)
    print("carriage return");
  else
    put_character(c);

  put_character(CHAR_SINGLEQUOTE);
}

void print_string(char* s) {
  put_character(CHAR_DOUBLEQUOTE);

  print(s);

  put_character(CHAR_DOUBLEQUOTE);
}

void print_unsigned_integer(uint64_t n) {
  print(itoa(n, integer_buffer, 10, 0, 0));
}

void print_integer(uint64_t n) {
  print(itoa(n, integer_buffer, 10, 1, 0));
}

void unprint_integer(uint64_t n) {
  n = string_length(itoa(n, integer_buffer, 10, 1, 0));

  while (n > 0) {
    put_character(CHAR_BACKSPACE);

    n = n - 1;
  }
}

void print_hexadecimal(uint64_t n, uint64_t a) {
  print(itoa(n, integer_buffer, 16, 0, a));
}

void print_octal(uint64_t n, uint64_t a) {
  print(itoa(n, integer_buffer, 8, 0, a));
}

void print_binary(uint64_t n, uint64_t a) {
  print(itoa(n, integer_buffer, 2, 0, a));
}

uint64_t print_format(char* s, uint64_t i, char* a) {
  // print argument a according to the encountered % formatting code
  // that start at position i

  uint64_t p;

  if (load_character(s, i) == 's') {
    print(a);

    return i + 1;
  } else if (load_character(s, i) == 'c') {
    put_character((uint64_t) a);

    return i + 1;
  } else if (load_character(s, i) == '.') {
    // for integer specifiers, precision specifies the minimum number of digits to be written
    // for simplicity we support a single digit only
    p = load_character(s, i + 1) - '0';

    if (p < 10) {
      // the character at i + 1 is in fact a digit
      if (load_character(s, i + 2) == 'l') {
        // using integer_buffer here is ok since we are not using print_integer
        if (load_character(s, i + 3) == 'u')
          itoa((uint64_t) a, integer_buffer, 10, 0, 0);
        else if (load_character(s, i + 3) == 'd')
          itoa((uint64_t) a, integer_buffer, 10, 1, 0);
        else
          // precision only supported for %lu and %ld
          return i + 4;

        if (p > 0) {
          p = p - string_length(integer_buffer);

          while (p > 0) {
            put_character('0');

            p = p - 1;
          }
          print(integer_buffer);
        }
      }
      return i + 4;
    } else
      return i;
  } else if (load_character(s, i) == '0') {
    // for simplicity we support a single digit only
    p = load_character(s, i + 1) - '0';

    if (p < 10) {
      // the character at i + 1 is in fact a digit
      if (load_character(s, i + 2) == 'l') {
          if (load_character(s, i + 3) == 'X')
            // padding support only for %lX
            print_hexadecimal((uint64_t) a, p);
      }
      return i + 4;
    }
  } else if (load_character(s, i) == 'l') {
    if (load_character(s, i + 1) == 'u') {
      print_unsigned_integer((uint64_t) a);

      return i + 2;
    } else if (load_character(s, i + 1) == 'd') {
      print_integer((uint64_t) a);

      return i + 2;
    } else if (load_character(s, i + 1) == 'X') {
      print_hexadecimal((uint64_t) a, 0);

      return i + 2;
    } else if (load_character(s, i + 1) == 'o') {
      print_octal((uint64_t) a, 0);

      return i + 2;
    }
  } else if (load_character(s, i) == 'b') {
    print_binary((uint64_t) a, 0);

    return i + 1;
  } else if (load_character(s, i) == '%') {
    // for %% print just one %
    put_character('%');

    i = i + 1;
  }

  return i;
}

void direct_output(char* buffer) {
  uint64_t number_of_dprinted_characters;

  if (output_fd == 1)
    printf("%s", buffer);
  else {
    number_of_dprinted_characters = dprintf(output_fd, "%s", buffer);

    if (signed_less_than(number_of_dprinted_characters, 0)) {
      printf("%s: could not write buffer to output file %s\n", selfie_name, output_name);

      exit(EXITCODE_IOERROR);
    }

    number_of_written_characters =  number_of_written_characters + number_of_dprinted_characters;
  }
}

uint64_t vdsprintf(uint64_t fd, char* buffer, char* s, uint64_t* args) {
  uint64_t i;

  if (buffer) {
    output_buffer = buffer;
    output_cursor = 0;
  } else
    output_fd = fd;

  number_of_put_characters = 0;

  i = 0;

  if (s != (char*) 0) {
    while (load_character(s, i) != 0) {
      if (load_character(s, i) == '%') {
        if (load_character(s, i + 1) != '%') {
          i = i + 1;

          i = print_format(s, i, var_arg(args));
        } else {
          put_character('%');

          i = i + 2;
        }
      } else {
        put_character(load_character(s, i));

        i = i + 1;
      }
    }

    // sprintf always null-terminates the buffer
    if (buffer)
      store_character(buffer, output_cursor, 0);
  }

  output_buffer = (char*) 0;
  output_cursor = 0;

  return number_of_put_characters;
}

uint64_t non_zero_bootlevel_printf(char* format, ...) {
  uint64_t* args;
  uint64_t written_bytes;

  args = (uint64_t*) 0;

  var_start(args);
  written_bytes = vdsprintf(1, (char*) 0, format, args);
  var_end(args);

  return written_bytes;
}

uint64_t non_zero_bootlevel_sprintf(char* buffer, char* format, ...) {
  uint64_t* args;
  uint64_t written_bytes;

  args = (uint64_t*) 0;

  var_start(args);
  written_bytes = vdsprintf(0, buffer, format, args);
  var_end(args);

  return written_bytes;
}

uint64_t non_zero_bootlevel_dprintf(uint64_t fd, char* format, ...) {
  uint64_t* args;
  uint64_t written_bytes;

  args = (uint64_t*) 0;

  var_start(args);
  written_bytes = vdsprintf(fd, (char*) 0, format, args);
  var_end(args);

  return written_bytes;
}

uint64_t round_up(uint64_t n, uint64_t m) {
  if (n % m == 0)
    return n;
  else
    return n - n % m + m;
}

void zero_memory(uint64_t* memory, uint64_t size) {
  uint64_t i;

  size = round_up(size, SIZEOFUINT64) / SIZEOFUINT64;

  i = 0;

  while (i < size) {
    // erase memory by setting it to 0
    *(memory + i) = 0;

    i = i + 1;
  }
}

uint64_t* smalloc(uint64_t size) {
  // this procedure ensures a defined program exit
  // if no memory can be allocated
  uint64_t* memory;

  if (USE_GC_LIBRARY)
    memory = gc_malloc(size);
  else
    memory = malloc(size);

  if (size == 0)
    // any address including 0
    return memory;
  else if (memory == (uint64_t*) 0) {
    if (character_buffer)
      // can only print error message if character_buffer has been successfully allocated
      printf("%s: malloc out of memory\n", selfie_name);

    exit(EXITCODE_OUTOFVIRTUALMEMORY);
  }

  return memory;
}

uint64_t* smalloc_system(uint64_t size) {
  // internal use only!

  uint64_t gc;
  uint64_t* memory;

  gc = USE_GC_LIBRARY;

  USE_GC_LIBRARY = GC_DISABLED;

  memory = smalloc(size);

  USE_GC_LIBRARY = gc;

  return memory;
}

uint64_t* zalloc(uint64_t size) {
  // internal use only!

  // this procedure is only executed at boot level 0
  // zalloc allocates size bytes rounded up to word size
  // and then zeroes that memory, similar to calloc, but
  // called zalloc to avoid redeclaring calloc
  uint64_t* memory;

  size = round_up(size, SIZEOFUINT64);

  memory = smalloc(size);

  zero_memory(memory, size);

  return memory;
}

uint64_t* zmalloc(uint64_t size) {
  if (USE_GC_LIBRARY)
    // assert: on boot level 1 or above where mallocated memory is zeroed
    return gc_malloc(size);
  else
    return zalloc(size);
}

// *~*~ *~*~ *~*~ *~*~ *~*~ *~*~ *~*~ *~*~ *~*~ *~*~ *~*~ *~*~ *~*~
// -----------------------------------------------------------------
// ---------------------    C O M P I L E R    ---------------------
// -----------------------------------------------------------------
// *~*~ *~*~ *~*~ *~*~ *~*~ *~*~ *~*~ *~*~ *~*~ *~*~ *~*~ *~*~ *~*~

// -----------------------------------------------------------------
// ---------------------------- SCANNER ----------------------------
// -----------------------------------------------------------------

void print_symbol(uint64_t symbol) {
  put_character(CHAR_DOUBLEQUOTE);

  if (symbol == SYM_EOF)
    print("end of file");
  else
    print((char*) *(SYMBOLS + symbol));

  put_character(CHAR_DOUBLEQUOTE);
}

void print_line_number(char* message, uint64_t line) {
  printf("%s: %s in %s in line %lu: ", selfie_name, message, source_name, line);
}

void syntax_error_message(char* message) {
  print_line_number("syntax error", line_number);
<<<<<<< HEAD
  printf("%s\n", message);
=======
  printf1("%s\n", message);

  number_of_syntax_errors = number_of_syntax_errors + 1;
>>>>>>> ae651b13
}

void syntax_error_character(uint64_t expected) {
  print_line_number("syntax error", line_number);
  print_character(expected);
  print(" expected but ");
  print_character(character);
  print(" found\n");

  number_of_syntax_errors = number_of_syntax_errors + 1;
}

void syntax_error_identifier(char* expected) {
  print_line_number("syntax error", line_number);
  print_string(expected);
  print(" expected but ");
  print_string(identifier);
  print(" found\n");

  number_of_syntax_errors = number_of_syntax_errors + 1;
}

void get_character() {
  uint64_t number_of_read_bytes;

  // assert: character_buffer is mapped

  // try to read 1 character into character_buffer
  // from file with source_fd file descriptor
  number_of_read_bytes = read(source_fd, character_buffer, 1);

  if (number_of_read_bytes == 1) {
    // store the read character in the global variable called character
    character = *character_buffer;

    number_of_read_characters = number_of_read_characters + 1;
  } else if (number_of_read_bytes == 0)
    // reached end of file
    character = CHAR_EOF;
  else {
    printf("%s: could not read character from input file %s\n", selfie_name, source_name);

    exit(EXITCODE_IOERROR);
  }
}

uint64_t is_character_new_line() {
  if (character == CHAR_LF)
    return 1;
  else if (character == CHAR_CR)
    return 1;
  else
    return 0;
}

uint64_t is_character_whitespace() {
  if (character == CHAR_SPACE)
    return 1;
  else if (character == CHAR_TAB)
    return 1;
  else
    return is_character_new_line();
}

uint64_t find_next_character() {
  uint64_t in_single_line_comment;
  uint64_t in_multi_line_comment;

  // assuming we are not in a comment
  in_single_line_comment = 0;
  in_multi_line_comment  = 0;

  // read and discard all whitespace and comments until a character is found
  // that is not whitespace and does not occur in a comment, or the file ends
  while (1) {
    if (in_single_line_comment) {
      if (is_character_new_line())
        // single-line comments end with new line
        in_single_line_comment = 0;
      else if (character == CHAR_EOF)
        // or end of file
        return character;
      else {
        // count the characters in comments as ignored characters
        number_of_ignored_characters = number_of_ignored_characters + 1;

        get_character();
      }

    } else if (in_multi_line_comment) {
      while (character == CHAR_ASTERISK) {
        // look for "*/" by looping over consecutive '*' counting them as ignored characters
        number_of_ignored_characters = number_of_ignored_characters + 1;

        get_character();

        if (character == CHAR_SLASH)
          // multi-line comments end with "*/"
          in_multi_line_comment = 0;
      }

      if (in_multi_line_comment) {
        // keep track of line numbers for error reporting and code annotation
        if (character == CHAR_LF)
          // only line feeds count towards line numbers, not carriage returns
          line_number = line_number + 1;
        else if (character == CHAR_EOF) {
          // multi-line comment is not terminated
          syntax_error_message("runaway multi-line comment");

          exit(EXITCODE_SCANNERERROR);
        }
      }

      // count the characters in comments as ignored characters including '/' in "*/"
      number_of_ignored_characters = number_of_ignored_characters + 1;

      get_character();

    } else if (is_character_whitespace()) {
      // keep track of line numbers for error reporting and code annotation
      if (character == CHAR_LF)
        // only line feeds count towards line numbers, not carriage returns
        line_number = line_number + 1;

      // also count line feed and carriage return as ignored characters
      number_of_ignored_characters = number_of_ignored_characters + 1;

      get_character();

    } else if (character == CHAR_SLASH) {
      get_character();

      if (character == CHAR_SLASH) {
        // "//" begins a comment
        in_single_line_comment = 1;

        // count both slashes as ignored characters
        number_of_ignored_characters = number_of_ignored_characters + 2;

        number_of_comments = number_of_comments + 1;

        get_character();

      } else if (character == CHAR_ASTERISK) {
        // "/*" begins a multi-line comment
        in_multi_line_comment = 1;

        // count both slash and asterisk as ignored characters
        number_of_ignored_characters = number_of_ignored_characters + 2;

        number_of_comments = number_of_comments + 1;

        get_character();

      } else {
        // while looking for "//" and "/*" we actually found '/'
        symbol = SYM_DIVISION;

        return character;
      }

    } else
      // character found that is not whitespace and not occurring in a comment
      return character;
  }
}

uint64_t is_character_letter() {
  // ASCII codes for lower- and uppercase letters are in contiguous intervals
  if (character >= 'a')
    if (character <= 'z')
      return 1;
    else
      return 0;
  else if (character >= 'A')
    if (character <= 'Z')
      return 1;
    else
      return 0;
  else
    return 0;
}

uint64_t is_character_digit() {
  // ASCII codes for digits are in a contiguous interval
  if (character >= '0')
    if (character <= '9')
      return 1;
    else
      return 0;
  else
    return 0;
}

uint64_t is_character_letter_or_digit_or_underscore() {
  if (is_character_letter())
    return 1;
  else if (is_character_digit())
    return 1;
  else if (character == CHAR_UNDERSCORE)
    return 1;
  else
    return 0;
}

uint64_t is_character_not_double_quote_or_new_line_or_eof() {
  if (character == CHAR_DOUBLEQUOTE)
    return 0;
  else if (is_character_new_line())
    return 0;
  else if (character == CHAR_EOF)
    return 0;
  else
    return 1;
}

uint64_t identifier_string_match(uint64_t keyword) {
  return string_compare(identifier, (char*) *(SYMBOLS + keyword));
}

uint64_t identifier_or_keyword() {
  if (identifier_string_match(SYM_UINT64))
    return SYM_UINT64;
  else if (identifier_string_match(SYM_IF))
    return SYM_IF;
  else if (identifier_string_match(SYM_ELSE))
    return SYM_ELSE;
  else if (identifier_string_match(SYM_VOID))
    return SYM_VOID;
  else if (identifier_string_match(SYM_RETURN))
    return SYM_RETURN;
  else if (identifier_string_match(SYM_WHILE))
    return SYM_WHILE;
  else if (identifier_string_match(SYM_INT))
    // selfie bootstraps int to uint64_t!
    return SYM_UINT64;
  else if (identifier_string_match(SYM_CHAR))
    // selfie bootstraps char to uint64_t!
    return SYM_UINT64;
  else if (identifier_string_match(SYM_UNSIGNED))
    // selfie bootstraps unsigned to uint64_t!
    return SYM_UINT64;
  else if (identifier_string_match(SYM_CONST))
    // selfie bootstraps const to uint64_t!
    return SYM_UINT64;
  else
    return SYM_IDENTIFIER;
}

void get_symbol() {
  uint64_t i;

  // reset previously scanned symbol
  symbol = SYM_EOF;

  if (find_next_character() != CHAR_EOF) {
    if (symbol != SYM_DIVISION) {
      // '/' may have already been recognized
      // while looking for whitespace and "//"

      // start state of finite state machine
      // for recognizing C* symbols is here
      if (is_character_letter()) {
        // accommodate identifier and null for termination
        identifier = string_alloc(MAX_IDENTIFIER_LENGTH);

        i = 0;

        while (is_character_letter_or_digit_or_underscore()) {
          if (i >= MAX_IDENTIFIER_LENGTH) {
            syntax_error_message("identifier too long");

            exit(EXITCODE_SCANNERERROR);
          }

          store_character(identifier, i, character);

          i = i + 1;

          get_character();
        }

        store_character(identifier, i, 0); // null-terminated string

        symbol = identifier_or_keyword();

      } else if (is_character_digit()) {
        // accommodate integer and null for termination
        integer = string_alloc(MAX_INTEGER_LENGTH);

        i = 0;

        while (is_character_digit()) {
          if (i >= MAX_INTEGER_LENGTH) {
            if (integer_is_signed)
              syntax_error_message("signed integer out of bound");
            else
              syntax_error_message("integer out of bound");

            exit(EXITCODE_SCANNERERROR);
          }

          store_character(integer, i, character);

          i = i + 1;

          get_character();
        }

        store_character(integer, i, 0); // null-terminated string

        literal = atoi(integer);

        if (integer_is_signed)
          if (literal > INT64_MIN) {
              syntax_error_message("signed integer out of bound");

              exit(EXITCODE_SCANNERERROR);
            }

        symbol = SYM_INTEGER;

      } else if (character == CHAR_SINGLEQUOTE) {
        get_character();

        literal = 0;

        if (character == CHAR_EOF) {
          syntax_error_message("reached end of file looking for a character literal");

          exit(EXITCODE_SCANNERERROR);
        } else
          literal = character;

        get_character();

        if (character == CHAR_SINGLEQUOTE)
          get_character();
        else if (character == CHAR_EOF) {
          syntax_error_character(CHAR_SINGLEQUOTE);

          exit(EXITCODE_SCANNERERROR);
        } else
          syntax_error_character(CHAR_SINGLEQUOTE);

        symbol = SYM_CHARACTER;

      } else if (character == CHAR_DOUBLEQUOTE) {
        get_character();

        // accommodate string and null for termination,
        // allocate zeroed memory since strings are emitted
        // in words but may end non-word-aligned
        string = string_alloc(MAX_STRING_LENGTH);

        i = 0;

        while (is_character_not_double_quote_or_new_line_or_eof()) {
          if (i >= MAX_STRING_LENGTH) {
            syntax_error_message("string too long");

            exit(EXITCODE_SCANNERERROR);
          }

          if (character == CHAR_BACKSLASH)
            handle_escape_sequence();

          store_character(string, i, character);

          i = i + 1;

          get_character();
        }

        if (character == CHAR_DOUBLEQUOTE)
          get_character();
        else {
          syntax_error_character(CHAR_DOUBLEQUOTE);

          exit(EXITCODE_SCANNERERROR);
        }

        store_character(string, i, 0); // null-terminated string

        symbol = SYM_STRING;

      } else if (character == CHAR_COMMA) {
        get_character();

        symbol = SYM_COMMA;

      } else if (character == CHAR_SEMICOLON) {
        get_character();

        symbol = SYM_SEMICOLON;

      } else if (character == CHAR_LPARENTHESIS) {
        get_character();

        symbol = SYM_LPARENTHESIS;

      } else if (character == CHAR_RPARENTHESIS) {
        get_character();

        symbol = SYM_RPARENTHESIS;

      } else if (character == CHAR_LBRACE) {
        get_character();

        symbol = SYM_LBRACE;

      } else if (character == CHAR_RBRACE) {
        get_character();

        symbol = SYM_RBRACE;

      } else if (character == CHAR_PLUS) {
        get_character();

        symbol = SYM_PLUS;

      } else if (character == CHAR_DASH) {
        get_character();

        symbol = SYM_MINUS;

      } else if (character == CHAR_ASTERISK) {
        get_character();

        symbol = SYM_ASTERISK;

      } else if (character == CHAR_PERCENTAGE) {
        get_character();

        symbol = SYM_REMAINDER;

      } else if (character == CHAR_EQUAL) {
        get_character();

        if (character == CHAR_EQUAL) {
          get_character();

          symbol = SYM_EQUALITY;
        } else
          symbol = SYM_ASSIGN;

      } else if (character == CHAR_EXCLAMATION) {
        get_character();

        if (character == CHAR_EQUAL)
          get_character();
        else
          syntax_error_character(CHAR_EQUAL);

        symbol = SYM_NOTEQ;

      } else if (character == CHAR_LT) {
        get_character();

        if (character == CHAR_EQUAL) {
          get_character();

          symbol = SYM_LEQ;
        } else
          symbol = SYM_LT;

      } else if (character == CHAR_GT) {
        get_character();

        if (character == CHAR_EQUAL) {
          get_character();

          symbol = SYM_GEQ;
        } else
          symbol = SYM_GT;

      } else if (character == CHAR_DOT) {
        get_character();

        if (character == CHAR_DOT) {
          get_character();

          if (character == CHAR_DOT)
            get_character();
          else
            syntax_error_character(CHAR_DOT);
        } else
          syntax_error_character(CHAR_DOT);

        symbol = SYM_ELLIPSIS;

      } else {
        print_line_number("syntax error", line_number);
        print("found unknown character ");
        print_character(character);
        println();

        number_of_syntax_errors = number_of_syntax_errors + 1;

        exit(EXITCODE_SCANNERERROR);
      }
    }

    number_of_scanned_symbols = number_of_scanned_symbols + 1;
  }
}

void handle_escape_sequence() {
  // ignoring the backslash
  number_of_ignored_characters = number_of_ignored_characters + 1;

  get_character();

  if (character == 'n')
    character = CHAR_LF;
  else if (character == 't')
    character = CHAR_TAB;
  else if (character == 'b')
    character = CHAR_BACKSPACE;
  else if (character == CHAR_SINGLEQUOTE)
    character = CHAR_SINGLEQUOTE;
  else if (character == CHAR_DOUBLEQUOTE)
    character = CHAR_DOUBLEQUOTE;
  else if (character == CHAR_PERCENTAGE)
    character = CHAR_PERCENTAGE;
  else if (character == CHAR_BACKSLASH)
    character = CHAR_BACKSLASH;
  else {
    syntax_error_message("unknown escape sequence found");

    exit(EXITCODE_SCANNERERROR);
  }
}

// -----------------------------------------------------------------
// ------------------------- SYMBOL TABLE --------------------------
// -----------------------------------------------------------------

uint64_t hash(uint64_t* key) {
  // assert: key != (uint64_t*) 0
  return (*key + (*key + (*key + (*key + (*key + *key / HASH_TABLE_SIZE) / HASH_TABLE_SIZE) / HASH_TABLE_SIZE) / HASH_TABLE_SIZE) / HASH_TABLE_SIZE) % HASH_TABLE_SIZE;
}

void create_symbol_table_entry(uint64_t which_table, char* string, uint64_t line, uint64_t class, uint64_t type, uint64_t value, uint64_t address) {
  uint64_t* new_entry;
  uint64_t* hashed_entry_address;

  new_entry = allocate_symbol_table_entry();

  set_string(new_entry, string);
  set_line_number(new_entry, line);
  set_class(new_entry, class);
  set_type(new_entry, type);
  set_value(new_entry, value);
  set_address(new_entry, address);

  // create entry at head of list of symbols
  if (which_table == GLOBAL_TABLE) {
    set_scope(new_entry, REG_GP);

    hashed_entry_address = global_symbol_table + hash((uint64_t*) string);

    set_next_entry(new_entry, (uint64_t*) *hashed_entry_address);
    *hashed_entry_address = (uint64_t) new_entry;

    if (class == VARIABLE)
      number_of_global_variables = number_of_global_variables + 1;
    else if (class == PROCEDURE)
      number_of_procedures = number_of_procedures + 1;
    else if (class == STRING)
      number_of_strings = number_of_strings + 1;
  } else if (which_table == LOCAL_TABLE) {
    set_scope(new_entry, REG_S0);
    set_next_entry(new_entry, local_symbol_table);
    local_symbol_table = new_entry;
  } else if (which_table == LIBRARY_TABLE) {
    set_scope(new_entry, REG_GP);
    set_next_entry(new_entry, library_symbol_table);
    library_symbol_table = new_entry;
  } else {
    // macros
    set_scope(new_entry, REG_GP);
    set_next_entry(new_entry, macro_symbol_table);
    macro_symbol_table = new_entry;
  }
}

uint64_t* search_symbol_table(uint64_t* entry, char* string, uint64_t class) {
  number_of_searches = number_of_searches + 1;

  while (entry != (uint64_t*) 0) {
    total_search_time = total_search_time + 1;

    if (string_compare(string, get_string(entry)))
      if (class == get_class(entry))
        return entry;

    // keep looking
    entry = get_next_entry(entry);
  }

  return (uint64_t*) 0;
}

uint64_t* search_global_symbol_table(char* string, uint64_t class) {
  return search_symbol_table((uint64_t*) *(global_symbol_table + hash((uint64_t*) string)), string, class);
}

uint64_t* get_scoped_symbol_table_entry(char* string, uint64_t class) {
  uint64_t* entry;

  if (class == VARIABLE)
    // local variables override global variables
    entry = search_symbol_table(local_symbol_table, string, VARIABLE);
  else if (class == PROCEDURE) {
    // macros override library procedures
    entry = search_symbol_table(macro_symbol_table, string, MACRO);

    if (entry == (uint64_t*) 0)
      // library procedures override declared or defined procedures
      entry = search_symbol_table(library_symbol_table, string, PROCEDURE);
  } else
    entry = (uint64_t*) 0;

  if (entry == (uint64_t*) 0)
    return search_global_symbol_table(string, class);
  else
    return entry;
}

uint64_t is_undefined_procedure(uint64_t* entry) {
  uint64_t* library_entry;

  if (get_class(entry) == PROCEDURE) {
    // library procedures override declared or defined procedures
    library_entry = search_symbol_table(library_symbol_table, get_string(entry), PROCEDURE);

    if (library_entry != (uint64_t*) 0)
      // procedure is library procedure
      return 0;
    else if (get_address(entry) == 0)
      // procedure declared but not defined
      return 1;
    else if (get_opcode(load_instruction(get_address(entry))) == OP_JAL)
      // procedure called but not defined
      return 1;
  }

  return 0;
}

uint64_t report_undefined_procedures() {
  uint64_t undefined;
  uint64_t i;
  uint64_t* entry;

  undefined = 0;

  i = 0;

  while (i < HASH_TABLE_SIZE) {
    entry = (uint64_t*) *(global_symbol_table + i);

    while (entry != (uint64_t*) 0) {
      if (is_undefined_procedure(entry)) {
        undefined = 1;

        print_line_number("syntax error", get_line_number(entry));
<<<<<<< HEAD
        printf("procedure %s undefined\n", get_string(entry));
=======
        printf1("procedure %s undefined\n", get_string(entry));

        number_of_syntax_errors = number_of_syntax_errors + 1;
>>>>>>> ae651b13
      }

      // keep looking
      entry = get_next_entry(entry);
    }

    i = i + 1;
  }

  return undefined;
}

// -----------------------------------------------------------------
// ---------------------------- PARSER -----------------------------
// -----------------------------------------------------------------

uint64_t is_not_rbrace_or_eof() {
  if (symbol == SYM_RBRACE)
    return 0;
  else if (symbol == SYM_EOF)
    return 0;
  else
    return 1;
}

uint64_t is_expression() {
  if (symbol == SYM_MINUS)
    return 1;
  else if (symbol == SYM_LPARENTHESIS)
    return 1;
  else if (symbol == SYM_IDENTIFIER)
    return 1;
  else if (symbol == SYM_INTEGER)
    return 1;
  else if (symbol == SYM_ASTERISK)
    return 1;
  else if (symbol == SYM_STRING)
    return 1;
  else if (symbol == SYM_CHARACTER)
    return 1;
  else
    return 0;
}

uint64_t is_int_or_char_literal() {
  if (symbol == SYM_INTEGER)
    return 1;
  else if (symbol == SYM_CHARACTER)
    return 1;
  else
    return 0;
}

uint64_t is_mult_or_div_or_rem() {
  if (symbol == SYM_ASTERISK)
    return 1;
  else if (symbol == SYM_DIVISION)
    return 1;
  else if (symbol == SYM_REMAINDER)
    return 1;
  else
    return 0;
}

uint64_t is_plus_or_minus() {
  if (symbol == SYM_MINUS)
    return 1;
  else if (symbol == SYM_PLUS)
    return 1;
  else
    return 0;
}

uint64_t is_comparison() {
  if (symbol == SYM_EQUALITY)
    return 1;
  else if (symbol == SYM_NOTEQ)
    return 1;
  else if (symbol == SYM_LT)
    return 1;
  else if (symbol == SYM_GT)
    return 1;
  else if (symbol == SYM_LEQ)
    return 1;
  else if (symbol == SYM_GEQ)
    return 1;
  else
    return 0;
}

uint64_t is_possibly_parameter(uint64_t is_already_variadic) {
  if (symbol == SYM_COMMA)
    if (is_already_variadic == 0)
      return 1;

  return 0;
}

uint64_t is_castable() {
  if (symbol == SYM_UINT64)
    return 1;
  if (symbol == SYM_VOID)
    return 1;

  return 0;
}

uint64_t look_for_factor() {
  if (symbol == SYM_ASTERISK)
    return 0;
  else if (symbol == SYM_MINUS)
    return 0;
  else if (symbol == SYM_IDENTIFIER)
    return 0;
  else if (symbol == SYM_INTEGER)
    return 0;
  else if (symbol == SYM_CHARACTER)
    return 0;
  else if (symbol == SYM_STRING)
    return 0;
  else if (symbol == SYM_LPARENTHESIS)
    return 0;
  else if (symbol == SYM_EOF)
    return 0;
  else
    return 1;
}

uint64_t look_for_statement() {
  if (symbol == SYM_ASTERISK)
    return 0;
  else if (symbol == SYM_IDENTIFIER)
    return 0;
  else if (symbol == SYM_WHILE)
    return 0;
  else if (symbol == SYM_IF)
    return 0;
  else if (symbol == SYM_RETURN)
    return 0;
  else if (symbol == SYM_EOF)
    return 0;
  else
    return 1;
}

uint64_t look_for_type() {
  if (symbol == SYM_UINT64)
    return 0;
  else if (symbol == SYM_VOID)
    return 0;
  else if (symbol == SYM_EOF)
    return 0;
  else
    return 1;
}

void talloc() {
  // we use registers REG_T0-REG_T6 for temporaries
  if (allocated_temporaries < NUMBEROFTEMPORARIES)
    allocated_temporaries = allocated_temporaries + 1;
  else {
    syntax_error_message("out of registers");

    exit(EXITCODE_COMPILERERROR);
  }
}

uint64_t current_temporary() {
  if (allocated_temporaries > 0)
    if (allocated_temporaries < 4)
      return REG_TP + allocated_temporaries;
    else
      return REG_S11 + allocated_temporaries - 3;
  else {
    syntax_error_message("illegal register access");

    exit(EXITCODE_COMPILERERROR);
  }
}

uint64_t previous_temporary() {
  if (allocated_temporaries > 1)
    if (allocated_temporaries == 4)
      return REG_T2;
    else
      return current_temporary() - 1;
  else {
    syntax_error_message("illegal register access");

    exit(EXITCODE_COMPILERERROR);
  }
}

uint64_t next_temporary() {
  if (allocated_temporaries < NUMBEROFTEMPORARIES)
    if (allocated_temporaries == 3)
      return REG_T3;
    else
      return current_temporary() + 1;
  else {
    syntax_error_message("out of registers");

    exit(EXITCODE_COMPILERERROR);
  }
}

void tfree(uint64_t number_of_temporaries) {
  if (allocated_temporaries >= number_of_temporaries)
    allocated_temporaries = allocated_temporaries - number_of_temporaries;
  else {
    syntax_error_message("illegal register deallocation");

    exit(EXITCODE_COMPILERERROR);
  }
}

void save_temporaries() {
  while (allocated_temporaries > 0) {
    // push temporary onto stack
    emit_addi(REG_SP, REG_SP, -WORDSIZE);
    emit_store(REG_SP, 0, current_temporary());

    tfree(1);
  }
}

void restore_temporaries(uint64_t number_of_temporaries) {
  while (allocated_temporaries < number_of_temporaries) {
    talloc();

    // restore temporary from stack
    emit_load(current_temporary(), REG_SP, 0);
    emit_addi(REG_SP, REG_SP, WORDSIZE);
  }
}

void syntax_error_symbol(uint64_t expected) {
  print_line_number("syntax error", line_number);
  print_symbol(expected);
  print(" expected but ");
  print_symbol(symbol);
  print(" found\n");

  number_of_syntax_errors = number_of_syntax_errors + 1;
}

void syntax_error_unexpected() {
  print_line_number("syntax error", line_number);
  print("unexpected symbol ");
  print_symbol(symbol);
  print(" found\n");

  number_of_syntax_errors = number_of_syntax_errors + 1;
}

void print_type(uint64_t type) {
  if (type == UINT64_T)
    print("uint64_t");
  else if (type == UINT64STAR_T)
    print("uint64_t*");
  else if (type == VOID_T)
    print("void");
  else
    print("unknown");
}

void type_warning(uint64_t expected, uint64_t found) {
  print_line_number("warning", line_number);
  print("type mismatch, ");
  print_type(expected);
  print(" expected but ");
  print_type(found);
  print(" found\n");
}

void load_small_and_medium_integer(uint64_t reg, uint64_t value) {
  uint64_t lower;
  uint64_t upper;

  // assert: -2^31 <= value < 2^31

  if (is_signed_integer(value, 12)) {
    // integers with -2^11 <= value < 2^11
    // are loaded with one addi into a register

    emit_addi(reg, REG_ZR, value);
  } else {
    // integers with -2^31 <= value < -2^11 and 2^11 <= value < 2^31
    // are loaded with one lui and one addi into a register plus
    // an additional sub to cancel sign extension if necessary

    lower = get_bits(value,  0, 12);
    upper = get_bits(value, 12, 20);

    if (lower >= two_to_the_power_of(11)) {
      // add 1 which is effectively 2^12 to cancel sign extension of lower
      upper = upper + 1;

      // assert: 0 < upper <= 2^(32-12)
      emit_lui(reg, sign_extend(upper, 20));

      if (upper == two_to_the_power_of(19))
        // upper overflowed, cancel sign extension
        emit_sub(reg, REG_ZR, reg);
    } else
      // assert: 0 < upper < 2^(32-12)
      emit_lui(reg, sign_extend(upper, 20));

    emit_addi(reg, reg, sign_extend(lower, 12));
  }
}

uint64_t* get_variable_or_big_int(char* variable_or_big_int, uint64_t class) {
  uint64_t* entry;

  if (class == BIGINT)
    return search_global_symbol_table(variable_or_big_int, class);
  else {
    entry = get_scoped_symbol_table_entry(variable_or_big_int, class);

    if (entry == (uint64_t*) 0) {
      print_line_number("syntax error", line_number);
      printf("%s undeclared\n", variable_or_big_int);

      number_of_syntax_errors = number_of_syntax_errors + 1;

      exit(EXITCODE_PARSERERROR);
    }

    return entry;
  }
}

void load_upper_base_address(uint64_t* entry) {
  uint64_t lower;
  uint64_t upper;

  // assert: n = allocated_temporaries

  lower = get_bits(get_address(entry),  0, 12);
  upper = get_bits(get_address(entry), 12, 20);

  if (lower >= two_to_the_power_of(11))
    // add 1 which is effectively 2^12 to cancel sign extension of lower
    upper = upper + 1;

  talloc();

  // calculate upper part of base address relative to global or frame pointer
  emit_lui(current_temporary(), sign_extend(upper, 20));
  emit_add(current_temporary(), get_scope(entry), current_temporary());

  // assert: allocated_temporaries == n + 1
}

uint64_t load_variable_or_big_int(char* variable_or_big_int, uint64_t class) {
  uint64_t* entry;
  uint64_t offset;

  // assert: n = allocated_temporaries

  entry = get_variable_or_big_int(variable_or_big_int, class);

  offset = get_address(entry);

  if (is_signed_integer(offset, 12)) {
    talloc();

    emit_load(current_temporary(), get_scope(entry), offset);
  } else {
    load_upper_base_address(entry);

    emit_load(current_temporary(), current_temporary(), sign_extend(get_bits(offset, 0, 12), 12));
  }

  // assert: allocated_temporaries == n + 1

  // type of variable or big integer is grammar attribute
  return get_type(entry);
}

void load_integer(uint64_t value) {
  uint64_t* entry;

  // assert: n = allocated_temporaries

  if (is_signed_integer(value, 32)) {
    // integers with -2^31 <= value < 2^31 are loaded as immediate values
    talloc();

    load_small_and_medium_integer(current_temporary(), value);
  } else {
    // integers with value < -2^31 or value >= 2^31 are stored in data segment
    entry = search_global_symbol_table(integer, BIGINT);

    if (entry == (uint64_t*) 0) {
      // allocate memory for big integer in data segment
      data_size = data_size + WORDSIZE;

      create_symbol_table_entry(GLOBAL_TABLE, integer, line_number, BIGINT, UINT64_T, value, -data_size);
    }

    load_variable_or_big_int(integer, BIGINT);
  }

  // assert: allocated_temporaries == n + 1
}

void load_string(char* string) {
  uint64_t length;

  // assert: n = allocated_temporaries

  length = string_length(string) + 1;

  // allocate memory for string in data segment
  data_size = data_size + round_up(length, WORDSIZE);

  create_symbol_table_entry(GLOBAL_TABLE, string, line_number, STRING, UINT64STAR_T, 0, -data_size);

  load_integer(-data_size);

  emit_add(current_temporary(), REG_GP, current_temporary());

  // assert: allocated_temporaries == n + 1
}

uint64_t procedure_call(uint64_t* entry, char* procedure) {
  uint64_t type;

  if (entry == (uint64_t*) 0) {
    // procedure never called nor declared nor defined

    // default return type is "uint64_t"
    type = UINT64_T;

    create_symbol_table_entry(GLOBAL_TABLE, procedure, line_number, PROCEDURE, type, 0, code_size);

    emit_jal(REG_RA, 0);

  } else {
    type = get_type(entry);

    if (get_address(entry) == 0) {
      // procedure declared but never called nor defined
      set_address(entry, code_size);

      emit_jal(REG_RA, 0);
    } else if (get_opcode(load_instruction(get_address(entry))) == OP_JAL) {
      // procedure called and possibly declared but not defined

      // create fixup chain using absolute address
      emit_jal(REG_RA, get_address(entry));
      set_address(entry, code_size - INSTRUCTIONSIZE);
    } else
      // procedure defined, use relative address
      emit_jal(REG_RA, get_address(entry) - code_size);
  }

  // return type is grammar attribute
  return type;
}

void procedure_prologue(uint64_t number_of_local_variable_bytes) {
  // allocate memory for return address
  emit_addi(REG_SP, REG_SP, -WORDSIZE);

  // save return address
  emit_store(REG_SP, 0, REG_RA);

  // allocate memory for caller's frame pointer
  emit_addi(REG_SP, REG_SP, -WORDSIZE);

  // save caller's frame pointer
  emit_store(REG_SP, 0, REG_S0);

  // set callee's frame pointer
  emit_addi(REG_S0, REG_SP, 0);

  // allocate memory for callee's local variables
  if (number_of_local_variable_bytes > 0) {
    if (is_signed_integer(-number_of_local_variable_bytes, 12))
      emit_addi(REG_SP, REG_SP, -number_of_local_variable_bytes);
    else {
      load_integer(-number_of_local_variable_bytes);

      emit_add(REG_SP, REG_SP, current_temporary());

      tfree(1);
    }
  }
}

void procedure_epilogue(uint64_t number_of_parameter_bytes) {
  // deallocate memory for callee's frame pointer and local variables
  emit_addi(REG_SP, REG_S0, 0);

  // restore caller's frame pointer
  emit_load(REG_S0, REG_SP, 0);

  // deallocate memory for caller's frame pointer
  emit_addi(REG_SP, REG_SP, WORDSIZE);

  // restore return address
  emit_load(REG_RA, REG_SP, 0);

  // deallocate memory for return address and actual parameters
  emit_addi(REG_SP, REG_SP, WORDSIZE + number_of_parameter_bytes);

  // return
  emit_jalr(REG_ZR, REG_RA, 0);
}

char* rewrite_non_zero_bootlevel_procedure(char* procedure) {
  // rewrite non-macro functions without their prefix
  if (string_prefix_for("non_zero_bootlevel_", procedure)) {
    if (string_prefix_for("non_zero_bootlevel_macro_", procedure) == 0)
      return string_sub(procedure, string_length("non_zero_bootlevel_"), string_length(procedure));
  }

  return procedure;
}

uint64_t compile_macro(uint64_t* entry) {
  uint64_t macro;

  macro = get_value(entry);

  if (macro == MACRO_VAR_START)
    non_zero_bootlevel_macro_var_start();
  else if (macro == MACRO_VAR_ARG)
    non_zero_bootlevel_macro_var_arg();
  else if (macro == MACRO_VAR_END)
    non_zero_bootlevel_macro_var_end();

  return get_type(entry);
}

uint64_t compile_call(char* procedure) {
  uint64_t* entry;
  uint64_t number_of_temporaries;
  uint64_t type;
  uint64_t number_of_parameters;
  uint64_t allocate_memory_on_stack;

  // assert: n = allocated_temporaries

  entry = get_scoped_symbol_table_entry(procedure, PROCEDURE);

  if (entry != (uint64_t*) 0)
    if (get_class(entry) == MACRO)
      // the procedure was actually a macro
      return compile_macro(entry);

  number_of_temporaries = allocated_temporaries;

  save_temporaries();

  number_of_parameters = 0;

  // assert: allocated_temporaries == 0

  if (is_expression()) {
    compile_expression();

    // TODO: check if types/number of parameters is correct

    // allocate memory on stack for parameters; we do not know how many, fixup later
    allocate_memory_on_stack = code_size;
    emit_addi(REG_SP, REG_SP, 0);

    // push first parameter onto the stack
    emit_store(REG_SP, number_of_parameters * WORDSIZE, current_temporary());

    tfree(1);

    number_of_parameters = number_of_parameters + 1;

    while (symbol == SYM_COMMA) {
      get_symbol();

      compile_expression();

      // push more parameters onto stack
      emit_store(REG_SP, number_of_parameters * WORDSIZE, current_temporary());

      tfree(1);

      number_of_parameters = number_of_parameters + 1;
    }

    // now we know the number of parameters
    fixup_IFormat(allocate_memory_on_stack, -(number_of_parameters * WORDSIZE));

    if (symbol == SYM_RPARENTHESIS) {
      get_symbol();

      type = procedure_call(entry, procedure);
    } else {
      syntax_error_symbol(SYM_RPARENTHESIS);

      type = UINT64_T;
    }
  } else if (symbol == SYM_RPARENTHESIS) {
    get_symbol();

    type = procedure_call(entry, procedure);
  } else {
    syntax_error_symbol(SYM_RPARENTHESIS);

    type = UINT64_T;
  }

  // assert: allocated_temporaries == 0

  restore_temporaries(number_of_temporaries);

  number_of_calls = number_of_calls + 1;

  // deallocate variadic parameters
  if (entry != (uint64_t*) 0)
    if (signed_less_than(get_value(entry), 0))
      emit_addi(REG_SP, REG_SP, (number_of_parameters + get_value(entry)) * WORDSIZE);

  // assert: allocated_temporaries == n

  // return type is grammar attribute
  return type;
}

uint64_t compile_factor() {
  uint64_t has_cast;
  uint64_t cast;
  uint64_t type;
  uint64_t negative;
  uint64_t dereference;
  char* variable_or_procedure_name;

  // assert: n = allocated_temporaries

  while (look_for_factor()) {
    syntax_error_unexpected();

    if (symbol == SYM_EOF)
      exit(EXITCODE_PARSERERROR);
    else
      get_symbol();
  }

  // optional: cast
  if (symbol == SYM_LPARENTHESIS) {
    get_symbol();

    // cast: "(" "uint64_t" [ "*" ] ")"
    // additionally, we allow (void) casts for bootstrapping
    if (is_castable()) {
      has_cast = 1;

      cast = compile_type();

      if (symbol == SYM_RPARENTHESIS)
        get_symbol();
      else
        syntax_error_symbol(SYM_RPARENTHESIS);

    // not a cast: "(" expression ")"
    } else {
      type = compile_expression();

      if (symbol == SYM_RPARENTHESIS)
        get_symbol();
      else
        syntax_error_symbol(SYM_RPARENTHESIS);

      // assert: allocated_temporaries == n + 1

      return type;
    }
  } else
    has_cast = 0;

  // optional: -
  if (symbol == SYM_MINUS) {
    negative = 1;

    integer_is_signed = 1;

    get_symbol();

    integer_is_signed = 0;
  } else
    negative = 0;

  // optional: dereference
  if (symbol == SYM_ASTERISK) {
    dereference = 1;

    get_symbol();
  } else
    dereference = 0;

  // variable or call?
  if (symbol == SYM_IDENTIFIER) {
    variable_or_procedure_name = identifier;

    get_symbol();

    if (symbol == SYM_LPARENTHESIS) {
      get_symbol();

      // procedure call: identifier "(" ... ")"
      type = compile_call(variable_or_procedure_name);

      talloc();

      // retrieve return value
      emit_addi(current_temporary(), REG_A0, 0);

      // reset return register to initial return value
      // for missing return expressions
      emit_addi(REG_A0, REG_ZR, 0);
    } else
      // variable access: identifier
      type = load_variable_or_big_int(variable_or_procedure_name, VARIABLE);

  // integer literal?
  } else if (symbol == SYM_INTEGER) {
    load_integer(literal);

    get_symbol();

    type = UINT64_T;

  // character literal?
  } else if (symbol == SYM_CHARACTER) {
    talloc();

    emit_addi(current_temporary(), REG_ZR, literal);

    get_symbol();

    type = UINT64_T;

  // string literal?
  } else if (symbol == SYM_STRING) {
    load_string(string);

    get_symbol();

    type = UINT64STAR_T;

  //  "(" expression ")"
  } else if (symbol == SYM_LPARENTHESIS) {
    get_symbol();

    type = compile_expression();

    if (symbol == SYM_RPARENTHESIS)
      get_symbol();
    else
      syntax_error_symbol(SYM_RPARENTHESIS);
  } else {
    syntax_error_unexpected();

    type = UINT64_T;
  }

  if (dereference) {
    if (type != UINT64STAR_T)
      type_warning(UINT64STAR_T, type);

    // dereference
    emit_load(current_temporary(), current_temporary(), 0);

    type = UINT64_T;
  }

  if (negative) {
    if (type != UINT64_T) {
      type_warning(UINT64_T, type);

      type = UINT64_T;
    }

    emit_sub(current_temporary(), REG_ZR, current_temporary());
  }

  // assert: allocated_temporaries == n + 1

  if (has_cast)
    // cast is grammar attribute
    return cast;
  else
    // type of factor is grammar attribute
    return type;
}

uint64_t compile_term() {
  uint64_t ltype;
  uint64_t operator_symbol;
  uint64_t rtype;

  // assert: n = allocated_temporaries

  ltype = compile_factor();

  // assert: allocated_temporaries == n + 1

  // * / or % ?
  while (is_mult_or_div_or_rem()) {
    operator_symbol = symbol;

    get_symbol();

    rtype = compile_factor();

    // assert: allocated_temporaries == n + 2

    if (ltype != rtype)
      type_warning(ltype, rtype);

    if (operator_symbol == SYM_ASTERISK)
      emit_mul(previous_temporary(), previous_temporary(), current_temporary());
    else if (operator_symbol == SYM_DIVISION)
      emit_divu(previous_temporary(), previous_temporary(), current_temporary());
    else if (operator_symbol == SYM_REMAINDER)
      emit_remu(previous_temporary(), previous_temporary(), current_temporary());

    tfree(1);
  }

  // assert: allocated_temporaries == n + 1

  // type of term is grammar attribute
  return ltype;
}

uint64_t compile_simple_expression() {
  uint64_t ltype;
  uint64_t operator_symbol;
  uint64_t rtype;

  // assert: n = allocated_temporaries

  ltype = compile_term();

  // assert: allocated_temporaries == n + 1

  // + or - ?
  while (is_plus_or_minus()) {
    operator_symbol = symbol;

    get_symbol();

    rtype = compile_term();

    // assert: allocated_temporaries == n + 2

    if (operator_symbol == SYM_PLUS) {
      if (ltype == UINT64STAR_T) {
        if (rtype == UINT64_T)
          // UINT64STAR_T + UINT64_T
          // pointer arithmetic: left_term + right_term * SIZEOFUINT64
          emit_multiply_by(current_temporary(), SIZEOFUINT64);
        else
          // UINT64STAR_T + UINT64STAR_T
          syntax_error_message("(uint64_t*) + (uint64_t*) is undefined");
      } else if (rtype == UINT64STAR_T) {
        // UINT64_T + UINT64STAR_T
        // pointer arithmetic: left_term * SIZEOFUINT64 + right_term
        emit_multiply_by(previous_temporary(), SIZEOFUINT64);

        ltype = UINT64STAR_T;
      }

      emit_add(previous_temporary(), previous_temporary(), current_temporary());

    } else if (operator_symbol == SYM_MINUS) {
      if (ltype == UINT64STAR_T) {
        if (rtype == UINT64_T) {
          // UINT64STAR_T - UINT64_T
          // pointer arithmetic: left_term - right_term * SIZEOFUINT64
          emit_multiply_by(current_temporary(), SIZEOFUINT64);
          emit_sub(previous_temporary(), previous_temporary(), current_temporary());
        } else {
          // UINT64STAR_T - UINT64STAR_T
          // pointer arithmetic: (left_term - right_term) / SIZEOFUINT64
          emit_sub(previous_temporary(), previous_temporary(), current_temporary());
          emit_addi(current_temporary(), REG_ZR, SIZEOFUINT64);
          emit_divu(previous_temporary(), previous_temporary(), current_temporary());

          ltype = UINT64_T;
        }
      } else if (rtype == UINT64STAR_T)
        // UINT64_T - UINT64STAR_T
        syntax_error_message("(uint64_t) - (uint64_t*) is undefined");
      else
        // UINT64_T - UINT64_T
        emit_sub(previous_temporary(), previous_temporary(), current_temporary());
    }

    tfree(1);
  }

  // assert: allocated_temporaries == n + 1

  // type of simple expression is grammar attribute
  return ltype;
}

uint64_t compile_expression() {
  uint64_t ltype;
  uint64_t operator_symbol;
  uint64_t rtype;

  // assert: n = allocated_temporaries

  ltype = compile_simple_expression();

  // assert: allocated_temporaries == n + 1

  //optional: ==, !=, <, >, <=, >= simple_expression
  if (is_comparison()) {
    operator_symbol = symbol;

    get_symbol();

    rtype = compile_simple_expression();

    // assert: allocated_temporaries == n + 2

    if (ltype != rtype)
      type_warning(ltype, rtype);

    // for lack of boolean type
    ltype = UINT64_T;

    if (operator_symbol == SYM_EQUALITY) {
      // a == b iff unsigned b - a < 1
      emit_sub(previous_temporary(), current_temporary(), previous_temporary());
      emit_addi(current_temporary(), REG_ZR, 1);
      emit_sltu(previous_temporary(), previous_temporary(), current_temporary());

      tfree(1);

    } else if (operator_symbol == SYM_NOTEQ) {
      // a != b iff unsigned 0 < b - a
      emit_sub(previous_temporary(), current_temporary(), previous_temporary());

      tfree(1);

      emit_sltu(current_temporary(), REG_ZR, current_temporary());

    } else if (operator_symbol == SYM_LT) {
      // a < b
      emit_sltu(previous_temporary(), previous_temporary(), current_temporary());

      tfree(1);

    } else if (operator_symbol == SYM_GT) {
      // a > b iff b < a
      emit_sltu(previous_temporary(), current_temporary(), previous_temporary());

      tfree(1);

    } else if (operator_symbol == SYM_LEQ) {
      // a <= b iff 1 - (b < a)
      emit_sltu(previous_temporary(), current_temporary(), previous_temporary());
      emit_addi(current_temporary(), REG_ZR, 1);
      emit_sub(previous_temporary(), current_temporary(), previous_temporary());

      tfree(1);

    } else if (operator_symbol == SYM_GEQ) {
      // a >= b iff 1 - (a < b)
      emit_sltu(previous_temporary(), previous_temporary(), current_temporary());
      emit_addi(current_temporary(), REG_ZR, 1);
      emit_sub(previous_temporary(), current_temporary(), previous_temporary());

      tfree(1);
    }
  }

  // assert: allocated_temporaries == n + 1

  // type of expression is grammar attribute
  return ltype;
}

void compile_while() {
  uint64_t jump_back_to_while;
  uint64_t branch_forward_to_end;

  // assert: allocated_temporaries == 0

  jump_back_to_while = code_size;

  branch_forward_to_end = 0;

  // while ( expression )
  if (symbol == SYM_WHILE) {
    get_symbol();

    if (symbol == SYM_LPARENTHESIS) {
      get_symbol();

      compile_expression();

      // we do not know where to branch, fixup later
      branch_forward_to_end = code_size;

      emit_beq(current_temporary(), REG_ZR, 0);

      tfree(1);

      if (symbol == SYM_RPARENTHESIS) {
        get_symbol();

        // zero or more statements: { statement }
        if (symbol == SYM_LBRACE) {
          get_symbol();

          while (is_not_rbrace_or_eof())
            compile_statement();

          if (symbol == SYM_RBRACE)
            get_symbol();
          else {
            syntax_error_symbol(SYM_RBRACE);

            exit(EXITCODE_PARSERERROR);
          }
        } else
          // only one statement without {}
          compile_statement();
      } else
        syntax_error_symbol(SYM_RPARENTHESIS);
    } else
      syntax_error_symbol(SYM_LPARENTHESIS);
  } else
    syntax_error_symbol(SYM_WHILE);

  // we use JAL for the unconditional jump back to the loop condition because:
  // 1. the RISC-V doc recommends to do so to not disturb branch prediction
  // 2. GCC also uses JAL for the unconditional back jump of a while loop
  emit_jal(REG_ZR, jump_back_to_while - code_size);

  if (branch_forward_to_end != 0)
    // first instruction after loop body will be generated here
    // now we have the address for the conditional branch from above
    fixup_relative_BFormat(branch_forward_to_end);

  // assert: allocated_temporaries == 0

  number_of_while = number_of_while + 1;
}

void compile_if() {
  uint64_t branch_forward_to_else_or_end;
  uint64_t jump_forward_to_end;

  // assert: allocated_temporaries == 0

  // if ( expression )
  if (symbol == SYM_IF) {
    get_symbol();

    if (symbol == SYM_LPARENTHESIS) {
      get_symbol();

      compile_expression();

      // if the "if" case is not true we branch to "else" (if provided)
      branch_forward_to_else_or_end = code_size;

      emit_beq(current_temporary(), REG_ZR, 0);

      tfree(1);

      if (symbol == SYM_RPARENTHESIS) {
        get_symbol();

        // zero or more statements: { statement }
        if (symbol == SYM_LBRACE) {
          get_symbol();

          while (is_not_rbrace_or_eof())
            compile_statement();

          if (symbol == SYM_RBRACE)
            get_symbol();
          else {
            syntax_error_symbol(SYM_RBRACE);

            exit(EXITCODE_PARSERERROR);
          }
        } else
        // only one statement without {}
          compile_statement();

        //optional: else
        if (symbol == SYM_ELSE) {
          get_symbol();

          // if the "if" case was true we skip the "else" case
          // by unconditionally jumping to the end
          jump_forward_to_end = code_size;

          emit_jal(REG_ZR, 0);

          // if the "if" case was not true we branch here
          fixup_relative_BFormat(branch_forward_to_else_or_end);

          // zero or more statements: { statement }
          if (symbol == SYM_LBRACE) {
            get_symbol();

            while (is_not_rbrace_or_eof())
              compile_statement();

            if (symbol == SYM_RBRACE)
              get_symbol();
            else {
              syntax_error_symbol(SYM_RBRACE);

              exit(EXITCODE_PARSERERROR);
            }

          // only one statement without {}
          } else
            compile_statement();

          // if the "if" case was true we unconditionally jump here
          fixup_relative_JFormat(jump_forward_to_end, code_size);
        } else
          // if the "if" case was not true we branch here
          fixup_relative_BFormat(branch_forward_to_else_or_end);
      } else
        syntax_error_symbol(SYM_RPARENTHESIS);
    } else
      syntax_error_symbol(SYM_LPARENTHESIS);
  } else
    syntax_error_symbol(SYM_IF);

  // assert: allocated_temporaries == 0

  number_of_if = number_of_if + 1;
}

void compile_return() {
  uint64_t type;

  // assert: allocated_temporaries == 0

  if (symbol == SYM_RETURN)
    get_symbol();
  else
    syntax_error_symbol(SYM_RETURN);

  // optional: expression
  if (symbol != SYM_SEMICOLON) {
    type = compile_expression();

    if (type != return_type)
      type_warning(return_type, type);

    // save value of expression in return register
    emit_addi(REG_A0, current_temporary(), 0);

    tfree(1);
  } else if (return_type != VOID_T)
    type_warning(return_type, VOID_T);

  // jump to procedure epilogue through fixup chain using absolute address
  emit_jal(REG_ZR, return_branches);

  // new head of fixup chain
  return_branches = code_size - INSTRUCTIONSIZE;

  // assert: allocated_temporaries == 0

  number_of_return = number_of_return + 1;
}

void compile_statement() {
  uint64_t ltype;
  uint64_t rtype;
  char* variable_or_procedure_name;
  uint64_t* entry;
  uint64_t offset;

  // assert: allocated_temporaries == 0

  while (look_for_statement()) {
    syntax_error_unexpected();

    if (symbol == SYM_EOF)
      exit(EXITCODE_PARSERERROR);
    else
      get_symbol();
  }

  // ["*"]
  if (symbol == SYM_ASTERISK) {
    get_symbol();

    // "*" variable
    if (symbol == SYM_IDENTIFIER) {
      ltype = load_variable_or_big_int(identifier, VARIABLE);

      if (ltype != UINT64STAR_T)
        type_warning(UINT64STAR_T, ltype);

      get_symbol();

      // "*" variable "="
      if (symbol == SYM_ASSIGN) {
        get_symbol();

        rtype = compile_expression();

        if (rtype != UINT64_T)
          type_warning(UINT64_T, rtype);

        emit_store(previous_temporary(), 0, current_temporary());

        tfree(2);

        number_of_assignments = number_of_assignments + 1;
      } else {
        syntax_error_symbol(SYM_ASSIGN);

        tfree(1);
      }

      if (symbol == SYM_SEMICOLON)
        get_symbol();
      else
        syntax_error_symbol(SYM_SEMICOLON);

    // "*" "(" expression ")"
    } else if (symbol == SYM_LPARENTHESIS) {
      get_symbol();

      ltype = compile_expression();

      if (ltype != UINT64STAR_T)
        type_warning(UINT64STAR_T, ltype);

      if (symbol == SYM_RPARENTHESIS) {
        get_symbol();

        // "*" "(" expression ")" "="
        if (symbol == SYM_ASSIGN) {
          get_symbol();

          rtype = compile_expression();

          if (rtype != UINT64_T)
            type_warning(UINT64_T, rtype);

          emit_store(previous_temporary(), 0, current_temporary());

          tfree(2);

          number_of_assignments = number_of_assignments + 1;
        } else {
          syntax_error_symbol(SYM_ASSIGN);

          tfree(1);
        }

        if (symbol == SYM_SEMICOLON)
          get_symbol();
        else
          syntax_error_symbol(SYM_SEMICOLON);
      } else
        syntax_error_symbol(SYM_RPARENTHESIS);
    } else
      syntax_error_symbol(SYM_LPARENTHESIS);
  }
  // variable "=" expression | call
  else if (symbol == SYM_IDENTIFIER) {
    variable_or_procedure_name = identifier;

    get_symbol();

    // procedure call
    if (symbol == SYM_LPARENTHESIS) {
      get_symbol();

      compile_call(variable_or_procedure_name);

      // reset return register to initial return value
      // for missing return expressions
      emit_addi(REG_A0, REG_ZR, 0);

      if (symbol == SYM_SEMICOLON)
        get_symbol();
      else
        syntax_error_symbol(SYM_SEMICOLON);

    // variable = expression
    } else if (symbol == SYM_ASSIGN) {
      entry = get_variable_or_big_int(variable_or_procedure_name, VARIABLE);

      ltype = get_type(entry);

      get_symbol();

      rtype = compile_expression();

      if (ltype != rtype)
        type_warning(ltype, rtype);

      offset = get_address(entry);

      if (is_signed_integer(offset, 12)) {
        emit_store(get_scope(entry), offset, current_temporary());

        tfree(1);
      } else {
        load_upper_base_address(entry);

        emit_store(current_temporary(), sign_extend(get_bits(offset, 0, 12), 12), previous_temporary());

        tfree(2);
      }

      number_of_assignments = number_of_assignments + 1;

      if (symbol == SYM_SEMICOLON)
        get_symbol();
      else
        syntax_error_symbol(SYM_SEMICOLON);
    } else
      syntax_error_unexpected();
  }
  // while statement?
  else if (symbol == SYM_WHILE) {
    compile_while();
  }
  // if statement?
  else if (symbol == SYM_IF) {
    compile_if();
  }
  // return statement?
  else if (symbol == SYM_RETURN) {
    compile_return();

    if (symbol == SYM_SEMICOLON)
      get_symbol();
    else
      syntax_error_symbol(SYM_SEMICOLON);
  }
}

uint64_t compile_type() {
  uint64_t type;

  type = UINT64_T;

  if (symbol == SYM_UINT64) {
    get_symbol();

    while (symbol == SYM_UINT64)
      // we tolerate multiple uint64_t aliases for bootstrapping
      get_symbol();

    while (symbol == SYM_ASTERISK) {
      // we tolerate pointer to pointers for bootstrapping
      type = UINT64STAR_T;

      get_symbol();
    }
  } else if (symbol == SYM_VOID) {
    get_symbol();

    // we tolerate casts to void for bootstrapping
    type = UINT64_T;

    while (symbol == SYM_ASTERISK) {
      // we tolerate pointer to pointers for bootstrapping
      type = UINT64STAR_T;

      get_symbol();
    }
  } else
    syntax_error_symbol(SYM_UINT64);

  // type is grammar attribute
  return type;
}

void compile_variable(uint64_t offset) {
  uint64_t type;

  type = compile_type();

  if (symbol == SYM_IDENTIFIER) {
    // TODO: check if identifier has already been declared
    create_symbol_table_entry(LOCAL_TABLE, identifier, line_number, VARIABLE, type, 0, offset);

    get_symbol();
  } else {
    syntax_error_symbol(SYM_IDENTIFIER);

    create_symbol_table_entry(LOCAL_TABLE, "missing variable name", line_number, VARIABLE, type, 0, offset);
  }
}

uint64_t compile_initialization(uint64_t type) {
  uint64_t initial_value;
  uint64_t has_cast;
  uint64_t cast;

  initial_value = 0;

  has_cast = 0;

  if (symbol == SYM_ASSIGN) {
    get_symbol();

    // optional: [ cast ]
    if (symbol == SYM_LPARENTHESIS) {
      has_cast = 1;

      get_symbol();

      cast = compile_type();

      if (symbol == SYM_RPARENTHESIS)
        get_symbol();
      else
        syntax_error_symbol(SYM_RPARENTHESIS);
    }

    // optional: -
    if (symbol == SYM_MINUS) {
      integer_is_signed = 1;

      get_symbol();

      integer_is_signed = 0;

      initial_value = -literal;
    } else
      initial_value = literal;

    if (is_int_or_char_literal())
      get_symbol();
    else
      syntax_error_unexpected();

    if (symbol == SYM_SEMICOLON)
      get_symbol();
    else
      syntax_error_symbol(SYM_SEMICOLON);
  } else
    syntax_error_symbol(SYM_ASSIGN);

  if (has_cast) {
    if (type != cast)
      type_warning(type, cast);
  } else if (type != UINT64_T)
    type_warning(type, UINT64_T);

  // initial value is grammar attribute
  return initial_value;
}

void compile_procedure(char* procedure, uint64_t type) {
  uint64_t is_undefined;
  uint64_t number_of_parameters;
  uint64_t is_variadic;
  uint64_t number_of_local_variable_bytes;
  uint64_t* entry;

  procedure = rewrite_non_zero_bootlevel_procedure(procedure);

  // assuming procedure is undefined
  is_undefined = 1;

  //assuming procedure is not variadic
  is_variadic = 0;

  number_of_parameters = 0;

  // try parsing formal parameters
  if (symbol == SYM_LPARENTHESIS) {
    get_symbol();

    if (symbol != SYM_RPARENTHESIS) {
      compile_variable(0);

      number_of_parameters = 1;

      entry = local_symbol_table;

      // 2 * WORDIZE offset to skip frame pointer and link
      // additional (number_of_parameters - 1) * WORDSIZE offset due to the
      // order of the parameters
      set_address(entry, (number_of_parameters - 1) * WORDSIZE + 2 * WORDSIZE);

      while (is_possibly_parameter(is_variadic)) {
        get_symbol();

        if (symbol == SYM_ELLIPSIS) {
          get_symbol();

          is_variadic = 1;
        } else {
          compile_variable(0);

          number_of_parameters = number_of_parameters + 1;

          entry = local_symbol_table;

          set_address(entry, (number_of_parameters - 1) * WORDSIZE + 2 * WORDSIZE);
        }
      }

      if (symbol == SYM_RPARENTHESIS)
        get_symbol();
      else
        syntax_error_symbol(SYM_RPARENTHESIS);
    } else
      get_symbol();
  } else
    syntax_error_symbol(SYM_LPARENTHESIS);

  entry = search_global_symbol_table(procedure, PROCEDURE);

  if (symbol == SYM_SEMICOLON) {
    // this is a procedure declaration
    if (entry == (uint64_t*) 0) {
      // procedure never called nor declared nor defined
      if (is_variadic)
        number_of_parameters = -number_of_parameters;

      create_symbol_table_entry(GLOBAL_TABLE, procedure, line_number, PROCEDURE, type, number_of_parameters, 0);
    } else if (get_type(entry) != type)
      // procedure already called, declared, or even defined
      // check return type but otherwise ignore
      type_warning(get_type(entry), type);

    get_symbol();

  } else if (symbol == SYM_LBRACE) {
    // this is a procedure definition
    if (entry == (uint64_t*) 0)
      // procedure never called nor declared nor defined
      create_symbol_table_entry(GLOBAL_TABLE, procedure, line_number, PROCEDURE, type, 0, code_size);
    else {
      // procedure already called or declared or defined
      if (get_address(entry) != 0) {
        // procedure already called or defined
        if (get_opcode(load_instruction(get_address(entry))) == OP_JAL)
          // procedure already called but not defined
          fixlink_relative(get_address(entry), code_size);
        else
          // procedure already defined
          is_undefined = 0;
      }

      if (is_undefined) {
        // procedure already called or declared but not defined
        set_line_number(entry, line_number);

        if (get_type(entry) != type)
          type_warning(get_type(entry), type);

        set_type(entry, type);
        set_address(entry, code_size);

        if (string_compare(procedure, main_name)) {
          // first source containing main procedure provides binary name
          binary_name = source_name;

          // account for initial call to main procedure
          number_of_calls = number_of_calls + 1;
        }
      } else {
        // procedure already defined
        print_line_number("warning", line_number);
        printf("redefinition of procedure %s ignored\n", procedure);
      }
    }

    current_function = search_global_symbol_table(procedure, PROCEDURE);

    get_symbol();

    number_of_local_variable_bytes = 0;

    while (symbol == SYM_UINT64) {
      number_of_local_variable_bytes = number_of_local_variable_bytes + WORDSIZE;

      // offset of local variables relative to frame pointer is negative
      compile_variable(-number_of_local_variable_bytes);

      if (symbol == SYM_SEMICOLON)
        get_symbol();
      else
        syntax_error_symbol(SYM_SEMICOLON);
    }

    procedure_prologue(number_of_local_variable_bytes);

    // create a fixup chain for return statements
    return_branches = 0;

    return_type = type;

    while (is_not_rbrace_or_eof())
      compile_statement();

    return_type = 0;

    if (symbol == SYM_RBRACE) {
      fixlink_relative(return_branches, code_size);

      return_branches = 0;

      procedure_epilogue(number_of_parameters * WORDSIZE);

      get_symbol();
    } else {
      syntax_error_symbol(SYM_RBRACE);

      exit(EXITCODE_PARSERERROR);
    }
  } else
    syntax_error_unexpected();

  local_symbol_table = (uint64_t*) 0;

  // assert: allocated_temporaries == 0
}

void compile_cstar() {
  uint64_t type;
  char* variable_or_procedure_name;
  uint64_t current_line_number;
  uint64_t initial_value;
  uint64_t* entry;

  while (symbol != SYM_EOF) {
    while (look_for_type()) {
      syntax_error_unexpected();

      if (symbol == SYM_EOF)
        exit(EXITCODE_PARSERERROR);
      else
        get_symbol();
    }

    if (symbol == SYM_VOID) {
      // void identifier ...
      // procedure declaration or definition
      get_symbol();

      if (symbol == SYM_ASTERISK) {
        // we tolerate void* return types for bootstrapping
        get_symbol();

        type = UINT64STAR_T;
      } else
        type = VOID_T;

      if (symbol == SYM_IDENTIFIER) {
        variable_or_procedure_name = identifier;

        get_symbol();

        compile_procedure(variable_or_procedure_name, type);
      } else
        syntax_error_symbol(SYM_IDENTIFIER);
    } else {
      type = compile_type();

      if (symbol == SYM_IDENTIFIER) {
        variable_or_procedure_name = identifier;

        get_symbol();

        if (symbol == SYM_LPARENTHESIS)
          // type identifier "(" ...
          // procedure declaration or definition
          compile_procedure(variable_or_procedure_name, type);
        else {
          current_line_number = line_number;

          if (symbol == SYM_SEMICOLON) {
            // type identifier ";" ...
            // global variable declaration
            get_symbol();

            // uninitialized global variables are initialized to 0
            initial_value = 0;
          } else
            // type identifier "=" ...
            // global variable definition
            initial_value = compile_initialization(type);

          entry = search_global_symbol_table(variable_or_procedure_name, VARIABLE);

          if (entry == (uint64_t*) 0) {
            // allocate memory for global variable in data segment
            data_size = data_size + WORDSIZE;

            create_symbol_table_entry(GLOBAL_TABLE, variable_or_procedure_name, current_line_number, VARIABLE, type, initial_value, -data_size);
          } else {
            // global variable already declared or defined
            print_line_number("warning", current_line_number);
            printf("redefinition of global variable %s ignored\n", variable_or_procedure_name);
          }
        }
      } else
        syntax_error_symbol(SYM_IDENTIFIER);
    }
  }
}

// -----------------------------------------------------------------
// ---------------------------- MACROS -----------------------------
// -----------------------------------------------------------------

void non_zero_bootlevel_macro_var_start() {
  uint64_t* var_list_variable;
  uint64_t s0_offset;

  var_list_variable = (uint64_t*) 0;
  s0_offset = 0;

  if (signed_less_than(get_value(current_function), 0) == 0)
    syntax_error_message("'var_start' used in function with fixed args");

  if (symbol == SYM_IDENTIFIER) {
    var_list_variable = get_scoped_symbol_table_entry(identifier, VARIABLE);

    get_symbol();
    if (symbol == SYM_RPARENTHESIS) {
      get_symbol();

      // skip the return address, frame pointer and fixed parameters
      s0_offset = (-get_value(current_function) + 2) * WORDSIZE;

      load_integer(s0_offset);

      // address of first variadic parameter is S0 + (#static parameters + 2) * WORDSIZE
      emit_add(current_temporary(), current_temporary(), REG_S0);

      // store address in variable passed as macro argument
      emit_store(REG_S0, get_address(var_list_variable), current_temporary());

      tfree(1);
    }
  } else
    syntax_error_symbol(SYM_IDENTIFIER);
}

void non_zero_bootlevel_macro_var_arg() {
  uint64_t* var_list_variable;
  uint64_t  var_list_address;

  var_list_variable = (uint64_t*) 0;
  var_list_address = 0;

  if (symbol == SYM_IDENTIFIER) {
    var_list_variable = get_scoped_symbol_table_entry(identifier, VARIABLE);

    get_symbol();
    if (symbol == SYM_RPARENTHESIS) {
      get_symbol();

      var_list_address = get_address(var_list_variable);

      talloc();

      // load variadic parameter at position pointed at by var_list_variable
      emit_load(current_temporary(), REG_S0, var_list_address);

      // store variadic parameter as return value
      emit_load(REG_A0, current_temporary(), 0);

      // increment var_list_variable pointer by one parameter size (=WORDSIZE)
      emit_addi(current_temporary(), current_temporary(), WORDSIZE);

      emit_store(REG_S0, var_list_address, current_temporary());

      tfree(1);
    } else
      syntax_error_symbol(SYM_RPARENTHESIS);
  } else
    syntax_error_symbol(SYM_IDENTIFIER);
}

// implementation of va_start, va_arg, va_end is platform specific
// for RISC-V va_end does nothing, it is implemented for completeness
// and parity with standard C
void non_zero_bootlevel_macro_var_end() {
  if (signed_less_than(get_value(current_function), 0) == 0)
    syntax_error_message("'var_end' used in function with fixed args");

  if (symbol == SYM_IDENTIFIER) {
    get_symbol();

    if (symbol == SYM_RPARENTHESIS) {
      get_symbol();
    } else
      syntax_error_symbol(SYM_RPARENTHESIS);
  } else
    syntax_error_symbol(SYM_IDENTIFIER);
}

// -----------------------------------------------------------------
// ------------------------ MACHINE CODE LIBRARY -------------------
// -----------------------------------------------------------------

void emit_round_up(uint64_t reg, uint64_t m) {
  talloc();

  // computes value(reg) + m - 1 - (value(reg) + m - 1) % m
  emit_addi(reg, reg, m - 1);
  emit_addi(current_temporary(), REG_ZR, m);
  emit_remu(current_temporary(), reg, current_temporary());
  emit_sub(reg, reg, current_temporary());

  tfree(1);
}

void emit_multiply_by(uint64_t reg, uint64_t m) {
  // assert: there is a 0 <= b < 11 such that m == 2^b

  // load multiplier less than 2^11 to avoid sign extension
  emit_addi(next_temporary(), REG_ZR, m);
  emit_mul(reg, reg, next_temporary());
}

void emit_program_entry() {
  uint64_t i;

  i = 0;

  // allocate memory for machine initialization code

  // emit exactly 22 NOPs with source code line 1
  while (i < 22) {
    emit_nop();

    i = i + 1;
  }
}

void emit_bootstrapping() {
  /*
      1. initialize global pointer
      2. initialize malloc's _bump pointer
      3. push argv pointer onto stack
      4. call main procedure
      5. proceed to exit procedure
  */
  uint64_t gp_value;
  uint64_t saved_code_size;
  uint64_t* entry;

  // code segment starts at PK_CODE_START
  code_start = PK_CODE_START;

  // code size must be word-aligned
  if (code_size % WORDSIZE != 0)
    emit_nop();

  // start of data segment must be page-aligned for ELF program header
  data_start = round_up(code_start + code_size, p_align);

  // calculate global pointer value
  gp_value = data_start + data_size;

  // further allocations in the data segment are not allowed at this point,
  // because it would increase data_size and therefore lead to a false gp_value

  // set code emission to program entry
  saved_code_size = code_size;
  code_size       = 0;

  // assert: emitting no more than 22 instructions, see emit_program_entry

  if (report_undefined_procedures()) {
    // if there are undefined procedures just exit
    // by loading exit code 0 into return register
    emit_addi(REG_A0, REG_ZR, 0);
  } else {
    // avoid sign extension that would result in an additional sub instruction
    if (gp_value < two_to_the_power_of(31) - two_to_the_power_of(11))
      // assert: generates no more than two instructions and
      // no data segment allocations in load_integer for gp_value
      load_integer(gp_value);
    else {
      syntax_error_message("maximum program break exceeded");

      exit(EXITCODE_COMPILERERROR);
    }

    // initialize global pointer
    emit_addi(REG_GP, current_temporary(), 0);

    tfree(1);

    // retrieve current program break in return register
    emit_addi(REG_A0, REG_ZR, 0);
    emit_addi(REG_A7, REG_ZR, SYSCALL_BRK);
    emit_ecall();

    // word-align current program break
    emit_round_up(REG_A0, WORDSIZE);

    // set program break to word-aligned program break
    emit_addi(REG_A7, REG_ZR, SYSCALL_BRK);
    emit_ecall();

    // look up global variable _bump for storing malloc's bump pointer
    // use bump_name string to obtain unique hash
    entry = search_global_symbol_table(bump_name, VARIABLE);

    // store word-aligned program break in _bump
    emit_store(get_scope(entry), get_address(entry), REG_A0);

    // reset return register to initial return value
    emit_addi(REG_A0, REG_ZR, 0);

    // assert: stack is set up with argv pointer still missing

    //   sp
    //    |
    //    V
    // | argc | argv[0] | argv[1] | ... | argv[n]

    // first push argc again (!) onto stack

    talloc();

    emit_load(current_temporary(), REG_SP, 0);
    emit_addi(REG_SP, REG_SP, -WORDSIZE);
    emit_store(REG_SP, 0, current_temporary());

    //   sp  sp+WORDSIZE  sp+2*WORDSIZE
    //    |      |        |
    //    V      V        V
    // | argc | argc | argv[0] | argv[1] | ... | argv[n]

    // then overwrite below-top argc with &argv

    emit_addi(current_temporary(), REG_SP, 2 * WORDSIZE);
    emit_store(REG_SP, WORDSIZE, current_temporary());

    tfree(1);

    //   sp
    //    |        _______
    //    V       |       V
    // | argc | &argv | argv[0] | argv[1] | ... | argv[n]

    // assert: global, _bump, and stack pointers are set up
    //         with all other non-temporary registers zeroed

    // use main_name string to obtain unique hash
    entry = get_scoped_symbol_table_entry(main_name, PROCEDURE);

    procedure_call(entry, main_name);
  }

  // we exit with exit code in return register pushed onto the stack
  emit_addi(REG_SP, REG_SP, -WORDSIZE);
  emit_store(REG_SP, 0, REG_A0);

  // discount NOPs in profile that were generated for program entry
  ic_addi = ic_addi - code_size / INSTRUCTIONSIZE;

  // wrapper code for exit must follow here

  // restore original code size
  code_size = saved_code_size;
}

// -----------------------------------------------------------------
// --------------------------- COMPILER ----------------------------
// -----------------------------------------------------------------

uint64_t open_read_only(char* name) {
  return sign_extend(open(name, O_RDONLY, 0), SYSCALL_BITWIDTH);
}

void selfie_compile() {
  uint64_t link;
  uint64_t number_of_source_files;
  uint64_t fetch_dss_code_location;

  fetch_dss_code_location = 0;

  // link until next console option
  link = 1;

  number_of_source_files = 0;

  source_name = "library";

  binary_name = source_name;

  // allocate memory for storing binary
  code_binary = zmalloc(MAX_CODE_SIZE);
  code_start  = 0;
  code_size   = 0;
  data_binary = zmalloc(MAX_DATA_SIZE);
  data_start  = 0;
  data_size   = 0;

  // allocate zeroed memory for storing source code line numbers
  code_line_number = zmalloc(MAX_CODE_SIZE / INSTRUCTIONSIZE * SIZEOFUINT64);
  data_line_number = zmalloc(MAX_DATA_SIZE / WORDSIZE * SIZEOFUINT64);

  reset_symbol_tables();
  reset_instruction_counters();

  emit_program_entry();

  // emit system call wrappers
  // exit code must be first
  emit_exit();
  emit_read();
  emit_write();
  emit_open();

  emit_malloc();

  emit_switch();

  if (GC_ON) {
    emit_fetch_stack_pointer();
    emit_fetch_global_pointer();

    // save code location of eventual fetch_data_segment_size implementation
    fetch_dss_code_location = code_size;

    emit_fetch_data_segment_size_interface();
  }

  // declare macros in their table
  create_symbol_table_entry(MACRO_TABLE, string_copy("var_start"), 0, MACRO, VOID_T, MACRO_VAR_START, 0);
  create_symbol_table_entry(MACRO_TABLE, string_copy("var_arg"), 0, MACRO, UINT64_T, MACRO_VAR_ARG, 0);
  create_symbol_table_entry(MACRO_TABLE, string_copy("var_end"), 0, MACRO, VOID_T, MACRO_VAR_END, 0);

  // implicitly declare main procedure in global symbol table
  // use main_name string to obtain unique hash
  create_symbol_table_entry(GLOBAL_TABLE, main_name, 0, PROCEDURE, UINT64_T, 0, 0);

  while (link) {
    if (number_of_remaining_arguments() == 0)
      link = 0;
    else if (load_character(peek_argument(0), 0) == '-')
      link = 0;
    else {
      source_name = get_argument();

      number_of_source_files = number_of_source_files + 1;

      printf("%s: selfie compiling %s with starc\n", selfie_name, source_name);

      // assert: source_name is mapped and not longer than MAX_FILENAME_LENGTH

      source_fd = open_read_only(source_name);

      if (signed_less_than(source_fd, 0)) {
        printf("%s: could not open input file %s\n", selfie_name, source_name);

        exit(EXITCODE_IOERROR);
      }

      reset_scanner();
      reset_parser();

      compile_cstar();

<<<<<<< HEAD
      printf("%s: %lu characters read in %lu lines and %lu comments\n", selfie_name,
        number_of_read_characters,
        line_number,
        number_of_comments);

      printf("%s: with %lu(%lu.%.2lu%%) characters in %lu actual symbols\n", selfie_name,
        number_of_read_characters - number_of_ignored_characters,
        ratio_format_integer(percentage_format(number_of_read_characters, number_of_read_characters - number_of_ignored_characters)),
        ratio_format_fractional(percentage_format(number_of_read_characters, number_of_read_characters - number_of_ignored_characters)),
        number_of_scanned_symbols);

      printf("%s: %lu global variables, %lu procedures, %lu string literals\n", selfie_name,
        number_of_global_variables,
        number_of_procedures,
        number_of_strings);

      printf("%s: %lu calls, %lu assignments, %lu while, %lu if, %lu return\n", selfie_name,
        number_of_calls,
        number_of_assignments,
        number_of_while,
        number_of_if,
        number_of_return);
=======
      printf4("%s: %u characters read in %u lines and %u comments\n", selfie_name,
        (char*) number_of_read_characters,
        (char*) line_number,
        (char*) number_of_comments);

      printf4("%s: with %u(%.2u%%) characters in %u actual symbols\n", selfie_name,
        (char*) (number_of_read_characters - number_of_ignored_characters),
        (char*) percentage_format(number_of_read_characters, number_of_read_characters - number_of_ignored_characters),
        (char*) number_of_scanned_symbols);

      printf4("%s: %u global variables, %u procedures, %u string literals\n", selfie_name,
        (char*) number_of_global_variables,
        (char*) number_of_procedures,
        (char*) number_of_strings);

      printf6("%s: %u calls, %u assignments, %u while, %u if, %u return\n", selfie_name,
        (char*) number_of_calls,
        (char*) number_of_assignments,
        (char*) number_of_while,
        (char*) number_of_if,
        (char*) number_of_return);

      if (number_of_syntax_errors != 0) {
        printf3("%s: encountered %u syntax errors while compiling %s - omitting ELF output\n",
                (char*) selfie_name,
                (char*) number_of_syntax_errors,
                (char*) source_name);
        exit(EXITCODE_SYNTAXERROR);
      }
>>>>>>> ae651b13
    }
  }

  if (number_of_source_files == 0)
    printf("%s: nothing to compile, only library generated\n", selfie_name);

  emit_bootstrapping();

  if (GC_ON)
    emit_fetch_data_segment_size_implementation(fetch_dss_code_location);

  emit_data_segment();

  ELF_header = encode_elf_header();

  printf("%s: symbol table search time was %lu iterations on average and %lu in total\n", selfie_name,
    total_search_time / number_of_searches,
    total_search_time);

  printf("%s: %lu bytes generated with %lu instructions and %lu bytes of data\n", selfie_name,
    code_size + data_size,
    code_size / INSTRUCTIONSIZE,
    data_size);

  print_instruction_counters();
}

// *~*~ *~*~ *~*~ *~*~ *~*~ *~*~ *~*~ *~*~ *~*~ *~*~ *~*~ *~*~ *~*~
// -----------------------------------------------------------------
// -------------------     I N T E R F A C E     -------------------
// -----------------------------------------------------------------
// *~*~ *~*~ *~*~ *~*~ *~*~ *~*~ *~*~ *~*~ *~*~ *~*~ *~*~ *~*~ *~*~

// -----------------------------------------------------------------
// --------------------------- REGISTER ----------------------------
// -----------------------------------------------------------------

char* get_register_name(uint64_t reg) {
  return (char*) *(REGISTERS + reg);
}

void print_register_name(uint64_t reg) {
  print(get_register_name(reg));
}

uint64_t is_stack_register(uint64_t reg) {
  if (reg == REG_SP)
    return 1;
  else if (reg == REG_S0)
    return 1;
  else if (reg == REG_RA)
    return 1;
  else
    return 0;
}

uint64_t is_system_register(uint64_t reg) {
  if (reg == REG_GP)
    return 1;
  else
    return is_stack_register(reg);
}

uint64_t is_argument_register(uint64_t reg) {
  if (reg >= REG_A0)
    if (reg <= REG_A7)
      return 1;

  return 0;
}

uint64_t is_temporary_register(uint64_t reg) {
  if (reg >= REG_T0)
    if (reg <= REG_T2)
      return 1;
    else if (reg >= REG_T3)
      return 1;
    else
      return 0;
  else
    return 0;
}

uint64_t read_register(uint64_t reg) {
  if (reg != REG_ZR) {
    if (*(writes_per_register + reg) > 0)
      // register has been written to before
      *(reads_per_register + reg) = *(reads_per_register + reg) + 1;
    else {
      print_instruction();
      print(": reading from uninitialized register ");
      print_register_name(reg);
      println();

      throw_exception(EXCEPTION_UNINITIALIZEDREGISTER, reg);

      return 0;
    }
  }

  return 1;
}

void write_register(uint64_t reg) {
  *(writes_per_register + reg) = *(writes_per_register + reg) + 1;
}

void update_register_counters() {
  if (read_register(rs1))
    if (read_register(rs2))
      write_register(rd);
}

// -----------------------------------------------------------------
// ------------------------ ENCODER/DECODER ------------------------
// -----------------------------------------------------------------

void check_immediate_range(uint64_t immediate, uint64_t bits) {
  if (is_signed_integer(immediate, bits) == 0) {
    print_line_number("encoding error", line_number);
    printf("%ld expected between %ld and %ld\n",
      immediate,
      -two_to_the_power_of(bits - 1),
      two_to_the_power_of(bits - 1) - 1);

    exit(EXITCODE_COMPILERERROR);
  }
}

// RISC-V R Format
// ----------------------------------------------------------------
// |        7         |  5  |  5  |  3   |        5        |  7   |
// +------------------+-----+-----+------+-----------------+------+
// |      funct7      | rs2 | rs1 |funct3|       rd        |opcode|
// +------------------+-----+-----+------+-----------------+------+
// |31              25|24 20|19 15|14  12|11              7|6    0|
// ----------------------------------------------------------------

uint64_t encode_r_format(uint64_t funct7, uint64_t rs2, uint64_t rs1, uint64_t funct3, uint64_t rd, uint64_t opcode) {
  // assert: 0 <= funct7 < 2^7
  // assert: 0 <= rs2 < 2^5
  // assert: 0 <= rs1 < 2^5
  // assert: 0 <= funct3 < 2^3
  // assert: 0 <= rd < 2^5
  // assert: 0 <= opcode < 2^7

  return left_shift(left_shift(left_shift(left_shift(left_shift(funct7, 5) + rs2, 5) + rs1, 3) + funct3, 5) + rd, 7) + opcode;
}

uint64_t get_funct7(uint64_t instruction) {
  return get_bits(instruction, 25, 7);
}

uint64_t get_rs2(uint64_t instruction) {
  return get_bits(instruction, 20, 5);
}

uint64_t get_rs1(uint64_t instruction) {
  return get_bits(instruction, 15, 5);
}

uint64_t get_funct3(uint64_t instruction) {
  return get_bits(instruction, 12, 3);
}

uint64_t get_rd(uint64_t instruction) {
  return get_bits(instruction, 7, 5);
}

uint64_t get_opcode(uint64_t instruction) {
  return get_bits(instruction, 0, 7);
}

void decode_r_format() {
  funct7 = get_funct7(ir);
  rs2    = get_rs2(ir);
  rs1    = get_rs1(ir);
  funct3 = get_funct3(ir);
  rd     = get_rd(ir);
  imm    = 0;
}

// RISC-V I Format
// ----------------------------------------------------------------
// |           12           |  5  |  3   |        5        |  7   |
// +------------------------+-----+------+-----------------+------+
// |    immediate[11:0]     | rs1 |funct3|       rd        |opcode|
// +------------------------+-----+------+-----------------+------+
// |31                    20|19 15|14  12|11              7|6    0|
// ----------------------------------------------------------------

uint64_t encode_i_format(uint64_t immediate, uint64_t rs1, uint64_t funct3, uint64_t rd, uint64_t opcode) {
  // assert: -2^11 <= immediate < 2^11
  // assert: 0 <= rs1 < 2^5
  // assert: 0 <= funct3 < 2^3
  // assert: 0 <= rd < 2^5
  // assert: 0 <= opcode < 2^7

  check_immediate_range(immediate, 12);

  immediate = sign_shrink(immediate, 12);

  return left_shift(left_shift(left_shift(left_shift(immediate, 5) + rs1, 3) + funct3, 5) + rd, 7) + opcode;
}

uint64_t get_immediate_i_format(uint64_t instruction) {
  return sign_extend(get_bits(instruction, 20, 12), 12);
}

void decode_i_format() {
  funct7 = 0;
  rs2    = REG_ZR;
  rs1    = get_rs1(ir);
  funct3 = get_funct3(ir);
  rd     = get_rd(ir);
  imm    = get_immediate_i_format(ir);
}

// RISC-V S Format
// ----------------------------------------------------------------
// |        7         |  5  |  5  |  3   |        5        |  7   |
// +------------------+-----+-----+------+-----------------+------+
// |    imm1[11:5]    | rs2 | rs1 |funct3|    imm2[4:0]    |opcode|
// +------------------+-----+-----+------+-----------------+------+
// |31              25|24 20|19 15|14  12|11              7|6    0|
// ----------------------------------------------------------------

uint64_t encode_s_format(uint64_t immediate, uint64_t rs2, uint64_t rs1, uint64_t funct3, uint64_t opcode) {
  // assert: -2^11 <= immediate < 2^11
  // assert: 0 <= rs2 < 2^5
  // assert: 0 <= rs1 < 2^5
  // assert: 0 <= funct3 < 2^3
  // assert: 0 <= opcode < 2^7
  uint64_t imm1;
  uint64_t imm2;

  check_immediate_range(immediate, 12);

  immediate = sign_shrink(immediate, 12);

  imm1 = get_bits(immediate, 5, 7);
  imm2 = get_bits(immediate, 0, 5);

  return left_shift(left_shift(left_shift(left_shift(left_shift(imm1, 5) + rs2, 5) + rs1, 3) + funct3, 5) + imm2, 7) + opcode;
}

uint64_t get_immediate_s_format(uint64_t instruction) {
  uint64_t imm1;
  uint64_t imm2;

  imm1 = get_bits(instruction, 25, 7);
  imm2 = get_bits(instruction,  7, 5);

  return sign_extend(left_shift(imm1, 5) + imm2, 12);
}

void decode_s_format() {
  funct7 = 0;
  rs2    = get_rs2(ir);
  rs1    = get_rs1(ir);
  funct3 = get_funct3(ir);
  rd     = REG_ZR;
  imm    = get_immediate_s_format(ir);
}

// RISC-V B Format
// ----------------------------------------------------------------
// |        7         |  5  |  5  |  3   |        5        |  7   |
// +------------------+-----+-----+------+-----------------+------+
// |imm1[12]imm2[10:5]| rs2 | rs1 |funct3|imm3[4:1]imm4[11]|opcode|
// +------------------+-----+-----+------+-----------------+------+
// |31              25|24 20|19 15|14  12|11              7|6    0|
// ----------------------------------------------------------------

uint64_t encode_b_format(uint64_t immediate, uint64_t rs2, uint64_t rs1, uint64_t funct3, uint64_t opcode) {
  // assert: -2^12 <= immediate < 2^12
  // assert: 0 <= rs2 < 2^5
  // assert: 0 <= rs1 < 2^5
  // assert: 0 <= funct3 < 2^3
  // assert: 0 <= opcode < 2^7
  uint64_t imm1;
  uint64_t imm2;
  uint64_t imm3;
  uint64_t imm4;

  check_immediate_range(immediate, 13);

  immediate = sign_shrink(immediate, 13);

  // LSB of immediate is lost
  imm1 = get_bits(immediate, 12, 1);
  imm2 = get_bits(immediate,  5, 6);
  imm3 = get_bits(immediate,  1, 4);
  imm4 = get_bits(immediate, 11, 1);

  return left_shift(left_shift(left_shift(left_shift(left_shift(left_shift(left_shift(imm1, 6) + imm2, 5) + rs2, 5) + rs1, 3) + funct3, 4) + imm3, 1) + imm4, 7) + opcode;
}

uint64_t get_immediate_b_format(uint64_t instruction) {
  uint64_t imm1;
  uint64_t imm2;
  uint64_t imm3;
  uint64_t imm4;

  imm1 = get_bits(instruction, 31, 1);
  imm2 = get_bits(instruction, 25, 6);
  imm3 = get_bits(instruction,  8, 4);
  imm4 = get_bits(instruction,  7, 1);

  // reassemble immediate and add trailing zero
  return sign_extend(left_shift(left_shift(left_shift(left_shift(imm1, 1) + imm4, 6) + imm2, 4) + imm3, 1), 13);
}

void decode_b_format() {
  funct7 = 0;
  rs2    = get_rs2(ir);
  rs1    = get_rs1(ir);
  funct3 = get_funct3(ir);
  rd     = REG_ZR;
  imm    = get_immediate_b_format(ir);
}

// RISC-V J Format
// ----------------------------------------------------------------
// |                  20                 |        5        |  7   |
// +-------------------------------------+-----------------+------+
// |imm1[20]imm2[10:1]imm3[11]imm4[19:12]|       rd        |opcode|
// +-------------------------------------+-----------------+------+
// |31                                 12|11              7|6    0|
// ----------------------------------------------------------------

uint64_t encode_j_format(uint64_t immediate, uint64_t rd, uint64_t opcode) {
  // assert: -2^20 <= immediate < 2^20
  // assert: 0 <= rd < 2^5
  // assert: 0 <= opcode < 2^7
  uint64_t imm1;
  uint64_t imm2;
  uint64_t imm3;
  uint64_t imm4;

  check_immediate_range(immediate, 21);

  immediate = sign_shrink(immediate, 21);

  // LSB of immediate is lost
  imm1 = get_bits(immediate, 20,  1);
  imm2 = get_bits(immediate,  1, 10);
  imm3 = get_bits(immediate, 11,  1);
  imm4 = get_bits(immediate, 12,  8);

  return left_shift(left_shift(left_shift(left_shift(left_shift(imm1, 10) + imm2, 1) + imm3, 8) + imm4, 5) + rd, 7) + opcode;
}

uint64_t get_immediate_j_format(uint64_t instruction) {
  uint64_t imm1;
  uint64_t imm2;
  uint64_t imm3;
  uint64_t imm4;

  imm1 = get_bits(instruction, 31,  1);
  imm2 = get_bits(instruction, 21, 10);
  imm3 = get_bits(instruction, 20,  1);
  imm4 = get_bits(instruction, 12,  8);

  // reassemble immediate and add trailing zero
  return sign_extend(left_shift(left_shift(left_shift(left_shift(imm1, 8) + imm4, 1) + imm3, 10) + imm2, 1), 21);
}

void decode_j_format() {
  funct7 = 0;
  rs2    = REG_ZR;
  rs1    = REG_ZR;
  funct3 = 0;
  rd     = get_rd(ir);
  imm    = get_immediate_j_format(ir);
}

// RISC-V U Format
// ----------------------------------------------------------------
// |                  20                 |        5        |  7   |
// +-------------------------------------+-----------------+------+
// |           immediate[19:0]           |       rd        |opcode|
// +-------------------------------------+-----------------+------+
// |31                                 12|11              7|6    0|
// ----------------------------------------------------------------

uint64_t encode_u_format(uint64_t immediate, uint64_t rd, uint64_t opcode) {
  // assert: -2^19 <= immediate < 2^19
  // assert: 0 <= rd < 2^5
  // assert: 0 <= opcode < 2^7

  check_immediate_range(immediate, 20);

  immediate = sign_shrink(immediate, 20);

  return left_shift(left_shift(immediate, 5) + rd, 7) + opcode;
}

uint64_t get_immediate_u_format(uint64_t instruction) {
  return sign_extend(get_bits(instruction, 12, 20), 20);
}

void decode_u_format() {
  funct7 = 0;
  rs2    = REG_ZR;
  rs1    = REG_ZR;
  funct3 = 0;
  rd     = get_rd(ir);
  imm    = get_immediate_u_format(ir);
}

// -----------------------------------------------------------------
// ---------------------------- BINARY -----------------------------
// -----------------------------------------------------------------

uint64_t get_total_number_of_instructions() {
  return ic_lui + ic_addi + ic_add + ic_sub + ic_mul + ic_divu + ic_remu + ic_sltu + ic_load + ic_store + ic_beq + ic_jal + ic_jalr + ic_ecall;
}

uint64_t get_total_number_of_nops() {
  return nopc_lui + nopc_addi + nopc_add + nopc_sub + nopc_mul + nopc_divu + nopc_remu + nopc_sltu + nopc_load + nopc_store + nopc_beq + nopc_jal + nopc_jalr;
}

void print_instruction_counter(uint64_t counter, uint64_t ins) {
  printf("%s: %lu(%lu.%.2lu%%)",
    get_mnemonic(ins),
    counter,
    ratio_format_integer(percentage_format(get_total_number_of_instructions(), counter)),
    ratio_format_fractional(percentage_format(get_total_number_of_instructions(), counter)));
}

void print_instruction_counter_with_nops(uint64_t counter, uint64_t nops, uint64_t ins) {
  print_instruction_counter(counter, ins);

  if (run)
    printf("[%lu.%.2lu%%]",
      ratio_format_integer(percentage_format(counter, nops)),
      ratio_format_fractional(percentage_format(counter, nops)));
}

void print_instruction_counters() {
  printf("%s: init:    ", selfie_name);
  print_instruction_counter_with_nops(ic_lui, nopc_lui, LUI);
  print(", ");
  print_instruction_counter_with_nops(ic_addi, nopc_addi, ADDI);
  println();

  printf("%s: memory:  ", selfie_name);
  print_instruction_counter_with_nops(ic_load, nopc_load, LOAD);
  print(", ");
  print_instruction_counter_with_nops(ic_store, nopc_store, STORE);
  println();

  printf("%s: compute: ", selfie_name);
  print_instruction_counter_with_nops(ic_add, nopc_add, ADD);
  print(", ");
  print_instruction_counter_with_nops(ic_sub, nopc_sub, SUB);
  print(", ");
  print_instruction_counter_with_nops(ic_mul, nopc_mul, MUL);
  println();

  printf("%s: compute: ", selfie_name);
  print_instruction_counter_with_nops(ic_divu, nopc_divu, DIVU);
  print(", ");
  print_instruction_counter_with_nops(ic_remu, nopc_remu, REMU);
  println();

  printf("%s: compare: ", selfie_name);
  print_instruction_counter_with_nops(ic_sltu, nopc_sltu, SLTU);
  println();

  printf("%s: control: ", selfie_name);
  print_instruction_counter_with_nops(ic_beq, nopc_beq, BEQ);
  print(", ");
  print_instruction_counter_with_nops(ic_jal, nopc_jal, JAL);
  print(", ");
  print_instruction_counter_with_nops(ic_jalr, nopc_jalr, JALR);
  println();

  printf("%s: system:  ", selfie_name);
  print_instruction_counter(ic_ecall, ECALL);
  println();
}

uint64_t get_low_instruction(uint64_t word) {
  return get_bits(word, 0, INSTRUCTIONSIZEINBITS);
}

uint64_t get_high_instruction(uint64_t word) {
  return get_bits(word, INSTRUCTIONSIZEINBITS, INSTRUCTIONSIZEINBITS);
}

uint64_t load_code(uint64_t caddr) {
  return *(code_binary + caddr / WORDSIZE);
}

void store_code(uint64_t caddr, uint64_t code) {
  if (caddr >= MAX_CODE_SIZE) {
    syntax_error_message("maximum code size exceeded");

    exit(EXITCODE_COMPILERERROR);
  }

  *(code_binary + caddr / WORDSIZE) = code;
}

uint64_t load_instruction(uint64_t caddr) {
  if (caddr % WORDSIZE == 0)
    return get_low_instruction(load_code(caddr));
  else
    return get_high_instruction(load_code(caddr));
}

void store_instruction(uint64_t caddr, uint64_t instruction) {
  if (INSTRUCTIONSIZE == WORDSIZE)
    store_code(caddr, instruction);
  else if (caddr % WORDSIZE == 0)
    // replace low word
    store_code(caddr,
      left_shift(load_instruction(caddr + INSTRUCTIONSIZE), INSTRUCTIONSIZEINBITS) + instruction);
  else
    // replace high word
    store_code(caddr,
      left_shift(instruction, INSTRUCTIONSIZEINBITS) + load_instruction(caddr - INSTRUCTIONSIZE));
}

uint64_t load_data(uint64_t daddr) {
  return *(data_binary + daddr / WORDSIZE);
}

void store_data(uint64_t daddr, uint64_t data) {
  if (daddr >= MAX_DATA_SIZE) {
    syntax_error_message("maximum data size exceeded");

    exit(EXITCODE_COMPILERERROR);
  }

  *(data_binary + daddr / WORDSIZE) = data;
}

void emit_instruction(uint64_t instruction) {
  store_instruction(code_size, instruction);

  if (code_line_number != (uint64_t*) 0)
    if (*(code_line_number + code_size / INSTRUCTIONSIZE) == 0)
      *(code_line_number + code_size / INSTRUCTIONSIZE) = line_number;

  code_size = code_size + INSTRUCTIONSIZE;
}

uint64_t encode_nop() {
  return encode_i_format(0, REG_ZR, F3_NOP, REG_ZR, OP_IMM);
}

void emit_nop() {
  emit_instruction(encode_nop());

  ic_addi = ic_addi + 1;
}

void emit_lui(uint64_t rd, uint64_t immediate) {
  emit_instruction(encode_u_format(immediate, rd, OP_LUI));

  ic_lui = ic_lui + 1;
}

void emit_addi(uint64_t rd, uint64_t rs1, uint64_t immediate) {
  emit_instruction(encode_i_format(immediate, rs1, F3_ADDI, rd, OP_IMM));

  ic_addi = ic_addi + 1;
}

void emit_add(uint64_t rd, uint64_t rs1, uint64_t rs2) {
  emit_instruction(encode_r_format(F7_ADD, rs2, rs1, F3_ADD, rd, OP_OP));

  ic_add = ic_add + 1;
}

void emit_sub(uint64_t rd, uint64_t rs1, uint64_t rs2) {
  emit_instruction(encode_r_format(F7_SUB, rs2, rs1, F3_SUB, rd, OP_OP));

  ic_sub = ic_sub + 1;
}

void emit_mul(uint64_t rd, uint64_t rs1, uint64_t rs2) {
  emit_instruction(encode_r_format(F7_MUL, rs2, rs1, F3_MUL, rd, OP_OP));

  ic_mul = ic_mul + 1;
}

void emit_divu(uint64_t rd, uint64_t rs1, uint64_t rs2) {
  emit_instruction(encode_r_format(F7_DIVU, rs2, rs1, F3_DIVU, rd, OP_OP));

  ic_divu = ic_divu + 1;
}

void emit_remu(uint64_t rd, uint64_t rs1, uint64_t rs2) {
  emit_instruction(encode_r_format(F7_REMU, rs2, rs1, F3_REMU, rd, OP_OP));

  ic_remu = ic_remu + 1;
}

void emit_sltu(uint64_t rd, uint64_t rs1, uint64_t rs2) {
  emit_instruction(encode_r_format(F7_SLTU, rs2, rs1, F3_SLTU, rd, OP_OP));

  ic_sltu = ic_sltu + 1;
}

void emit_load(uint64_t rd, uint64_t rs1, uint64_t immediate) {
  if (IS64BITSYSTEM)
    emit_instruction(encode_i_format(immediate, rs1, F3_LD, rd, OP_LOAD));
  else
    emit_instruction(encode_i_format(immediate, rs1, F3_LW, rd, OP_LOAD));

  ic_load = ic_load + 1;
}

void emit_store(uint64_t rs1, uint64_t immediate, uint64_t rs2) {
  if (IS64BITSYSTEM)
    emit_instruction(encode_s_format(immediate, rs2, rs1, F3_SD, OP_STORE));
  else
    emit_instruction(encode_s_format(immediate, rs2, rs1, F3_SW, OP_STORE));

  ic_store = ic_store + 1;
}

void emit_beq(uint64_t rs1, uint64_t rs2, uint64_t immediate) {
  emit_instruction(encode_b_format(immediate, rs2, rs1, F3_BEQ, OP_BRANCH));

  ic_beq = ic_beq + 1;
}

void emit_jal(uint64_t rd, uint64_t immediate) {
  emit_instruction(encode_j_format(immediate, rd, OP_JAL));

  ic_jal = ic_jal + 1;
}

void emit_jalr(uint64_t rd, uint64_t rs1, uint64_t immediate) {
  emit_instruction(encode_i_format(immediate, rs1, F3_JALR, rd, OP_JALR));

  ic_jalr = ic_jalr + 1;
}

void emit_ecall() {
  emit_instruction(encode_i_format(F12_ECALL, REG_ZR, F3_ECALL, REG_ZR, OP_SYSTEM));

  ic_ecall = ic_ecall + 1;
}

void fixup_relative_BFormat(uint64_t from_address) {
  uint64_t instruction;

  instruction = load_instruction(from_address);

  store_instruction(from_address,
    encode_b_format(code_size - from_address,
      get_rs2(instruction),
      get_rs1(instruction),
      get_funct3(instruction),
      get_opcode(instruction)));
}

void fixup_relative_JFormat(uint64_t from_address, uint64_t to_address) {
  uint64_t instruction;

  instruction = load_instruction(from_address);

  store_instruction(from_address,
    encode_j_format(to_address - from_address,
      get_rd(instruction),
      get_opcode(instruction)));
}

void fixup_IFormat(uint64_t from_address, uint64_t immediate) {
  uint64_t instruction;

  instruction = load_instruction(from_address);

  store_instruction(from_address,
    encode_i_format(immediate,
      get_rs1(instruction),
    get_funct3(instruction),
    get_rd(instruction),
      get_opcode(instruction)));
}

void fixlink_relative(uint64_t from_address, uint64_t to_address) {
  uint64_t previous_address;

  while (from_address != 0) {
    previous_address = get_immediate_j_format(load_instruction(from_address));

    fixup_relative_JFormat(from_address, to_address);

    from_address = previous_address;
  }
}

void emit_data_word(uint64_t data, uint64_t offset, uint64_t source_line_number) {
  // assert: offset < 0

  store_data(data_size + offset, data);

  if (data_line_number != (uint64_t*) 0)
    *(data_line_number + (data_size + offset) / WORDSIZE) = source_line_number;
}

void emit_string_data(uint64_t* entry) {
  char* s;
  uint64_t i;
  uint64_t l;

  s = get_string(entry);

  i = 0;

  l = round_up(string_length(s) + 1, WORDSIZE);

  while (i < l) {
    // CAUTION: at boot levels higher than 0, s is only accessible
    // in C* at word granularity, not individual characters
    emit_data_word(*((uint64_t*) s), get_address(entry) + i, get_line_number(entry));

    s = (char*) ((uint64_t*) s + 1);

    i = i + WORDSIZE;
  }
}

void emit_data_segment() {
  uint64_t i;
  uint64_t* entry;

  i = 0;

  while (i < HASH_TABLE_SIZE) {
    entry = (uint64_t*) *(global_symbol_table + i);

    // copy initial values of global variables, big integers and strings
    while ((uint64_t) entry != 0) {
      if (get_class(entry) == VARIABLE)
        emit_data_word(get_value(entry), get_address(entry), get_line_number(entry));
      else if (get_class(entry) == BIGINT)
        emit_data_word(get_value(entry), get_address(entry), get_line_number(entry));
      else if (get_class(entry) == STRING)
        emit_string_data(entry);

      entry = get_next_entry(entry);
    }

    i = i + 1;
  }
}

uint64_t* allocate_elf_header() {
  // allocate and map (on all boot levels) zeroed memory for ELF header preparing
  // read calls (memory must be mapped) and write calls (memory must be mapped and zeroed)
  return touch(zmalloc(ELF_HEADER_SIZE), ELF_HEADER_SIZE);
}

uint64_t* encode_elf_header() {
  uint64_t* header;

  header = allocate_elf_header();

  // store all data necessary for creating a minimal and valid file and program header

  if (IS64BITSYSTEM) {
    // RISC-U ELF64 file header
    *(header + 0) = EI_MAG0
                  + left_shift(EI_MAG1, 8)
                  + left_shift(EI_MAG2, 16)
                  + left_shift(EI_MAG3, 24)
                  + left_shift(EI_CLASS, 32)
                  + left_shift(EI_DATA, 40)
                  + left_shift(EI_VERSION, 48)
                  + left_shift(EI_OSABI, 56);
    *(header + 1) = EI_ABIVERSION + left_shift(EI_PAD, 8);
    *(header + 2) = e_type
                  + left_shift(e_machine, 16)
                  + left_shift(e_version, 32);
    *(header + 3) = e_entry;
    *(header + 4) = e_phoff;
    *(header + 5) = e_shoff;
    *(header + 6) = e_flags
                  + left_shift(e_ehsize, 32)
                  + left_shift(e_phentsize, 48);
    *(header + 7) = e_phnum
                  + left_shift(e_shentsize, 16)
                  + left_shift(e_shnum, 32)
                  + left_shift(e_shstrndx, 48);
  } else {
    // RISC-U ELF32 file header
    *(header + 0)  = EI_MAG0
                   + left_shift(EI_MAG1, 8)
                   + left_shift(EI_MAG2, 16)
                   + left_shift(EI_MAG3, 24);
    *(header + 1)  = EI_CLASS
                   + left_shift(EI_DATA, 8)
                   + left_shift(EI_VERSION, 16)
                   + left_shift(EI_OSABI, 24);
    *(header + 2)  = EI_ABIVERSION; // ignoring 24 LSBs of EI_PAD
    *(header + 3)  = EI_PAD;        // ignoring 24 MSBs of EI_PAD
    *(header + 4)  = e_type + left_shift(e_machine, 16);
    *(header + 5)  = e_version;
    *(header + 6)  = e_entry;
    *(header + 7)  = e_phoff;
    *(header + 8)  = e_shoff;
    *(header + 9)  = e_flags;
    *(header + 10) = e_ehsize + left_shift(e_phentsize, 16);
    *(header + 11) = e_phnum + left_shift(e_shentsize, 16);
    *(header + 12) = e_shnum + left_shift(e_shstrndx, 16);
  }

  // start of segments have to be aligned in the binary file

  // assert: ELF_HEADER_SIZE % p_align == 0

  p_flags  = 5; // code segment attributes are RE
  p_offset = ELF_HEADER_SIZE; // must match binary format
  p_vaddr  = code_start;
  p_filesz = code_size;
  p_memsz  = code_size;

  encode_elf_program_header(header, 0);

  p_flags  = 6; // data segment attributes are RW
  p_offset = ELF_HEADER_SIZE + round_up(code_size, p_align); // must match binary format
  p_vaddr  = data_start;
  p_filesz = data_size;
  p_memsz  = data_size;

  encode_elf_program_header(header, 1);

  return header;
}

uint64_t get_elf_program_header_offset(uint64_t ph_index) {
  return (e_ehsize + e_phentsize * ph_index) / SIZEOFUINT64;
}

void encode_elf_program_header(uint64_t* header, uint64_t ph_index) {
  uint64_t ph_offset;

  ph_offset = get_elf_program_header_offset(ph_index);

  if (IS64BITSYSTEM) {
    // RISC-U ELF64 program header
    *(header + ph_offset + 0) = p_type + left_shift(p_flags, 32);
    *(header + ph_offset + 1) = p_offset;
    *(header + ph_offset + 2) = p_vaddr;
    *(header + ph_offset + 3) = p_paddr;
    *(header + ph_offset + 4) = p_filesz;
    *(header + ph_offset + 5) = p_memsz;
    *(header + ph_offset + 6) = p_align;
  } else {
    // RISC-U ELF32 program header
    *(header + ph_offset + 0) = p_type;
    *(header + ph_offset + 1) = p_offset;
    *(header + ph_offset + 2) = p_vaddr;
    *(header + ph_offset + 3) = p_paddr;
    *(header + ph_offset + 4) = p_filesz;
    *(header + ph_offset + 5) = p_memsz;
    *(header + ph_offset + 6) = p_flags;
    *(header + ph_offset + 7) = p_align;
  }
}

void decode_elf_program_header(uint64_t* header, uint64_t ph_index) {
  p_filesz = *(header + get_elf_program_header_offset(ph_index) + 4);
}

uint64_t validate_elf_header(uint64_t* header) {
  uint64_t* valid_header;
  uint64_t i;

  // must match binary bootstrapping
  code_start = PK_CODE_START;

  decode_elf_program_header(header, 0);

  code_size = p_filesz;

  decode_elf_program_header(header, 1);

  data_size = p_filesz;

  // must match binary bootstrapping
  data_start = round_up(code_start + code_size, p_align);

  if (code_size > MAX_CODE_SIZE)
    return 0;

  if (data_size > MAX_DATA_SIZE)
    return 0;

  valid_header = encode_elf_header();

  i = 0;

  while (i < ELF_HEADER_SIZE / SIZEOFUINT64) {
    if (*(header + i) != *(valid_header + i))
      return 0;

    i = i + 1;
  }

  return 1;
}

uint64_t open_write_only(char* name, uint64_t mode) {
  return sign_extend(open(name, O_CREAT_TRUNC_WRONLY, mode), SYSCALL_BITWIDTH);
}

void selfie_output(char* filename) {
  uint64_t fd;
  uint64_t code_size_with_padding;

  binary_name = filename;

  if (code_size + data_size == 0) {
    printf("%s: nothing to emit to output file %s\n", selfie_name, binary_name);

    return;
  }

  // assert: binary_name is mapped and not longer than MAX_FILENAME_LENGTH

  fd = open_write_only(binary_name, S_IRUSR_IWUSR_IXUSR_IRGRP_IXGRP_IROTH_IXOTH);

  if (signed_less_than(fd, 0)) {
    printf("%s: could not create binary output file %s\n", selfie_name, binary_name);

    exit(EXITCODE_IOERROR);
  }

  // assert: ELF_header is mapped

  // first write ELF header
  if (write(fd, ELF_header, ELF_HEADER_SIZE) != ELF_HEADER_SIZE) {
    printf("%s: could not write ELF header of binary output file %s\n", selfie_name, binary_name);

    exit(EXITCODE_IOERROR);
  }

  code_size_with_padding = round_up(code_size, p_align);

  touch(code_binary, code_size_with_padding);

  // assert: code_binary is mapped

  // then write code with padding bytes
  if (write(fd, code_binary, code_size_with_padding) != code_size_with_padding) {
    printf("%s: could not write code into binary output file %s\n", selfie_name, binary_name);

    exit(EXITCODE_IOERROR);
  }

  // assert: data_binary is mapped

  // finally write data
  if (write(fd, data_binary, data_size) != data_size) {
    printf("%s: could not write data into binary output file %s\n", selfie_name, binary_name);

    exit(EXITCODE_IOERROR);
  }

  printf("%s: %lu bytes with %lu instructions and %lu bytes of data written into %s\n", selfie_name,
    ELF_HEADER_SIZE + code_size + data_size,
    code_size / INSTRUCTIONSIZE,
    data_size,
    binary_name);
}

uint64_t* touch(uint64_t* memory, uint64_t bytes) {
  uint64_t* m;
  uint64_t n;

  m = memory;

  if (bytes > 0)
    // touch memory at beginning
    n = *m;

  while (bytes > PAGESIZE) {
    bytes = bytes - PAGESIZE;

    m = m + PAGESIZE / SIZEOFUINT64;

    // touch every following page
    n = *m;
  }

  if (bytes > 0) {
    m = m + (bytes - 1) / SIZEOFUINT64;

    // touch at end
    n = *m;
  }

  // avoids unused warning for n
  n = 0; n = n + 1;

  return memory;
}

void selfie_load() {
  uint64_t fd;
  uint64_t number_of_read_bytes;
  uint64_t code_size_with_padding;

  binary_name = get_argument();

  // assert: binary_name is mapped and not longer than MAX_FILENAME_LENGTH

  fd = open_read_only(binary_name);

  if (signed_less_than(fd, 0)) {
    printf("%s: could not open input file %s\n", selfie_name, binary_name);

    exit(EXITCODE_IOERROR);
  }

  // this call makes sure ELF_header is mapped for reading into it
  ELF_header = allocate_elf_header();

  // make sure code and data binaries are also mapped for reading into them
  code_binary = touch(smalloc(MAX_CODE_SIZE), MAX_CODE_SIZE);
  code_start  = 0;
  code_size   = 0;
  data_binary = touch(smalloc(MAX_DATA_SIZE), MAX_DATA_SIZE);
  data_start  = 0;
  data_size   = 0;

  // no source line numbers in binaries
  code_line_number = (uint64_t*) 0;
  data_line_number = (uint64_t*) 0;

  number_of_read_bytes = read(fd, ELF_header, ELF_HEADER_SIZE);

  if (number_of_read_bytes == ELF_HEADER_SIZE) {
    if (validate_elf_header(ELF_header)) {
      code_size_with_padding = round_up(code_size, p_align);

      number_of_read_bytes = sign_extend(read(fd, code_binary, code_size_with_padding), SYSCALL_BITWIDTH);

      if (number_of_read_bytes == code_size_with_padding) {
        number_of_read_bytes = sign_extend(read(fd, data_binary, data_size), SYSCALL_BITWIDTH);

        if (number_of_read_bytes == data_size) {
          // check if we are really at EOF
          if (read(fd, binary_buffer, SIZEOFUINT64) == 0) {
            printf("%s: %lu bytes with %lu instructions and %lu bytes of data loaded from %s\n",
              selfie_name,
              ELF_HEADER_SIZE + code_size + data_size,
              code_size / INSTRUCTIONSIZE,
              data_size,
              binary_name);

            return;
          }
        }
      }
    }
  }

  printf("%s: failed to load binary from input file %s\n", selfie_name, binary_name);

  exit(EXITCODE_IOERROR);
}

// -----------------------------------------------------------------
// ----------------------- MIPSTER SYSCALLS ------------------------
// -----------------------------------------------------------------

void emit_exit() {
  create_symbol_table_entry(LIBRARY_TABLE, "exit", 0, PROCEDURE, VOID_T, 0, code_size);

  // load signed 32-bit integer exit code
  emit_load(REG_A0, REG_SP, 0);

  // remove the exit code from the stack
  emit_addi(REG_SP, REG_SP, WORDSIZE);

  // load the correct syscall number and invoke syscall
  emit_addi(REG_A7, REG_ZR, SYSCALL_EXIT);

  emit_ecall();

  // never returns here
}

void implement_exit(uint64_t* context) {
  // parameter;
  uint64_t signed_int_exit_code;

  if (debug_syscalls) {
    print("(exit): ");
    print_register_hexadecimal(REG_A0);
    print(" |- ->\n");
  }

  signed_int_exit_code = *(get_regs(context) + REG_A0);

  set_exit_code(context, sign_shrink(signed_int_exit_code, SYSCALL_BITWIDTH));

  printf("%s: <<<<<<<<<<<<<<<<<<<<<<<<<<<<<<<<<<<<<<<<<<<<<<<<<<<<<<<<<<<<<<<<<<<<<<<<<<<<<<<<\n", selfie_name);
  printf("%s: %s exiting with exit code %ld\n", selfie_name,
    get_name(context),
    sign_extend(get_exit_code(context), SYSCALL_BITWIDTH));
}

void emit_read() {
  create_symbol_table_entry(LIBRARY_TABLE, "read", 0, PROCEDURE, UINT64_T, 0, code_size);

  emit_load(REG_A0, REG_SP, 0); // fd
  emit_addi(REG_SP, REG_SP, WORDSIZE);

  emit_load(REG_A1, REG_SP, 0); // *buffer
  emit_addi(REG_SP, REG_SP, WORDSIZE);

  emit_load(REG_A2, REG_SP, 0); // size
  emit_addi(REG_SP, REG_SP, WORDSIZE);

  emit_addi(REG_A7, REG_ZR, SYSCALL_READ);

  emit_ecall();

  // jump back to caller, return value is in REG_A0
  emit_jalr(REG_ZR, REG_RA, 0);
}

void implement_read(uint64_t* context) {
  // parameters
  uint64_t fd;
  uint64_t vbuffer;
  uint64_t size;

  // local variables
  uint64_t read_total;
  uint64_t bytes_to_read;
  uint64_t failed;
  uint64_t* buffer;
  uint64_t actually_read;

  if (debug_syscalls) {
    print("(read): ");
    print_register_value(REG_A0);
    print(",");
    print_register_hexadecimal(REG_A1);
    print(",");
    print_register_value(REG_A2);
    print(" |- ");
    print_register_value(REG_A0);
  }

  fd      = *(get_regs(context) + REG_A0);
  vbuffer = *(get_regs(context) + REG_A1);
  size    = *(get_regs(context) + REG_A2);

  if (debug_read)
    printf("%s: trying to read %lu bytes from file with descriptor %lu into buffer at virtual address 0x%08lX\n", selfie_name,
      size,
      fd,
      (uint64_t) vbuffer);

  read_total = 0;

  bytes_to_read = SIZEOFUINT64;

  failed = 0;

  while (size > 0) {
    if (size < bytes_to_read)
      bytes_to_read = size;

    if (is_virtual_address_valid(vbuffer, WORDSIZE))
      if (is_data_stack_heap_address(context, vbuffer))
        if (is_virtual_address_mapped(get_pt(context), vbuffer)) {
          buffer = tlb(get_pt(context), vbuffer);

          actually_read = sign_extend(read(fd, buffer, bytes_to_read), SYSCALL_BITWIDTH);

          if (actually_read == bytes_to_read) {
            read_total = read_total + actually_read;

            size = size - actually_read;

            if (size > 0)
              vbuffer = vbuffer + SIZEOFUINT64;
          } else {
            if (signed_less_than(0, actually_read))
              read_total = read_total + actually_read;

            size = 0;
          }
        } else {
          failed = 1;

          size = 0;

          printf("%s: reading into virtual address 0x%08lX failed because the address is unmapped\n", selfie_name, (uint64_t) vbuffer);
        }
      else {
        failed = 1;

        size = 0;

        printf("%s: reading into virtual address 0x%08lX failed because the address is in an invalid segment\n", selfie_name, (uint64_t) vbuffer);
      }
    else {
      failed = 1;

      size = 0;

      printf("%s: reading into virtual address 0x%08lX failed because the address is invalid\n", selfie_name, (uint64_t) vbuffer);
    }
  }

  if (failed)
    *(get_regs(context) + REG_A0) = sign_shrink(-1, SYSCALL_BITWIDTH);
  else
    *(get_regs(context) + REG_A0) = read_total;

  set_pc(context, get_pc(context) + INSTRUCTIONSIZE);

  if (debug_read)
    printf("%s: actually read %lu bytes from file with descriptor %lu\n", selfie_name, read_total, fd);

  if (debug_syscalls) {
    print(" -> ");
    print_register_value(REG_A0);
    println();
  }
}

void emit_write() {
  create_symbol_table_entry(LIBRARY_TABLE, "write", 0, PROCEDURE, UINT64_T, 0, code_size);

  emit_load(REG_A0, REG_SP, 0); // fd
  emit_addi(REG_SP, REG_SP, WORDSIZE);

  emit_load(REG_A1, REG_SP, 0); // *buffer
  emit_addi(REG_SP, REG_SP, WORDSIZE);

  emit_load(REG_A2, REG_SP, 0); // size
  emit_addi(REG_SP, REG_SP, WORDSIZE);

  emit_addi(REG_A7, REG_ZR, SYSCALL_WRITE);

  emit_ecall();

  emit_jalr(REG_ZR, REG_RA, 0);
}

void implement_write(uint64_t* context) {
  // parameters
  uint64_t fd;
  uint64_t vbuffer;
  uint64_t size;

  // local variables
  uint64_t written_total;
  uint64_t bytes_to_write;
  uint64_t failed;
  uint64_t* buffer;
  uint64_t actually_written;

  if (debug_syscalls) {
    print("(write): ");
    print_register_value(REG_A0);
    print(",");
    print_register_hexadecimal(REG_A1);
    print(",");
    print_register_value(REG_A2);
    print(" |- ");
    print_register_value(REG_A0);
  }

  fd      = *(get_regs(context) + REG_A0);
  vbuffer = *(get_regs(context) + REG_A1);
  size    = *(get_regs(context) + REG_A2);

  if (debug_write)
    printf("%s: trying to write %lu bytes from buffer at virtual address 0x%08lX into file with descriptor %lu\n", selfie_name,
      size,
      (uint64_t) vbuffer,
      fd);

  written_total = 0;

  bytes_to_write = SIZEOFUINT64;

  failed = 0;

  while (size > 0) {
    if (size < bytes_to_write)
      bytes_to_write = size;

    if (is_virtual_address_valid(vbuffer, WORDSIZE))
      if (is_data_stack_heap_address(context, vbuffer))
        if (is_virtual_address_mapped(get_pt(context), vbuffer)) {
          buffer = tlb(get_pt(context), vbuffer);

          actually_written = sign_extend(write(fd, buffer, bytes_to_write), SYSCALL_BITWIDTH);

          if (actually_written == bytes_to_write) {
            written_total = written_total + actually_written;

            size = size - actually_written;

            if (size > 0)
              vbuffer = vbuffer + SIZEOFUINT64;
          } else {
            if (signed_less_than(0, actually_written))
              written_total = written_total + actually_written;

            size = 0;
          }
        } else {
          failed = 1;

          size = 0;

          printf("%s: writing from virtual address 0x%08lX failed because the address is unmapped\n", selfie_name, (uint64_t) vbuffer);
        }
      else {
        failed = 1;

        size = 0;

        printf("%s: writing from virtual address 0x%08lX failed because the address is in an invalid segment\n", selfie_name, (uint64_t) vbuffer);
      }
    else {
      failed = 1;

      size = 0;

      printf("%s: writing from virtual address 0x%08lX failed because the address is invalid\n", selfie_name, (uint64_t) vbuffer);
    }
  }

  if (failed)
    *(get_regs(context) + REG_A0) = sign_shrink(-1, SYSCALL_BITWIDTH);
  else
    *(get_regs(context) + REG_A0) = written_total;

  set_pc(context, get_pc(context) + INSTRUCTIONSIZE);

  if (debug_write)
    printf("%s: actually wrote %lu bytes into file with descriptor %lu\n", selfie_name, written_total, fd);

  if (debug_syscalls) {
    print(" -> ");
    print_register_value(REG_A0);
    println();
  }
}

void emit_open() {
  create_symbol_table_entry(LIBRARY_TABLE, "open", 0, PROCEDURE, UINT64_T, 0, code_size);

  emit_load(REG_A1, REG_SP, 0); // filename
  emit_addi(REG_SP, REG_SP, WORDSIZE);

  emit_load(REG_A2, REG_SP, 0); // flags
  emit_addi(REG_SP, REG_SP, WORDSIZE);

  emit_load(REG_A3, REG_SP, 0); // mode
  emit_addi(REG_SP, REG_SP, WORDSIZE);

  // DIRFD_AT_FDCWD makes sure that openat behaves like open
  emit_addi(REG_A0, REG_ZR, DIRFD_AT_FDCWD);

  emit_addi(REG_A7, REG_ZR, SYSCALL_OPENAT);

  emit_ecall();

  emit_jalr(REG_ZR, REG_RA, 0);
}

uint64_t down_load_string(uint64_t* context, uint64_t vaddr, char* s) {
  uint64_t i;
  uint64_t j;

  i = 0;

  while (i < MAX_FILENAME_LENGTH / SIZEOFUINT64) {
    if (is_virtual_address_valid(vaddr, WORDSIZE))
      if (is_data_stack_heap_address(context, vaddr)) {
        if (is_virtual_address_mapped(get_pt(context), vaddr))
          *((uint64_t*) s + i) = load_virtual_memory(get_pt(context), vaddr);
        else {
          printf("%s: opening file failed because the file name address 0x%08lX is unmapped\n", selfie_name, (uint64_t) vaddr);

          return 0;
        }

        j = 0;

        // check if string ends in the current word
        while (j < SIZEOFUINT64) {
          if (load_character((char*) ((uint64_t*) s + i), j) == 0)
            return 1;

          j = j + 1;
        }

        // advance to the next word in virtual memory
        vaddr = vaddr + SIZEOFUINT64;

        // advance to the next word in our memory
        i = i + 1;
      } else {
        printf("%s: opening file failed because the file name address 0x%08lX is in an invalid segment\n", selfie_name, (uint64_t) vaddr);

        return 0;
      }
    else {
      printf("%s: opening file failed because the file name address 0x%08lX is invalid\n", selfie_name, (uint64_t) vaddr);

      return 0;
    }
  }

  printf("%s: opening file failed because the file name is too long at address 0x%08lX\n", selfie_name, (uint64_t) vaddr);

  return 0;
}

void implement_openat(uint64_t* context) {
  // parameters
  uint64_t vfilename;
  uint64_t flags;
  uint64_t mode;

  // return value
  uint64_t fd;

  if (debug_syscalls) {
    print("(openat): ");
    print_register_hexadecimal(REG_A0);
    print(",");
    print_register_hexadecimal(REG_A1);
    print(",");
    print_register_hexadecimal(REG_A2);
    print(",");
    print_register_octal(REG_A3);
    print(" |- ");
    print_register_value(REG_A1);
  }

  /* We actually emulate the part of the openat system call here that is
     implemented by the open system call which is deprecated in Linux.
     In particular, the first parameter (REG_A0) is ignored here while
     set to DIRFD_AT_FDCWD in the wrapper for the open library call to
     make sure openat behaves like open when bootstrapping selfie. */

  vfilename = *(get_regs(context) + REG_A1);
  flags     = *(get_regs(context) + REG_A2);
  mode      = *(get_regs(context) + REG_A3);

  if (down_load_string(context, vfilename, filename_buffer)) {
    if (flags == LINUX_O_CREAT_TRUNC_WRONLY)
      // use correct flags for host operating system
      flags = O_CREAT_TRUNC_WRONLY;

    fd = sign_extend(open(filename_buffer, flags, mode), SYSCALL_BITWIDTH);

    *(get_regs(context) + REG_A0) = fd;

    if (debug_open)
      printf("%s: opened file %s with flags 0x%lX and mode 0o%lo returning file descriptor %lu\n", selfie_name,
        filename_buffer,
        flags,
        mode,
        fd);
  } else
    *(get_regs(context) + REG_A0) = sign_shrink(-1, SYSCALL_BITWIDTH);

  set_pc(context, get_pc(context) + INSTRUCTIONSIZE);

  if (debug_syscalls) {
    print(" -> ");
    print_register_value(REG_A0);
    println();
  }
}

void emit_malloc() {
  uint64_t* entry;

  create_symbol_table_entry(LIBRARY_TABLE, "malloc", 0, PROCEDURE, UINT64STAR_T, 0, code_size);

  // on boot levels higher than 0, zalloc falls back to malloc
  // assuming that page frames are zeroed on boot level zero
  create_symbol_table_entry(LIBRARY_TABLE, "zalloc", 0, PROCEDURE, UINT64STAR_T, 0, code_size);

  // allocate memory in data segment for recording state of
  // malloc (bump pointer) in compiler-declared global variable
  data_size = data_size + WORDSIZE;

  // define global variable _bump for storing malloc's bump pointer
  // use bump_name string to obtain unique hash
  create_symbol_table_entry(GLOBAL_TABLE, bump_name, 1, VARIABLE, UINT64_T, 0, -data_size);

  // do not account for _bump as global variable
  number_of_global_variables = number_of_global_variables - 1;

  entry = search_global_symbol_table(bump_name, VARIABLE);

  // allocate register for size parameter
  talloc();

  emit_load(current_temporary(), REG_SP, 0); // size
  emit_addi(REG_SP, REG_SP, WORDSIZE);

  // round up to word size
  emit_round_up(current_temporary(), WORDSIZE);

  // allocate register to compute new bump pointer
  talloc();

  // assert: current temporary is $t1 register to enable propagation of
  // lower and upper bounds on addresses in model generation of brk syscall

  // get current _bump which will be returned upon success
  emit_load(current_temporary(), get_scope(entry), get_address(entry));

  // call brk syscall to set new program break to _bump + size
  emit_add(REG_A0, current_temporary(), previous_temporary());
  emit_addi(REG_A7, REG_ZR, SYSCALL_BRK);
  emit_ecall();

  // caution: if mipster runs with garbage collection enabled,
  // the brk syscall is redirected to the gc_brk syscall which
  // skips the next seven instructions, see implement_gc_brk

  // return 0 if memory allocation failed, that is,
  // if new program break is still _bump and size != 0
  emit_beq(REG_A0, current_temporary(), 2 * INSTRUCTIONSIZE);
  emit_beq(REG_ZR, REG_ZR, 4 * INSTRUCTIONSIZE);
  emit_beq(REG_ZR, previous_temporary(), 3 * INSTRUCTIONSIZE);
  emit_addi(REG_A0, REG_ZR, 0);
  emit_beq(REG_ZR, REG_ZR, 3 * INSTRUCTIONSIZE);

  // if memory was successfully allocated
  // set _bump to new program break
  // and then return original _bump
  emit_store(get_scope(entry), get_address(entry), REG_A0);
  emit_addi(REG_A0, current_temporary(), 0);

  tfree(2);

  emit_jalr(REG_ZR, REG_RA, 0);
}

uint64_t try_brk(uint64_t* context, uint64_t new_program_break) {
  uint64_t current_program_break;

  current_program_break = get_program_break(context);

  if (is_virtual_address_valid(new_program_break, WORDSIZE))
    if (is_address_between_stack_and_heap(context, new_program_break)) {
      if (debug_brk)
        printf("%s: setting program break to 0x%08lX\n", selfie_name, (uint64_t) new_program_break);

      set_program_break(context, new_program_break);

      // account for memory allocated by brk
      mc_brk = mc_brk + (new_program_break - current_program_break);

      return new_program_break;
    }

  // setting new program break failed, return current program break

  if (debug_brk)
    printf("%s: retrieving current program break 0x%08lX\n", selfie_name, (uint64_t) current_program_break);

  return current_program_break;
}

void implement_brk(uint64_t* context) {
  // parameter
  uint64_t new_program_break;

  // local variable
  uint64_t previous_program_break;

  new_program_break = *(get_regs(context) + REG_A0);

  previous_program_break = get_program_break(context);

  // attempt to update program break

  new_program_break = try_brk(context, new_program_break);

  if (debug_syscalls) {
    print("(brk): ");
    print_register_hexadecimal(REG_A0);
    print(" |- ");
    print_register_hexadecimal(REG_A0);
  }

  if (new_program_break == *(get_regs(context) + REG_A0)) {
    // attempt to update program break succeeded
    if (*(get_regs(context) + REG_A0) != previous_program_break)
      // account for brk syscall if program break actually changed
      sc_brk = sc_brk + 1;
  } else
    // attempt to update program break failed
    *(get_regs(context) + REG_A0) = previous_program_break;

  if (debug_syscalls) {
    print(" -> ");
    print_register_hexadecimal(REG_A0);
    println();
  }

  set_pc(context, get_pc(context) + INSTRUCTIONSIZE);
}

uint64_t is_boot_level_zero() {
  // C99 malloc(0) returns either a null pointer or a unique pointer,
  // see http://pubs.opengroup.org/onlinepubs/9699919799
  // in contrast, selfie's malloc(0) returns the same not null address,
  // if malloc(0) is called consecutively.
  uint64_t first_malloc;
  uint64_t second_malloc;

  first_malloc  = (uint64_t) malloc(0);
  second_malloc = (uint64_t) malloc(0);

  if (first_malloc == 0)
    return 1;
  if (first_malloc != second_malloc)
    return 1;

  // selfie's malloc, cannot be boot level zero!
  return 0;
}

// -----------------------------------------------------------------
// ----------------------- HYPSTER SYSCALLS ------------------------
// -----------------------------------------------------------------

void emit_switch() {
  create_symbol_table_entry(LIBRARY_TABLE, "hypster_switch", 0, PROCEDURE, UINT64STAR_T, 0, code_size);

  emit_load(REG_A0, REG_SP, 0); // context to which we switch
  emit_addi(REG_SP, REG_SP, WORDSIZE);

  emit_load(REG_A1, REG_SP, 0); // number of instructions to execute
  emit_addi(REG_SP, REG_SP, WORDSIZE);

  emit_addi(REG_A7, REG_ZR, SYSCALL_SWITCH);

  emit_ecall();

  // save context from which we are switching here in return register
  emit_addi(REG_A0, REG_A6, 0);

  emit_jalr(REG_ZR, REG_RA, 0);
}

uint64_t* do_switch(uint64_t* from_context, uint64_t* to_context, uint64_t timeout) {
  restore_context(to_context);

  // use REG_A6 instead of REG_A0 for returning from_context
  // to avoid overwriting REG_A0 in to_context
  if (get_parent(from_context) != MY_CONTEXT)
    *(registers + REG_A6) = (uint64_t) get_virtual_context(from_context);
  else
    *(registers + REG_A6) = (uint64_t) from_context;

  timer = timeout;

  if (debug_switch) {
    printf("%s: switched from context 0x%08lX to context 0x%08lX", selfie_name,
      (uint64_t) from_context,
      (uint64_t) to_context);
    if (timer != TIMEROFF)
      printf(" to execute %lu instructions", timer);
    println();
  }

  return to_context;
}

void implement_switch() {
  // parameters
  uint64_t* to_context;
  uint64_t timeout;

  if (debug_syscalls) {
    print("(switch): ");
    print_register_hexadecimal(REG_A0);
    print(",");
    print_register_value(REG_A1);
    print(" |- ");
    print_register_value(REG_A6);
  }

  to_context = (uint64_t*) *(registers + REG_A0);
  timeout    =             *(registers + REG_A1);

  save_context(current_context);

  // cache context on my boot level before switching
  to_context = cache_context(to_context);

  current_context = do_switch(current_context, to_context, timeout);

  if (debug_syscalls) {
    print(" -> ");
    print_register_hexadecimal(REG_A6);
    println();
  }
}

uint64_t* mipster_switch(uint64_t* to_context, uint64_t timeout) {
  current_context = do_switch(current_context, to_context, timeout);

  run_until_exception();

  save_context(current_context);

  return current_context;
}

uint64_t* hypster_switch(uint64_t* to_context, uint64_t timeout) {
  // this procedure is only executed at boot level zero
  return mipster_switch(to_context, timeout);
}

// *~*~ *~*~ *~*~ *~*~ *~*~ *~*~ *~*~ *~*~ *~*~ *~*~ *~*~ *~*~ *~*~
// -----------------------------------------------------------------
// -----------------    A R C H I T E C T U R E    -----------------
// -----------------------------------------------------------------
// *~*~ *~*~ *~*~ *~*~ *~*~ *~*~ *~*~ *~*~ *~*~ *~*~ *~*~ *~*~ *~*~

// -----------------------------------------------------------------
// ----------------------------- CACHE -----------------------------
// -----------------------------------------------------------------

void reset_cache_counters(uint64_t* cache) {
  set_cache_hits(cache, 0);
  set_cache_misses(cache, 0);
}

void reset_all_cache_counters() {
  if (L1_CACHE_ENABLED) {
    reset_cache_counters(L1_DCACHE);
    reset_cache_counters(L1_ICACHE);
  }
}

void init_cache_memory(uint64_t* cache) {
  uint64_t number_of_cache_blocks;
  uint64_t* cache_memory;
  uint64_t i;
  uint64_t* cache_block;

  number_of_cache_blocks = get_cache_size(cache) / get_cache_block_size(cache);

  cache_memory = smalloc(number_of_cache_blocks * SIZEOFUINT64STAR);

  set_cache_memory(cache, cache_memory);

  i = 0;

  while (i < number_of_cache_blocks) {
    cache_block = allocate_cache_block();

    // valid bit and timestamp are already initialized to 0

    *(cache_memory + i) = (uint64_t) cache_block;

    set_block_memory(cache_block, smalloc(get_cache_block_size(cache)));

    i = i + 1;
  }
}

void init_cache(uint64_t* cache, uint64_t cache_size, uint64_t associativity, uint64_t cache_block_size) {
  set_cache_size(cache, cache_size);
  set_associativity(cache, associativity);
  set_cache_block_size(cache, cache_block_size);

  init_cache_memory(cache);

  reset_cache_counters(cache);
}

void init_all_caches() {
  L1_DCACHE = allocate_cache();

  init_cache(L1_DCACHE, L1_DCACHE_SIZE, L1_DCACHE_ASSOCIATIVITY, L1_DCACHE_BLOCK_SIZE);

  L1_ICACHE = allocate_cache();

  init_cache(L1_ICACHE, L1_ICACHE_SIZE, L1_ICACHE_ASSOCIATIVITY, L1_ICACHE_BLOCK_SIZE);
}

void flush_cache(uint64_t* cache) {
  uint64_t number_of_cache_blocks;
  uint64_t* cache_memory;
  uint64_t i;
  uint64_t* cache_block;

  number_of_cache_blocks = get_cache_size(cache) / get_cache_block_size(cache);

  cache_memory = get_cache_memory(cache);

  i = 0;

  while (i < number_of_cache_blocks) {
    cache_block = (uint64_t*) *(cache_memory + i);

    set_valid_flag(cache_block, 0);
    set_timestamp(cache_block, 0);

    i = i + 1;
  }

  set_cache_timer(cache, 0);
}

void flush_all_caches() {
  if (L1_CACHE_ENABLED) {
    flush_cache(L1_DCACHE);
    flush_cache(L1_ICACHE);
  }
}

uint64_t cache_set_size(uint64_t* cache) {
  return get_cache_size(cache) / get_associativity(cache);
}

// cache addressing:
//
// vaddr
// +-----+-------+-------------+
// |     | index | byte offset |
// +-----+-------+-------------+
// 31    ^       ^             0
//       |       |
//       |  log(cache_block_size)
//       |
// log(cache_size / associativity)
//       |
// paddr v
// +-----+---------------------+
// | tag |                     |
// +-----+---------------------+

uint64_t cache_tag(uint64_t* cache, uint64_t address) {
  return address / cache_set_size(cache);
}

uint64_t cache_index(uint64_t* cache, uint64_t address) {
  return (address - cache_tag(cache, address) * cache_set_size(cache)) / get_cache_block_size(cache);
}

uint64_t cache_block_address(uint64_t* cache, uint64_t address) {
  return address / get_cache_block_size(cache) * get_cache_block_size(cache);
}

uint64_t cache_byte_offset(uint64_t* cache, uint64_t address) {
  return address - cache_block_address(cache, address);
}

uint64_t* cache_set(uint64_t* cache, uint64_t vaddr) {
  return get_cache_memory(cache) + cache_index(cache, vaddr) * get_associativity(cache);
}

uint64_t get_new_timestamp(uint64_t* cache) {
  uint64_t timestamp;

  timestamp = get_cache_timer(cache);

  set_cache_timer(cache, timestamp + 1);

  return timestamp;
}

uint64_t* cache_lookup(uint64_t* cache, uint64_t vaddr, uint64_t paddr, uint64_t is_access) {
  uint64_t tag;
  uint64_t* set;
  uint64_t i;
  uint64_t* lru_block;
  uint64_t* cache_block;

  tag = cache_tag(cache, paddr);
  set = cache_set(cache, vaddr);

  i = 0;

  lru_block = (uint64_t*) *set;

  while (i < get_associativity(cache)) {
    cache_block = (uint64_t*) *(set + i);

    if (get_timestamp(cache_block) < get_timestamp(lru_block))
      lru_block = cache_block;

    if (get_valid_flag(cache_block))
      if (get_tag(cache_block) == tag) {
        // cache hit

        if (is_access) {
          set_cache_hits(cache, get_cache_hits(cache) + 1);

          set_timestamp(cache_block, get_new_timestamp(cache));
        }

        return cache_block;
      }

    i = i + 1;
  }

  // cache miss

  set_valid_flag(lru_block, 0);

  return lru_block;
}

void fill_cache_block(uint64_t* cache, uint64_t* cache_block, uint64_t paddr) {
  uint64_t number_of_words_in_cache_block;
  uint64_t* block_memory;
  uint64_t i;

  number_of_words_in_cache_block = get_cache_block_size(cache) / WORDSIZE;

  block_memory = get_block_memory(cache_block);

  // align paddr to cache block
  paddr = cache_block_address(cache, paddr);

  i = 0;

  while (i < number_of_words_in_cache_block) {
    *(block_memory + i) = load_physical_memory((uint64_t*) paddr + i);

    i = i + 1;
  }
}

uint64_t* handle_cache_miss(uint64_t* cache, uint64_t* cache_block, uint64_t paddr, uint64_t is_access) {
  if (is_access) {
    set_cache_misses(cache, get_cache_misses(cache) + 1);

    // make sure the entire cache block contains valid data
    fill_cache_block(cache, cache_block, paddr);

    set_tag(cache_block, cache_tag(cache, paddr));

    set_timestamp(cache_block, get_new_timestamp(cache));

    set_valid_flag(cache_block, 1);

    return cache_block;
  } else
    return (uint64_t*) 0;
}

uint64_t* retrieve_cache_block(uint64_t* cache, uint64_t vaddr, uint64_t paddr, uint64_t is_access) {
  uint64_t* cache_block;

  cache_block = cache_lookup(cache, vaddr, paddr, is_access);

  if (get_valid_flag(cache_block))
    // cache hit
    return cache_block;
  else
    return handle_cache_miss(cache, cache_block, paddr, is_access);
}

void flush_cache_block(uint64_t* cache, uint64_t* cache_block, uint64_t paddr) {
  uint64_t number_of_words_in_cache_block;
  uint64_t* block_memory;
  uint64_t i;

  number_of_words_in_cache_block = get_cache_block_size(cache) / WORDSIZE;

  block_memory = get_block_memory(cache_block);

  // align paddr to cache block
  paddr = cache_block_address(cache, paddr);

  i = 0;

  while (i < number_of_words_in_cache_block) {
    store_physical_memory((uint64_t*) paddr + i, *(block_memory + i));

    i = i + 1;
  }
}

uint64_t load_from_cache(uint64_t* cache, uint64_t vaddr, uint64_t paddr) {
  uint64_t* cache_block;
  uint64_t* block_memory;

  cache_block = retrieve_cache_block(cache, vaddr, paddr, 1);

  block_memory = get_block_memory(cache_block);

  return *(block_memory + cache_byte_offset(cache, vaddr) / WORDSIZE);
}

void store_in_cache(uint64_t* cache, uint64_t vaddr, uint64_t paddr, uint64_t data) {
  uint64_t* cache_block;
  uint64_t* block_memory;

  cache_block = retrieve_cache_block(cache, vaddr, paddr, 1);

  block_memory = get_block_memory(cache_block);

  *(block_memory + cache_byte_offset(cache, vaddr) / WORDSIZE) = data;

  flush_cache_block(cache, cache_block, paddr);
}

uint64_t load_instruction_from_cache(uint64_t vaddr, uint64_t paddr) {
  // assert: is_valid_virtual_address(vaddr) == 1

  return load_from_cache(L1_ICACHE, vaddr, paddr);
}

uint64_t load_data_from_cache(uint64_t vaddr, uint64_t paddr) {
  // assert: is_valid_virtual_address(vaddr) == 1

  return load_from_cache(L1_DCACHE, vaddr, paddr);
}

void store_data_in_cache(uint64_t vaddr, uint64_t paddr, uint64_t data) {
  uint64_t* cache_block;

  // assert: is_valid_virtual_address(vaddr) == 1

  store_in_cache(L1_DCACHE, vaddr, paddr, data);

  if (L1_CACHE_COHERENCY) {
    cache_block = retrieve_cache_block(L1_ICACHE, vaddr, paddr, 0);

    // mimicking x86 behavior (see Intel 64 and IA-32 Architectures Software Developer's
    // Manual Volume 3, Chapter 11.6 Self-Modifying Code: "A write to a memory location in
    // a code segment that is currently cached in the processor causes the associated
    // cache line (or lines) to be invalidated")
    if (cache_block != (uint64_t*) 0) {
      set_valid_flag(cache_block, 0);
      set_timestamp(cache_block, 0);

      L1_icache_coherency_invalidations = L1_icache_coherency_invalidations + 1;
    }
  }
}

void print_cache_profile(uint64_t hits, uint64_t misses, char* cache_name) {
  uint64_t accesses;

  accesses = hits + misses;

  printf("%s: %s%lu,", selfie_name, cache_name, accesses);
  printf("%lu(%.2lu%%),%lu(%.2lu%%)",
    hits,
    percentage_format(accesses, hits),
    misses,
    percentage_format(accesses, misses));
}

// -----------------------------------------------------------------
// ---------------------------- MEMORY -----------------------------
// -----------------------------------------------------------------

uint64_t load_physical_memory(uint64_t* paddr) {
  return *paddr;
}

void store_physical_memory(uint64_t* paddr, uint64_t data) {
  *paddr = data;
}

uint64_t get_root_PDE_offset(uint64_t page) {
  // with 4GB (2^32B) virtual memory there are 2^(32-12) 4KB (2^12B) pages;
  // in a two-level page table with 4KB (2^12B) pages as leaf nodes and
  // 64-bit pointers (2^3B), each leaf node accommodates 2^(12-3) PTEs;
  // thus bits 9 through 19 encode the root PDE (page directory entry) offset
  return page / NUMBEROFLEAFPTES; // right shift by 9 bits
}

uint64_t get_leaf_PTE_offset(uint64_t page) {
  // bits 0 through 8 encode the leaf PTE (page table entry) offset
  return page - get_root_PDE_offset(page) * NUMBEROFLEAFPTES; // extract the 9 LSBs
}

uint64_t* get_PTE_address_for_page(uint64_t* parent_table, uint64_t* table, uint64_t page) {
  uint64_t* leaf_pt;

  // assert: 0 <= page < NUMBEROFPAGES

  if (PAGETABLETREE == 0)
    // just pointer arithmetic, no access!
    return table + page;
  else {
    // to get leaf page table, root page directory access is required!
    if (parent_table == (uint64_t*) 0)
      leaf_pt = (uint64_t*) *(table + get_root_PDE_offset(page));
    else
      // table is in address space of parent_table
      leaf_pt = (uint64_t*) load_virtual_memory(parent_table, (uint64_t) (table + get_root_PDE_offset(page)));

    if (leaf_pt == (uint64_t*) 0)
      return (uint64_t*) 0;
    else
      // again, just pointer arithmetic, no access!
      return leaf_pt + get_leaf_PTE_offset(page);
  }
}

uint64_t get_frame_for_page(uint64_t* table, uint64_t page) {
  uint64_t* PTE_address;

  PTE_address = get_PTE_address_for_page(0, table, page);

  if (PTE_address == (uint64_t*) 0)
    return 0;
  else
    return (uint64_t) *PTE_address;
}

void set_PTE_for_page(uint64_t* table, uint64_t page, uint64_t frame) {
  uint64_t  root_PDE_offset;
  uint64_t* leaf_pt;

  // assert: 0 <= page < NUMBEROFPAGES

  if (PAGETABLETREE == 0)
    *(table + page) = frame;
  else {
    root_PDE_offset = get_root_PDE_offset(page);

    leaf_pt = (uint64_t*) *(table + root_PDE_offset);

    if (leaf_pt == (uint64_t*) 0) {
      leaf_pt = palloc(); // 4KB leaf page table

      *(table + root_PDE_offset) = (uint64_t) leaf_pt;
    }

    *(leaf_pt + get_leaf_PTE_offset(page)) = frame;
  }
}

uint64_t is_page_mapped(uint64_t* table, uint64_t page) {
  if (get_frame_for_page(table, page) != 0)
    return 1;
  else
    return 0;
}

uint64_t get_page_of_virtual_address(uint64_t vaddr) {
  return vaddr / PAGESIZE;
}

uint64_t get_virtual_address_of_page_start(uint64_t page) {
  return page * PAGESIZE;
}

uint64_t is_virtual_address_valid(uint64_t vaddr, uint64_t alignment) {
  // is address virtual?
  if (vaddr <= VIRTUALMEMORYSIZE * GIGABYTE - alignment)
    // is address aligned?
    if (vaddr % alignment == 0)
      return 1;

  return 0;
}

uint64_t is_virtual_address_mapped(uint64_t* table, uint64_t vaddr) {
  // assert: is_virtual_address_valid(vaddr, WORDSIZE) == 1

  return is_page_mapped(table, get_page_of_virtual_address(vaddr));
}

uint64_t* tlb(uint64_t* table, uint64_t vaddr) {
  uint64_t page;
  uint64_t frame;
  uint64_t paddr;

  // assert: is_virtual_address_valid(vaddr, WORDSIZE) == 1
  // assert: is_virtual_address_mapped(table, vaddr) == 1

  page = get_page_of_virtual_address(vaddr);

  frame = get_frame_for_page(table, page);

  // map virtual address to physical address
  paddr = vaddr - page * PAGESIZE + frame;

  if (debug_tlb)
    printf("%s: tlb access:\n vaddr: 0x%08lX\n page:  0x%08lX\n frame: 0x%08lX\n paddr: 0x%08lX\n", selfie_name,
      vaddr,
      page * PAGESIZE,
      frame,
      paddr);

  return (uint64_t*) paddr;
}

uint64_t load_virtual_memory(uint64_t* table, uint64_t vaddr) {
  // assert: is_virtual_address_valid(vaddr, WORDSIZE) == 1
  // assert: is_virtual_address_mapped(table, vaddr) == 1

  return load_physical_memory(tlb(table, vaddr));
}

void store_virtual_memory(uint64_t* table, uint64_t vaddr, uint64_t data) {
  // assert: is_virtual_address_valid(vaddr, WORDSIZE) == 1
  // assert: is_virtual_address_mapped(table, vaddr) == 1

  store_physical_memory(tlb(table, vaddr), data);
}

uint64_t load_cached_virtual_memory(uint64_t* table, uint64_t vaddr) {
  if (L1_CACHE_ENABLED)
    // assert: is_virtual_address_valid(vaddr, WORDSIZE) == 1
    // assert: is_virtual_address_mapped(table, vaddr) == 1
    return load_data_from_cache(vaddr, (uint64_t) tlb(table, vaddr));
  else
    return load_virtual_memory(table, vaddr);
}

void store_cached_virtual_memory(uint64_t* table, uint64_t vaddr, uint64_t data) {
  if (L1_CACHE_ENABLED)
    // assert: is_virtual_address_valid(vaddr, WORDSIZE) == 1
    // assert: is_virtual_address_mapped(table, vaddr) == 1
    store_data_in_cache(vaddr, (uint64_t) tlb(table, vaddr), data);
  else
    store_virtual_memory(table, vaddr, data);
}

uint64_t load_cached_instruction_word(uint64_t* table, uint64_t vaddr) {
  if (L1_CACHE_ENABLED)
    // assert: is_virtual_address_valid(vaddr, WORDSIZE) == 1
    // assert: is_virtual_address_mapped(table, vaddr) == 1
    return load_instruction_from_cache(vaddr, (uint64_t) tlb(table, vaddr));
  else
    return load_virtual_memory(table, vaddr);
}

// -----------------------------------------------------------------
// ---------------------- GARBAGE COLLECTOR ------------------------
// -----------------------------------------------------------------

void emit_fetch_stack_pointer() {
  create_symbol_table_entry(LIBRARY_TABLE, "fetch_stack_pointer", 0, PROCEDURE, UINT64_T, 0, code_size);

  emit_add(REG_A0, REG_ZR, REG_SP);

  emit_jalr(REG_ZR, REG_RA, 0);
}

void emit_fetch_global_pointer() {
  create_symbol_table_entry(LIBRARY_TABLE, "fetch_global_pointer", 0, PROCEDURE, UINT64_T, 0, code_size);

  emit_add(REG_A0, REG_ZR, REG_GP);

  emit_jalr(REG_ZR, REG_RA, 0);
}

void emit_fetch_data_segment_size_interface() {
  create_symbol_table_entry(LIBRARY_TABLE, "fetch_data_segment_size", 0, PROCEDURE, UINT64_T, 0, code_size);

  // up to three instructions needed to load data segment size but is not yet known

  emit_nop();
  emit_nop();
  emit_nop();

  emit_jalr(REG_ZR, REG_RA, 0);
}

void emit_fetch_data_segment_size_implementation(uint64_t fetch_dss_code_location) {
  uint64_t saved_code_size;

  // set code emission to fetch_data_segment_size
  saved_code_size = code_size;
  code_size       = fetch_dss_code_location;

  // assert: emitting no more than 3 instructions

  // load data segment size into A0 (size is independent of entry point)
  load_small_and_medium_integer(REG_A0, data_size);

  // discount NOPs in profile that were generated for fetch_data_segment_size
  ic_addi = ic_addi - (code_size - fetch_dss_code_location) / INSTRUCTIONSIZE;

  // restore original code size
  code_size = saved_code_size;
}

void implement_gc_brk(uint64_t* context) {
  // parameter
  uint64_t program_break;

  // local variable
  uint64_t size;

  program_break = *(get_regs(context) + REG_A0);

  // check if malloc actually asks for more memory
  // if not, fall back to the default brk syscall
  if (program_break > get_program_break(context)) {
    if (debug_syscalls) {
      print("(gc_brk): ");
      print_register_hexadecimal(REG_A0);
    }

    // calculate size by subtracting the current from the new program break
    size = program_break - get_program_break(context);

    if (debug_syscalls) {
      print(" |- ");
      print_register_hexadecimal(REG_A0);
    }

    // yields the pointer to the newly/reused memory (or 0 if failed)
    *(get_regs(context) + REG_A0) = (uint64_t) gc_malloc_implementation(context, size);

    if (debug_syscalls) {
      print(" -> ");
      print_register_hexadecimal(REG_A0);
      println();
    }

    // assert: _bump pointer is last entry in data segment

    // updating the _bump pointer of the program (for consistency)
    store_virtual_memory(get_pt(context), get_data_seg_end_gc(context) - SIZEOFUINT64, get_program_break(context));

    sc_brk = sc_brk + 1;

    // assert: gc_brk syscall is invoked by selfie's malloc

    // skip next seven instructions of selfie's malloc
    // to avoid using its bump pointer allocator
    set_pc(context, get_pc(context) + 8 * INSTRUCTIONSIZE);
  } else
    implement_brk(context);
}

uint64_t is_gc_library(uint64_t* context) {
  if (context == (uint64_t*) 0)
    return 1;
  else
    return 0;
}

uint64_t* allocate_metadata(uint64_t* context) {
  if (is_gc_library(context))
    return allocate_new_memory(context, GC_METADATA_SIZE);
  else
    return smalloc(GC_METADATA_SIZE);
}

uint64_t get_stack_seg_start_gc(uint64_t* context) {
  if (is_gc_library(context))
    return fetch_stack_pointer();
  else
    return *(get_regs(context) + REG_SP);
}

uint64_t get_data_seg_start_gc(uint64_t* context) {
  if (is_gc_library(context))
    return gc_data_seg_start;
  else
    return get_data_seg_start(context);
}

uint64_t get_data_seg_end_gc(uint64_t* context) {
  if (is_gc_library(context))
    return gc_data_seg_end;
  else
    return get_data_seg_start(context) + get_data_seg_size(context);
}

uint64_t get_heap_seg_start_gc(uint64_t* context) {
  if (is_gc_library(context))
    return gc_heap_seg_start;
  else
    return get_heap_seg_start(context);
}

uint64_t get_heap_seg_end_gc(uint64_t* context) {
  if (is_gc_library(context))
    return gc_heap_seg_end;
  else
    return get_program_break(context);
}

uint64_t* get_used_list_head_gc(uint64_t* context) {
  if (is_gc_library(context))
    return gc_used_list;
  else
    return get_used_list_head(context);
}

uint64_t* get_free_list_head_gc(uint64_t* context) {
  if (is_gc_library(context))
    return gc_free_list;
  else
    return get_free_list_head(context);
}

uint64_t get_gcs_in_period_gc(uint64_t* context) {
  if (is_gc_library(context))
    return gc_num_gcs_in_period;
  else
    return get_gcs_in_period(context);
}

uint64_t get_gc_enabled_gc(uint64_t* context) {
  if (is_gc_library(context))
    return USE_GC_LIBRARY;
  else
    return get_use_gc_kernel(context);
}

void set_data_and_heap_segments_gc(uint64_t* context) {
  if (is_gc_library(context)) {
    // we use fetch_global_pointer rather than smalloc_system(0)
    // to be accurate even if smalloc has been called before
    gc_data_seg_end   = fetch_global_pointer();
    gc_data_seg_start = gc_data_seg_end - fetch_data_segment_size();

    // assert: smalloc_system(0) returns program break
    gc_heap_seg_start = (uint64_t) smalloc_system(0);
    gc_heap_seg_end   = gc_heap_seg_start;
  }
}

void set_used_list_head_gc(uint64_t* context, uint64_t* used_list_head){
  if (is_gc_library(context))
    gc_used_list = used_list_head;
  else
    set_used_list_head(context, used_list_head);
}

void set_free_list_head_gc(uint64_t* context, uint64_t* free_list_head) {
  if (is_gc_library(context))
    gc_free_list = free_list_head;
  else
    set_free_list_head(context, free_list_head);
}

void set_gcs_in_period_gc(uint64_t* context, uint64_t gcs) {
  if (is_gc_library(context))
    gc_num_gcs_in_period = gcs;
  else
    set_gcs_in_period(context, gcs);
}

void set_gc_enabled_gc(uint64_t* context) {
  if (is_gc_library(context))
    USE_GC_LIBRARY = GC_ENABLED;
  else
    set_use_gc_kernel(context, GC_ENABLED);
}

void gc_init(uint64_t* context) {
  gc_init_selfie(context);
}

void gc_init_selfie(uint64_t* context) {
  reset_memory_counters();
  reset_gc_counters();

  // calculate metadata size using actual width of integers/pointers
  GC_METADATA_SIZE =  SIZEOFUINT64 * 2 + SIZEOFUINT64STAR * 2;

  set_data_and_heap_segments_gc(context);

  set_used_list_head_gc(context, (uint64_t*) 0);
  set_free_list_head_gc(context, (uint64_t*) 0);
  set_gcs_in_period_gc(context, 0);
  set_gc_enabled_gc(context);
}

uint64_t* retrieve_from_free_list(uint64_t* context, uint64_t size) {
  uint64_t* prev_node;
  uint64_t* node;

  prev_node = (uint64_t*) 0;

  node = get_free_list_head_gc(context);

  while (node != (uint64_t*) 0) {
    if (get_metadata_size(node) == size) {
      if (prev_node == (uint64_t*) 0)
        set_free_list_head_gc(context, get_metadata_next(node));
      else
        set_metadata_next(prev_node, get_metadata_next(node));

      set_metadata_next(node, get_used_list_head_gc(context));

      set_used_list_head_gc(context, node);

      return node;
    }

    prev_node = node;

    node = get_metadata_next(node);
  }

  return (uint64_t*) 0;
}

uint64_t gc_load_memory(uint64_t* context, uint64_t address) {
  if (is_gc_library(context))
    return *((uint64_t*) address);
  else
    // assert: is_virtual_address_valid(address, WORDSIZE) == 1
    if (is_virtual_address_mapped(get_pt(context), address))
      return load_virtual_memory(get_pt(context), address);
    else
      return 0;
}

void gc_store_memory(uint64_t* context, uint64_t address, uint64_t value) {
  if (is_gc_library(context))
    *((uint64_t*) address) = value;
  else
    // assert: is_virtual_address_valid(address, WORDSIZE) == 1
    if (is_virtual_address_mapped(get_pt(context), address))
      store_virtual_memory(get_pt(context), address, value);
}

void zero_object(uint64_t* context, uint64_t* metadata) {
  uint64_t object_start;
  uint64_t object_end;

  // zero object memory
  object_start = (uint64_t) get_metadata_memory(metadata);
  object_end   = object_start + get_metadata_size(metadata);

  while (object_start < object_end) {
    gc_store_memory(context, object_start, 0);

    object_start = object_start + SIZEOFUINT64;
  }
}

uint64_t* allocate_new_memory(uint64_t* context, uint64_t size) {
  uint64_t object;
  uint64_t new_program_break;

  if (is_gc_library(context)) {
    object = (uint64_t) smalloc_system(size);

    // assert: smalloc_system is a bump pointer allocator that may reuse memory

    if (object + size > gc_heap_seg_end)
      gc_heap_seg_end = object + size;

    return (uint64_t*) object;
  } else {
    object = get_program_break(context);

    // attempt to update program break

    new_program_break = try_brk(context, object + size);

    if (new_program_break == object + size)
      // attempt to update program break succeeded
      return (uint64_t*) object;
  }

  return (uint64_t*) 0;
}

uint64_t* reuse_memory(uint64_t* context, uint64_t size) {
  uint64_t* metadata;

  // check if reusable memory is available in free list
  metadata = retrieve_from_free_list(context, size);

  if (metadata != (uint64_t*) 0) {
    // zeroing reused memory is optional!
    zero_object(context, metadata);

    return get_metadata_memory(metadata);
  }

  return (uint64_t*) 0;
}

uint64_t* allocate_memory(uint64_t* context, uint64_t size) {
  return allocate_memory_selfie(context, size);
}

uint64_t* allocate_memory_selfie(uint64_t* context, uint64_t size) {
  uint64_t* object;
  uint64_t* metadata;

  gc_num_mallocated = gc_num_mallocated + 1;
  gc_mem_mallocated = gc_mem_mallocated + size;

  // try reusing memory first
  object = reuse_memory(context, size);

  if (object != (uint64_t*) 0) {
    gc_num_reused_mallocs = gc_num_reused_mallocs + 1;
    gc_mem_reused         = gc_mem_reused + size;

    return object;
  }

  // allocate new object memory if there is no reusable memory
  object = allocate_new_memory(context, size);

  if (object != (uint64_t*) 0) {
    // allocate metadata for managing object
    metadata = allocate_metadata(context);

    if (metadata != (uint64_t*) 0) {
      set_metadata_next(metadata, get_used_list_head_gc(context));
      set_used_list_head_gc(context, metadata);

      set_metadata_memory(metadata, object);
      set_metadata_size(metadata, size);
      set_metadata_markbit(metadata, GC_MARKBIT_UNREACHABLE);

      gc_num_gced_mallocs   = gc_num_gced_mallocs + 1;
      gc_num_ungced_mallocs = gc_num_ungced_mallocs + 1;

      gc_mem_objects  = gc_mem_objects + size;
      gc_mem_metadata = gc_mem_metadata + GC_METADATA_SIZE;
    } else
      return (uint64_t*) 0;
  } else
    // if object allocation failed discount memory from mallocated total
    gc_mem_mallocated = gc_mem_mallocated - size;

  return object;
}

uint64_t* gc_malloc_implementation(uint64_t* context, uint64_t size) {
  // first, garbage collect
  if (get_gcs_in_period_gc(context) >= GC_PERIOD) {
    gc_collect(context);

    set_gcs_in_period_gc(context, 0);
  } else
    set_gcs_in_period_gc(context, get_gcs_in_period_gc(context) + 1);

  // then, allocate memory

  size = round_up(size, SIZEOFUINT64);

  return allocate_memory(context, size);
}

uint64_t* get_metadata_if_address_is_valid(uint64_t* context, uint64_t address) {
  uint64_t* node;
  uint64_t  object;

  // pointer below gced heap
  if (address < get_heap_seg_start_gc(context))
    return (uint64_t*) 0;

  // pointer above gced heap
  if (address >= get_heap_seg_end_gc(context))
    return (uint64_t*) 0;

  node = get_used_list_head_gc(context);

  while (node != (uint64_t*) 0) {
    if (address >= (uint64_t) node)
      if (address < ((uint64_t) node + GC_METADATA_SIZE))
        // address points to metadata
        return (uint64_t*) 0;

    object = (uint64_t) get_metadata_memory(node);

    if (address >= object)
      if (address < object + get_metadata_size(node))
        // address points into a gced object
        return node;

    node = get_metadata_next(node);
  }

  return (uint64_t*) 0;
}

void mark_object(uint64_t* context, uint64_t address) {
  uint64_t gc_address;

  gc_address = gc_load_memory(context, address);

  mark_object_selfie(context, gc_address);
}

void mark_object_selfie(uint64_t* context, uint64_t gc_address) {
  uint64_t* metadata;
  uint64_t object_start;
  uint64_t object_end;

  if (is_virtual_address_valid(gc_address, WORDSIZE) == 0)
    return;

  metadata = get_metadata_if_address_is_valid(context, gc_address);

  if (metadata == (uint64_t*) 0)
    // address is not a pointer to a gced object
    return;
  else if (get_metadata_markbit(metadata) == GC_MARKBIT_UNREACHABLE)
    set_metadata_markbit(metadata, GC_MARKBIT_REACHABLE);
  else
    // object has already been marked as reachable
    return;

  object_start = (uint64_t) get_metadata_memory(metadata);
  object_end   = object_start + get_metadata_size(metadata);

  while (object_start < object_end) {
    mark_object(context, object_start);

    object_start = object_start + SIZEOFUINT64;
  }
}

void mark_segment(uint64_t* context, uint64_t segment_start, uint64_t segment_end) {
  // assert: segment is not heap

  // prevent (32-bit) overflow by subtracting SIZEOFUINT64 from index
  segment_start = segment_start - SIZEOFUINT64;

  while (segment_start < segment_end - WORDSIZE) {
    // assert: is_virtual_address_valid(segment_start, WORDSIZE) == 1
    // assert: is_virtual_address_mapped(segment_start) == 1
    // undo index offset before marking address
    mark_object(context, segment_start + SIZEOFUINT64);

    segment_start = segment_start + SIZEOFUINT64;
  }
}

void mark(uint64_t* context) {
  if (get_used_list_head_gc(context) == (uint64_t*) 0)
    return; // if there is no used memory skip collection

  // not traversing registers

  // assert: temporary registers do not contain any reference to gc_heap memory
  // selfie saves all relevant temporary registers on stack, see procedure_prologue().

  // root segments: call stack and data segment

  // traverse call stack
  mark_segment(context, get_stack_seg_start_gc(context), VIRTUALMEMORYSIZE * GIGABYTE);

  // traverse data segment
  mark_segment(context, get_data_seg_start_gc(context), get_data_seg_end_gc(context));
}

void free_object(uint64_t* context, uint64_t* metadata, uint64_t* prev_metadata) {
  if (prev_metadata == (uint64_t*) 0)
    set_used_list_head_gc(context, get_metadata_next(metadata));
  else
    set_metadata_next(prev_metadata, get_metadata_next(metadata));

  if (GC_REUSE) {
    set_metadata_next(metadata, get_free_list_head_gc(context));

    set_free_list_head_gc(context, metadata);
  }

  gc_mem_collected = gc_mem_collected + get_metadata_size(metadata);
}

void sweep(uint64_t* context) {
  sweep_selfie(context);
}

void sweep_selfie(uint64_t* context) {
  uint64_t* prev_node;
  uint64_t* node;
  uint64_t* next_node;

  prev_node = (uint64_t*) 0;

  node = get_used_list_head_gc(context);

  while (node != (uint64_t*) 0) {
    // next node changes when object is reused
    next_node = get_metadata_next(node);

    if (get_metadata_markbit(node) == GC_MARKBIT_UNREACHABLE)
      free_object(context, node, prev_node);
    else {
      // clear mark bit for next marking
      set_metadata_markbit(node, GC_MARKBIT_UNREACHABLE);

      prev_node = node;
    }

    node = next_node;
  }
}

void gc_collect(uint64_t* context) {
  mark(context);
  sweep(context);

  gc_num_collects = gc_num_collects + 1;
}

void print_gc_profile(uint64_t* context) {
  printf("%s: --------------------------------------------------------------------------------\n", selfie_name);
  printf("%s: gc:      %lu.%.2luMB requested in %lu mallocs (%lu gced, %lu reuses)\n", selfie_name,
    ratio_format_integer(ratio_format(gc_mem_mallocated, MEGABYTE)),
    ratio_format_fractional(ratio_format(gc_mem_mallocated, MEGABYTE)),
    gc_num_mallocated,
    gc_num_gced_mallocs,
    gc_num_reused_mallocs);
  printf("%s: gc:      %lu.%.2luMB(%lu.%.2lu%%) reused in %lu reused mallocs\n", selfie_name,
    ratio_format_integer(ratio_format(gc_mem_reused, MEGABYTE)),
    ratio_format_fractional(ratio_format(gc_mem_reused, MEGABYTE)),
    ratio_format_integer(percentage_format(gc_mem_mallocated, gc_mem_reused)),
    ratio_format_fractional(percentage_format(gc_mem_mallocated, gc_mem_reused)),
    gc_num_reused_mallocs);
  printf("%s: gc:      %lu.%.2luMB collected in %lu gc runs\n", selfie_name,
    ratio_format_integer(ratio_format(gc_mem_collected, MEGABYTE)),
    ratio_format_fractional(ratio_format(gc_mem_collected, MEGABYTE)),
    gc_num_collects);
  printf("%s: gc:      %lu.%.2luMB(%lu.%.2lu%%) allocated in %lu mallocs (%lu gced, %lu ungced)\n", selfie_name,
    ratio_format_integer(ratio_format(gc_mem_objects + gc_mem_metadata, MEGABYTE)),
    ratio_format_fractional(ratio_format(gc_mem_objects + gc_mem_metadata, MEGABYTE)),
    ratio_format_integer(percentage_format(gc_mem_mallocated, gc_mem_objects + gc_mem_metadata)),
    ratio_format_fractional(percentage_format(gc_mem_mallocated, gc_mem_objects + gc_mem_metadata)),
    gc_num_gced_mallocs + gc_num_ungced_mallocs,
    gc_num_gced_mallocs,
    gc_num_ungced_mallocs);
  printf("%s: gc:      %lu.%.2luMB(%lu.%.2lu%%) allocated in %lu gced mallocs\n", selfie_name,
    ratio_format_integer(ratio_format(gc_mem_objects, MEGABYTE)),
    ratio_format_fractional(ratio_format(gc_mem_objects, MEGABYTE)),
    ratio_format_integer(percentage_format(gc_mem_mallocated, gc_mem_objects)),
    ratio_format_fractional(percentage_format(gc_mem_mallocated, gc_mem_objects)),
    gc_num_gced_mallocs);
  printf("%s: gc:      %lu.%.2luMB(%lu.%.2lu%%) allocated in %lu ungced mallocs", selfie_name,
    ratio_format_integer(ratio_format(gc_mem_metadata, MEGABYTE)),
    ratio_format_fractional(ratio_format(gc_mem_metadata, MEGABYTE)),
    ratio_format_integer(percentage_format(gc_mem_mallocated, gc_mem_metadata)),
    ratio_format_fractional(percentage_format(gc_mem_mallocated, gc_mem_metadata)),
    gc_num_ungced_mallocs);
  if (is_gc_library(context) == 0)
    print(" (external)");
  println();
}

void gc_arguments() {
  if (string_compare(argument, "-gc")) {
    GC_ON = GC_ENABLED;

    get_argument();
  } else if (string_compare(argument, "-nrgc")) {
    GC_ON    = GC_ENABLED;
    GC_REUSE = GC_DISABLED;

    get_argument();
  } else if (string_compare(argument, "-nr")) {
    GC_REUSE = GC_DISABLED;

    get_argument();
  } else
    GC_ON = GC_DISABLED;
}

// -----------------------------------------------------------------
// ------------------------- INSTRUCTIONS --------------------------
// -----------------------------------------------------------------

void print_code_line_number_for_instruction(uint64_t address, uint64_t offset) {
  if (code_line_number != (uint64_t*) 0){
    sprintf(string_buffer, "(~%lu)", *(code_line_number + (address - offset) / INSTRUCTIONSIZE));
    direct_output(string_buffer);
  }
}

void print_code_context_for_instruction(uint64_t address) {
  if (run) {
    sprintf(string_buffer,"%s: pc=0x%lX", binary_name, address);
    direct_output(string_buffer);
    print_code_line_number_for_instruction(address, code_start);
    if (symbolic)
      // skip further output
      return;
    else
      print(": ");
  } else {
    if (model) {
      sprintf(string_buffer,"0x%lX", address);
      direct_output(string_buffer);
      print_code_line_number_for_instruction(address, code_start);
      print(": ");
    } else if (disassemble_verbose) {
      sprintf(string_buffer,"0x%lX", address);
      direct_output(string_buffer);
      print_code_line_number_for_instruction(address, 0);
      sprintf(string_buffer, ": 0x%08lX: ", (uint64_t) ir);
      direct_output(string_buffer);
    }
  }
}

void print_lui() {
  print_code_context_for_instruction(pc);
  sprintf(string_buffer,"%s %s,0x%lX", get_mnemonic(is), get_register_name(rd), sign_shrink(imm, 20));
  direct_output(string_buffer);
}

void print_lui_before() {
  print(": |- ");
  print_register_hexadecimal(rd);
}

void print_lui_after() {
  print(" -> ");
  print_register_hexadecimal(rd);
}

void record_lui_addi_add_sub_mul_divu_remu_sltu_jal_jalr() {
  record_state(*(registers + rd));
}

void do_lui() {
  // load upper immediate

  uint64_t next_rd_value;

  update_register_counters();

  if (rd != REG_ZR) {
    // semantics of lui
    next_rd_value = left_shift(imm, 12);

    if (*(registers + rd) != next_rd_value)
      *(registers + rd) = next_rd_value;
    else
      nopc_lui = nopc_lui + 1;
  } else
    nopc_lui = nopc_lui + 1;

  pc = pc + INSTRUCTIONSIZE;

  ic_lui = ic_lui + 1;
}

void undo_lui_addi_add_sub_mul_divu_remu_sltu_load_jal_jalr() {
  *(registers + rd) = *(values + (tc % MAX_REPLAY_LENGTH));
}

void print_addi() {
  print_code_context_for_instruction(pc);

  if (rd == REG_ZR)
    if (rs1 == REG_ZR)
      if (imm == 0) {
        sprintf(string_buffer, "nop");
        direct_output(string_buffer);

        return;
      }

  sprintf(string_buffer, "%s %s,%s,%ld", get_mnemonic(is), get_register_name(rd), get_register_name(rs1), imm);
  direct_output(string_buffer);
}

void print_addi_before() {
  print(": ");
  print_register_value(rs1);
  print(" |- ");
  print_register_value(rd);
}

void print_addi_add_sub_mul_divu_remu_sltu_after() {
  print(" -> ");
  print_register_value(rd);
}

void do_addi() {
  // add immediate

  uint64_t next_rd_value;

  update_register_counters();

  if (rd != REG_ZR) {
    // semantics of addi
    next_rd_value = *(registers + rs1) + imm;

    if (*(registers + rd) != next_rd_value)
      *(registers + rd) = next_rd_value;
    else
      nopc_addi = nopc_addi + 1;
  } else
    nopc_addi = nopc_addi + 1;

  pc = pc + INSTRUCTIONSIZE;

  ic_addi = ic_addi + 1;
}

void print_add_sub_mul_divu_remu_sltu() {
  print_code_context_for_instruction(pc);
  sprintf(string_buffer, "%s %s,%s,%s", get_mnemonic(is), get_register_name(rd), get_register_name(rs1), get_register_name(rs2));
  direct_output(string_buffer);
}

void print_add_sub_mul_divu_remu_sltu_before() {
  print(": ");
  print_register_value(rs1);
  print(",");
  print_register_value(rs2);
  print(" |- ");
  print_register_value(rd);
}

void do_add() {
  uint64_t next_rd_value;

  update_register_counters();

  if (rd != REG_ZR) {
    // semantics of add
    next_rd_value = *(registers + rs1) + *(registers + rs2);

    if (*(registers + rd) != next_rd_value)
      *(registers + rd) = next_rd_value;
    else
      nopc_add = nopc_add + 1;
  } else
    nopc_add = nopc_add + 1;

  pc = pc + INSTRUCTIONSIZE;

  ic_add = ic_add + 1;
}

void do_sub() {
  uint64_t next_rd_value;

  update_register_counters();

  if (rd != REG_ZR) {
    // semantics of sub
    next_rd_value = *(registers + rs1) - *(registers + rs2);

    if (*(registers + rd) != next_rd_value)
      *(registers + rd) = next_rd_value;
    else
      nopc_sub = nopc_sub + 1;
  } else
    nopc_sub = nopc_sub + 1;

  pc = pc + INSTRUCTIONSIZE;

  ic_sub = ic_sub + 1;
}

void do_mul() {
  uint64_t next_rd_value;

  update_register_counters();

  if (rd != REG_ZR) {
    // semantics of mul
    next_rd_value = *(registers + rs1) * *(registers + rs2);

    // TODO: support of 128-bit resolution

    if (*(registers + rd) != next_rd_value)
      *(registers + rd) = next_rd_value;
    else
      nopc_mul = nopc_mul + 1;
  } else
    nopc_mul = nopc_mul + 1;

  pc = pc + INSTRUCTIONSIZE;

  ic_mul = ic_mul + 1;
}

void do_divu() {
  // division unsigned

  uint64_t next_rd_value;

  if (*(registers + rs2) != 0) {
    update_register_counters();

    if (rd != REG_ZR) {
      // semantics of divu
      next_rd_value = *(registers + rs1) / *(registers + rs2);

      if (*(registers + rd) != next_rd_value)
        *(registers + rd) = next_rd_value;
      else
        nopc_divu = nopc_divu + 1;
    } else
      nopc_divu = nopc_divu + 1;

    pc = pc + INSTRUCTIONSIZE;

    ic_divu = ic_divu + 1;
  } else
    throw_exception(EXCEPTION_DIVISIONBYZERO, pc);
}

void do_remu() {
  // remainder unsigned

  uint64_t next_rd_value;

  if (*(registers + rs2) != 0) {
    update_register_counters();

    if (rd != REG_ZR) {
      // semantics of remu
      next_rd_value = *(registers + rs1) % *(registers + rs2);

      if (*(registers + rd) != next_rd_value)
        *(registers + rd) = next_rd_value;
      else
        nopc_remu = nopc_remu + 1;
    } else
      nopc_remu = nopc_remu + 1;

    pc = pc + INSTRUCTIONSIZE;

    ic_remu = ic_remu + 1;
  } else
    throw_exception(EXCEPTION_DIVISIONBYZERO, pc);
}

void do_sltu() {
  // set on less than unsigned

  uint64_t next_rd_value;

  update_register_counters();

  if (rd != REG_ZR) {
    // semantics of sltu
    if (*(registers + rs1) < *(registers + rs2))
      next_rd_value = 1;
    else
      next_rd_value = 0;

    if (*(registers + rd) != next_rd_value)
      *(registers + rd) = next_rd_value;
    else
      nopc_sltu = nopc_sltu + 1;
  } else
    nopc_sltu = nopc_sltu + 1;

  pc = pc + INSTRUCTIONSIZE;

  ic_sltu = ic_sltu + 1;
}

void print_load() {
  print_code_context_for_instruction(pc);
  sprintf(string_buffer, "%s %s,%ld(%s)", get_mnemonic(is), get_register_name(rd), imm, get_register_name(rs1));
  direct_output(string_buffer);
}

void print_load_before() {
  uint64_t vaddr;

  vaddr = *(registers + rs1) + imm;

  print(": ");
  print_register_hexadecimal(rs1);

  if (is_virtual_address_valid(vaddr, WORDSIZE))
    if (is_virtual_address_mapped(pt, vaddr)) {
      if (is_system_register(rd))
        printf(",mem[0x%lX]=0x%lX |- ", vaddr, load_virtual_memory(pt, vaddr));
      else
        printf(",mem[0x%lX]=%ld |- ", vaddr, load_virtual_memory(pt, vaddr));
      print_register_value(rd);

      return;
    }

  print(" |-");
}

void print_load_after(uint64_t vaddr) {
  if (is_virtual_address_valid(vaddr, WORDSIZE))
    if (is_virtual_address_mapped(pt, vaddr)) {
      print(" -> ");
      print_register_value(rd);
      printf("=mem[0x%lX]", vaddr);
    }
}

void record_load() {
  uint64_t vaddr;

  vaddr = *(registers + rs1) + imm;

  if (is_virtual_address_valid(vaddr, WORDSIZE))
    if (is_virtual_address_mapped(pt, vaddr))
      record_state(*(registers + rd));
}

uint64_t do_load() {
  uint64_t vaddr;
  uint64_t next_rd_value;
  uint64_t a;

  // load (double) word

  vaddr = *(registers + rs1) + imm;

  if (is_virtual_address_valid(vaddr, WORDSIZE)) {
    if (is_valid_segment_read(vaddr)) {
      if (is_virtual_address_mapped(pt, vaddr)) {
        update_register_counters();

        if (rd != REG_ZR) {
          // semantics of load (double) word
          next_rd_value = load_cached_virtual_memory(pt, vaddr);

          if (*(registers + rd) != next_rd_value)
            *(registers + rd) = next_rd_value;
          else
            nopc_load = nopc_load + 1;
        } else
          nopc_load = nopc_load + 1;

        // keep track of instruction address for profiling loads
        a = (pc - code_start) / INSTRUCTIONSIZE;

        pc = pc + INSTRUCTIONSIZE;

        // keep track of number of loads in total
        ic_load = ic_load + 1;

        // and individually
        *(loads_per_instruction + a) = *(loads_per_instruction + a) + 1;
      } else
        throw_exception(EXCEPTION_PAGEFAULT, get_page_of_virtual_address(vaddr));
    } else
      throw_exception(EXCEPTION_SEGMENTATIONFAULT, vaddr);
  } else
    throw_exception(EXCEPTION_INVALIDADDRESS, vaddr);

  return vaddr;
}

void print_store() {
  print_code_context_for_instruction(pc);
  sprintf(string_buffer, "%s %s,%ld(%s)", get_mnemonic(is), get_register_name(rs2), imm, get_register_name(rs1));
  direct_output(string_buffer);
}

void print_store_before() {
  uint64_t vaddr;

  vaddr = *(registers + rs1) + imm;

  print(": ");
  print_register_hexadecimal(rs1);

  if (is_virtual_address_valid(vaddr, WORDSIZE))
    if (is_virtual_address_mapped(pt, vaddr)) {
      print(",");
      print_register_value(rs2);
      if (is_system_register(rd))
        printf(" |- mem[0x%lX]=0x%lX", vaddr, load_virtual_memory(pt, vaddr));
      else
        printf(" |- mem[0x%lX]=%ld", vaddr, load_virtual_memory(pt, vaddr));

      return;
    }

  print(" |-");
}

void print_store_after(uint64_t vaddr) {
  if (is_virtual_address_valid(vaddr, WORDSIZE))
    if (is_virtual_address_mapped(pt, vaddr)) {
      printf(" -> mem[0x%lX]=", vaddr);
      print_register_value(rs2);
    }
}

void record_store() {
  uint64_t vaddr;

  vaddr = *(registers + rs1) + imm;

  if (is_virtual_address_valid(vaddr, WORDSIZE))
    if (is_virtual_address_mapped(pt, vaddr))
      record_state(load_virtual_memory(pt, vaddr));
}

uint64_t do_store() {
  uint64_t vaddr;
  uint64_t a;

  // store (double) word

  vaddr = *(registers + rs1) + imm;

  if (is_virtual_address_valid(vaddr, WORDSIZE)) {
    if (is_valid_segment_write(vaddr)) {
      if (is_virtual_address_mapped(pt, vaddr)) {
        update_register_counters();

        // semantics of store (double) word
        if (load_virtual_memory(pt, vaddr) != *(registers + rs2))
          store_cached_virtual_memory(pt, vaddr, *(registers + rs2));
        else {
          nopc_store = nopc_store + 1;

          if (L1_CACHE_ENABLED)
            // effective nop still changes the cache state
            store_cached_virtual_memory(pt, vaddr, *(registers + rs2));
        }

        // keep track of instruction address for profiling stores
        a = (pc - code_start) / INSTRUCTIONSIZE;

        pc = pc + INSTRUCTIONSIZE;

        // keep track of number of stores in total
        ic_store = ic_store + 1;

        // and individually
        *(stores_per_instruction + a) = *(stores_per_instruction + a) + 1;
      } else
        throw_exception(EXCEPTION_PAGEFAULT, get_page_of_virtual_address(vaddr));
    } else
      throw_exception(EXCEPTION_SEGMENTATIONFAULT, vaddr);
  } else
    throw_exception(EXCEPTION_INVALIDADDRESS, vaddr);

  return vaddr;
}

void undo_store() {
  uint64_t vaddr;

  vaddr = *(registers + rs1) + imm;

  store_virtual_memory(pt, vaddr, *(values + (tc % MAX_REPLAY_LENGTH)));
}

void print_beq() {
  print_code_context_for_instruction(pc);
  sprintf(string_buffer, "%s %s,%s,%ld", get_mnemonic(is), get_register_name(rs1), get_register_name(rs2), signed_division(imm, INSTRUCTIONSIZE));
  direct_output(string_buffer);
  if (disassemble_verbose) {
    sprintf(string_buffer, "[0x%lX]", pc + imm);
    direct_output(string_buffer);
  }
}

void print_beq_before() {
  print(": ");
  print_register_value(rs1);
  print(",");
  print_register_value(rs2);
  printf(" |- pc=0x%lX", pc);
}

void print_beq_after() {
  printf(" -> pc=0x%lX", pc);
}

void record_beq() {
  record_state(0);
}

void do_beq() {
  // branch on equal

  update_register_counters();

  // semantics of beq
  if (*(registers + rs1) == *(registers + rs2))
    pc = pc + imm;
  else {
    pc = pc + INSTRUCTIONSIZE;

    nopc_beq = nopc_beq + 1;
  }

  ic_beq = ic_beq + 1;
}

void print_jal() {
  print_code_context_for_instruction(pc);
  sprintf(string_buffer, "%s %s,%ld", get_mnemonic(is), get_register_name(rd), signed_division(imm, INSTRUCTIONSIZE));
  direct_output(string_buffer);
  if (disassemble_verbose){
    sprintf(string_buffer,"[0x%lX]", pc + imm);
    direct_output(string_buffer);
  }
}

void print_jal_before() {
  print(": |- ");
  if (rd != REG_ZR) {
    print_register_hexadecimal(rd);
    print(",");
  }
  printf("pc=0x%lX", pc);
}

void print_jal_jalr_after() {
  print_beq_after();
  if (rd != REG_ZR) {
    print(",");
    print_register_hexadecimal(rd);
  }
}

void do_jal() {
  uint64_t a;

  // jump and link

  update_register_counters();

  if (rd != REG_ZR) {
    // first link
    *(registers + rd) = pc + INSTRUCTIONSIZE;

    // then jump for procedure calls
    pc = pc + imm;

    // prologue address for profiling procedure calls
    a = (pc - code_start) / INSTRUCTIONSIZE;

    // keep track of number of procedure calls in total
    calls = calls + 1;

    // and individually
    *(calls_per_procedure + a) = *(calls_per_procedure + a) + 1;
  } else if (signed_less_than(imm, 0)) {
    // jump backwards to check for another loop iteration
    pc = pc + imm;

    // first loop instruction address for profiling loop iterations
    a = (pc - code_start) / INSTRUCTIONSIZE;

    // keep track of number of loop iterations in total
    iterations = iterations + 1;

    // and individually
    *(iterations_per_loop + a) = *(iterations_per_loop + a) + 1;
  } else {
    // just jump forward
    pc = pc + imm;

    if (imm == INSTRUCTIONSIZE)
      nopc_jal = nopc_jal + 1;
  }

  ic_jal = ic_jal + 1;
}

void print_jalr() {
  print_code_context_for_instruction(pc);
  sprintf(string_buffer, "%s %s,%ld(%s)", get_mnemonic(is), get_register_name(rd), signed_division(imm, INSTRUCTIONSIZE), get_register_name(rs1));
  direct_output(string_buffer);
}

void print_jalr_before() {
  print(": ");
  print_register_hexadecimal(rs1);
  print(" |- ");
  if (rd != REG_ZR) {
    print_register_hexadecimal(rd);
    print(",");
  }
  printf("pc=0x%lX", pc);
}

void do_jalr() {
  uint64_t next_pc;

  // jump and link register

  update_register_counters();

  // prepare jump rs1-relative with LSB reset
  next_pc = left_shift(right_shift(*(registers + rs1) + imm, 1), 1);

  if (rd == REG_ZR) {
    // just jump
    if (next_pc == pc + INSTRUCTIONSIZE)
      nopc_jalr = nopc_jalr + 1;

    pc = next_pc;
  } else {
    // first link, then jump

    // link to next instruction (works even if rd == rs1)
    *(registers + rd) = pc + INSTRUCTIONSIZE;

    // jump
    pc = next_pc;
  }

  ic_jalr = ic_jalr + 1;
}

void print_ecall() {
  print_code_context_for_instruction(pc);
  sprintf(string_buffer, "%s", get_mnemonic(is));
  direct_output(string_buffer);
}

void record_ecall() {
  // TODO: record all side effects
  record_state(*(registers + REG_A0));
}

void do_ecall() {
  ic_ecall = ic_ecall + 1;

  if (redo) {
    // TODO: redo all side effects
    *(registers + REG_A0) = *(values + (tc % MAX_REPLAY_LENGTH));

    // TODO: print ecall details
    println();

    pc = pc + INSTRUCTIONSIZE;
  } else if (*(registers + REG_A7) == SYSCALL_SWITCH)
    if (record) {
      printf("%s: context switching during recording is unsupported\n", selfie_name);

      exit(EXITCODE_UNSUPPORTEDSYSCALL);
    } else if (symbolic) {
      printf("%s: context switching during symbolic execution is unsupported\n", selfie_name);

      exit(EXITCODE_UNSUPPORTEDSYSCALL);
    } else {
      pc = pc + INSTRUCTIONSIZE;

      implement_switch();
    }
  else
    // all system calls other than switch are handled by exception
    throw_exception(EXCEPTION_SYSCALL, *(registers + REG_A7));
}

void undo_ecall() {
  uint64_t a0;

  a0 = *(registers + REG_A0);

  // TODO: undo all side effects
  *(registers + REG_A0) = *(values + (tc % MAX_REPLAY_LENGTH));

  // save register a0 for redoing system call
  *(values + (tc % MAX_REPLAY_LENGTH)) = a0;
}

void print_data_line_number() {
  if (data_line_number != (uint64_t*) 0) {
    sprintf(string_buffer, "(~%lu)", *(data_line_number + (pc - code_size) / SIZEOFUINT64));
    direct_output(string_buffer);
  }
}

void print_data_context(uint64_t data) {
  sprintf(string_buffer, "0x%lX", pc);
  direct_output(string_buffer);

  if (disassemble_verbose) {
    print_data_line_number();
    print(": ");
    print_hexadecimal(data, SIZEOFUINT64 * 2);
    print(" ");
  } else
    print(": ");
}

void print_data(uint64_t data) {
  if (disassemble_verbose)
    print_data_context(data);
  if (IS64BITSYSTEM)
    sprintf(string_buffer, ".8byte 0x%lX", data);
  else
    sprintf(string_buffer, ".4byte 0x%lX", data);
  direct_output(string_buffer);
}

// -----------------------------------------------------------------
// -------------------------- DISASSEMBLER -------------------------
// -----------------------------------------------------------------

char* get_mnemonic(uint64_t ins) {
  return (char*) *(MNEMONICS + ins);
}

void print_instruction() {
  // assert: 1 <= is <= number of RISC-U instructions
  if (is == ADDI)
    print_addi();
  else if (is == LOAD)
    print_load();
  else if (is == STORE)
    print_store();
  else if (is == ADD)
    print_add_sub_mul_divu_remu_sltu();
  else if (is == SUB)
    print_add_sub_mul_divu_remu_sltu();
  else if (is == MUL)
    print_add_sub_mul_divu_remu_sltu();
  else if (is == DIVU)
    print_add_sub_mul_divu_remu_sltu();
  else if (is == REMU)
    print_add_sub_mul_divu_remu_sltu();
  else if (is == SLTU)
    print_add_sub_mul_divu_remu_sltu();
  else if (is == BEQ)
    print_beq();
  else if (is == JAL)
    print_jal();
  else if (is == JALR)
    print_jalr();
  else if (is == LUI)
    print_lui();
  else if (is == ECALL)
    print_ecall();
}

void selfie_disassemble(uint64_t verbose) {
  uint64_t data;

  assembly_name = get_argument();

  if (code_size + data_size == 0) {
    printf("%s: nothing to disassemble to output file %s\n", selfie_name, assembly_name);

    return;
  }

  // assert: assembly_name is mapped and not longer than MAX_FILENAME_LENGTH

  assembly_fd = open_write_only(assembly_name, S_IRUSR_IWUSR_IRGRP_IROTH);

  if (signed_less_than(assembly_fd, 0)) {
    printf("%s: could not create assembly output file %s\n", selfie_name, assembly_name);

    exit(EXITCODE_IOERROR);
  }

  output_name = assembly_name;
  output_fd   = assembly_fd;

  reset_library();
  reset_interpreter();

  run = 0;

  disassemble_verbose = verbose;

  while (pc < code_size) {
    ir = load_instruction(pc);

    decode();
    print_instruction();
    println();

    pc = pc + INSTRUCTIONSIZE;
  }

  while (pc - code_size < data_size) {
    data = load_data(pc - code_size);

    print_data(data);
    println();

    pc = pc + WORDSIZE;
  }

  disassemble_verbose = 0;

  output_name = (char*) 0;
  output_fd   = 1;

  printf("%s: %lu characters of assembly with %lu instructions and %lu bytes of data written into %s\n", selfie_name,
    number_of_written_characters,
    code_size / INSTRUCTIONSIZE,
    data_size,
    assembly_name);
}

// -----------------------------------------------------------------
// -------------------------- REPLAY ENGINE ------------------------
// -----------------------------------------------------------------

void record_state(uint64_t value) {
  *(pcs + (tc % MAX_REPLAY_LENGTH))    = pc;
  *(values + (tc % MAX_REPLAY_LENGTH)) = value;

  tc = tc + 1;
}

void replay_trace() {
  uint64_t trace_length;
  uint64_t tl;

  if (tc < MAX_REPLAY_LENGTH)
    trace_length = tc;
  else
    trace_length = MAX_REPLAY_LENGTH;

  record = 0;

  tl = trace_length;

  // undo trace_length number of instructions
  while (tl > 0) {
    tc = tc - 1;

    pc = *(pcs + (tc % MAX_REPLAY_LENGTH));

    fetch();
    decode();
    execute_undo();

    tl = tl - 1;
  }

  redo = 1;

  tl = trace_length;

  // redo trace_length number of instructions
  while (tl > 0) {
    // assert: pc == *(pcs + (tc % MAX_REPLAY_LENGTH))

    fetch();
    decode();
    execute_debug();

    tc = tc + 1;
    tl = tl - 1;
  }

  redo   = 0;
  record = 1;
}

// -----------------------------------------------------------------
// -------------------------- INTERPRETER --------------------------
// -----------------------------------------------------------------

void print_register_hexadecimal(uint64_t reg) {
  printf("%s=0x%lX", get_register_name(reg), *(registers + reg));
}

void print_register_octal(uint64_t reg) {
  printf("%s=0o%lo", get_register_name(reg), *(registers + reg));
}

void print_register_value(uint64_t reg) {
  if (is_system_register(reg))
    print_register_hexadecimal(reg);
  else
    printf("%s=%ld(0x%lX)", get_register_name(reg), *(registers + reg), *(registers + reg));
}

void print_exception(uint64_t exception, uint64_t fault) {
  print((char*) *(EXCEPTIONS + exception));

  if (exception == EXCEPTION_PAGEFAULT)
    printf(" at page 0x%08lX", (uint64_t) fault);
  else if (exception == EXCEPTION_SEGMENTATIONFAULT)
    printf(" at address 0x%08lX", (uint64_t) fault);
  else if (exception == EXCEPTION_SYSCALL)
    printf(" ID %lu", fault);
  else if (exception == EXCEPTION_DIVISIONBYZERO)
    printf(" at address 0x%08lX", (uint64_t) fault);
  else if (exception == EXCEPTION_INVALIDADDRESS)
    printf(" 0x%08lX", (uint64_t) fault);
  else if (exception == EXCEPTION_UNKNOWNINSTRUCTION)
    printf(" at address 0x%08lX", (uint64_t) fault);
  else if (exception == EXCEPTION_UNINITIALIZEDREGISTER) {
    print(" ");print_register_name(fault);
  }
}

void throw_exception(uint64_t exception, uint64_t fault) {
  if (get_exception(current_context) != EXCEPTION_NOEXCEPTION)
    if (get_exception(current_context) != exception) {
      printf("%s: context 0x%08lX throws exception: ", selfie_name, (uint64_t) current_context);
      print_exception(exception, fault);
      print(" in presence of existing exception: ");
      print_exception(get_exception(current_context), get_fault(current_context));
      println();

      exit(EXITCODE_MULTIPLEEXCEPTIONERROR);
    }

  set_exception(current_context, exception);
  set_fault(current_context, fault);

  trap = 1;

  if (debug_exception) {
    printf("%s: context 0x%08lX throws exception: ", selfie_name, (uint64_t) current_context);
    print_exception(exception, fault);
    println();
  }
}

void fetch() {
  if (is_virtual_address_valid(pc, INSTRUCTIONSIZE)) {
    if (is_code_address(current_context, pc)) {
      // assert: is_virtual_address_mapped(pt, pc) == 1

      if (pc % WORDSIZE == 0)
        ir = get_low_instruction(load_cached_instruction_word(pt, pc));
      else
        ir = get_high_instruction(load_cached_instruction_word(pt, pc - INSTRUCTIONSIZE));

      return;
    } else
      throw_exception(EXCEPTION_SEGMENTATIONFAULT, pc);
  } else
    throw_exception(EXCEPTION_INVALIDADDRESS, pc);

  // reset instruction register
  ir = encode_nop();
}

void decode() {
  opcode = get_opcode(ir);

  is = 0;

  if (opcode == OP_IMM) {
    decode_i_format();

    if (funct3 == F3_ADDI)
      is = ADDI;
  } else if (opcode == OP_LOAD) {
    decode_i_format();

    if (IS64BITSYSTEM) {
      if (funct3 == F3_LD)
        is = LOAD;
    } else if (funct3 == F3_LW)
      is = LOAD;
  } else if (opcode == OP_STORE) {
    decode_s_format();

    if (IS64BITSYSTEM) {
      if (funct3 == F3_SD)
        is = STORE;
    } else if (funct3 == F3_SW)
      is = STORE;
  } else if (opcode == OP_OP) { // could be ADD, SUB, MUL, DIVU, REMU, SLTU
    decode_r_format();

    if (funct3 == F3_ADD) { // = F3_SUB = F3_MUL
      if (funct7 == F7_ADD)
        is = ADD;
      else if (funct7 == F7_SUB)
        is = SUB;
      else if (funct7 == F7_MUL)
        is = MUL;
    } else if (funct3 == F3_DIVU) {
      if (funct7 == F7_DIVU)
        is = DIVU;
    } else if (funct3 == F3_REMU) {
      if (funct7 == F7_REMU)
        is = REMU;
    } else if (funct3 == F3_SLTU) {
      if (funct7 == F7_SLTU)
        is = SLTU;
    }
  } else if (opcode == OP_BRANCH) {
    decode_b_format();

    if (funct3 == F3_BEQ)
      is = BEQ;
  } else if (opcode == OP_JAL) {
    decode_j_format();

    is = JAL;
  } else if (opcode == OP_JALR) {
    decode_i_format();

    if (funct3 == F3_JALR)
      is = JALR;
  } else if (opcode == OP_LUI) {
    decode_u_format();

    is = LUI;
  } else if (opcode == OP_SYSTEM) {
    decode_i_format();

    if (funct3 == F3_ECALL)
      is = ECALL;
  }

  if (is == 0) {
    if (run)
      throw_exception(EXCEPTION_UNKNOWNINSTRUCTION, pc);
    else {
      //report the error on the console
      output_fd = 1;

      printf("%s: at address 0x%lX unknown instruction 0x%lX with opcode 0x%lX detected\n", selfie_name,
        pc,
        ir,
        opcode);

      exit(EXITCODE_UNKNOWNINSTRUCTION);
    }
  }
}

void execute() {
  if (debug) {
    if (record)
      execute_record();
    else
      execute_debug();

    return;
  }

  // assert: 1 <= is <= number of RISC-U instructions
  if (is == ADDI)
    do_addi();
  else if (is == LOAD)
    do_load();
  else if (is == STORE)
    do_store();
  else if (is == ADD)
    do_add();
  else if (is == SUB)
    do_sub();
  else if (is == MUL)
    do_mul();
  else if (is == DIVU)
    do_divu();
  else if (is == REMU)
    do_remu();
  else if (is == SLTU)
    do_sltu();
  else if (is == BEQ)
    do_beq();
  else if (is == JAL)
    do_jal();
  else if (is == JALR)
    do_jalr();
  else if (is == LUI)
    do_lui();
  else if (is == ECALL)
    do_ecall();
}

void execute_record() {
  // assert: 1 <= is <= number of RISC-U instructions
  if (is == ADDI) {
    record_lui_addi_add_sub_mul_divu_remu_sltu_jal_jalr();
    do_addi();
  } else if (is == LOAD) {
    record_load();
    do_load();
  } else if (is == STORE) {
    record_store();
    do_store();
  } else if (is == ADD) {
    record_lui_addi_add_sub_mul_divu_remu_sltu_jal_jalr();
    do_add();
  } else if (is == SUB) {
    record_lui_addi_add_sub_mul_divu_remu_sltu_jal_jalr();
    do_sub();
  } else if (is == MUL) {
    record_lui_addi_add_sub_mul_divu_remu_sltu_jal_jalr();
    do_mul();
  } else if (is == DIVU) {
    record_lui_addi_add_sub_mul_divu_remu_sltu_jal_jalr();
    do_divu();
  } else if (is == REMU) {
    record_lui_addi_add_sub_mul_divu_remu_sltu_jal_jalr();
    do_remu();
  } else if (is == SLTU) {
    record_lui_addi_add_sub_mul_divu_remu_sltu_jal_jalr();
    do_sltu();
  } else if (is == BEQ) {
    record_beq();
    do_beq();
  } else if (is == JAL) {
    record_lui_addi_add_sub_mul_divu_remu_sltu_jal_jalr();
    do_jal();
  } else if (is == JALR) {
    record_lui_addi_add_sub_mul_divu_remu_sltu_jal_jalr();
    do_jalr();
  } else if (is == LUI) {
    record_lui_addi_add_sub_mul_divu_remu_sltu_jal_jalr();
    do_lui();
  } else if (is == ECALL) {
    record_ecall();
    do_ecall();
  }
}

void execute_undo() {
  // assert: 1 <= is <= number of RISC-U instructions
  if (is == STORE)
    undo_store();
  else if (is == BEQ)
    // beq does not require any undo
    return;
  else if (is == ECALL)
    undo_ecall();
  else
    undo_lui_addi_add_sub_mul_divu_remu_sltu_load_jal_jalr();
}

void execute_debug() {
  print_instruction();

  // assert: 1 <= is <= number of RISC-U instructions
  if (is == ADDI) {
    print_addi_before();
    do_addi();
    print_addi_add_sub_mul_divu_remu_sltu_after();
  } else if (is == LOAD) {
    print_load_before();
    print_load_after(do_load());
  } else if (is == STORE) {
    print_store_before();
    print_store_after(do_store());
  } else if (is == ADD) {
    print_add_sub_mul_divu_remu_sltu_before();
    do_add();
    print_addi_add_sub_mul_divu_remu_sltu_after();
  } else if (is == SUB) {
    print_add_sub_mul_divu_remu_sltu_before();
    do_sub();
    print_addi_add_sub_mul_divu_remu_sltu_after();
  } else if (is == MUL) {
    print_add_sub_mul_divu_remu_sltu_before();
    do_mul();
    print_addi_add_sub_mul_divu_remu_sltu_after();
  } else if (is == DIVU) {
    print_add_sub_mul_divu_remu_sltu_before();
    do_divu();
    print_addi_add_sub_mul_divu_remu_sltu_after();
  } else if (is == REMU) {
    print_add_sub_mul_divu_remu_sltu_before();
    do_remu();
    print_addi_add_sub_mul_divu_remu_sltu_after();
  } else if (is == SLTU) {
    print_add_sub_mul_divu_remu_sltu_before();
    do_sltu();
    print_addi_add_sub_mul_divu_remu_sltu_after();
  } else if (is == BEQ) {
    print_beq_before();
    do_beq();
    print_beq_after();
  } else if (is == JAL) {
    print_jal_before();
    do_jal();
    print_jal_jalr_after();
  } else if (is == JALR) {
    print_jalr_before();
    do_jalr();
    print_jal_jalr_after();
  } else if (is == LUI) {
    print_lui_before();
    do_lui();
    print_lui_after();
  } else if (is == ECALL) {
    do_ecall();

    return;
  }

  println();
}

void interrupt() {
  if (timer != TIMEROFF) {
    timer = timer - 1;

    if (timer == 0) {
      if (get_exception(current_context) == EXCEPTION_NOEXCEPTION)
        // only throw exception if no other is pending
        // TODO: handle multiple pending exceptions
        throw_exception(EXCEPTION_TIMER, 0);
      else
        // trigger timer in the next interrupt cycle
        timer = 1;
    }
  }
}

void run_until_exception() {
  trap = 0;

  while (trap == 0) {
    fetch();
    decode();
    execute();

    interrupt();
  }

  trap = 0;
}

uint64_t instruction_with_max_counter(uint64_t* counters, uint64_t max) {
  uint64_t a;
  uint64_t n;
  uint64_t i;
  uint64_t c;

  a = UINT64_MAX;

  n = 0;
  i = 0;

  while (i < code_size / INSTRUCTIONSIZE) {
    c = *(counters + i);

    if (n < c) {
      if (c < max) {
        n = c;
        a = i;
      } else
        return i * INSTRUCTIONSIZE;
    }

    i = i + 1;
  }

  if (a != UINT64_MAX)
    return a * INSTRUCTIONSIZE;
  else
    return UINT64_MAX;
}

uint64_t print_per_instruction_counter(uint64_t total, uint64_t* counters, uint64_t max) {
  uint64_t a;
  uint64_t c;

  a = instruction_with_max_counter(counters, max);

  if (a != UINT64_MAX) {
    c = *(counters + a / INSTRUCTIONSIZE);

    // CAUTION: we reset counter to avoid reporting it again
    *(counters + a / INSTRUCTIONSIZE) = 0;

    printf(",%lu(%lu.%.2lu%%)@0x%lX",
      c,
      ratio_format_integer(percentage_format(total, c)),
      ratio_format_fractional(percentage_format(total, c)),
      a);
    print_code_line_number_for_instruction(a, 0);

    return c;
  } else {
    print(",0(0.00%)");

    return 0;
  }
}

void print_per_instruction_profile(char* message, uint64_t total, uint64_t* counters) {
  printf("%s: %s%lu", selfie_name, message, total);
  print_per_instruction_counter(total, counters, print_per_instruction_counter(total, counters, print_per_instruction_counter(total, counters, UINT64_MAX)));
  println();
}

void print_access_profile(char* message, char* padding, uint64_t reads, uint64_t writes) {
  if (reads + writes > 0) {
    if (writes == 0)
      // may happen in read-only memory segments
      writes = 1;

    printf("%s: %s%s%lu,%lu,%lu[%lu.%.2lu]\n", selfie_name, message, padding,
      reads + writes, reads, writes,
      ratio_format_integer(ratio_format(reads, writes)),
      ratio_format_fractional(ratio_format(reads, writes)));
  }
}

void print_per_register_profile(uint64_t reg) {
  print_access_profile(get_register_name(reg), " register:   ", *(reads_per_register + reg), *(writes_per_register + reg));
}

void print_register_memory_profile() {
  uint64_t reg;

  printf("%s: CPU+memory:    reads+writes,reads,writes[reads/writes]\n", selfie_name);

  print_access_profile("heap segment:  ", "", heap_reads, heap_writes);

  print_per_register_profile(REG_GP);
  print_access_profile("data segment:  ", "", data_reads, data_writes);

  reg = 1;

  while (reg < NUMBEROFREGISTERS) {
    if (is_stack_register(reg)) {
      stack_register_reads  = stack_register_reads + *(reads_per_register + reg);
      stack_register_writes = stack_register_writes + *(writes_per_register + reg);

      print_per_register_profile(reg);
    }

    reg = reg + 1;
  }

  print_access_profile("stack total:   ", "", stack_register_reads, stack_register_writes);
  print_access_profile("stack segment: ", "", stack_reads, stack_writes);

  reg = 1;

  while (reg < NUMBEROFREGISTERS) {
    if (is_argument_register(reg)) {
      argument_register_reads  = argument_register_reads + *(reads_per_register + reg);
      argument_register_writes = argument_register_writes + *(writes_per_register + reg);

      print_per_register_profile(reg);
    }

    reg = reg + 1;
  }

  print_access_profile("args total:    ", "", argument_register_reads, argument_register_writes);

  reg = 1;

  while (reg < NUMBEROFREGISTERS) {
    if (is_temporary_register(reg)) {
      temporary_register_reads  = temporary_register_reads + *(reads_per_register + reg);
      temporary_register_writes = temporary_register_writes + *(writes_per_register + reg);

      print_per_register_profile(reg);
    }

    reg = reg + 1;
  }

  print_access_profile("temps total:   ", "", temporary_register_reads, temporary_register_writes);
}

void print_profile(uint64_t* context) {
  printf("%s: --------------------------------------------------------------------------------\n", selfie_name);
  printf("%s: summary: %lu executed instructions [%lu.%.2lu%% nops]\n", selfie_name,
    get_total_number_of_instructions(),
    ratio_format_integer(percentage_format(get_total_number_of_instructions(), get_total_number_of_nops())),
    ratio_format_fractional(percentage_format(get_total_number_of_instructions(), get_total_number_of_nops())));
  printf("%s:          %lu.%.2luMB allocated in %lu mallocs\n", selfie_name,
    ratio_format_integer(ratio_format(mc_brk, MEGABYTE)),
    ratio_format_fractional(ratio_format(mc_brk, MEGABYTE)),
    sc_brk);
  printf("%s:          %lu.%.2luMB(%lu.%.2lu%% of %lu.%.2luMB) actually accessed\n", selfie_name,
    ratio_format_integer(ratio_format(mc_mapped_heap, MEGABYTE)),
    ratio_format_fractional(ratio_format(mc_mapped_heap, MEGABYTE)),
    ratio_format_integer(percentage_format(round_up(mc_brk, PAGESIZE), mc_mapped_heap)),
    ratio_format_fractional(percentage_format(round_up(mc_brk, PAGESIZE), mc_mapped_heap)),
    ratio_format_integer(ratio_format(mc_brk, MEGABYTE)),
    ratio_format_fractional(ratio_format(mc_brk, MEGABYTE)));
  printf("%s:          %lu.%.2luMB(%lu.%.2lu%% of %luMB) mapped memory\n", selfie_name,
    ratio_format_integer(ratio_format(pused(), MEGABYTE)),
    ratio_format_fractional(ratio_format(pused(), MEGABYTE)),
    ratio_format_integer(percentage_format(total_page_frame_memory, pused())),
    ratio_format_fractional(percentage_format(total_page_frame_memory, pused())),
    total_page_frame_memory / MEGABYTE);

  if (GC_ON)
    print_gc_profile(context);

  if (get_total_number_of_instructions() > 0) {
    printf("%s: --------------------------------------------------------------------------------\n", selfie_name);
    print_instruction_counters();

    if (code_line_number != (uint64_t*) 0)
      printf("%s: profile: total,max(ratio%%)@addr(line#),2max,3max\n", selfie_name);
    else
      printf("%s: profile: total,max(ratio%%)@addr,2max,3max\n", selfie_name);

    print_per_instruction_profile("calls:   ", calls, calls_per_procedure);
    print_per_instruction_profile("loops:   ", iterations, iterations_per_loop);
    print_per_instruction_profile("loads:   ", ic_load, loads_per_instruction);
    print_per_instruction_profile("stores:  ", ic_store, stores_per_instruction);

    print_register_memory_profile();
  }

  if (L1_CACHE_ENABLED) {
    printf("%s: L1 caches:     accesses,hits,misses\n", selfie_name);

    print_cache_profile(get_cache_hits(L1_DCACHE), get_cache_misses(L1_DCACHE), "data:          ");
    println();

    print_cache_profile(get_cache_hits(L1_ICACHE), get_cache_misses(L1_ICACHE), "instruction:   ");
    if (L1_CACHE_COHERENCY)
      printf(" (coherency invalidations: %ld)", L1_icache_coherency_invalidations);
    println();
  }

  printf("%s: --------------------------------------------------------------------------------\n", selfie_name);
}

void print_host_os() {
  if (OS == SELFIE)
    print("selfie");
  else if (OS == LINUX)
    print("Linux");
  else if (OS == MACOS)
    print("macOS");
  else if (OS == WINDOWS)
    print("Windows");
  else if (OS == BAREMETAL)
    print("bare metal");
  else
    print("unknown");
}

// *~*~ *~*~ *~*~ *~*~ *~*~ *~*~ *~*~ *~*~ *~*~ *~*~ *~*~ *~*~ *~*~
// -----------------------------------------------------------------
// ----------------------    R U N T I M E    ----------------------
// -----------------------------------------------------------------
// *~*~ *~*~ *~*~ *~*~ *~*~ *~*~ *~*~ *~*~ *~*~ *~*~ *~*~ *~*~ *~*~

// -----------------------------------------------------------------
// ---------------------------- CONTEXTS ---------------------------
// -----------------------------------------------------------------

uint64_t* new_context() {
  uint64_t* context;

  if (free_contexts == (uint64_t*) 0)
    context = allocate_context();
  else {
    context = free_contexts;

    free_contexts = get_next_context(free_contexts);
  }

  set_next_context(context, used_contexts);
  set_prev_context(context, (uint64_t*) 0);

  if (used_contexts != (uint64_t*) 0)
    set_prev_context(used_contexts, context);

  used_contexts = context;

  return context;
}

void init_context(uint64_t* context, uint64_t* parent, uint64_t* vctxt) {
  // some fields are set in boot loader or when context switching

  // allocate zeroed memory for general-purpose registers
  // TODO: reuse memory
  set_regs(context, zmalloc(NUMBEROFREGISTERS * SIZEOFUINT64));

  // allocate zeroed memory for page table
  // TODO: save and reuse memory for page table
  if (PAGETABLETREE == 0)
    // for a 4GB-virtual-memory page table with
    // 4KB pages and 64-bit pointers, allocate
    // 8MB = 2^23 ((2^32 / 2^12) * 2^3) bytes to
    // accommodate 2^20 (2^32 / 2^12) PTEs
    set_pt(context, zmalloc(NUMBEROFPAGES * SIZEOFUINT64STAR));
  else
    // for the root node (page directory), allocate
    // 16KB = 2^14 (2^32 / 2^12 / 2^9 * 2^3) bytes to
    // accommodate 2^11 ((2^32 / 2^12) / 2^9) root PDEs
    // pointing to 4KB leaf nodes (page tables) that
    // each accommodate 2^9 (2^12 / 2^3) leaf PTEs
    set_pt(context, zmalloc(NUMBEROFPAGES / NUMBEROFLEAFPTES * SIZEOFUINT64STAR));

  // reset page table cache
  set_lowest_lo_page(context, 0);
  set_highest_lo_page(context, get_lowest_lo_page(context));
  set_lowest_hi_page(context, get_page_of_virtual_address(VIRTUALMEMORYSIZE * GIGABYTE - WORDSIZE));
  set_highest_hi_page(context, get_lowest_hi_page(context));

  if (parent != MY_CONTEXT) {
    set_code_seg_start(context, load_virtual_memory(get_pt(parent), code_seg_start(vctxt)));
    set_code_seg_size(context, load_virtual_memory(get_pt(parent), code_seg_size(vctxt)));
    set_data_seg_start(context, load_virtual_memory(get_pt(parent), data_seg_start(vctxt)));
    set_data_seg_size(context, load_virtual_memory(get_pt(parent), data_seg_size(vctxt)));
    set_heap_seg_start(context, load_virtual_memory(get_pt(parent), heap_seg_start(vctxt)));

    // TODO: cache name
    set_name(context, (char*) 0);
  } else {
    set_exception(context, EXCEPTION_NOEXCEPTION);
    set_fault(context, 0);

    set_exit_code(context, EXITCODE_NOERROR);
  }

  set_parent(context, parent);
  set_virtual_context(context, vctxt);

  // garbage collector
  set_used_list_head(context, (uint64_t*) 0);
  set_free_list_head(context, (uint64_t*) 0);
  set_gcs_in_period(context, 0);
  set_use_gc_kernel(context, GC_DISABLED);
}

uint64_t* find_context(uint64_t* parent, uint64_t* vctxt) {
  uint64_t* context;

  context = used_contexts;

  while (context != (uint64_t*) 0) {
    if (get_parent(context) == parent)
      if (get_virtual_context(context) == vctxt)
        return context;

    context = get_next_context(context);
  }

  return (uint64_t*) 0;
}

void free_context(uint64_t* context) {
  set_next_context(context, free_contexts);

  free_contexts = context;
}

uint64_t* delete_context(uint64_t* context, uint64_t* from) {
  if (get_next_context(context) != (uint64_t*) 0)
    set_prev_context(get_next_context(context), get_prev_context(context));

  if (get_prev_context(context) != (uint64_t*) 0) {
    set_next_context(get_prev_context(context), get_next_context(context));
    set_prev_context(context, (uint64_t*) 0);
  } else
    from = get_next_context(context);

  free_context(context);

  return from;
}

// -----------------------------------------------------------------
// -------------------------- MICROKERNEL --------------------------
// -----------------------------------------------------------------

uint64_t* create_context(uint64_t* parent, uint64_t* vctxt) {
  uint64_t* context;

  context = new_context();

  init_context(context, parent, vctxt);

  if (debug_create)
    printf("%s: parent context 0x%08lX created child context 0x%08lX\n", selfie_name,
      (uint64_t) parent,
      (uint64_t) used_contexts);

  return context;
}

uint64_t* cache_context(uint64_t* vctxt) {
  uint64_t* context;

  // find cached context on my boot level
  context = find_context(current_context, vctxt);

  if (context == (uint64_t*) 0)
    // create cached context on my boot level
    context = create_context(current_context, vctxt);

  return context;
}

void save_context(uint64_t* context) {
  uint64_t* parent_table;
  uint64_t* vctxt;
  uint64_t r;
  uint64_t* pregs;
  uint64_t* vregs;

  // save machine state
  set_pc(context, pc);

  if (get_parent(context) != MY_CONTEXT) {
    // upload changes in context to virtual context in parent address space
    parent_table = get_pt(get_parent(context));

    vctxt = get_virtual_context(context);

    store_virtual_memory(parent_table, program_counter(vctxt), get_pc(context));

    r = 0;

    pregs = get_regs(context);
    vregs = (uint64_t*) load_virtual_memory(parent_table, regs(vctxt));

    while (r < NUMBEROFREGISTERS) {
      store_virtual_memory(parent_table, (uint64_t) (vregs + r), *(pregs + r));

      r = r + 1;
    }

    store_virtual_memory(parent_table, program_break(vctxt), get_program_break(context));

    store_virtual_memory(parent_table, exception(vctxt), get_exception(context));
    store_virtual_memory(parent_table, fault(vctxt), get_fault(context));
    store_virtual_memory(parent_table, exit_code(vctxt), get_exit_code(context));

    // garbage collector state (only necessary if context is gced by different gcs)

    store_virtual_memory(parent_table, used_list_head(vctxt), (uint64_t) get_used_list_head(context));
    store_virtual_memory(parent_table, free_list_head(vctxt), (uint64_t) get_free_list_head(context));
    store_virtual_memory(parent_table, gcs_in_period(vctxt), get_gcs_in_period(context));
    store_virtual_memory(parent_table, use_gc_kernel(vctxt), get_use_gc_kernel(context));
  }
}

uint64_t lowest_page(uint64_t page, uint64_t lo) {
  if (page < lo)
    return page;
  else
    return lo;
}

uint64_t highest_page(uint64_t page, uint64_t hi) {
  if (page >= hi)
    // only lo <= page < hi will be cached
    return page + 1;
  else
    return hi;
}

void map_page(uint64_t* context, uint64_t page, uint64_t frame) {
  uint64_t* table;

  if (frame != 0) {
    table = get_pt(context);

    if (get_frame_for_page(table, page) == 0) {
      set_PTE_for_page(table, page, frame);

      // exploit spatial locality in page table caching
      if (page <= get_page_of_virtual_address(get_program_break(context) - WORDSIZE)) {
        set_lowest_lo_page(context, lowest_page(page, get_lowest_lo_page(context)));
        set_highest_lo_page(context, highest_page(page, get_highest_lo_page(context)));
      } else {
        set_lowest_hi_page(context, lowest_page(page, get_lowest_hi_page(context)));
        set_highest_hi_page(context, highest_page(page, get_highest_hi_page(context)));
      }
    } // else assert: frame == get_frame_for_page(table, page)
  }

  if (debug_map) {
    printf("%s: page ", selfie_name);
    print_hexadecimal(page, 4);
    printf(" mapped to frame 0x%08lX in context 0x%08lX\n", (uint64_t) frame, (uint64_t) context);
  }
}

void restore_region(uint64_t* context, uint64_t* table, uint64_t* parent_table, uint64_t lo, uint64_t hi) {
  uint64_t frame;

  while (lo < hi) {
    if (is_virtual_address_mapped(parent_table, (uint64_t) get_PTE_address_for_page(parent_table, table, lo))) {
      frame = load_virtual_memory(parent_table, (uint64_t) get_PTE_address_for_page(parent_table, table, lo));

      map_page(context, lo, get_frame_for_page(parent_table, get_page_of_virtual_address(frame)));
    }

    lo = lo + 1;
  }
}

void restore_context(uint64_t* context) {
  uint64_t* parent_table;
  uint64_t* vctxt;
  uint64_t r;
  uint64_t* pregs;
  uint64_t* vregs;
  uint64_t* table;
  uint64_t lo;
  uint64_t hi;

  if (get_parent(context) != MY_CONTEXT) {
    // download changes in virtual context in parent address space to context
    parent_table = get_pt(get_parent(context));

    vctxt = get_virtual_context(context);

    set_pc(context, load_virtual_memory(parent_table, program_counter(vctxt)));

    r = 0;

    pregs = get_regs(context);
    vregs = (uint64_t*) load_virtual_memory(parent_table, regs(vctxt));

    while (r < NUMBEROFREGISTERS) {
      *(pregs + r) = load_virtual_memory(parent_table, (uint64_t) (vregs + r));

      r = r + 1;
    }

    set_program_break(context, load_virtual_memory(parent_table, program_break(vctxt)));

    set_exception(context, load_virtual_memory(parent_table, exception(vctxt)));
    set_fault(context, load_virtual_memory(parent_table, fault(vctxt)));

    set_exit_code(context, load_virtual_memory(parent_table, exit_code(vctxt)));

    table = (uint64_t*) load_virtual_memory(parent_table, page_table(vctxt));

    // assert: virtual context page table is only mapped from beginning up and end down

    lo = load_virtual_memory(parent_table, lowest_lo_page(vctxt));
    hi = load_virtual_memory(parent_table, highest_lo_page(vctxt));

    restore_region(context, table, parent_table, lo, hi);

    store_virtual_memory(parent_table, lowest_lo_page(vctxt), hi);

    lo = load_virtual_memory(parent_table, lowest_hi_page(vctxt));
    hi = load_virtual_memory(parent_table, highest_hi_page(vctxt));

    restore_region(context, table, parent_table, lo, hi);

    store_virtual_memory(parent_table, highest_hi_page(vctxt), lo);

    // garbage collector state (only necessary if context is gced by different gcs)

    set_used_list_head(context, (uint64_t*) load_virtual_memory(parent_table, used_list_head(vctxt)));
    set_free_list_head(context, (uint64_t*) load_virtual_memory(parent_table, free_list_head(vctxt)));
    set_gcs_in_period(context, load_virtual_memory(parent_table, gcs_in_period(vctxt)));
    set_use_gc_kernel(context, load_virtual_memory(parent_table, use_gc_kernel(vctxt)));
  }

  // restore machine state
  pc        = get_pc(context);
  registers = get_regs(context);
  pt        = get_pt(context);

  flush_all_caches();
}

uint64_t is_code_address(uint64_t* context, uint64_t vaddr) {
  // is address in code segment?
  if (vaddr >= get_code_seg_start(context))
    if (vaddr < get_code_seg_start(context) + get_code_seg_size(context))
      return 1;

  return 0;
}

uint64_t is_data_address(uint64_t* context, uint64_t vaddr) {
  // is address in data segment?
  if (vaddr >= get_data_seg_start(context))
    if (vaddr < get_data_seg_start(context) + get_data_seg_size(context))
      return 1;

  return 0;
}

uint64_t is_stack_address(uint64_t* context, uint64_t vaddr) {
  // is address in stack segment?
  if (vaddr >= *(get_regs(context) + REG_SP))
    if (vaddr <= VIRTUALMEMORYSIZE * GIGABYTE - WORDSIZE)
      return 1;

  return 0;
}

uint64_t is_heap_address(uint64_t* context, uint64_t vaddr) {
  // is address in heap segment?
  if (vaddr >= get_heap_seg_start(context))
    if (vaddr < get_program_break(context))
      return 1;

  return 0;
}

uint64_t is_address_between_stack_and_heap(uint64_t* context, uint64_t vaddr) {
  // is address between heap and stack segments?
  if (vaddr >= get_program_break(context))
    if (vaddr < *(get_regs(context) + REG_SP))
      return 1;

  return 0;
}

uint64_t is_data_stack_heap_address(uint64_t* context, uint64_t vaddr) {
  if (is_data_address(context, vaddr))
    return 1;
  else if (is_stack_address(context, vaddr))
    return 1;
  else if (is_heap_address(context, vaddr))
    return 1;
  else
    return 0;
}

uint64_t is_valid_segment_read(uint64_t vaddr) {
  if (is_data_address(current_context, vaddr)) {
    data_reads = data_reads + 1;

    return 1;
  } else if (is_stack_address(current_context, vaddr)) {
    stack_reads = stack_reads + 1;

    return 1;
  } else if (is_heap_address(current_context, vaddr)) {
    heap_reads = heap_reads + 1;

    return 1;
  } else
    return 0;
}

uint64_t is_valid_segment_write(uint64_t vaddr) {
  if (is_data_address(current_context, vaddr)) {
    data_writes = data_writes + 1;

    return 1;
  } else if (is_stack_address(current_context, vaddr)) {
    stack_writes = stack_writes + 1;

    return 1;
  } else if (is_heap_address(current_context, vaddr)) {
    heap_writes = heap_writes + 1;

    return 1;
  } else
    return 0;
}

// -----------------------------------------------------------------
// ---------------------------- KERNEL -----------------------------
// -----------------------------------------------------------------

uint64_t pavailable() {
  if (free_page_frame_memory > 0)
    return 1;
  else if (allocated_page_frame_memory + MEGABYTE <= total_page_frame_memory)
    return 1;
  else
    return 0;
}

uint64_t pexcess() {
  if (pavailable())
    return 1;
  else if (allocated_page_frame_memory + MEGABYTE <= 2 * total_page_frame_memory)
    // tolerate twice as much memory mapped on demand than physically available
    return 1;
  else
    return 0;
}

uint64_t pused() {
  return allocated_page_frame_memory - free_page_frame_memory;
}

uint64_t* palloc() {
  uint64_t block;
  uint64_t frame;

  // assert: total_page_frame_memory is equal to or a multiple of MEGABYTE
  // assert: PAGESIZE is a factor of MEGABYTE strictly less than MEGABYTE

  if (free_page_frame_memory == 0) {
    if (pexcess()) {
      free_page_frame_memory = MEGABYTE;

      // on boot level zero allocate zeroed memory
      block = (uint64_t) zmalloc(free_page_frame_memory);

      allocated_page_frame_memory = allocated_page_frame_memory + free_page_frame_memory;

      // page frames must be page-aligned to work as page table index
      next_page_frame = round_up(block, PAGESIZE);

      if (next_page_frame > block)
        // losing one page frame to fragmentation
        free_page_frame_memory = free_page_frame_memory - PAGESIZE;
    } else {
      printf("%s: palloc out of physical memory\n", selfie_name);

      exit(EXITCODE_OUTOFPHYSICALMEMORY);
    }
  }

  frame = next_page_frame;

  next_page_frame = next_page_frame + PAGESIZE;

  free_page_frame_memory = free_page_frame_memory - PAGESIZE;

  // strictly, touching is only necessary on boot levels higher than 0
  return touch((uint64_t*) frame, PAGESIZE);
}

void pfree(uint64_t* frame) {
  // TODO: implement free list of page frames
  frame = frame + 1;
}

void map_and_store(uint64_t* context, uint64_t vaddr, uint64_t data) {
  // assert: is_virtual_address_valid(vaddr, WORDSIZE) == 1

  if (is_virtual_address_mapped(get_pt(context), vaddr) == 0)
    map_page(context, get_page_of_virtual_address(vaddr), (uint64_t) palloc());

  store_virtual_memory(get_pt(context), vaddr, data);
}

void up_load_binary(uint64_t* context) {
  uint64_t baddr;

  // assert: e_entry is multiple of PAGESIZE and INSTRUCTIONSIZE

  set_pc(context, e_entry);

  // setting up page table cache

  set_lowest_lo_page(context, get_page_of_virtual_address(code_start));
  set_highest_lo_page(context, get_lowest_lo_page(context));

  // setting up memory segments

  set_code_seg_start(context, code_start);
  set_code_seg_size(context, code_size);
  set_data_seg_start(context, data_start);
  set_data_seg_size(context, data_size);
  set_heap_seg_start(context, round_up(data_start + data_size, p_align));
  set_program_break(context, get_heap_seg_start(context));

  baddr = 0;

  while (baddr < code_size) {
    map_and_store(context, get_code_seg_start(context) + baddr, load_code(baddr));

    baddr = baddr + WORDSIZE;
  }

  baddr = 0;

  while (baddr < data_size) {
    map_and_store(context, get_data_seg_start(context) + baddr, load_data(baddr));

    baddr = baddr + WORDSIZE;
  }

  set_name(context, binary_name);
}

uint64_t up_load_string(uint64_t* context, char* s, uint64_t SP) {
  uint64_t bytes;
  uint64_t i;

  bytes = round_up(string_length(s) + 1, WORDSIZE);

  // allocate memory for storing string
  SP = SP - bytes;

  i = 0;

  while (i < bytes) {
    // CAUTION: at boot levels higher than 0, s is only accessible
    // in C* at word granularity, not individual characters
    map_and_store(context, SP + i, *((uint64_t*) s));

    s = (char*) ((uint64_t*) s + 1);

    i = i + WORDSIZE;
  }

  return SP;
}

void up_load_arguments(uint64_t* context, uint64_t argc, uint64_t* argv) {
  /* upload arguments like a UNIX system

      SP
      |
      V
   | argc | argv[0] | ... | argv[n] | 0 | env[0] | ... | env[m] | 0 |

     with argc > 0, n == argc - 1, and m == 0 (that is, env is empty) */
  uint64_t SP;
  uint64_t* vargv;
  uint64_t i;

  // the call stack grows top down
  SP = VIRTUALMEMORYSIZE * GIGABYTE;

  vargv = smalloc(argc * SIZEOFUINT64STAR);

  i = 0;

  // push program parameters onto the stack
  while (i < argc) {
    SP = up_load_string(context, (char*) *(argv + i), SP);

    // store pointer in virtual *argv
    *(vargv + i) = SP;

    i = i + 1;
  }

  // allocate memory for termination of env table
  SP = SP - WORDSIZE;

  // push null value to terminate env table
  map_and_store(context, SP, 0);

  // allocate memory for termination of argv table
  SP = SP - WORDSIZE;

  // push null value to terminate argv table
  map_and_store(context, SP, 0);

  // assert: i == argc

  // push argv table onto the stack
  while (i > 0) {
    // allocate memory for argv table entry
    SP = SP - WORDSIZE;

    i = i - 1;

    // push argv table entry
    map_and_store(context, SP, *(vargv + i));
  }

  // allocate memory for argc
  SP = SP - WORDSIZE;

  // push argc
  map_and_store(context, SP, argc);

  // store stack pointer value in stack pointer register
  *(get_regs(context) + REG_SP) = SP;

  // initialize frame pointer register for completeness (redundant)
  *(get_regs(context) + REG_S0) = 0;
}

uint64_t handle_system_call(uint64_t* context) {
  uint64_t a7;

  set_exception(context, EXCEPTION_NOEXCEPTION);

  a7 = *(get_regs(context) + REG_A7);

  if (a7 == SYSCALL_BRK) {
    if (get_gc_enabled_gc(context))
      implement_gc_brk(context);
    else
      implement_brk(context);
  } else if (a7 == SYSCALL_READ)
    implement_read(context);
  else if (a7 == SYSCALL_WRITE)
    implement_write(context);
  else if (a7 == SYSCALL_OPENAT)
    implement_openat(context);
  else if (a7 == SYSCALL_EXIT) {
    implement_exit(context);

    // TODO: exit only if all contexts have exited
    return EXIT;
  } else {
    printf("%s: unknown system call %lu\n", selfie_name, a7);

    set_exit_code(context, EXITCODE_UNKNOWNSYSCALL);

    return EXIT;
  }

  return DONOTEXIT;
}

uint64_t handle_page_fault(uint64_t* context) {
  uint64_t page;

  set_exception(context, EXCEPTION_NOEXCEPTION);

  page = get_fault(context);

  // TODO: reuse frames
  map_page(context, page, (uint64_t) palloc());

  if (is_heap_address(context, get_virtual_address_of_page_start(page)))
    mc_mapped_heap = mc_mapped_heap + PAGESIZE;

  return DONOTEXIT;
}

uint64_t handle_division_by_zero(uint64_t* context) {
  set_exception(context, EXCEPTION_NOEXCEPTION);

  if (record) {
    printf("%s: division by zero, replaying...\n", selfie_name);

    replay_trace();

    set_exit_code(context, EXITCODE_NOERROR);
  } else {
    printf("%s: division by zero\n", selfie_name);

    set_exit_code(context, EXITCODE_DIVISIONBYZERO);
  }

  return EXIT;
}

uint64_t handle_timer(uint64_t* context) {
  set_exception(context, EXCEPTION_NOEXCEPTION);

  return DONOTEXIT;
}

uint64_t handle_exception(uint64_t* context) {
  uint64_t exception;

  exception = get_exception(context);

  if (exception == EXCEPTION_SYSCALL)
    return handle_system_call(context);
  else if (exception == EXCEPTION_PAGEFAULT)
    return handle_page_fault(context);
  else if (exception == EXCEPTION_DIVISIONBYZERO)
    return handle_division_by_zero(context);
  else if (exception == EXCEPTION_TIMER)
    return handle_timer(context);
  else {
    printf("%s: context %s threw uncaught exception: ", selfie_name, get_name(context));
    print_exception(exception, get_fault(context));
    println();

    set_exit_code(context, EXITCODE_UNCAUGHTEXCEPTION);

    return EXIT;
  }
}

uint64_t mipster(uint64_t* to_context) {
  uint64_t timeout;
  uint64_t* from_context;

  print("mipster\n");
  printf("%s: >>>>>>>>>>>>>>>>>>>>>>>>>>>>>>>>>>>>>>>>>>>>>>>>>>>>>>>>>>>>>>>>>>>>>>>>>>>>>>>>\n", selfie_name);

  timeout = TIMESLICE;

  while (1) {
    from_context = mipster_switch(to_context, timeout);

    if (get_parent(from_context) != MY_CONTEXT) {
      // switch to parent which is in charge of handling exceptions
      to_context = get_parent(from_context);

      timeout = TIMEROFF;
    } else if (handle_exception(from_context) == EXIT)
      return get_exit_code(from_context);
    else {
      // TODO: scheduler should go here
      to_context = from_context;

      timeout = TIMESLICE;
    }
  }
}

uint64_t hypster(uint64_t* to_context) {
  uint64_t* from_context;

  print("hypster\n");
  printf("%s: >>>>>>>>>>>>>>>>>>>>>>>>>>>>>>>>>>>>>>>>>>>>>>>>>>>>>>>>>>>>>>>>>>>>>>>>>>>>>>>>\n", selfie_name);

  while (1) {
    from_context = hypster_switch(to_context, TIMESLICE);

    if (handle_exception(from_context) == EXIT)
      return get_exit_code(from_context);
    else
      // TODO: scheduler should go here
      to_context = from_context;
  }
}

uint64_t mixter(uint64_t* to_context, uint64_t mix) {
  // works with mipsters and hypsters
  uint64_t mslice;
  uint64_t timeout;
  uint64_t* from_context;

  printf("mixter (%lu%% mipster/%lu%% hypster)\n", mix, 100 - mix);
  printf("%s: >>>>>>>>>>>>>>>>>>>>>>>>>>>>>>>>>>>>>>>>>>>>>>>>>>>>>>>>>>>>>>>>>>>>>>>>>>>>>>>>\n", selfie_name);

  mslice = TIMESLICE;

  if (mslice <= UINT64_MAX / 100)
    mslice = mslice * mix / 100;
  else if (mslice <= UINT64_MAX / 10)
    mslice = mslice / 10 * (mix / 10);
  else
    mslice = mslice / 100 * mix;

  if (mslice > 0) {
    mix = 1;

    timeout = mslice;
  } else {
    mix = 0;

    timeout = TIMESLICE;
  }

  while (1) {
    if (mix)
      from_context = mipster_switch(to_context, timeout);
    else
      from_context = hypster_switch(to_context, timeout);

    if (get_parent(from_context) != MY_CONTEXT) {
      // switch to parent which is in charge of handling exceptions
      to_context = get_parent(from_context);

      timeout = TIMEROFF;
    } else if (handle_exception(from_context) == EXIT)
      return get_exit_code(from_context);
    else {
      // TODO: scheduler should go here
      to_context = from_context;

      if (mix) {
        if (mslice != TIMESLICE) {
          mix = 0;

          timeout = TIMESLICE - mslice;
        }
      } else if (mslice > 0) {
        mix = 1;

        timeout = mslice;
      }
    }
  }
}

uint64_t minmob(uint64_t* to_context) {
  uint64_t timeout;
  uint64_t* from_context;

  timeout = TIMESLICE;

  while (1) {
    from_context = mipster_switch(to_context, timeout);

    if (get_parent(from_context) != MY_CONTEXT) {
      // switch to parent which is in charge of handling exceptions
      to_context = get_parent(from_context);

      timeout = TIMEROFF;
    } else {
      // minster and mobster do not handle page faults
      if (get_exception(from_context) == EXCEPTION_PAGEFAULT) {
        printf("%s: context %s threw uncaught exception: ", selfie_name, get_name(from_context));
        print_exception(get_exception(from_context), get_fault(from_context));
        println();

        return EXITCODE_UNCAUGHTEXCEPTION;
      } else if (handle_exception(from_context) == EXIT)
        return get_exit_code(from_context);

      // TODO: scheduler should go here
      to_context = from_context;

      timeout = TIMESLICE;
    }
  }
}

void map_unmapped_pages(uint64_t* context) {
  uint64_t page;

  // assert: page table is only mapped from beginning up and end down

  page = get_lowest_lo_page(context);

  while (is_page_mapped(get_pt(context), page))
    page = page + 1;

  while (pavailable()) {
    map_page(context, page, (uint64_t) palloc());

    page = page + 1;
  }
}

uint64_t minster(uint64_t* to_context) {
  print("minster\n");
  printf("%s: >>>>>>>>>>>>>>>>>>>>>>>>>>>>>>>>>>>>>>>>>>>>>>>>>>>>>>>>>>>>>>>>>>>>>>>>>>>>>>>>\n", selfie_name);

  // virtual is like physical memory in initial context up to memory size
  // by mapping unmapped pages (for the heap) to all available page frames
  // CAUTION: consumes memory even when not accessed
  map_unmapped_pages(to_context);

  // does not handle page faults, works only until running out of mapped pages
  return minmob(to_context);
}

uint64_t mobster(uint64_t* to_context) {
  print("mobster\n");
  printf("%s: >>>>>>>>>>>>>>>>>>>>>>>>>>>>>>>>>>>>>>>>>>>>>>>>>>>>>>>>>>>>>>>>>>>>>>>>>>>>>>>>\n", selfie_name);

  // does not handle page faults, relies on fancy hypsters to do that
  return minmob(to_context);
}

char* replace_extension(char* filename, char* extension) {
  char* s;
  char* filename_without_extension;
  uint64_t i;
  uint64_t c;

  // assert: string_length(filename) + 1 + string_length(extension) < MAX_FILENAME_LENGTH

  s = string_alloc(string_length(filename) + 1 + string_length(extension));

  // start reading at end of filename
  i = string_length(filename);

  c = load_character(filename, i);

  // look for extension
  while (c != '.') {
    if (c == '/')
      i = 0;

    if (i > 0) {
      i = i - 1;

      c = load_character(filename, i);
    } else
      c = '.';
  }

  // filename has no extension
  if (i == 0)
    // writing filename plus extension into s
    sprintf(s, "%s.%s", filename, extension);
  else {
    // gcc's sprintf dislikes overlapping input and output buffers, an additional copy is necessary
    filename_without_extension = string_alloc(string_length(filename));

    // assert: filename_without_extension is zeroed and thus null-terminated

    // copy filename without extension and null-terminator into filename_without_extension
    while (i > 0) {
      i = i - 1;

      store_character(filename_without_extension, i, load_character(filename, i));
    }

    // writing filename_without_extension plus extension into s
    sprintf(s, "%s.%s", filename_without_extension, extension);
  }

  return s;
}

void boot_loader(uint64_t* context) {
  up_load_binary(context);

  // pass binary name as first argument by replacing next argument
  set_argument(binary_name);

  up_load_arguments(context, number_of_remaining_arguments(), remaining_arguments());
}

uint64_t selfie_run(uint64_t machine) {
  uint64_t exit_code;

  if (code_size == 0) {
    printf("%s: nothing to run, debug, or host\n", selfie_name);

    return EXITCODE_BADARGUMENTS;
  } else if (machine == HYPSTER) {
    if (OS != SELFIE) {
      printf("%s: hypster only runs on mipster\n", selfie_name);

      return EXITCODE_BADARGUMENTS;
    }
  }

  if (machine == CAPSTER) {
    init_all_caches();

    L1_CACHE_ENABLED = 1;

    machine = MIPSTER;
  }

  reset_interpreter();
  reset_profiler();
  reset_microkernel();

  init_memory(atoi(peek_argument(0)));

  current_context = create_context(MY_CONTEXT, 0);

  // assert: number_of_remaining_arguments() > 0

  boot_loader(current_context);

  // current_context is ready to run

  run = 1;

  printf("%s: selfie executing %s with %luMB physical memory", selfie_name,
    binary_name,
    total_page_frame_memory / MEGABYTE);

  if (GC_ON) {
    gc_init(current_context);

    printf(", gcing every %lu mallocs, ", GC_PERIOD);
    if (GC_REUSE) print("reusing memory"); else print("not reusing memory");
  }

  if (machine == DIPSTER) {
    debug          = 1;
    debug_syscalls = 1;
    print(", debugger");
    machine = MIPSTER;
  } else if (machine == RIPSTER) {
    debug  = 1;
    record = 1;
    init_replay_engine();
    print(", replay");
    machine = MIPSTER;
  }

  print(" on ");

  if (machine == MIPSTER)
    exit_code = mipster(current_context);
  else if (machine == MINSTER)
    exit_code = minster(current_context);
  else if (machine == MOBSTER)
    exit_code = mobster(current_context);
  else if (machine == HYPSTER)
    exit_code = hypster(current_context);
  else
    // change 0 to anywhere between 0% to 100% mipster
    exit_code = mixter(current_context, 0);

  record = 0;

  debug_syscalls = 0;
  debug          = 0;

  printf("%s: selfie terminating %s with exit code %ld\n", selfie_name,
    get_name(current_context),
    sign_extend(exit_code, SYSCALL_BITWIDTH));

  if (machine != HYPSTER)
    print_profile(current_context);
  else if (GC_ON)
    print_gc_profile(current_context);

  run = 0;

  return exit_code;
}

// -----------------------------------------------------------------
// ------------------- CONSOLE ARGUMENT SCANNER --------------------
// -----------------------------------------------------------------

uint64_t number_of_remaining_arguments() {
  return selfie_argc;
}

uint64_t* remaining_arguments() {
  return selfie_argv;
}

char* peek_argument(uint64_t lookahead) {
  if (number_of_remaining_arguments() > lookahead)
    return (char*) *(selfie_argv + lookahead);
  else
    return (char*) 0;
}

char* get_argument() {
  argument = peek_argument(0);

  if (number_of_remaining_arguments() > 0) {
    selfie_argc = selfie_argc - 1;
    selfie_argv = selfie_argv + 1;
  }

  return argument;
}

void set_argument(char* argv) {
  *selfie_argv = (uint64_t) argv;
}

uint64_t no_or_bad_or_more_arguments(uint64_t exit_code) {
  if (exit_code == EXITCODE_NOARGUMENTS)
    return 1;
  else if (exit_code == EXITCODE_BADARGUMENTS)
    return 1;
  else if (exit_code == EXITCODE_MOREARGUMENTS)
    return 1;
  else
    return 0;
}

void print_synopsis(char* extras) {
  printf("synopsis: %s { -c { source } | -o binary | [ -s | -S ] assembly | -l binary }%s\n", selfie_name, extras);
}

// -----------------------------------------------------------------
// ----------------------------- SELFIE ----------------------------
// -----------------------------------------------------------------

uint64_t selfie(uint64_t extras) {
  if (number_of_remaining_arguments() == 0)
    return EXITCODE_NOARGUMENTS;
  else {
    printf("%s: this is the selfie system from %s with\n", selfie_name, SELFIE_URL);
    printf("%s: %lu-bit unsigned integers and %lu-bit pointers hosted on ", selfie_name,
      SIZEOFUINT64INBITS,
      SIZEOFUINT64STARINBITS);
    print_host_os();
    println();

    init_scanner();
    init_bootstrapping();

    init_register();
    init_disassembler();
    init_interpreter();

    while (number_of_remaining_arguments() > 0) {
      get_argument();

      gc_arguments();

      if (string_compare(argument, "-c"))
        selfie_compile();
      else if (number_of_remaining_arguments() == 0)
        // remaining options have at least one argument
        return EXITCODE_BADARGUMENTS;
      else if (string_compare(argument, "-o"))
        selfie_output(get_argument());
      else if (string_compare(argument, "-s"))
        selfie_disassemble(0);
      else if (string_compare(argument, "-S"))
        selfie_disassemble(1);
      else if (string_compare(argument, "-l"))
        selfie_load();
      else if (extras == 0) {
        if (string_compare(argument, "-m"))
          return selfie_run(MIPSTER);
        else if (string_compare(argument, "-d"))
          return selfie_run(DIPSTER);
        else if (string_compare(argument, "-r"))
          return selfie_run(RIPSTER);
        else if (string_compare(argument, "-y"))
          return selfie_run(HYPSTER);
        else if (string_compare(argument, "-min"))
          return selfie_run(MINSTER);
        else if (string_compare(argument, "-mob"))
          return selfie_run(MOBSTER);
        else if (string_compare(argument, "-L1"))
          return selfie_run(CAPSTER);
        else
          return EXITCODE_BADARGUMENTS;
      } else
        return EXITCODE_MOREARGUMENTS;
    }

    return EXITCODE_NOERROR;
  }
}

uint64_t exit_selfie(uint64_t exit_code, char* extras) {
  if (no_or_bad_or_more_arguments(exit_code))
    print_synopsis(extras);

  if (exit_code == EXITCODE_MOREARGUMENTS)
    return EXITCODE_BADARGUMENTS;
  else if (exit_code == EXITCODE_NOARGUMENTS)
    return EXITCODE_NOERROR;
  else
    return exit_code;
}

// -----------------------------------------------------------------
// ----------------------------- MAIN ------------------------------
// -----------------------------------------------------------------

// selfie bootstraps int and char** to uint64_t and uint64_t*, respectively!
int main(int argc, char** argv) {
  uint64_t exit_code;

  init_selfie((uint64_t) argc, (uint64_t*) argv);

  init_library();

  init_system();

  exit_code = selfie(0);

  return exit_selfie(exit_code, " [ ( -m | -d | -r | -y ) 0-4096 ... ]");
}<|MERGE_RESOLUTION|>--- conflicted
+++ resolved
@@ -133,12 +133,8 @@
 
 char*    string_alloc(uint64_t l);
 uint64_t string_length(char* s);
-<<<<<<< HEAD
-char*    string_copy(char* s);
+char*    string_shrink(char* s);
 char*    string_sub(char* s, uint64_t begin, uint64_t end);
-=======
-char*    string_shrink(char* s);
->>>>>>> ae651b13
 void     string_reverse(char* s);
 uint64_t string_compare(char* s, char* t);
 uint64_t string_prefix_for(char* prefix, char* s);
@@ -3336,13 +3332,9 @@
 
 void syntax_error_message(char* message) {
   print_line_number("syntax error", line_number);
-<<<<<<< HEAD
   printf("%s\n", message);
-=======
-  printf1("%s\n", message);
 
   number_of_syntax_errors = number_of_syntax_errors + 1;
->>>>>>> ae651b13
 }
 
 void syntax_error_character(uint64_t expected) {
@@ -4012,13 +4004,9 @@
         undefined = 1;
 
         print_line_number("syntax error", get_line_number(entry));
-<<<<<<< HEAD
         printf("procedure %s undefined\n", get_string(entry));
-=======
-        printf1("procedure %s undefined\n", get_string(entry));
 
         number_of_syntax_errors = number_of_syntax_errors + 1;
->>>>>>> ae651b13
       }
 
       // keep looking
@@ -6103,7 +6091,6 @@
 
       compile_cstar();
 
-<<<<<<< HEAD
       printf("%s: %lu characters read in %lu lines and %lu comments\n", selfie_name,
         number_of_read_characters,
         line_number,
@@ -6126,37 +6113,14 @@
         number_of_while,
         number_of_if,
         number_of_return);
-=======
-      printf4("%s: %u characters read in %u lines and %u comments\n", selfie_name,
-        (char*) number_of_read_characters,
-        (char*) line_number,
-        (char*) number_of_comments);
-
-      printf4("%s: with %u(%.2u%%) characters in %u actual symbols\n", selfie_name,
-        (char*) (number_of_read_characters - number_of_ignored_characters),
-        (char*) percentage_format(number_of_read_characters, number_of_read_characters - number_of_ignored_characters),
-        (char*) number_of_scanned_symbols);
-
-      printf4("%s: %u global variables, %u procedures, %u string literals\n", selfie_name,
-        (char*) number_of_global_variables,
-        (char*) number_of_procedures,
-        (char*) number_of_strings);
-
-      printf6("%s: %u calls, %u assignments, %u while, %u if, %u return\n", selfie_name,
-        (char*) number_of_calls,
-        (char*) number_of_assignments,
-        (char*) number_of_while,
-        (char*) number_of_if,
-        (char*) number_of_return);
 
       if (number_of_syntax_errors != 0) {
-        printf3("%s: encountered %u syntax errors while compiling %s - omitting ELF output\n",
-                (char*) selfie_name,
-                (char*) number_of_syntax_errors,
-                (char*) source_name);
+        printf("%s: encountered %lu syntax errors while compiling %s - omitting ELF output\n",
+          selfie_name,
+          number_of_syntax_errors,
+          source_name);
         exit(EXITCODE_SYNTAXERROR);
       }
->>>>>>> ae651b13
     }
   }
 
