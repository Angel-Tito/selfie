--- conflicted
+++ resolved
@@ -10152,24 +10152,6 @@
         selfie_disassemble(1);
       else if (string_compare(argument, "-l"))
         selfie_load();
-<<<<<<< HEAD
-      else if (string_compare(argument, "-m"))
-        exit(selfie_run(MIPSTER));
-      else if (string_compare(argument, "-d"))
-        exit(selfie_run(DIPSTER));
-      else if (string_compare(argument, "-r"))
-        exit(selfie_run(RIPSTER));
-      else if (string_compare(argument, "-y"))
-        exit(selfie_run(HYPSTER));
-      else if (string_compare(argument, "-min"))
-        exit(selfie_run(MINSTER));
-      else if (string_compare(argument, "-mob"))
-        exit(selfie_run(MOBSTER));
-      else if (string_compare(argument, "-mgc"))
-        exit(selfie_run(GIBSTER));
-      else
-        return EXITCODE_BADARGUMENTS;
-=======
       else if (extras == 0) {
         if (string_compare(argument, "-m"))
           return selfie_run(MIPSTER);
@@ -10187,7 +10169,6 @@
           return EXITCODE_BADARGUMENTS;
       } else
         return EXITCODE_MOREARGUMENTS;
->>>>>>> cdbaadfd
     }
 
     return EXITCODE_NOERROR;
