// Copyright (c) 2015-2017, the Selfie Project authors. All rights reserved.
// Please see the AUTHORS file for details. Use of this source code is
// governed by a BSD license that can be found in the LICENSE file.
//
// Selfie is a project of the Computational Systems Group at the
// Department of Computer Sciences of the University of Salzburg
// in Austria. For further information and code please refer to:
//
// http://selfie.cs.uni-salzburg.at
//
// The Selfie Project provides an educational platform for teaching
// undergraduate and graduate students the design and implementation
// of programming languages and runtime systems. The focus is on the
// construction of compilers, libraries, operating systems, and even
// virtual machine monitors. The common theme is to identify and
// resolve self-reference in systems code which is seen as the key
// challenge when teaching systems engineering, hence the name.
//
// Selfie is a fully self-referential 7k-line C implementation of:
//
// 1. a self-compiling compiler called starc that compiles
//    a tiny but powerful subset of C called C Star (C*) to
//    a tiny but powerful subset of MIPS64 called MIPSter,
// 2. a self-executing emulator called mipster that executes
//    MIPSter code including itself when compiled with starc,
// 3. a self-hosting hypervisor called hypster which is based on
//    a tiny microkernel implemented in mipster and provides
//    MIPSter virtual machines that can host all of selfie,
//    that is, starc, mipster, and hypster itself, and
// 4. a tiny C* library called libcstar utilized by selfie.
//
// Selfie is kept minimal for simplicity and implemented in a single file.
// There is a simple linker, disassembler, profiler, and debugger as well as
// minimal operating system support in the form of MIPS64 o64 system calls
// built into the emulator.
//
// C* is a tiny Turing-complete subset of C that includes dereferencing
// (the * operator) but excludes composite data types, bitwise and Boolean
// operators, and many other features. There are only unsigned 64-bit
// integers and 64-bit pointers as well as character and string literals.
// This choice turns out to be helpful for students to understand the
// true role of composite data types such as arrays and records.
// Bitwise operations are implemented in libcstar using unsigned integer
// arithmetics helping students better understand arithmetic operators.
// C* is supposed to be close to the minimum necessary for implementing
// a self-compiling, single-pass, recursive-descent compiler. C* can be
// taught in around two weeks of classes depending on student background.
//
// The compiler can readily be extended to compile features missing in C*
// and to improve performance of the generated code. The compiler generates
// MIPSter executables that can directly be executed by the emulator or
// written to a file in a simple, custom-defined format. Support of standard
// MIPS64 ELF binaries should be easy but remains future work.
//
// MIPSter is a tiny Turing-complete subset of the MIPS64 instruction set.
// It only features arithmetic, memory, and control-flow instructions but
// neither bitwise nor byte-level instructions. MIPSter can be properly
// explained in a single week of classes.
//
// The emulator implements minimal operating system support that is meant
// to be extended by students, first as part of the emulator, and then
// ported to run on top of it, similar to an actual operating system or
// virtual machine monitor. The fact that the emulator can execute itself
// helps exposing the self-referential nature of that challenge. In fact,
// selfie goes one step further by implementing microkernel functionality
// as part of the emulator and a hypervisor that can run as part of the
// emulator as well as on top of it, all with the same code.
//
// Selfie is the result of many years of teaching systems engineering.
// The design of the compiler is inspired by the Oberon compiler of
// Professor Niklaus Wirth from ETH Zurich. The design of the selfie
// microkernel is inspired by microkernels of Professor Jochen Liedtke
// from University of Karlsruhe.

// *~*~ *~*~ *~*~ *~*~ *~*~ *~*~ *~*~ *~*~ *~*~ *~*~ *~*~ *~*~ *~*~
// -----------------------------------------------------------------
// ---------------------     L I B R A R Y     ---------------------
// -----------------------------------------------------------------
// *~*~ *~*~ *~*~ *~*~ *~*~ *~*~ *~*~ *~*~ *~*~ *~*~ *~*~ *~*~ *~*~

// -----------------------------------------------------------------
// ----------------------- BUILTIN PROCEDURES ----------------------
// -----------------------------------------------------------------

void      exit(uint64_t code);
uint64_t  read(uint64_t fd, uint64_t* buffer, uint64_t bytesToRead);
uint64_t  write(uint64_t fd, uint64_t* buffer, uint64_t bytesToWrite);
uint64_t  open(uint64_t* filename, uint64_t flags, uint64_t mode);
uint64_t* malloc(uint64_t size);

// -----------------------------------------------------------------
// ----------------------- LIBRARY PROCEDURES ----------------------
// -----------------------------------------------------------------

void initLibrary();
void resetLibrary();

uint64_t twoToThePowerOf(uint64_t p);
uint64_t leftShift(uint64_t n, uint64_t b);
uint64_t rightShift(uint64_t n, uint64_t b);
uint64_t signedLessThan(uint64_t lhs, uint64_t rhs);
uint64_t signedGreaterThan(uint64_t lhs, uint64_t rhs);

uint64_t signShrink(uint64_t immediate, uint64_t bits);

uint64_t getHighWord(uint64_t doubleWord);
uint64_t getLowWord(uint64_t doubleWord);

uint64_t  loadCharacter(uint64_t* s, uint64_t i);
uint64_t* storeCharacter(uint64_t* s, uint64_t i, uint64_t c);

uint64_t stringLength(uint64_t* s);
void     stringReverse(uint64_t* s);
uint64_t stringCompare(uint64_t* s, uint64_t* t);

uint64_t  atoi(uint64_t* s);
uint64_t* itoa(uint64_t n, uint64_t* s, uint64_t b, uint64_t a, uint64_t p);

uint64_t fixedPointRatio(uint64_t a, uint64_t b);

void putCharacter(uint64_t c);

void print(uint64_t* s);
void println();

void printCharacter(uint64_t c);
void printString(uint64_t* s);
void printInteger(uint64_t n);
void printFixedPointPercentage(uint64_t a, uint64_t b);
void printFixedPointRatio(uint64_t a, uint64_t b);
void printHexadecimal(uint64_t n, uint64_t a);
void printOctal(uint64_t n, uint64_t a);
void printBinary(uint64_t n, uint64_t a);

uint64_t roundUp(uint64_t n, uint64_t m);

uint64_t* smalloc(uint64_t size);
uint64_t* zalloc(uint64_t size);

// ------------------------ GLOBAL CONSTANTS -----------------------

uint64_t CHAR_EOF          =  -1; // end of file
uint64_t CHAR_TAB          =   9; // ASCII code 9  = tabulator
uint64_t CHAR_LF           =  10; // ASCII code 10 = line feed
uint64_t CHAR_CR           =  13; // ASCII code 13 = carriage return
uint64_t CHAR_SPACE        = ' ';
uint64_t CHAR_SEMICOLON    = ';';
uint64_t CHAR_PLUS         = '+';
uint64_t CHAR_DASH         = '-';
uint64_t CHAR_ASTERISK     = '*';
uint64_t CHAR_SLASH        = '/';
uint64_t CHAR_UNDERSCORE   = '_';
uint64_t CHAR_EQUAL        = '=';
uint64_t CHAR_LPARENTHESIS = '(';
uint64_t CHAR_RPARENTHESIS = ')';
uint64_t CHAR_LBRACE       = '{';
uint64_t CHAR_RBRACE       = '}';
uint64_t CHAR_COMMA        = ',';
uint64_t CHAR_LT           = '<';
uint64_t CHAR_GT           = '>';
uint64_t CHAR_EXCLAMATION  = '!';
uint64_t CHAR_PERCENTAGE   = '%';
uint64_t CHAR_SINGLEQUOTE  =  39; // ASCII code 39 = '
uint64_t CHAR_DOUBLEQUOTE  = '"';

uint64_t CPUBITWIDTH = 64;

uint64_t SIZEOFUINT64     = 8; // must be the same as REGISTERSIZE
uint64_t SIZEOFUINT64STAR = 8; // must be the same as REGISTERSIZE

uint64_t* power_of_two_table;

uint64_t INT64_MAX; // maximum numerical value of a signed 64-bit integer
uint64_t INT64_MIN; // minimum numerical value of a signed 64-bit integer

uint64_t INT_BITWIDTH = 32; // int bit width used for system call compatibility

uint64_t maxFilenameLength = 128;

uint64_t* character_buffer; // buffer for reading and writing characters
uint64_t* integer_buffer;   // buffer for printing integers
uint64_t* filename_buffer;  // buffer for opening files
uint64_t* binary_buffer;    // buffer for binary I/O

// flags for opening read-only files
// LINUX:       0 = 0x0000 = O_RDONLY (0x0000)
// MAC:         0 = 0x0000 = O_RDONLY (0x0000)
// WINDOWS: 32768 = 0x8000 = _O_BINARY (0x8000) | _O_RDONLY (0x0000)
// since LINUX/MAC do not seem to mind about _O_BINARY set
// we use the WINDOWS flags as default
uint64_t O_RDONLY = 32768;

// flags for opening write-only files
// MAC: 1537 = 0x0601 = O_CREAT (0x0200) | O_TRUNC (0x0400) | O_WRONLY (0x0001)
uint64_t MAC_O_CREAT_TRUNC_WRONLY = 1537;

// LINUX: 577 = 0x0241 = O_CREAT (0x0040) | O_TRUNC (0x0200) | O_WRONLY (0x0001)
uint64_t LINUX_O_CREAT_TRUNC_WRONLY = 577;

// WINDOWS: 33537 = 0x8301 = _O_BINARY (0x8000) | _O_CREAT (0x0100) | _O_TRUNC (0x0200) | _O_WRONLY (0x0001)
uint64_t WINDOWS_O_BINARY_CREAT_TRUNC_WRONLY = 33537;

// flags for rw-r--r-- file permissions
// 420 = 00644 = S_IRUSR (00400) | S_IWUSR (00200) | S_IRGRP (00040) | S_IROTH (00004)
// these flags seem to be working for LINUX, MAC, and WINDOWS
uint64_t S_IRUSR_IWUSR_IRGRP_IROTH = 420;

// ------------------------ GLOBAL VARIABLES -----------------------

uint64_t numberOfWrittenCharacters = 0;

uint64_t* outputName = (uint64_t*) 0;
uint64_t  outputFD   = 1;

// ------------------------- INITIALIZATION ------------------------

void initLibrary() {
  uint64_t i;

  // powers of two table with CPUBITWIDTH entries for 2^0 to 2^(CPUBITWIDTH - 1)
  power_of_two_table = smalloc(CPUBITWIDTH * SIZEOFUINT64);

  *power_of_two_table = 1; // 2^0 == 1

  i = 1;

  while (i < CPUBITWIDTH) {
    // compute powers of two incrementally using this recurrence relation
    *(power_of_two_table + i) = *(power_of_two_table + (i - 1)) * 2;

    i = i + 1;
  }

  // compute two's complement boundaries
  INT64_MAX = twoToThePowerOf(CPUBITWIDTH - 1) - 1;
  INT64_MIN = INT64_MAX + 1;

  // allocate and touch to make sure memory is mapped for read calls
  character_buffer  = smalloc(SIZEOFUINT64);
  *character_buffer = 0;

  // accommodate at least CPUBITWIDTH numbers for itoa, no mapping needed
  integer_buffer = smalloc(CPUBITWIDTH + 1);

  // does not need to be mapped
  filename_buffer = smalloc(maxFilenameLength);

  // allocate and touch to make sure memory is mapped for read calls
  binary_buffer  = smalloc(SIZEOFUINT64);
  *binary_buffer = 0;
}

void resetLibrary() {
  numberOfWrittenCharacters = 0;
}

// *~*~ *~*~ *~*~ *~*~ *~*~ *~*~ *~*~ *~*~ *~*~ *~*~ *~*~ *~*~ *~*~
// -----------------------------------------------------------------
// ---------------------    C O M P I L E R    ---------------------
// -----------------------------------------------------------------
// *~*~ *~*~ *~*~ *~*~ *~*~ *~*~ *~*~ *~*~ *~*~ *~*~ *~*~ *~*~ *~*~

// -----------------------------------------------------------------
// ---------------------------- SCANNER ----------------------------
// -----------------------------------------------------------------

void initScanner();
void resetScanner();

void printSymbol(uint64_t symbol);
void printLineNumber(uint64_t* message, uint64_t line);

void syntaxErrorMessage(uint64_t* message);
void syntaxErrorCharacter(uint64_t character);
void syntaxErrorIdentifier(uint64_t* expected);

void getCharacter();

uint64_t isCharacterNewLine();
uint64_t isCharacterWhitespace();

uint64_t findNextCharacter();

uint64_t isCharacterLetter();
uint64_t isCharacterDigit();
uint64_t isCharacterLetterOrDigitOrUnderscore();
uint64_t isCharacterNotDoubleQuoteOrNewLineOrEOF();

uint64_t identifierStringMatch(uint64_t stringIndex);
uint64_t identifierOrKeyword();

void getSymbol();

// ------------------------ GLOBAL CONSTANTS -----------------------

uint64_t SYM_EOF          = -1; // end of file
uint64_t SYM_IDENTIFIER   = 0;  // identifier
uint64_t SYM_INTEGER      = 1;  // integer
uint64_t SYM_VOID         = 2;  // void
uint64_t SYM_UINT64       = 3;  // uint64_t
uint64_t SYM_SEMICOLON    = 4;  // ;
uint64_t SYM_IF           = 5;  // if
uint64_t SYM_ELSE         = 6;  // else
uint64_t SYM_PLUS         = 7;  // +
uint64_t SYM_MINUS        = 8;  // -
uint64_t SYM_ASTERISK     = 9;  // *
uint64_t SYM_DIV          = 10; // /
uint64_t SYM_EQUALITY     = 11; // ==
uint64_t SYM_ASSIGN       = 12; // =
uint64_t SYM_LPARENTHESIS = 13; // (
uint64_t SYM_RPARENTHESIS = 14; // )
uint64_t SYM_LBRACE       = 15; // {
uint64_t SYM_RBRACE       = 16; // }
uint64_t SYM_WHILE        = 17; // while
uint64_t SYM_RETURN       = 18; // return
uint64_t SYM_COMMA        = 19; // ,
uint64_t SYM_LT           = 20; // <
uint64_t SYM_LEQ          = 21; // <=
uint64_t SYM_GT           = 22; // >
uint64_t SYM_GEQ          = 23; // >=
uint64_t SYM_NOTEQ        = 24; // !=
uint64_t SYM_MOD          = 25; // %
uint64_t SYM_CHARACTER    = 26; // character
uint64_t SYM_STRING       = 27; // string

uint64_t* SYMBOLS; // strings representing symbols

uint64_t maxIdentifierLength = 64;  // maximum number of characters in an identifier
uint64_t maxIntegerLength    = 19;  // maximum number of characters in an integer
uint64_t maxStringLength     = 128; // maximum number of characters in a string

// ------------------------ GLOBAL VARIABLES -----------------------

uint64_t lineNumber = 1; // current line number for error reporting

uint64_t* identifier = (uint64_t*) 0; // stores scanned identifier as string
uint64_t* integer    = (uint64_t*) 0; // stores scanned integer as string
uint64_t* string     = (uint64_t*) 0; // stores scanned string

uint64_t literal = 0; // stores numerical value of scanned integer or character

uint64_t mayBeINTMIN = 0; // allow INT64_MIN if '-' was scanned before

uint64_t character; // most recently read character

uint64_t numberOfReadCharacters = 0;

uint64_t symbol; // most recently recognized symbol

uint64_t numberOfIgnoredCharacters = 0;
uint64_t numberOfComments          = 0;
uint64_t numberOfScannedSymbols    = 0;

uint64_t* sourceName = (uint64_t*) 0; // name of source file
uint64_t  sourceFD   = 0;             // file descriptor of open source file

// ------------------------- INITIALIZATION ------------------------

void initScanner () {
  SYMBOLS = smalloc((SYM_STRING + 1) * SIZEOFUINT64STAR);

  *(SYMBOLS + SYM_IDENTIFIER)   = (uint64_t) "identifier";
  *(SYMBOLS + SYM_INTEGER)      = (uint64_t) "integer";
  *(SYMBOLS + SYM_VOID)         = (uint64_t) "void";
  *(SYMBOLS + SYM_UINT64)       = (uint64_t) "uint64_t";
  *(SYMBOLS + SYM_SEMICOLON)    = (uint64_t) ";";
  *(SYMBOLS + SYM_IF)           = (uint64_t) "if";
  *(SYMBOLS + SYM_ELSE)         = (uint64_t) "else";
  *(SYMBOLS + SYM_PLUS)         = (uint64_t) "+";
  *(SYMBOLS + SYM_MINUS)        = (uint64_t) "-";
  *(SYMBOLS + SYM_ASTERISK)     = (uint64_t) "*";
  *(SYMBOLS + SYM_DIV)          = (uint64_t) "/";
  *(SYMBOLS + SYM_EQUALITY)     = (uint64_t) "==";
  *(SYMBOLS + SYM_ASSIGN)       = (uint64_t) "=";
  *(SYMBOLS + SYM_LPARENTHESIS) = (uint64_t) "(";
  *(SYMBOLS + SYM_RPARENTHESIS) = (uint64_t) ")";
  *(SYMBOLS + SYM_LBRACE)       = (uint64_t) "{";
  *(SYMBOLS + SYM_RBRACE)       = (uint64_t) "}";
  *(SYMBOLS + SYM_WHILE)        = (uint64_t) "while";
  *(SYMBOLS + SYM_RETURN)       = (uint64_t) "return";
  *(SYMBOLS + SYM_COMMA)        = (uint64_t) ",";
  *(SYMBOLS + SYM_LT)           = (uint64_t) "<";
  *(SYMBOLS + SYM_LEQ)          = (uint64_t) "<=";
  *(SYMBOLS + SYM_GT)           = (uint64_t) ">";
  *(SYMBOLS + SYM_GEQ)          = (uint64_t) ">=";
  *(SYMBOLS + SYM_NOTEQ)        = (uint64_t) "!=";
  *(SYMBOLS + SYM_MOD)          = (uint64_t) "%";
  *(SYMBOLS + SYM_CHARACTER)    = (uint64_t) "character";
  *(SYMBOLS + SYM_STRING)       = (uint64_t) "string";

  character = CHAR_EOF;
  symbol    = SYM_EOF;
}

void resetScanner() {
  lineNumber = 1;

  numberOfReadCharacters = 0;

  getCharacter();

  numberOfIgnoredCharacters = 0;
  numberOfComments          = 0;
  numberOfScannedSymbols    = 0;
}

// -----------------------------------------------------------------
// ------------------------- SYMBOL TABLE --------------------------
// -----------------------------------------------------------------

void resetSymbolTables();

void createSymbolTableEntry(uint64_t which, uint64_t* string, uint64_t line, uint64_t class, uint64_t type, uint64_t value, uint64_t address);

uint64_t* searchSymbolTable(uint64_t* entry, uint64_t* string, uint64_t class);
uint64_t* getScopedSymbolTableEntry(uint64_t* string, uint64_t class);

uint64_t isUndefinedProcedure(uint64_t* entry);
uint64_t reportUndefinedProcedures();

// symbol table entry:
// +----+---------+
// |  0 | next    | pointer to next entry
// |  1 | string  | identifier string, string literal
// |  2 | line#   | source line number
// |  3 | class   | VARIABLE, PROCEDURE, STRING
// |  4 | type    | UINT64_T, UINT64STAR_T, VOID_T
// |  5 | value   | VARIABLE: initial value
// |  6 | address | VARIABLE: offset, PROCEDURE: address, STRING: offset
// |  7 | scope   | REG_GP, REG_FP
// +----+---------+

uint64_t* getNextEntry(uint64_t* entry)  { return (uint64_t*) *entry; }
uint64_t* getString(uint64_t* entry)     { return (uint64_t*) *(entry + 1); }
uint64_t  getLineNumber(uint64_t* entry) { return        *(entry + 2); }
uint64_t  getClass(uint64_t* entry)      { return        *(entry + 3); }
uint64_t  getType(uint64_t* entry)       { return        *(entry + 4); }
uint64_t  getValue(uint64_t* entry)      { return        *(entry + 5); }
uint64_t  getAddress(uint64_t* entry)    { return        *(entry + 6); }
uint64_t  getScope(uint64_t* entry)      { return        *(entry + 7); }

void setNextEntry(uint64_t* entry, uint64_t* next)    { *entry       = (uint64_t) next; }
void setString(uint64_t* entry, uint64_t* identifier) { *(entry + 1) = (uint64_t) identifier; }
void setLineNumber(uint64_t* entry, uint64_t line)    { *(entry + 2) = line; }
void setClass(uint64_t* entry, uint64_t class)        { *(entry + 3) = class; }
void setType(uint64_t* entry, uint64_t type)          { *(entry + 4) = type; }
void setValue(uint64_t* entry, uint64_t value)        { *(entry + 5) = value; }
void setAddress(uint64_t* entry, uint64_t address)    { *(entry + 6) = address; }
void setScope(uint64_t* entry, uint64_t scope)        { *(entry + 7) = scope; }

// ------------------------ GLOBAL CONSTANTS -----------------------

// classes
uint64_t VARIABLE  = 1;
uint64_t PROCEDURE = 2;
uint64_t STRING    = 3;

// types
uint64_t UINT64_T     = 1;
uint64_t UINT64STAR_T = 2;
uint64_t VOID_T       = 3;

// symbol tables
uint64_t GLOBAL_TABLE  = 1;
uint64_t LOCAL_TABLE   = 2;
uint64_t LIBRARY_TABLE = 3;

// ------------------------ GLOBAL VARIABLES -----------------------

// table pointers
uint64_t* global_symbol_table  = (uint64_t*) 0;
uint64_t* local_symbol_table   = (uint64_t*) 0;
uint64_t* library_symbol_table = (uint64_t*) 0;

uint64_t numberOfGlobalVariables = 0;
uint64_t numberOfProcedures      = 0;
uint64_t numberOfStrings         = 0;

// ------------------------- INITIALIZATION ------------------------

void resetSymbolTables() {
  global_symbol_table  = (uint64_t*) 0;
  local_symbol_table   = (uint64_t*) 0;
  library_symbol_table = (uint64_t*) 0;

  numberOfGlobalVariables = 0;
  numberOfProcedures      = 0;
  numberOfStrings         = 0;
}

// -----------------------------------------------------------------
// ---------------------------- PARSER -----------------------------
// -----------------------------------------------------------------

void resetParser();

uint64_t isNotRbraceOrEOF();
uint64_t isExpression();
uint64_t isLiteral();
uint64_t isStarOrDivOrModulo();
uint64_t isPlusOrMinus();
uint64_t isComparison();

uint64_t lookForFactor();
uint64_t lookForStatement();
uint64_t lookForType();

void save_temporaries();
void restore_temporaries(uint64_t numberOfTemporaries);

void syntaxErrorSymbol(uint64_t expected);
void syntaxErrorUnexpected();
void printType(uint64_t type);
void typeWarning(uint64_t expected, uint64_t found);

uint64_t* getVariable(uint64_t* variable);
uint64_t  load_variable(uint64_t* variable);
void      load_integer(uint64_t value);
void      load_string(uint64_t* string);

uint64_t help_call_codegen(uint64_t* entry, uint64_t* procedure);
void     help_procedure_prologue(uint64_t localVariables);
void     help_procedure_epilogue(uint64_t parameters);

uint64_t gr_call(uint64_t* procedure);
uint64_t gr_factor();
uint64_t gr_term();
uint64_t gr_simpleExpression();
uint64_t gr_expression();
void     gr_while();
void     gr_if();
void     gr_return();
void     gr_statement();
uint64_t gr_type();
void     gr_variable(uint64_t offset);
uint64_t gr_initialization(uint64_t type);
void     gr_procedure(uint64_t* procedure, uint64_t type);
void     gr_cstar();

// ------------------------ GLOBAL VARIABLES -----------------------

uint64_t allocatedTemporaries = 0; // number of allocated temporaries

uint64_t allocatedMemory = 0; // number of bytes for global variables and strings

uint64_t returnBranches = 0; // fixup chain for return statements

uint64_t returnType = 0; // return type of currently parsed procedure

uint64_t mainJump = 0; // address where JAL instruction to main procedure is

uint64_t numberOfCalls       = 0;
uint64_t numberOfAssignments = 0;
uint64_t numberOfWhile       = 0;
uint64_t numberOfIf          = 0;
uint64_t numberOfReturn      = 0;

// ------------------------- INITIALIZATION ------------------------

void resetParser() {
  numberOfCalls       = 0;
  numberOfAssignments = 0;
  numberOfWhile       = 0;
  numberOfIf          = 0;
  numberOfReturn      = 0;

  getSymbol();
}

// -----------------------------------------------------------------
// ---------------------- MACHINE CODE LIBRARY ---------------------
// -----------------------------------------------------------------

void emitLeftShiftBy(uint64_t reg, uint64_t b);
void emitMainEntry();
void bootstrapCode();

// -----------------------------------------------------------------
// --------------------------- COMPILER ----------------------------
// -----------------------------------------------------------------

void selfie_compile();

// *~*~ *~*~ *~*~ *~*~ *~*~ *~*~ *~*~ *~*~ *~*~ *~*~ *~*~ *~*~ *~*~
// -----------------------------------------------------------------
// -------------------     I N T E R F A C E     -------------------
// -----------------------------------------------------------------
// *~*~ *~*~ *~*~ *~*~ *~*~ *~*~ *~*~ *~*~ *~*~ *~*~ *~*~ *~*~ *~*~

// -----------------------------------------------------------------
// ---------------------------- REGISTER ---------------------------
// -----------------------------------------------------------------

void initRegister();

void printRegister(uint64_t reg);

// ------------------------ GLOBAL CONSTANTS -----------------------

uint64_t NUMBEROFREGISTERS = 32;

uint64_t REG_ZR = 0;
uint64_t REG_AT = 1;
uint64_t REG_V0 = 2;
uint64_t REG_V1 = 3;
uint64_t REG_A0 = 4;
uint64_t REG_A1 = 5;
uint64_t REG_A2 = 6;
uint64_t REG_A3 = 7;
uint64_t REG_T0 = 8;
uint64_t REG_T1 = 9;
uint64_t REG_T2 = 10;
uint64_t REG_T3 = 11;
uint64_t REG_T4 = 12;
uint64_t REG_T5 = 13;
uint64_t REG_T6 = 14;
uint64_t REG_T7 = 15;
uint64_t REG_S0 = 16;
uint64_t REG_S1 = 17;
uint64_t REG_S2 = 18;
uint64_t REG_S3 = 19;
uint64_t REG_S4 = 20;
uint64_t REG_S5 = 21;
uint64_t REG_S6 = 22;
uint64_t REG_S7 = 23;
uint64_t REG_T8 = 24;
uint64_t REG_T9 = 25;
uint64_t REG_K0 = 26;
uint64_t REG_K1 = 27;
uint64_t REG_GP = 28;
uint64_t REG_SP = 29;
uint64_t REG_FP = 30;
uint64_t REG_RA = 31;

uint64_t* REGISTERS; // strings representing registers

// ------------------------- INITIALIZATION ------------------------

void initRegister() {
  REGISTERS = smalloc(NUMBEROFREGISTERS * SIZEOFUINT64STAR);

  *(REGISTERS + REG_ZR) = (uint64_t) "$zero";
  *(REGISTERS + REG_AT) = (uint64_t) "$at";
  *(REGISTERS + REG_V0) = (uint64_t) "$v0";
  *(REGISTERS + REG_V1) = (uint64_t) "$v1";
  *(REGISTERS + REG_A0) = (uint64_t) "$a0";
  *(REGISTERS + REG_A1) = (uint64_t) "$a1";
  *(REGISTERS + REG_A2) = (uint64_t) "$a2";
  *(REGISTERS + REG_A3) = (uint64_t) "$a3";
  *(REGISTERS + REG_T0) = (uint64_t) "$t0";
  *(REGISTERS + REG_T1) = (uint64_t) "$t1";
  *(REGISTERS + REG_T2) = (uint64_t) "$t2";
  *(REGISTERS + REG_T3) = (uint64_t) "$t3";
  *(REGISTERS + REG_T4) = (uint64_t) "$t4";
  *(REGISTERS + REG_T5) = (uint64_t) "$t5";
  *(REGISTERS + REG_T6) = (uint64_t) "$t6";
  *(REGISTERS + REG_T7) = (uint64_t) "$t7";
  *(REGISTERS + REG_S0) = (uint64_t) "$s0";
  *(REGISTERS + REG_S1) = (uint64_t) "$s1";
  *(REGISTERS + REG_S2) = (uint64_t) "$s2";
  *(REGISTERS + REG_S3) = (uint64_t) "$s3";
  *(REGISTERS + REG_S4) = (uint64_t) "$s4";
  *(REGISTERS + REG_S5) = (uint64_t) "$s5";
  *(REGISTERS + REG_S6) = (uint64_t) "$s6";
  *(REGISTERS + REG_S7) = (uint64_t) "$s7";
  *(REGISTERS + REG_T8) = (uint64_t) "$t8";
  *(REGISTERS + REG_T9) = (uint64_t) "$t9";
  *(REGISTERS + REG_K0) = (uint64_t) "$k0";
  *(REGISTERS + REG_K1) = (uint64_t) "$k1";
  *(REGISTERS + REG_GP) = (uint64_t) "$gp";
  *(REGISTERS + REG_SP) = (uint64_t) "$sp";
  *(REGISTERS + REG_FP) = (uint64_t) "$fp";
  *(REGISTERS + REG_RA) = (uint64_t) "$ra";
}

// -----------------------------------------------------------------
// ---------------------------- ENCODER ----------------------------
// -----------------------------------------------------------------

uint64_t encodeRFormat(uint64_t opcode, uint64_t rs, uint64_t rt, uint64_t rd, uint64_t function);
uint64_t encodeIFormat(uint64_t opcode, uint64_t rs, uint64_t rt, uint64_t immediate);
uint64_t encodeJFormat(uint64_t opcode, uint64_t instr_index);

// -----------------------------------------------------------------
// ---------------------------- DECODER ----------------------------
// -----------------------------------------------------------------

void initDecoder();

uint64_t getOpcode(uint64_t instruction);
uint64_t getRS(uint64_t instruction);
uint64_t getRT(uint64_t instruction);
uint64_t getRD(uint64_t instruction);
uint64_t getFunction(uint64_t instruction);
uint64_t getImmediate(uint64_t instruction);
uint64_t getInstrIndex(uint64_t instruction);
uint64_t signExtend(uint64_t immediate, uint64_t bits);

void decodeRFormat();
void decodeIFormat();
void decodeJFormat();

void decode();

void printOpcode(uint64_t opcode);
void printFunction(uint64_t function);

// ------------------------ GLOBAL CONSTANTS -----------------------

uint64_t OP_SPECIAL = 0;
uint64_t OP_J       = 2;
uint64_t OP_JAL     = 3;
uint64_t OP_BEQ     = 4;
uint64_t OP_DADDIU  = 25;
uint64_t OP_LD      = 55;
uint64_t OP_SD      = 63;

uint64_t* OPCODES; // strings representing MIPS opcodes

uint64_t FCT_NOP     = 0;
uint64_t FCT_JR      = 8;
uint64_t FCT_SYSCALL = 12;
uint64_t FCT_MFHI    = 16;
uint64_t FCT_MFLO    = 18;
uint64_t FCT_DMULTU  = 29;
uint64_t FCT_DDIVU   = 31;
uint64_t FCT_SLTU    = 43;
uint64_t FCT_DADDU   = 45;
uint64_t FCT_DSUBU   = 47;

uint64_t* FUNCTIONS; // strings representing MIPS functions

// ------------------------ GLOBAL VARIABLES -----------------------

uint64_t opcode      = 0;
uint64_t rs          = 0;
uint64_t rt          = 0;
uint64_t rd          = 0;
uint64_t immediate   = 0;
uint64_t function    = 0;
uint64_t instr_index = 0;

// ------------------------- INITIALIZATION ------------------------

void initDecoder() {
  OPCODES = smalloc((OP_SD + 1) * SIZEOFUINT64STAR);

  *(OPCODES + OP_SPECIAL) = (uint64_t) "nop";
  *(OPCODES + OP_J)       = (uint64_t) "j";
  *(OPCODES + OP_JAL)     = (uint64_t) "jal";
  *(OPCODES + OP_BEQ)     = (uint64_t) "beq";
  *(OPCODES + OP_DADDIU)  = (uint64_t) "daddiu";
  *(OPCODES + OP_LD)      = (uint64_t) "ld";
  *(OPCODES + OP_SD)      = (uint64_t) "sd";

  FUNCTIONS = smalloc((FCT_DSUBU + 1) * SIZEOFUINT64STAR);

  *(FUNCTIONS + FCT_NOP)     = (uint64_t) "nop";
  *(FUNCTIONS + FCT_JR)      = (uint64_t) "jr";
  *(FUNCTIONS + FCT_SYSCALL) = (uint64_t) "syscall";
  *(FUNCTIONS + FCT_MFHI)    = (uint64_t) "mfhi";
  *(FUNCTIONS + FCT_MFLO)    = (uint64_t) "mflo";
  *(FUNCTIONS + FCT_DMULTU)  = (uint64_t) "dmultu";
  *(FUNCTIONS + FCT_DDIVU)   = (uint64_t) "ddivu";
  *(FUNCTIONS + FCT_SLTU)    = (uint64_t) "sltu";
  *(FUNCTIONS + FCT_DADDU)   = (uint64_t) "daddu";
  *(FUNCTIONS + FCT_DSUBU)   = (uint64_t) "dsubu";
}

// -----------------------------------------------------------------
// ----------------------------- CODE ------------------------------
// -----------------------------------------------------------------

uint64_t loadInstruction(uint64_t baddr);
void storeInstruction(uint64_t baddr, uint64_t instruction);

uint64_t loadData(uint64_t baddr);
void storeData(uint64_t baddr, uint64_t data);

void emitInstruction(uint64_t instruction);
void emitRFormat(uint64_t opcode, uint64_t rs, uint64_t rt, uint64_t rd, uint64_t function);
void emitIFormat(uint64_t opcode, uint64_t rs, uint64_t rt, uint64_t immediate);
void emitJFormat(uint64_t opcode, uint64_t instr_index);

void fixup_relative(uint64_t fromAddress);
void fixup_absolute(uint64_t fromAddress, uint64_t toAddress);
void fixlink_absolute(uint64_t fromAddress, uint64_t toAddress);

uint64_t copyStringToBinary(uint64_t* s, uint64_t a);

void emitGlobalsStrings();

uint64_t openWriteOnly(uint64_t* name);

void selfie_output();

uint64_t* touch(uint64_t* memory, uint64_t length);

void selfie_load();

// ------------------------ GLOBAL CONSTANTS -----------------------

uint64_t maxBinaryLength = 262144; // 256KB

// ------------------------ GLOBAL VARIABLES -----------------------

uint64_t* binary = (uint64_t*) 0; // binary of emitted instructions

uint64_t binaryLength = 0; // length of binary in bytes incl. globals & strings

uint64_t codeLength = 0; // length of code portion of binary in bytes

uint64_t* binaryName = (uint64_t*) 0; // file name of binary

uint64_t* sourceLineNumber = (uint64_t*) 0; // source line number per emitted instruction

uint64_t* assemblyName = (uint64_t*) 0; // name of assembly file
uint64_t  assemblyFD   = 0;        // file descriptor of open assembly file

// -----------------------------------------------------------------
// ----------------------- MIPSTER SYSCALLS ------------------------
// -----------------------------------------------------------------

void emitExit();
void implementExit(uint64_t* context);

void emitRead();
void implementRead(uint64_t* context);

void emitWrite();
void implementWrite(uint64_t* context);

void     emitOpen();
uint64_t down_loadString(uint64_t* table, uint64_t vaddr, uint64_t* s);
void     implementOpen(uint64_t* context);

void     emitMalloc();
uint64_t implementMalloc(uint64_t* context);

// ------------------------ GLOBAL CONSTANTS -----------------------

uint64_t debug_read   = 0;
uint64_t debug_write  = 0;
uint64_t debug_open   = 0;

uint64_t debug_malloc = 0;

uint64_t SYSCALL_EXIT   = 4001;
uint64_t SYSCALL_READ   = 4003;
uint64_t SYSCALL_WRITE  = 4004;
uint64_t SYSCALL_OPEN   = 4005;

uint64_t SYSCALL_MALLOC = 4045;

// -----------------------------------------------------------------
// ----------------------- HYPSTER SYSCALLS ------------------------
// -----------------------------------------------------------------

void      emitSwitch();
void      doSwitch(uint64_t* toContext, uint64_t timeout);
void      implementSwitch();
uint64_t* mipster_switch(uint64_t* toContext, uint64_t timeout);
uint64_t* vipster_switch(uint64_t* toContext, uint64_t timeout);

// ------------------------ GLOBAL CONSTANTS -----------------------

uint64_t SYSCALL_SWITCH = 4901;

uint64_t debug_switch = 0;

// *~*~ *~*~ *~*~ *~*~ *~*~ *~*~ *~*~ *~*~ *~*~ *~*~ *~*~ *~*~ *~*~
// -----------------------------------------------------------------
// ----------------------    R U N T I M E    ----------------------
// -----------------------------------------------------------------
// *~*~ *~*~ *~*~ *~*~ *~*~ *~*~ *~*~ *~*~ *~*~ *~*~ *~*~ *~*~ *~*~

// -----------------------------------------------------------------
// ---------------------------- MEMORY -----------------------------
// -----------------------------------------------------------------

void initMemory(uint64_t megabytes);

uint64_t loadPhysicalMemory(uint64_t* paddr);
void     storePhysicalMemory(uint64_t* paddr, uint64_t data);

uint64_t FrameForPage(uint64_t* table, uint64_t page);
uint64_t getFrameForPage(uint64_t* table, uint64_t page);
uint64_t isPageMapped(uint64_t* table, uint64_t page);

uint64_t isValidVirtualAddress(uint64_t vaddr);
uint64_t getPageOfVirtualAddress(uint64_t vaddr);
uint64_t isVirtualAddressMapped(uint64_t* table, uint64_t vaddr);

uint64_t* tlb(uint64_t* table, uint64_t vaddr);

uint64_t loadVirtualMemory(uint64_t* table, uint64_t vaddr);
void     storeVirtualMemory(uint64_t* table, uint64_t vaddr, uint64_t data);

// ------------------------ GLOBAL CONSTANTS -----------------------

uint64_t debug_tlb = 0;

uint64_t MEGABYTE = 1048576;

uint64_t VIRTUALMEMORYSIZE = 4294967296; // 4GB of virtual memory

uint64_t WORDSIZE = 4;
uint64_t DOUBLEWORDSIZE = 8;

uint64_t INSTRUCTIONSIZE = 4; // must be the same as WORDSIZE
uint64_t REGISTERSIZE = 8;    // must be the same as DOUBLEWORDSIZE

uint64_t PAGESIZE = 4096;  // we use standard 4KB pages (=> 12 pagebits: 2^12 == 4096)

// ------------------------ GLOBAL VARIABLES -----------------------

uint64_t pageFrameMemory = 0; // size of memory for frames

// ------------------------- INITIALIZATION ------------------------

void initMemory(uint64_t megabytes) {
  if (megabytes > 4096)
    megabytes = 4096;

  pageFrameMemory = megabytes * MEGABYTE;
}

// -----------------------------------------------------------------
// ------------------------- INSTRUCTIONS --------------------------
// -----------------------------------------------------------------

void fct_nop();
void fct_daddu();
void fct_dsubu();
void fct_dmultu();
void fct_ddivu();
void fct_mfhi();
void fct_mflo();
void fct_sltu();
void fct_jr();
void fct_syscall();

void op_daddiu();
void op_ld();
void op_sd();
void op_beq();
void op_jal();
void op_j();

// ------------------------ GLOBAL CONSTANTS -----------------------

uint64_t debug_divisionByZero = 1;

// -----------------------------------------------------------------
// -------------------------- INTERPRETER --------------------------
// -----------------------------------------------------------------

void initInterpreter();
void resetInterpreter();

void printException(uint64_t exception, uint64_t faultingPage);
void throwException(uint64_t exception, uint64_t faultingPage);

void fetch();
void execute();
void interrupt();

uint64_t* runUntilException();

uint64_t addressWithMaxCounter(uint64_t* counters, uint64_t max);

uint64_t printCounters(uint64_t total, uint64_t* counters, uint64_t max);
void     printProfile(uint64_t* message, uint64_t total, uint64_t* counters);

void selfie_disassemble();

// ------------------------ GLOBAL CONSTANTS -----------------------

uint64_t EXCEPTION_NOEXCEPTION        = 0;
uint64_t EXCEPTION_PAGEFAULT          = 1;
uint64_t EXCEPTION_SYSCALL            = 2;
uint64_t EXCEPTION_TIMER              = 3;
uint64_t EXCEPTION_INVALIDADDRESS     = 4;
uint64_t EXCEPTION_UNKNOWNINSTRUCTION = 5;

uint64_t* EXCEPTIONS; // strings representing exceptions

uint64_t debug_exception = 0;
uint64_t stackTrace = 0;

// number of instructions from context switch to timer interrupt
// CAUTION: avoid interrupting any kernel activities, keep TIMESLICE large
// TODO: implement proper interrupt controller to turn interrupts on and off
uint64_t TIMESLICE = 10000000;

uint64_t TIMEROFF = -1;

// ------------------------ GLOBAL VARIABLES -----------------------

uint64_t interpret = 0; // flag for executing or disassembling code

uint64_t debug = 0; // flag for logging code execution

// hardware thread state

uint64_t pc = 0; // program counter
uint64_t ir = 0; // instruction register

uint64_t* registers = (uint64_t*) 0; // general-purpose registers

uint64_t loReg = 0; // lo register for multiplication/division
uint64_t hiReg = 0; // hi register for multiplication/division

uint64_t* pt = (uint64_t*) 0; // page table

// core state

uint64_t timer = -1; // counter for timer interrupt

uint64_t trap = 0; // flag for creating a trap

uint64_t  calls           = 0;              // total number of executed procedure calls
uint64_t* callsPerAddress = (uint64_t*) 0;  // number of executed calls of each procedure

uint64_t  loops           = 0;              // total number of executed loop iterations
uint64_t* loopsPerAddress = (uint64_t*) 0;  // number of executed iterations of each loop

uint64_t  loads           = 0;              // total number of executed memory loads
uint64_t* loadsPerAddress = (uint64_t*) 0;  // number of executed loads per load operation

uint64_t  stores           = 0;             // total number of executed memory stores
uint64_t* storesPerAddress = (uint64_t*) 0; // number of executed stores per store operation

// ------------------------- INITIALIZATION ------------------------

void initInterpreter() {
  EXCEPTIONS = smalloc((EXCEPTION_UNKNOWNINSTRUCTION + 1) * SIZEOFUINT64STAR);

  *(EXCEPTIONS + EXCEPTION_NOEXCEPTION)        = (uint64_t) "no exception";
  *(EXCEPTIONS + EXCEPTION_PAGEFAULT)          = (uint64_t) "page fault";
  *(EXCEPTIONS + EXCEPTION_SYSCALL)            = (uint64_t) "syscall";
  *(EXCEPTIONS + EXCEPTION_TIMER)              = (uint64_t) "timer interrupt";
  *(EXCEPTIONS + EXCEPTION_INVALIDADDRESS)     = (uint64_t) "invalid address";
  *(EXCEPTIONS + EXCEPTION_UNKNOWNINSTRUCTION) = (uint64_t) "unknown instruction";
}

void resetInterpreter() {
  pc = 0;
  ir = 0;

  registers = (uint64_t*) 0;

  loReg = 0;
  hiReg = 0;

  pt = (uint64_t*) 0;

  trap = 0;

  timer = TIMEROFF;

  if (interpret) {
    calls           = 0;
    callsPerAddress = zalloc(maxBinaryLength / INSTRUCTIONSIZE * SIZEOFUINT64);

    loops           = 0;
    loopsPerAddress = zalloc(maxBinaryLength / INSTRUCTIONSIZE * SIZEOFUINT64);

    loads           = 0;
    loadsPerAddress = zalloc(maxBinaryLength / INSTRUCTIONSIZE * SIZEOFUINT64);

    stores           = 0;
    storesPerAddress = zalloc(maxBinaryLength / INSTRUCTIONSIZE * SIZEOFUINT64);
  }
}

// -----------------------------------------------------------------
// ---------------------------- CONTEXTS ---------------------------
// -----------------------------------------------------------------

uint64_t* allocateContext(uint64_t* parent, uint64_t* vctxt, uint64_t* in);

uint64_t* findContext(uint64_t* parent, uint64_t* vctxt, uint64_t* in);

void      freeContext(uint64_t* context);
uint64_t* deleteContext(uint64_t* context, uint64_t* from);

// context struct:
// +----+----------------+
// |  0 | nextContext    | pointer to next context
// |  1 | prevContext    | pointer to previous context
// |  2 | pc             | program counter
// |  3 | regs           | pointer to general purpose registers
// |  4 | loReg          | lo register
// |  5 | hiReg          | hi register
// |  6 | pt             | pointer to page table
// |  7 | loPage         | lowest low unmapped page
// |  8 | mePage         | highest low unmapped page
// |  9 | hiPage         | highest high unmapped page
// | 10 | brk            | break between code, data, and heap
// | 11 | exception      | exception ID
// | 12 | faultingPage   | faulting page
// | 13 | exitCode       | exit code
// | 14 | parent         | context that created this context
// | 15 | virtualContext | virtual context address
// | 16 | name           | binary name loaded into context
// +----+----------------+

uint64_t nextContext(uint64_t* context)    { return (uint64_t) context; }
uint64_t prevContext(uint64_t* context)    { return (uint64_t) (context + 1); }
uint64_t PC(uint64_t* context)             { return (uint64_t) (context + 2); }
uint64_t Regs(uint64_t* context)           { return (uint64_t) (context + 3); }
uint64_t LoReg(uint64_t* context)          { return (uint64_t) (context + 4); }
uint64_t HiReg(uint64_t* context)          { return (uint64_t) (context + 5); }
uint64_t PT(uint64_t* context)             { return (uint64_t) (context + 6); }
uint64_t LoPage(uint64_t* context)         { return (uint64_t) (context + 7); }
uint64_t MePage(uint64_t* context)         { return (uint64_t) (context + 8); }
uint64_t HiPage(uint64_t* context)         { return (uint64_t) (context + 9); }
uint64_t ProgramBreak(uint64_t* context)   { return (uint64_t) (context + 10); }
uint64_t Exception(uint64_t* context)      { return (uint64_t) (context + 11); }
uint64_t FaultingPage(uint64_t* context)   { return (uint64_t) (context + 12); }
uint64_t ExitCode(uint64_t* context)       { return (uint64_t) (context + 13); }
uint64_t Parent(uint64_t* context)         { return (uint64_t) (context + 14); }
uint64_t VirtualContext(uint64_t* context) { return (uint64_t) (context + 15); }
uint64_t Name(uint64_t* context)           { return (uint64_t) (context + 16); }

uint64_t* getNextContext(uint64_t* context)    { return (uint64_t*) *context; }
uint64_t* getPrevContext(uint64_t* context)    { return (uint64_t*) *(context + 1); }
uint64_t  getPC(uint64_t* context)             { return             *(context + 2); }
uint64_t* getRegs(uint64_t* context)           { return (uint64_t*) *(context + 3); }
uint64_t  getLoReg(uint64_t* context)          { return             *(context + 4); }
uint64_t  getHiReg(uint64_t* context)          { return             *(context + 5); }
uint64_t* getPT(uint64_t* context)             { return (uint64_t*) *(context + 6); }
uint64_t  getLoPage(uint64_t* context)         { return             *(context + 7); }
uint64_t  getMePage(uint64_t* context)         { return             *(context + 8); }
uint64_t  getHiPage(uint64_t* context)         { return             *(context + 9); }
uint64_t  getProgramBreak(uint64_t* context)   { return             *(context + 10); }
uint64_t  getException(uint64_t* context)      { return             *(context + 11); }
uint64_t  getFaultingPage(uint64_t* context)   { return             *(context + 12); }
uint64_t  getExitCode(uint64_t* context)       { return             *(context + 13); }
uint64_t* getParent(uint64_t* context)         { return (uint64_t*) *(context + 14); }
uint64_t* getVirtualContext(uint64_t* context) { return (uint64_t*) *(context + 15); }
uint64_t* getName(uint64_t* context)           { return (uint64_t*) *(context + 16); }

void setNextContext(uint64_t* context, uint64_t* next)     { *context        = (uint64_t) next; }
void setPrevContext(uint64_t* context, uint64_t* prev)     { *(context + 1)  = (uint64_t) prev; }
void setPC(uint64_t* context, uint64_t pc)                 { *(context + 2)  = pc; }
void setRegs(uint64_t* context, uint64_t* regs)            { *(context + 3)  = (uint64_t) regs; }
void setLoReg(uint64_t* context, uint64_t loReg)           { *(context + 4)  = loReg; }
void setHiReg(uint64_t* context, uint64_t hiReg)           { *(context + 5)  = hiReg; }
void setPT(uint64_t* context, uint64_t* pt)                { *(context + 6)  = (uint64_t) pt; }
void setLoPage(uint64_t* context, uint64_t loPage)         { *(context + 7)  = loPage; }
void setMePage(uint64_t* context, uint64_t mePage)         { *(context + 8)  = mePage; }
void setHiPage(uint64_t* context, uint64_t hiPage)         { *(context + 9)  = hiPage; }
void setProgramBreak(uint64_t* context, uint64_t brk)      { *(context + 10) = brk; }
void setException(uint64_t* context, uint64_t exception)   { *(context + 11) = exception; }
void setFaultingPage(uint64_t* context, uint64_t page)     { *(context + 12) = page; }
void setExitCode(uint64_t* context, uint64_t code)         { *(context + 13) = code; }
void setParent(uint64_t* context, uint64_t* parent)        { *(context + 14) = (uint64_t) parent; }
void setVirtualContext(uint64_t* context, uint64_t* vctxt) { *(context + 15) = (uint64_t) vctxt; }
void setName(uint64_t* context, uint64_t* name)            { *(context + 16) = (uint64_t) name; }

// -----------------------------------------------------------------
// -------------------------- MICROKERNEL --------------------------
// -----------------------------------------------------------------

void resetMicrokernel();

uint64_t* createContext(uint64_t* parent, uint64_t* vctxt);

uint64_t* cacheContext(uint64_t* vctxt);

void saveContext(uint64_t* context);

void mapPage(uint64_t* context, uint64_t page, uint64_t frame);

void restoreContext(uint64_t* context);

// ------------------------ GLOBAL CONSTANTS -----------------------

uint64_t debug_create = 0;
uint64_t debug_map    = 0;

// ------------------------ GLOBAL VARIABLES -----------------------

uint64_t* currentContext = (uint64_t*) 0; // context currently running

uint64_t* usedContexts = (uint64_t*) 0; // doubly-linked list of used contexts
uint64_t* freeContexts = (uint64_t*) 0; // singly-linked list of free contexts

// ------------------------- INITIALIZATION ------------------------

void resetMicrokernel() {
  currentContext = (uint64_t*) 0;

  while (usedContexts != (uint64_t*) 0)
    usedContexts = deleteContext(usedContexts, usedContexts);
}

// -----------------------------------------------------------------
// ---------------------------- KERNEL -----------------------------
// -----------------------------------------------------------------

void initKernel();

uint64_t pavailable();
uint64_t pused();

uint64_t* palloc();
void      pfree(uint64_t* frame);

void mapAndStore(uint64_t* context, uint64_t vaddr, uint64_t data);

void up_loadBinary(uint64_t* context);

uint64_t up_loadString(uint64_t* context, uint64_t* s, uint64_t SP);
void     up_loadArguments(uint64_t* context, uint64_t argc, uint64_t* argv);

void mapUnmappedPages(uint64_t* context);

uint64_t isBootLevelZero();

uint64_t handleSystemCalls(uint64_t* context);

uint64_t mipster(uint64_t* toContext);
uint64_t minster(uint64_t* toContext);
uint64_t mobster(uint64_t* toContext);
uint64_t hypster(uint64_t* toContext);
uint64_t mixter(uint64_t* toContext, uint64_t mix);
uint64_t vipster(uint64_t* toContext);

uint64_t selfie_run(uint64_t machine);

// ------------------------ GLOBAL CONSTANTS -----------------------

uint64_t* MY_CONTEXT = (uint64_t*) 0;

uint64_t DONOTEXIT = 0;
uint64_t EXIT = 1;

// signed 32-bit exit codes [int]
uint64_t EXITCODE_NOERROR = 0;
uint64_t EXITCODE_IOERROR;
uint64_t EXITCODE_SCANNERERROR;
uint64_t EXITCODE_PARSERERROR;
uint64_t EXITCODE_COMPILERERROR;
uint64_t EXITCODE_OUTOFVIRTUALMEMORY;
uint64_t EXITCODE_OUTOFPHYSICALMEMORY;
uint64_t EXITCODE_UNKNOWNSYSCALL;
uint64_t EXITCODE_UNCAUGHTEXCEPTION;

uint64_t MINSTER = 1;
uint64_t MIPSTER = 2;
uint64_t MOBSTER = 3;

uint64_t HYPSTER = 4;

uint64_t VIPSTER = 5;

// ------------------------ GLOBAL VARIABLES -----------------------

uint64_t nextPageFrame = 0;

uint64_t usedPageFrameMemory = 0;
uint64_t freePageFrameMemory = 0;

// ------------------------- INITIALIZATION ------------------------

void initKernel() {
  EXITCODE_IOERROR = signShrink(-1, INT_BITWIDTH);
  EXITCODE_SCANNERERROR = signShrink(-2, INT_BITWIDTH);
  EXITCODE_PARSERERROR = signShrink(-3, INT_BITWIDTH);
  EXITCODE_COMPILERERROR = signShrink(-4, INT_BITWIDTH);
  EXITCODE_OUTOFVIRTUALMEMORY = signShrink(-5, INT_BITWIDTH);
  EXITCODE_OUTOFPHYSICALMEMORY = signShrink(-6, INT_BITWIDTH);
  EXITCODE_UNKNOWNSYSCALL = signShrink(-7, INT_BITWIDTH);
  EXITCODE_UNCAUGHTEXCEPTION = signShrink(-8, INT_BITWIDTH);
}

// -----------------------------------------------------------------
// ----------------------- SYMBOLLIC ENGINE ------------------------
// -----------------------------------------------------------------

// ------------------------ STACK MANAGEMENT -----------------------

// DO NOT DEPEND ON CONTEXT RIGHT NOW!
uint64_t IP; // instruction pointer
uint64_t numberOfInstructions; // how many instructions are on the stack
uint64_t ipInitialized = 0;

void prepStack();
void pushInstruction();
void printPushedInstructions();
uint64_t isNeededInstruction();

void     quicksort(uint64_t low, uint64_t high);
uint64_t partition(uint64_t low, uint64_t high);
void     swap(uint64_t vaddr_x, uint64_t vaddr_y);

// ---------------------- INSTRUCTION ENCODING ---------------------

void     setNumberOfInstruction(uint64_t n);
uint64_t getNumberOfInstruction(uint64_t instruction);
uint64_t getNumberByAddr(uint64_t vaddr);
uint64_t getInstruction(uint64_t n);
uint64_t extractInstruction(uint64_t instruction);

// *~*~ *~*~ *~*~ *~*~ *~*~ *~*~ *~*~ *~*~ *~*~ *~*~ *~*~ *~*~ *~*~
// -----------------------------------------------------------------
// ----------------   T H E O R E M  P R O V E R    ----------------
// -----------------------------------------------------------------
// *~*~ *~*~ *~*~ *~*~ *~*~ *~*~ *~*~ *~*~ *~*~ *~*~ *~*~ *~*~ *~*~

// -----------------------------------------------------------------
// -------------------------- SAT Solver ---------------------------
// -----------------------------------------------------------------

uint64_t FALSE = 0;
uint64_t TRUE  = 1;

uint64_t UNSAT = 0;
uint64_t SAT   = 1;

uint64_t* dimacsName = (uint64_t*) 0;

uint64_t numberOfSATVariables = 0;

 // numberOfSATVariables
uint64_t* SATAssignment = (uint64_t*) 0;

uint64_t numberOfSATClauses = 0;

// numberOfSATClauses * 2 * numberOfSATVariables
uint64_t* SATInstance = (uint64_t*) 0;

uint64_t clauseMayBeTrue(uint64_t* clauseAddress, uint64_t depth);
uint64_t instanceMayBeTrue(uint64_t depth);

uint64_t babysat(uint64_t depth);

// -----------------------------------------------------------------
// ----------------------- DIMACS CNF PARSER -----------------------
// -----------------------------------------------------------------

void selfie_printDimacs();

void     dimacs_findNextCharacter(uint64_t newLine);
void     dimacs_getSymbol();
void     dimacs_word(uint64_t* word);
uint64_t dimacs_number();
void     dimacs_getClause(uint64_t clause);
void     dimacs_getInstance();

void selfie_loadDimacs();

void selfie_sat();

// -----------------------------------------------------------------
// ----------------------------- MAIN ------------------------------
// -----------------------------------------------------------------

void initSelfie(uint64_t argc, uint64_t* argv);

uint64_t  numberOfRemainingArguments();
uint64_t* remainingArguments();

uint64_t* peekArgument();
uint64_t* getArgument();
void      setArgument(uint64_t* argv);

void printUsage();

// ------------------------ GLOBAL VARIABLES -----------------------

uint64_t  selfie_argc = 0;
uint64_t* selfie_argv = (uint64_t*) 0;

uint64_t* selfieName = (uint64_t*) 0;

// ------------------------- INITIALIZATION ------------------------

void initSelfie(uint64_t argc, uint64_t* argv) {
  selfie_argc = argc;
  selfie_argv = argv;

  selfieName = getArgument();
}

// *~*~ *~*~ *~*~ *~*~ *~*~ *~*~ *~*~ *~*~ *~*~ *~*~ *~*~ *~*~ *~*~
// -----------------------------------------------------------------
// ---------------------     L I B R A R Y     ---------------------
// -----------------------------------------------------------------
// *~*~ *~*~ *~*~ *~*~ *~*~ *~*~ *~*~ *~*~ *~*~ *~*~ *~*~ *~*~ *~*~

// -----------------------------------------------------------------
// ----------------------- LIBRARY PROCEDURES ----------------------
// -----------------------------------------------------------------

uint64_t twoToThePowerOf(uint64_t p) {
  // assert: 0 <= p < CPUBITWIDTH
  return *(power_of_two_table + p);
}

uint64_t leftShift(uint64_t n, uint64_t b) {
  // assert: 0 <= b < CPUBITWIDTH
  return n * twoToThePowerOf(b);
}

uint64_t rightShift(uint64_t n, uint64_t b) {
  // assert: 0 <= b < CPUBITWIDTH
  return n / twoToThePowerOf(b);
}

uint64_t signedLessThan(uint64_t lhs, uint64_t rhs) {
  // signed "<" operator: compare lhs and rhs in two's complement
  return lhs + INT64_MIN < rhs + INT64_MIN;
}

uint64_t signedGreaterThan(uint64_t lhs, uint64_t rhs) {
  // signed ">" operator: compare lhs and rhs in two's complement
  return lhs + INT64_MIN > rhs + INT64_MIN;
}

uint64_t signShrink(uint64_t immediate, uint64_t bits) {
  // assert: 0 < bits <= CPUBITWIDTH
  return rightShift(leftShift(immediate, CPUBITWIDTH - bits), CPUBITWIDTH - bits);
}

uint64_t getHighWord(uint64_t doubleWord) {
  return rightShift(doubleWord, 32);
}

uint64_t getLowWord(uint64_t doubleWord) {
  return rightShift(leftShift(doubleWord, 32), 32);
}

uint64_t loadCharacter(uint64_t* s, uint64_t i) {
  // assert: i >= 0
  uint64_t a;

  // a is the index of the word where the to-be-loaded i-th character in s is
  a = i / SIZEOFUINT64;

  // shift to-be-loaded character to the left resetting all bits to the left
  // then shift to-be-loaded character all the way to the right and return
  return rightShift(leftShift(*(s + a), ((SIZEOFUINT64 - 1) - (i % SIZEOFUINT64)) * 8), (SIZEOFUINT64 - 1) * 8);
}

uint64_t* storeCharacter(uint64_t* s, uint64_t i, uint64_t c) {
  // assert: i >= 0, all characters are 7-bit
  uint64_t a;

  // a is the index of the word where the with c
  // to-be-overwritten i-th character in s is
  a = i / SIZEOFUINT64;

  // subtract the to-be-overwritten character resetting its bits in s
  // then add c setting its bits at the i-th position in s
  *(s + a) = (*(s + a) - leftShift(loadCharacter(s, i), (i % SIZEOFUINT64) * 8)) + leftShift(c, (i % SIZEOFUINT64) * 8);

  return s;
}

uint64_t stringLength(uint64_t* s) {
  uint64_t i;

  i = 0;

  while (loadCharacter(s, i) != 0)
    i = i + 1;

  return i;
}

void stringReverse(uint64_t* s) {
  uint64_t i;
  uint64_t j;
  uint64_t tmp;

  i = 0;
  j = stringLength(s) - 1;

  while (i < j) {
    tmp = loadCharacter(s, i);

    storeCharacter(s, i, loadCharacter(s, j));
    storeCharacter(s, j, tmp);

    i = i + 1;
    j = j - 1;
  }
}

uint64_t stringCompare(uint64_t* s, uint64_t* t) {
  uint64_t i;

  i = 0;

  while (1)
    if (loadCharacter(s, i) == 0)
      if (loadCharacter(t, i) == 0)
        return 1;
      else
        return 0;
    else if (loadCharacter(s, i) == loadCharacter(t, i))
      i = i + 1;
    else
      return 0;
}

uint64_t atoi(uint64_t* s) {
  uint64_t i;
  uint64_t n;
  uint64_t c;

  // the conversion of the ASCII string in s to its
  // numerical value n begins with the leftmost digit in s
  i = 0;

  // and the numerical value 0 for n
  n = 0;

  // load character (one byte) at index i in s from memory
  // requires bit shifting since memory access is in words
  c = loadCharacter(s, i);

  // loop until s is terminated
  while (c != 0) {
    // the numerical value of ASCII-encoded decimal digits
    // is offset by the ASCII code of '0' (which is 48)
    c = c - '0';

    if (c > 9)
      // c was not a decimal digit
      return -1;

    // assert: s contains a decimal number

    // use base 10 but avoid integer overflow
    if (n < INT64_MAX / 10)
      n = n * 10 + c;
    else if (n == INT64_MAX / 10) {
      if (c <= INT64_MAX % 10)
        n = n * 10 + c;
      else if (c == (INT64_MAX % 10) + 1)
        // s must be terminated next, check below
        n = INT64_MIN;
      else
        // s contains a decimal number larger than INT64_MAX
        return -1;
    } else
      // s contains a decimal number larger than INT64_MAX
      return -1;

    // go to the next digit
    i = i + 1;

    // load character (one byte) at index i in s from memory
    // requires bit shifting since memory access is in words
    c = loadCharacter(s, i);

    if (n == INT64_MIN)
      if (c != 0)
        // n == INT64_MIN but s is not terminated yet
        return -1;
  }

  return n;
}

uint64_t* itoa(uint64_t n, uint64_t* s, uint64_t b, uint64_t a, uint64_t p) {
  // assert: b in {2,4,8,10,16}

  uint64_t i;
  uint64_t sign;

  // the conversion of the integer n to an ASCII string in s
  // with base b, alignment a, and fixed point p
  // begins with the leftmost digit in s
  i = 0;

  // for now assuming n is positive
  sign = 0;

  if (n == 0) {
    storeCharacter(s, 0, '0');

    i = 1;
  } else if (signedLessThan(n, 0)) {
    if (b == 10) {
      // n is represented as two's complement
      // convert n to a positive number but remember the sign
      n = -n;

      sign = 1;
    }
  }

  while (n != 0) {
    if (p > 0)
      if (i == p) {
        storeCharacter(s, i, '.'); // set point of fixed point number

        // go to the next digit
        i = i + 1;

        // we are done with the fixed point
        p = 0;
      }

    if (n % b > 9)
      // the ASCII code of hexadecimal digits larger than 9
      // is offset by the ASCII code of 'A' (which is 65)
      storeCharacter(s, i, n % b - 10 + 'A');
    else
      // the ASCII code of digits less than or equal to 9
      // is offset by the ASCII code of '0' (which is 48)
      storeCharacter(s, i, n % b + '0');

    // convert n by dividing n with base b
    n = n / b;

    i = i + 1;
  }

  if (p > 0) {
    while (i < p) {
      storeCharacter(s, i, '0'); // no point yet, fill with 0s

      i = i + 1;
    }

    storeCharacter(s, i, '.'); // set point
    storeCharacter(s, i + 1, '0'); // leading 0

    // go to the second next digit
    i = i + 2;

    // we are done with the fixed point
    p = 0;
  }

  if (b == 10) {
    if (sign) {
      storeCharacter(s, i, '-'); // negative decimal numbers start with -

      i = i + 1;
    }

    while (i < a) {
      storeCharacter(s, i, ' '); // align with spaces

      i = i + 1;
    }
  } else {
    while (i < a) {
      storeCharacter(s, i, '0'); // align with 0s

      i = i + 1;
    }

    if (b == 8) {
      storeCharacter(s, i, '0');   // octal numbers start with 00
      storeCharacter(s, i + 1, '0');

      i = i + 2;
    } else if (b == 16) {
      storeCharacter(s, i, 'x');   // hexadecimal numbers start with 0x
      storeCharacter(s, i + 1, '0');

      i = i + 2;
    }
  }

  storeCharacter(s, i, 0); // null-terminated string

  // our numeral system is positional hindu-arabic, that is,
  // the weight of digits increases right to left, which means
  // that we need to reverse the string we computed above
  stringReverse(s);

  return s;
}

uint64_t fixedPointRatio(uint64_t a, uint64_t b) {
  // compute fixed point ratio with 2 fractional digits

  // multiply a/b with 100 but avoid overflow

  if (a <= INT64_MAX / 100) {
    if (b != 0)
      return a * 100 / b;
  } else if (a <= INT64_MAX / 10) {
    if (b / 10 != 0)
      return a * 10 / (b / 10);
  } else {
    if (b / 100 != 0)
      return a / (b / 100);
  }

  return 0;
}

uint64_t fixedPointPercentage(uint64_t r) {
  if (r != 0)
    // 1000000 = 10000 (for 100.00%) * 100 (for 2 fractional digits of r)
    return 1000000 / r;
  else
    return 0;
}

void putCharacter(uint64_t c) {
  *character_buffer = c;

  // assert: character_buffer is mapped

  // try to write 1 character from character_buffer
  // into file with outputFD file descriptor
  if (write(outputFD, character_buffer, 1) == 1) {
    if (outputFD != 1)
      // count number of characters written to a file,
      // not the console which has file descriptor 1
      numberOfWrittenCharacters = numberOfWrittenCharacters + 1;
  } else {
    // write failed
    if (outputFD != 1) {
      // failed write was not to the console which has file descriptor 1
      // to report the error we may thus still write to the console via print
      outputFD = 1;

      print(selfieName);
      print((uint64_t*) ": could not write character to output file ");
      print(outputName);
      println();
    }

    exit(EXITCODE_IOERROR);
  }
}

void print(uint64_t* s) {
  uint64_t i;

  if (s == (uint64_t*) 0)
    print((uint64_t*) "NULL");
  else {
    i = 0;

    while (loadCharacter(s, i) != 0) {
      putCharacter(loadCharacter(s, i));

      i = i + 1;
    }
  }
}

void println() {
  putCharacter(CHAR_LF);
}

void printCharacter(uint64_t c) {
  putCharacter(CHAR_SINGLEQUOTE);

  if (c == CHAR_EOF)
    print((uint64_t*) "end of file");
  else if (c == CHAR_TAB)
    print((uint64_t*) "tabulator");
  else if (c == CHAR_LF)
    print((uint64_t*) "line feed");
  else if (c == CHAR_CR)
    print((uint64_t*) "carriage return");
  else
    putCharacter(c);

  putCharacter(CHAR_SINGLEQUOTE);
}

void printString(uint64_t* s) {
  putCharacter(CHAR_DOUBLEQUOTE);

  print(s);

  putCharacter(CHAR_DOUBLEQUOTE);
}

void printInteger(uint64_t n) {
  print(itoa(n, integer_buffer, 10, 0, 0));
}

void printFixedPointPercentage(uint64_t a, uint64_t b) {
  print(itoa(fixedPointPercentage(fixedPointRatio(a, b)), integer_buffer, 10, 0, 2));
}

void printFixedPointRatio(uint64_t a, uint64_t b) {
  print(itoa(fixedPointRatio(a, b), integer_buffer, 10, 0, 2));
}

void printHexadecimal(uint64_t n, uint64_t a) {
  print(itoa(n, integer_buffer, 16, a, 0));
}

void printOctal(uint64_t n, uint64_t a) {
  print(itoa(n, integer_buffer, 8, a, 0));
}

void printBinary(uint64_t n, uint64_t a) {
  print(itoa(n, integer_buffer, 2, a, 0));
}

uint64_t roundUp(uint64_t n, uint64_t m) {
  if (n % m == 0)
    return n;
  else
    return n - n % m + m;
}

uint64_t* smalloc(uint64_t size) {
  // this procedure ensures a defined program exit,
  // if no memory can be allocated
  uint64_t* memory;

  memory = malloc(size);

  if (size == 0)
    // any address including null
    return memory;
  else if ((uint64_t) memory == 0) {
    print(selfieName);
    print((uint64_t*) ": malloc out of memory");
    println();

    exit(EXITCODE_OUTOFVIRTUALMEMORY);
  }

  return memory;
}

uint64_t* zalloc(uint64_t size) {
  // this procedure is only executed at boot level zero
  // zalloc allocates size bytes rounded up to word size
  // and then zeroes that memory, similar to calloc, but
  // called zalloc to avoid redeclaring calloc
  uint64_t* memory;
  uint64_t  i;

  size = roundUp(size, SIZEOFUINT64);

  memory = smalloc(size);

  size = size / SIZEOFUINT64;

  i = 0;

  while (i < size) {
    // erase memory by setting it to 0
    *(memory + i) = 0;

    i = i + 1;
  }

  return memory;
}

// *~*~ *~*~ *~*~ *~*~ *~*~ *~*~ *~*~ *~*~ *~*~ *~*~ *~*~ *~*~ *~*~
// -----------------------------------------------------------------
// ---------------------    C O M P I L E R    ---------------------
// -----------------------------------------------------------------
// *~*~ *~*~ *~*~ *~*~ *~*~ *~*~ *~*~ *~*~ *~*~ *~*~ *~*~ *~*~ *~*~

// -----------------------------------------------------------------
// ---------------------------- SCANNER ----------------------------
// -----------------------------------------------------------------

void printSymbol(uint64_t symbol) {
  putCharacter(CHAR_DOUBLEQUOTE);

  if (symbol == SYM_EOF)
    print((uint64_t*) "end of file");
  else
    print((uint64_t*) *(SYMBOLS + symbol));

  putCharacter(CHAR_DOUBLEQUOTE);
}

void printLineNumber(uint64_t* message, uint64_t line) {
  print(selfieName);
  print((uint64_t*) ": ");
  print(message);
  print((uint64_t*) " in ");
  print(sourceName);
  print((uint64_t*) " in line ");
  printInteger(line);
  print((uint64_t*) ": ");
}

void syntaxErrorMessage(uint64_t* message) {
  printLineNumber((uint64_t*) "error", lineNumber);

  print(message);

  println();
}

void syntaxErrorCharacter(uint64_t expected) {
  printLineNumber((uint64_t*) "error", lineNumber);

  printCharacter(expected);
  print((uint64_t*) " expected but ");

  printCharacter(character);
  print((uint64_t*) " found");

  println();
}

void syntaxErrorIdentifier(uint64_t* expected) {
  printLineNumber((uint64_t*) "error", lineNumber);

  print(expected);
  print((uint64_t*) " expected but ");

  print(identifier);
  print((uint64_t*) " found");

  println();
}

void getCharacter() {
  uint64_t numberOfReadBytes;

  // assert: character_buffer is mapped

  // try to read 1 character into character_buffer
  // from file with sourceFD file descriptor
  numberOfReadBytes = read(sourceFD, character_buffer, 1);

  if (numberOfReadBytes == 1) {
    // store the read character in the global variable called character
    character = *character_buffer;

    numberOfReadCharacters = numberOfReadCharacters + 1;
  } else if (numberOfReadBytes == 0)
    // reached end of file
    character = CHAR_EOF;
  else {
    print(selfieName);
    print((uint64_t*) ": could not read character from input file ");
    print(sourceName);
    println();

    exit(EXITCODE_IOERROR);
  }
}

uint64_t isCharacterNewLine() {
  if (character == CHAR_LF)
    return 1;
  else if (character == CHAR_CR)
    return 1;
  else
    return 0;
}

uint64_t isCharacterWhitespace() {
  if (character == CHAR_SPACE)
    return 1;
  else if (character == CHAR_TAB)
    return 1;
  else
    return isCharacterNewLine();
}

uint64_t findNextCharacter() {
  uint64_t inComment;

  // assuming we are not in a comment
  inComment = 0;

  // read and discard all whitespace and comments until a character is found
  // that is not whitespace and does not occur in a comment, or the file ends
  while (1) {
    if (inComment) {
      getCharacter();

      if (isCharacterNewLine())
        // comments end with new line
        inComment = 0;
      else if (character == CHAR_EOF)
        return character;
      else
        // count the characters in comments as ignored characters
        // line feed and carriage return are counted below
        numberOfIgnoredCharacters = numberOfIgnoredCharacters + 1;

    } else if (isCharacterWhitespace()) {
      // keep track of line numbers for error reporting and code annotation
      if (character == CHAR_LF)
        lineNumber = lineNumber + 1;

      // count line feed and carriage return as ignored characters
      numberOfIgnoredCharacters = numberOfIgnoredCharacters + 1;

      getCharacter();

    } else if (character == CHAR_SLASH) {
      getCharacter();

      if (character == CHAR_SLASH) {
        // "//" begins a comment
        inComment = 1;

        // count both slashes as ignored characters as well
        numberOfIgnoredCharacters = numberOfIgnoredCharacters + 2;

        // count the number of comments
        numberOfComments = numberOfComments + 1;
      } else {
        // while looking for "//" we actually found '/'
        symbol = SYM_DIV;

        return character;
      }

    } else
      // character found that is not whitespace and not occurring in a comment
      return character;
  }
}

uint64_t isCharacterLetter() {
  // ASCII codes for lower- and uppercase letters are in contiguous intervals
  if (character >= 'a')
    if (character <= 'z')
      return 1;
    else
      return 0;
  else if (character >= 'A')
    if (character <= 'Z')
      return 1;
    else
      return 0;
  else
    return 0;
}

uint64_t isCharacterDigit() {
  // ASCII codes for digits are in a contiguous interval
  if (character >= '0')
    if (character <= '9')
      return 1;
    else
      return 0;
  else
    return 0;
}

uint64_t isCharacterLetterOrDigitOrUnderscore() {
  if (isCharacterLetter())
    return 1;
  else if (isCharacterDigit())
    return 1;
  else if (character == CHAR_UNDERSCORE)
    return 1;
  else
    return 0;
}

uint64_t isCharacterNotDoubleQuoteOrNewLineOrEOF() {
  if (character == CHAR_DOUBLEQUOTE)
    return 0;
  else if (isCharacterNewLine())
    return 0;
  else if (character == CHAR_EOF)
    return 0;
  else
    return 1;
}

uint64_t identifierStringMatch(uint64_t keyword) {
  return stringCompare(identifier, (uint64_t*) *(SYMBOLS + keyword));
}

uint64_t identifierOrKeyword() {
  if (identifierStringMatch(SYM_WHILE))
    return SYM_WHILE;
  if (identifierStringMatch(SYM_IF))
    return SYM_IF;
  if (identifierStringMatch(SYM_UINT64))
    return SYM_UINT64;
  if (identifierStringMatch(SYM_ELSE))
    return SYM_ELSE;
  if (identifierStringMatch(SYM_RETURN))
    return SYM_RETURN;
  if (identifierStringMatch(SYM_VOID))
    return SYM_VOID;
  else
    return SYM_IDENTIFIER;
}

void getSymbol() {
  uint64_t i;

  // reset previously scanned symbol
  symbol = SYM_EOF;

  if (findNextCharacter() != CHAR_EOF) {
    if (symbol != SYM_DIV) {
      // '/' may have already been recognized
      // while looking for whitespace and "//"
      if (isCharacterLetter()) {
        // accommodate identifier and null for termination
        identifier = smalloc(maxIdentifierLength + 1);

        i = 0;

        while (isCharacterLetterOrDigitOrUnderscore()) {
          if (i >= maxIdentifierLength) {
            syntaxErrorMessage((uint64_t*) "identifier too long");

            exit(EXITCODE_SCANNERERROR);
          }

          storeCharacter(identifier, i, character);

          i = i + 1;

          getCharacter();
        }

        storeCharacter(identifier, i, 0); // null-terminated string

        symbol = identifierOrKeyword();

      } else if (isCharacterDigit()) {
        // accommodate integer and null for termination
        integer = smalloc(maxIntegerLength + 1);

        i = 0;

        while (isCharacterDigit()) {
          if (i >= maxIntegerLength) {
            syntaxErrorMessage((uint64_t*) "integer out of bound");

            exit(EXITCODE_SCANNERERROR);
          }

          storeCharacter(integer, i, character);

          i = i + 1;

          getCharacter();
        }

        storeCharacter(integer, i, 0); // null-terminated string

        literal = atoi(integer);

        if (signedLessThan(literal, 0)) {
          if (literal == INT64_MIN) {
            if (mayBeINTMIN == 0) {
              syntaxErrorMessage((uint64_t*) "integer out of bound");

              exit(EXITCODE_SCANNERERROR);
            }
          } else {
            syntaxErrorMessage((uint64_t*) "integer out of bound");

            exit(EXITCODE_SCANNERERROR);
          }
        }

        symbol = SYM_INTEGER;

      } else if (character == CHAR_SINGLEQUOTE) {
        getCharacter();

        literal = 0;

        if (character == CHAR_EOF) {
          syntaxErrorMessage((uint64_t*) "reached end of file looking for a character literal");

          exit(EXITCODE_SCANNERERROR);
        } else
          literal = character;

        getCharacter();

        if (character == CHAR_SINGLEQUOTE)
          getCharacter();
        else if (character == CHAR_EOF) {
          syntaxErrorCharacter(CHAR_SINGLEQUOTE);

          exit(EXITCODE_SCANNERERROR);
        } else
          syntaxErrorCharacter(CHAR_SINGLEQUOTE);

        symbol = SYM_CHARACTER;

      } else if (character == CHAR_DOUBLEQUOTE) {
        getCharacter();

        // accommodate string and null for termination
        // allocate zeroed memory since strings are emitted
        // in whole words but may end non-word-aligned
        string = zalloc(maxStringLength + 1);

        i = 0;

        while (isCharacterNotDoubleQuoteOrNewLineOrEOF()) {
          if (i >= maxStringLength) {
            syntaxErrorMessage((uint64_t*) "string too long");

            exit(EXITCODE_SCANNERERROR);
          }

          storeCharacter(string, i, character);

          i = i + 1;

          getCharacter();
        }

        if (character == CHAR_DOUBLEQUOTE)
          getCharacter();
        else {
          syntaxErrorCharacter(CHAR_DOUBLEQUOTE);

          exit(EXITCODE_SCANNERERROR);
        }

        storeCharacter(string, i, 0); // null-terminated string

        symbol = SYM_STRING;

      } else if (character == CHAR_SEMICOLON) {
        getCharacter();

        symbol = SYM_SEMICOLON;

      } else if (character == CHAR_PLUS) {
        getCharacter();

        symbol = SYM_PLUS;

      } else if (character == CHAR_DASH) {
        getCharacter();

        symbol = SYM_MINUS;

      } else if (character == CHAR_ASTERISK) {
        getCharacter();

        symbol = SYM_ASTERISK;

      } else if (character == CHAR_EQUAL) {
        getCharacter();

        if (character == CHAR_EQUAL) {
          getCharacter();

          symbol = SYM_EQUALITY;
        } else
          symbol = SYM_ASSIGN;

      } else if (character == CHAR_LPARENTHESIS) {
        getCharacter();

        symbol = SYM_LPARENTHESIS;

      } else if (character == CHAR_RPARENTHESIS) {
        getCharacter();

        symbol = SYM_RPARENTHESIS;

      } else if (character == CHAR_LBRACE) {
        getCharacter();

        symbol = SYM_LBRACE;

      } else if (character == CHAR_RBRACE) {
        getCharacter();

        symbol = SYM_RBRACE;

      } else if (character == CHAR_COMMA) {
        getCharacter();

        symbol = SYM_COMMA;

      } else if (character == CHAR_LT) {
        getCharacter();

        if (character == CHAR_EQUAL) {
          getCharacter();

          symbol = SYM_LEQ;
        } else
          symbol = SYM_LT;

      } else if (character == CHAR_GT) {
        getCharacter();

        if (character == CHAR_EQUAL) {
          getCharacter();

          symbol = SYM_GEQ;
        } else
          symbol = SYM_GT;

      } else if (character == CHAR_EXCLAMATION) {
        getCharacter();

        if (character == CHAR_EQUAL)
          getCharacter();
        else
          syntaxErrorCharacter(CHAR_EQUAL);

        symbol = SYM_NOTEQ;

      } else if (character == CHAR_PERCENTAGE) {
        getCharacter();

        symbol = SYM_MOD;

      } else {
        printLineNumber((uint64_t*) "error", lineNumber);
        print((uint64_t*) "found unknown character ");
        printCharacter(character);

        println();

        exit(EXITCODE_SCANNERERROR);
      }
    }

    numberOfScannedSymbols = numberOfScannedSymbols + 1;
  }
}

// -----------------------------------------------------------------
// ------------------------- SYMBOL TABLE --------------------------
// -----------------------------------------------------------------

void createSymbolTableEntry(uint64_t whichTable, uint64_t* string, uint64_t line, uint64_t class, uint64_t type, uint64_t value, uint64_t address) {
  uint64_t* newEntry;

  newEntry = smalloc(2 * SIZEOFUINT64STAR + 6 * SIZEOFUINT64);

  setString(newEntry, string);
  setLineNumber(newEntry, line);
  setClass(newEntry, class);
  setType(newEntry, type);
  setValue(newEntry, value);
  setAddress(newEntry, address);

  // create entry at head of symbol table
  if (whichTable == GLOBAL_TABLE) {
    setScope(newEntry, REG_GP);
    setNextEntry(newEntry, global_symbol_table);
    global_symbol_table = newEntry;

    if (class == VARIABLE)
      numberOfGlobalVariables = numberOfGlobalVariables + 1;
    else if (class == PROCEDURE)
      numberOfProcedures = numberOfProcedures + 1;
    else if (class == STRING)
      numberOfStrings = numberOfStrings + 1;
  } else if (whichTable == LOCAL_TABLE) {
    setScope(newEntry, REG_FP);
    setNextEntry(newEntry, local_symbol_table);
    local_symbol_table = newEntry;
  } else {
    // library procedures
    setScope(newEntry, REG_GP);
    setNextEntry(newEntry, library_symbol_table);
    library_symbol_table = newEntry;
  }
}

uint64_t* searchSymbolTable(uint64_t* entry, uint64_t* string, uint64_t class) {
  while (entry != (uint64_t*) 0) {
    if (stringCompare(string, getString(entry)))
      if (class == getClass(entry))
        return entry;

    // keep looking
    entry = getNextEntry(entry);
  }

  return (uint64_t*) 0;
}

uint64_t* getScopedSymbolTableEntry(uint64_t* string, uint64_t class) {
  uint64_t* entry;

  if (class == VARIABLE)
    // local variables override global variables
    entry = searchSymbolTable(local_symbol_table, string, VARIABLE);
  else if (class == PROCEDURE)
    // library procedures override declared or defined procedures
    entry = searchSymbolTable(library_symbol_table, string, PROCEDURE);
  else
    entry = (uint64_t*) 0;

  if (entry == (uint64_t*) 0)
    return searchSymbolTable(global_symbol_table, string, class);
  else
    return entry;
}

uint64_t isUndefinedProcedure(uint64_t* entry) {
  uint64_t* libraryEntry;

  if (getClass(entry) == PROCEDURE) {
    // library procedures override declared or defined procedures
    libraryEntry = searchSymbolTable(library_symbol_table, getString(entry), PROCEDURE);

    if (libraryEntry != (uint64_t*) 0)
      // procedure is library procedure
      return 0;
    else if (getAddress(entry) == 0)
      // procedure declared but not defined
      return 1;
    else if (getOpcode(loadInstruction(getAddress(entry))) == OP_JAL)
      // procedure called but not defined
      return 1;
  }

  return 0;
}

uint64_t reportUndefinedProcedures() {
  uint64_t undefined;
  uint64_t* entry;

  undefined = 0;

  entry = global_symbol_table;

  while (entry != (uint64_t*) 0) {
    if (isUndefinedProcedure(entry)) {
      undefined = 1;

      printLineNumber((uint64_t*) "error", getLineNumber(entry));
      print((uint64_t*) "procedure ");
      print(getString(entry));
      print((uint64_t*) " undefined");
      println();
    }

    // keep looking
    entry = getNextEntry(entry);
  }

  return undefined;
}

// -----------------------------------------------------------------
// ---------------------------- PARSER -----------------------------
// -----------------------------------------------------------------

uint64_t isNotRbraceOrEOF() {
  if (symbol == SYM_RBRACE)
    return 0;
  else if (symbol == SYM_EOF)
    return 0;
  else
    return 1;
}

uint64_t isExpression() {
  if (symbol == SYM_MINUS)
    return 1;
  else if (symbol == SYM_LPARENTHESIS)
    return 1;
  else if (symbol == SYM_IDENTIFIER)
    return 1;
  else if (symbol == SYM_INTEGER)
    return 1;
  else if (symbol == SYM_ASTERISK)
    return 1;
  else if (symbol == SYM_STRING)
    return 1;
  else if (symbol == SYM_CHARACTER)
    return 1;
  else
    return 0;
}

uint64_t isLiteral() {
  if (symbol == SYM_INTEGER)
    return 1;
  else if (symbol == SYM_CHARACTER)
    return 1;
  else
    return 0;
}

uint64_t isStarOrDivOrModulo() {
  if (symbol == SYM_ASTERISK)
    return 1;
  else if (symbol == SYM_DIV)
    return 1;
  else if (symbol == SYM_MOD)
    return 1;
  else
    return 0;
}

uint64_t isPlusOrMinus() {
  if (symbol == SYM_MINUS)
    return 1;
  else if (symbol == SYM_PLUS)
    return 1;
  else
    return 0;
}

uint64_t isComparison() {
  if (symbol == SYM_EQUALITY)
    return 1;
  else if (symbol == SYM_NOTEQ)
    return 1;
  else if (symbol == SYM_LT)
    return 1;
  else if (symbol == SYM_GT)
    return 1;
  else if (symbol == SYM_LEQ)
    return 1;
  else if (symbol == SYM_GEQ)
    return 1;
  else
    return 0;
}

uint64_t lookForFactor() {
  if (symbol == SYM_LPARENTHESIS)
    return 0;
  else if (symbol == SYM_ASTERISK)
    return 0;
  else if (symbol == SYM_IDENTIFIER)
    return 0;
  else if (symbol == SYM_INTEGER)
    return 0;
  else if (symbol == SYM_CHARACTER)
    return 0;
  else if (symbol == SYM_STRING)
    return 0;
  else if (symbol == SYM_EOF)
    return 0;
  else
    return 1;
}

uint64_t lookForStatement() {
  if (symbol == SYM_ASTERISK)
    return 0;
  else if (symbol == SYM_IDENTIFIER)
    return 0;
  else if (symbol == SYM_WHILE)
    return 0;
  else if (symbol == SYM_IF)
    return 0;
  else if (symbol == SYM_RETURN)
    return 0;
  else if (symbol == SYM_EOF)
    return 0;
  else
    return 1;
}

uint64_t lookForType() {
  if (symbol == SYM_UINT64)
    return 0;
  else if (symbol == SYM_VOID)
    return 0;
  else if (symbol == SYM_EOF)
    return 0;
  else
    return 1;
}

void talloc() {
  // we use registers REG_T0-REG_T7 for temporaries
  if (allocatedTemporaries < REG_T7 - REG_A3)
    allocatedTemporaries = allocatedTemporaries + 1;
  else {
    syntaxErrorMessage((uint64_t*) "out of registers");

    exit(EXITCODE_COMPILERERROR);
  }
}

uint64_t currentTemporary() {
  if (allocatedTemporaries > 0)
    return allocatedTemporaries + REG_A3;
  else {
    syntaxErrorMessage((uint64_t*) "illegal register access");

    exit(EXITCODE_COMPILERERROR);
  }
}

uint64_t previousTemporary() {
  if (allocatedTemporaries > 1)
    return currentTemporary() - 1;
  else {
    syntaxErrorMessage((uint64_t*) "illegal register access");

    exit(EXITCODE_COMPILERERROR);
  }
}

uint64_t nextTemporary() {
  if (allocatedTemporaries < REG_T7 - REG_A3)
    return currentTemporary() + 1;
  else {
    syntaxErrorMessage((uint64_t*) "out of registers");

    exit(EXITCODE_COMPILERERROR);
  }
}

void tfree(uint64_t numberOfTemporaries) {
  if (allocatedTemporaries >= numberOfTemporaries)
    allocatedTemporaries = allocatedTemporaries - numberOfTemporaries;
  else {
    syntaxErrorMessage((uint64_t*) "illegal register deallocation");

    exit(EXITCODE_COMPILERERROR);
  }
}

void save_temporaries() {
  while (allocatedTemporaries > 0) {
    // push temporary onto stack
    emitIFormat(OP_DADDIU, REG_SP, REG_SP, -REGISTERSIZE);
    emitIFormat(OP_SD, REG_SP, currentTemporary(), 0);

    tfree(1);
  }
}

void restore_temporaries(uint64_t numberOfTemporaries) {
  while (allocatedTemporaries < numberOfTemporaries) {
    talloc();

    // restore temporary from stack
    emitIFormat(OP_LD, REG_SP, currentTemporary(), 0);
    emitIFormat(OP_DADDIU, REG_SP, REG_SP, REGISTERSIZE);
  }
}

void syntaxErrorSymbol(uint64_t expected) {
  printLineNumber((uint64_t*) "error", lineNumber);

  printSymbol(expected);
  print((uint64_t*) " expected but ");

  printSymbol(symbol);
  print((uint64_t*) " found");

  println();
}

void syntaxErrorUnexpected() {
  printLineNumber((uint64_t*) "error", lineNumber);

  print((uint64_t*) "unexpected symbol ");
  printSymbol(symbol);
  print((uint64_t*) " found");

  println();
}

void printType(uint64_t type) {
  if (type == UINT64_T)
    print((uint64_t*) "uint64_t");
  else if (type == UINT64STAR_T)
    print((uint64_t*) "uint64_t*");
  else if (type == VOID_T)
    print((uint64_t*) "void");
  else
    print((uint64_t*) "unknown");
}

void typeWarning(uint64_t expected, uint64_t found) {
  printLineNumber((uint64_t*) "warning", lineNumber);

  print((uint64_t*) "type mismatch, ");

  printType(expected);

  print((uint64_t*) " expected but ");

  printType(found);

  print((uint64_t*) " found");

  println();
}

uint64_t* getVariable(uint64_t* variable) {
  uint64_t* entry;

  entry = getScopedSymbolTableEntry(variable, VARIABLE);

  if (entry == (uint64_t*) 0) {
    printLineNumber((uint64_t*) "error", lineNumber);
    print(variable);
    print((uint64_t*) " undeclared");
    println();

    exit(EXITCODE_PARSERERROR);
  }

  return entry;
}

uint64_t load_variable(uint64_t* variable) {
  uint64_t* entry;

  entry = getVariable(variable);

  talloc();

  emitIFormat(OP_LD, getScope(entry), currentTemporary(), getAddress(entry));

  return getType(entry);
}

void load_integer(uint64_t value) {
  uint64_t reg;
  uint64_t shifted;
  uint64_t toShift;
  uint64_t i;

  talloc();

  reg = REG_ZR;
  shifted = 0;

  toShift = CPUBITWIDTH % 14;

  i = CPUBITWIDTH - toShift;

  while (i >= 14) {
    if (value >= twoToThePowerOf(i)) {
      emitIFormat(OP_DADDIU, reg, currentTemporary(), rightShift(leftShift(value, shifted), shifted + i));

      reg = currentTemporary();

      emitLeftShiftBy(reg, 14);
    }

    shifted = shifted + toShift;

    toShift = 14;

    i = i - toShift;
  }

  emitIFormat(OP_DADDIU, reg, currentTemporary(), rightShift(leftShift(value, shifted), shifted));
}

void load_string(uint64_t* string) {
  uint64_t length;

  length = stringLength(string) + 1;

  allocatedMemory = allocatedMemory + roundUp(length, REGISTERSIZE);

  createSymbolTableEntry(GLOBAL_TABLE, string, lineNumber, STRING, UINT64STAR_T, 0, -allocatedMemory);

  talloc();

  emitIFormat(OP_DADDIU, REG_GP, currentTemporary(), -allocatedMemory);
}

uint64_t help_call_codegen(uint64_t* entry, uint64_t* procedure) {
  uint64_t type;

  if (entry == (uint64_t*) 0) {
    // procedure never called nor declared nor defined

    // default return type is "int"
    type = UINT64_T;

    createSymbolTableEntry(GLOBAL_TABLE, procedure, lineNumber, PROCEDURE, type, 0, binaryLength);

    emitJFormat(OP_JAL, 0);

  } else {
    type = getType(entry);

    if (getAddress(entry) == 0) {
      // procedure declared but never called nor defined
      setAddress(entry, binaryLength);

      emitJFormat(OP_JAL, 0);
    } else if (getOpcode(loadInstruction(getAddress(entry))) == OP_JAL) {
      // procedure called and possibly declared but not defined

      // create fixup chain
      emitJFormat(OP_JAL, getAddress(entry) / INSTRUCTIONSIZE);
      setAddress(entry, binaryLength - 2 * INSTRUCTIONSIZE);
    } else
      // procedure defined, use address
      emitJFormat(OP_JAL, getAddress(entry) / INSTRUCTIONSIZE);
  }

  return type;
}

void help_procedure_prologue(uint64_t localVariables) {
  // allocate memory for return address
  emitIFormat(OP_DADDIU, REG_SP, REG_SP, -REGISTERSIZE);

  // save return address
  emitIFormat(OP_SD, REG_SP, REG_RA, 0);

  // allocate memory for caller's frame pointer
  emitIFormat(OP_DADDIU, REG_SP, REG_SP, -REGISTERSIZE);

  // save caller's frame pointer
  emitIFormat(OP_SD, REG_SP, REG_FP, 0);

  // set callee's frame pointer
  emitIFormat(OP_DADDIU, REG_SP, REG_FP, 0);

  // allocate memory for callee's local variables
  if (localVariables != 0)
    emitIFormat(OP_DADDIU, REG_SP, REG_SP, -localVariables * REGISTERSIZE);
}

void help_procedure_epilogue(uint64_t parameters) {
  // deallocate memory for callee's frame pointer and local variables
  emitIFormat(OP_DADDIU, REG_FP, REG_SP, 0);

  // restore caller's frame pointer
  emitIFormat(OP_LD, REG_SP, REG_FP, 0);

  // deallocate memory for caller's frame pointer
  emitIFormat(OP_DADDIU, REG_SP, REG_SP, REGISTERSIZE);

  // restore return address
  emitIFormat(OP_LD, REG_SP, REG_RA, 0);

  // deallocate memory for return address and parameters
  emitIFormat(OP_DADDIU, REG_SP, REG_SP, (parameters + 1) * REGISTERSIZE);

  // return
  emitRFormat(OP_SPECIAL, REG_RA, 0, 0, FCT_JR);
}

uint64_t gr_call(uint64_t* procedure) {
  uint64_t* entry;
  uint64_t numberOfTemporaries;
  uint64_t type;

  // assert: n = allocatedTemporaries

  entry = getScopedSymbolTableEntry(procedure, PROCEDURE);

  numberOfTemporaries = allocatedTemporaries;

  save_temporaries();

  // assert: allocatedTemporaries == 0

  if (isExpression()) {
    gr_expression();

    // TODO: check if types/number of parameters is correct

    // push first parameter onto stack
    emitIFormat(OP_DADDIU, REG_SP, REG_SP, -REGISTERSIZE);
    emitIFormat(OP_SD, REG_SP, currentTemporary(), 0);

    tfree(1);

    while (symbol == SYM_COMMA) {
      getSymbol();

      gr_expression();

      // push more parameters onto stack
      emitIFormat(OP_DADDIU, REG_SP, REG_SP, -REGISTERSIZE);
      emitIFormat(OP_SD, REG_SP, currentTemporary(), 0);

      tfree(1);
    }

    if (symbol == SYM_RPARENTHESIS) {
      getSymbol();

      type = help_call_codegen(entry, procedure);
    } else {
      syntaxErrorSymbol(SYM_RPARENTHESIS);

      type = UINT64_T;
    }
  } else if (symbol == SYM_RPARENTHESIS) {
    getSymbol();

    type = help_call_codegen(entry, procedure);
  } else {
    syntaxErrorSymbol(SYM_RPARENTHESIS);

    type = UINT64_T;
  }

  // assert: allocatedTemporaries == 0

  restore_temporaries(numberOfTemporaries);

  numberOfCalls = numberOfCalls + 1;

  // assert: allocatedTemporaries == n

  return type;
}

uint64_t gr_factor() {
  uint64_t hasCast;
  uint64_t cast;
  uint64_t type;

  uint64_t* variableOrProcedureName;

  // assert: n = allocatedTemporaries

  hasCast = 0;

  type = UINT64_T;

  while (lookForFactor()) {
    syntaxErrorUnexpected();

    if (symbol == SYM_EOF)
      exit(EXITCODE_PARSERERROR);
    else
      getSymbol();
  }

  // optional cast: [ cast ]
  if (symbol == SYM_LPARENTHESIS) {
    getSymbol();

    // cast: "(" "uint64_t" [ "*" ] ")"
    if (symbol == SYM_UINT64) {
      hasCast = 1;

      cast = gr_type();

      if (symbol == SYM_RPARENTHESIS)
        getSymbol();
      else
        syntaxErrorSymbol(SYM_RPARENTHESIS);

    // not a cast: "(" expression ")"
    } else {
      type = gr_expression();

      if (symbol == SYM_RPARENTHESIS)
        getSymbol();
      else
        syntaxErrorSymbol(SYM_RPARENTHESIS);

      // assert: allocatedTemporaries == n + 1

      return type;
    }
  }

  // dereference?
  if (symbol == SYM_ASTERISK) {
    getSymbol();

    // ["*"] identifier
    if (symbol == SYM_IDENTIFIER) {
      type = load_variable(identifier);

      getSymbol();

    // * "(" expression ")"
    } else if (symbol == SYM_LPARENTHESIS) {
      getSymbol();

      type = gr_expression();

      if (symbol == SYM_RPARENTHESIS)
        getSymbol();
      else
        syntaxErrorSymbol(SYM_RPARENTHESIS);
    } else
      syntaxErrorUnexpected();

    if (type != UINT64STAR_T)
      typeWarning(UINT64STAR_T, type);

    // dereference
    emitIFormat(OP_LD, currentTemporary(), currentTemporary(), 0);

    type = UINT64_T;

  // identifier?
  } else if (symbol == SYM_IDENTIFIER) {
    variableOrProcedureName = identifier;

    getSymbol();

    if (symbol == SYM_LPARENTHESIS) {
      getSymbol();

      // procedure call: identifier "(" ... ")"
      type = gr_call(variableOrProcedureName);

      talloc();

      // retrieve return value
      emitIFormat(OP_DADDIU, REG_V0, currentTemporary(), 0);

      // reset return register to initial return value
      // for missing return expressions
      emitIFormat(OP_DADDIU, REG_ZR, REG_V0, 0);
    } else
      // variable access: identifier
      type = load_variable(variableOrProcedureName);

  // integer?
  } else if (symbol == SYM_INTEGER) {
    load_integer(literal);

    getSymbol();

    type = UINT64_T;

  // character?
  } else if (symbol == SYM_CHARACTER) {
    talloc();

    emitIFormat(OP_DADDIU, REG_ZR, currentTemporary(), literal);

    getSymbol();

    type = UINT64_T;

  // string?
  } else if (symbol == SYM_STRING) {
    load_string(string);

    getSymbol();

    type = UINT64STAR_T;

  //  "(" expression ")"
  } else if (symbol == SYM_LPARENTHESIS) {
    getSymbol();

    type = gr_expression();

    if (symbol == SYM_RPARENTHESIS)
      getSymbol();
    else
      syntaxErrorSymbol(SYM_RPARENTHESIS);
  } else
    syntaxErrorUnexpected();

  // assert: allocatedTemporaries == n + 1

  if (hasCast)
    return cast;
  else
    return type;
}

uint64_t gr_term() {
  uint64_t ltype;
  uint64_t operatorSymbol;
  uint64_t rtype;

  // assert: n = allocatedTemporaries

  ltype = gr_factor();

  // assert: allocatedTemporaries == n + 1

  // * / or % ?
  while (isStarOrDivOrModulo()) {
    operatorSymbol = symbol;

    getSymbol();

    rtype = gr_factor();

    // assert: allocatedTemporaries == n + 2

    if (ltype != rtype)
      typeWarning(ltype, rtype);

    if (operatorSymbol == SYM_ASTERISK) {
      emitRFormat(OP_SPECIAL, previousTemporary(), currentTemporary(), 0, FCT_DMULTU);
      emitRFormat(OP_SPECIAL, 0, 0, previousTemporary(), FCT_MFLO);

    } else if (operatorSymbol == SYM_DIV) {
      emitRFormat(OP_SPECIAL, previousTemporary(), currentTemporary(), 0, FCT_DDIVU);
      emitRFormat(OP_SPECIAL, 0, 0, previousTemporary(), FCT_MFLO);

    } else if (operatorSymbol == SYM_MOD) {
      emitRFormat(OP_SPECIAL, previousTemporary(), currentTemporary(), 0, FCT_DDIVU);
      emitRFormat(OP_SPECIAL, 0, 0, previousTemporary(), FCT_MFHI);
    }

    tfree(1);
  }

  // assert: allocatedTemporaries == n + 1

  return ltype;
}

uint64_t gr_simpleExpression() {
  uint64_t ltype;
  uint64_t operatorSymbol;
  uint64_t rtype;

  // assert: n = allocatedTemporaries

  // optional: -
  if (symbol == SYM_MINUS) {
    mayBeINTMIN = 1;

    getSymbol();

    mayBeINTMIN = 0;

    ltype = gr_term();

    if (ltype != UINT64_T) {
      typeWarning(UINT64_T, ltype);

      ltype = UINT64_T;
    }

    emitRFormat(OP_SPECIAL, REG_ZR, currentTemporary(), currentTemporary(), FCT_DSUBU);
  } else
    ltype = gr_term();

  // assert: allocatedTemporaries == n + 1

  // + or -?
  while (isPlusOrMinus()) {
    operatorSymbol = symbol;

    getSymbol();

    rtype = gr_term();

    // assert: allocatedTemporaries == n + 2

    if (operatorSymbol == SYM_PLUS) {
      if (ltype == UINT64STAR_T) {
        if (rtype == UINT64_T)
          // UINT64STAR_T + UINT64_T
          // pointer arithmetic: factor of 2^3 of integer operand
          emitLeftShiftBy(currentTemporary(), 3);
        else
          // UINT64STAR_T + UINT64STAR_T
          syntaxErrorMessage((uint64_t*) "(uint64_t*) + (uint64_t*) is undefined");
      } else if (rtype == UINT64STAR_T) {
        // UINT64_T + UINT64STAR_T
        // pointer arithmetic: factor of 2^3 of integer operand
        emitLeftShiftBy(previousTemporary(), 3);

        ltype = UINT64STAR_T;
      }

      emitRFormat(OP_SPECIAL, previousTemporary(), currentTemporary(), previousTemporary(), FCT_DADDU);

    } else if (operatorSymbol == SYM_MINUS) {
      if (ltype == UINT64STAR_T) {
        if (rtype == UINT64_T) {
          // UINT64STAR_T - UINT64_T
          // pointer arithmetic: factor of 2^3 of integer operand
          emitLeftShiftBy(currentTemporary(), 3);
          emitRFormat(OP_SPECIAL, previousTemporary(), currentTemporary(), previousTemporary(), FCT_DSUBU);
        } else {
          // UINT64STAR_T - UINT64STAR_T
          // pointer arithmetic: (left_term - right_term) / SIZEOFUINT64
          emitRFormat(OP_SPECIAL, previousTemporary(), currentTemporary(), previousTemporary(), FCT_DSUBU);
          emitIFormat(OP_DADDIU, REG_ZR, currentTemporary(), SIZEOFUINT64);
          emitRFormat(OP_SPECIAL, previousTemporary(), currentTemporary(), 0, FCT_DDIVU);
          emitRFormat(OP_SPECIAL, 0, 0, previousTemporary(), FCT_MFLO);

          ltype = UINT64_T;
        }
      } else if (rtype == UINT64STAR_T)
        // UINT64_T - UINT64STAR_T
        syntaxErrorMessage((uint64_t*) "(uint64_t) - (uint64_t*) is undefined");
      else
        // UINT64_T - UINT64_T
        emitRFormat(OP_SPECIAL, previousTemporary(), currentTemporary(), previousTemporary(), FCT_DSUBU);
    }

    tfree(1);
  }

  // assert: allocatedTemporaries == n + 1

  return ltype;
}

uint64_t gr_expression() {
  uint64_t ltype;
  uint64_t operatorSymbol;
  uint64_t rtype;

  // assert: n = allocatedTemporaries

  ltype = gr_simpleExpression();

  // assert: allocatedTemporaries == n + 1

  //optional: ==, !=, <, >, <=, >= simpleExpression
  if (isComparison()) {
    operatorSymbol = symbol;

    getSymbol();

    rtype = gr_simpleExpression();

    // assert: allocatedTemporaries == n + 2

    if (ltype != rtype)
      typeWarning(ltype, rtype);

    if (operatorSymbol == SYM_EQUALITY) {
      // if a == b load 1 else load 0
      emitIFormat(OP_BEQ, previousTemporary(), currentTemporary(), 4);

      tfree(1);

      emitIFormat(OP_DADDIU, REG_ZR, currentTemporary(), 0);
      emitIFormat(OP_BEQ, REG_ZR, REG_ZR, 2);
      emitIFormat(OP_DADDIU, REG_ZR, currentTemporary(), 1);

    } else if (operatorSymbol == SYM_NOTEQ) {
      // if a == b load 0 else load 1
      emitIFormat(OP_BEQ, previousTemporary(), currentTemporary(), 4);

      tfree(1);

      emitIFormat(OP_DADDIU, REG_ZR, currentTemporary(), 1);
      emitIFormat(OP_BEQ, REG_ZR, REG_ZR, 2);
      emitIFormat(OP_DADDIU, REG_ZR, currentTemporary(), 0);

    } else if (operatorSymbol == SYM_LT) {
      // if a < b load 1 else load 0
      emitRFormat(OP_SPECIAL, previousTemporary(), currentTemporary(), previousTemporary(), FCT_SLTU);

      tfree(1);

    } else if (operatorSymbol == SYM_GT) {
      // if b < a load 1 else load 0
      emitRFormat(OP_SPECIAL, currentTemporary(), previousTemporary(), previousTemporary(), FCT_SLTU);

      tfree(1);

    } else if (operatorSymbol == SYM_LEQ) {
      // if b < a load 0 else load 1
      emitRFormat(OP_SPECIAL, currentTemporary(), previousTemporary(), previousTemporary(), FCT_SLTU);

      tfree(1);

      emitIFormat(OP_BEQ, REG_ZR, currentTemporary(), 4);
      emitIFormat(OP_DADDIU, REG_ZR, currentTemporary(), 0);
      emitIFormat(OP_BEQ, REG_ZR, REG_ZR, 2);
      emitIFormat(OP_DADDIU, REG_ZR, currentTemporary(), 1);

    } else if (operatorSymbol == SYM_GEQ) {
      // if a < b load 0 else load 1
      emitRFormat(OP_SPECIAL, previousTemporary(), currentTemporary(), previousTemporary(), FCT_SLTU);

      tfree(1);

      emitIFormat(OP_BEQ, REG_ZR, currentTemporary(), 4);
      emitIFormat(OP_DADDIU, REG_ZR, currentTemporary(), 0);
      emitIFormat(OP_BEQ, REG_ZR, REG_ZR, 2);
      emitIFormat(OP_DADDIU, REG_ZR, currentTemporary(), 1);
    }
  }

  // assert: allocatedTemporaries == n + 1

  return ltype;
}

void gr_while() {
  uint64_t brBackToWhile;
  uint64_t brForwardToEnd;

  // assert: allocatedTemporaries == 0

  brBackToWhile = binaryLength;

  brForwardToEnd = 0;

  // while ( expression )
  if (symbol == SYM_WHILE) {
    getSymbol();

    if (symbol == SYM_LPARENTHESIS) {
      getSymbol();

      gr_expression();

      // do not know where to branch, fixup later
      brForwardToEnd = binaryLength;

      emitIFormat(OP_BEQ, REG_ZR, currentTemporary(), 0);

      tfree(1);

      if (symbol == SYM_RPARENTHESIS) {
        getSymbol();

        // zero or more statements: { statement }
        if (symbol == SYM_LBRACE) {
          getSymbol();

          while (isNotRbraceOrEOF())
            gr_statement();

          if (symbol == SYM_RBRACE)
            getSymbol();
          else {
            syntaxErrorSymbol(SYM_RBRACE);

            exit(EXITCODE_PARSERERROR);
          }
        }
        // only one statement without {}
        else
          gr_statement();
      } else
        syntaxErrorSymbol(SYM_RPARENTHESIS);
    } else
      syntaxErrorSymbol(SYM_LPARENTHESIS);
  } else
    syntaxErrorSymbol(SYM_WHILE);

  // unconditional branch to beginning of while
  emitIFormat(OP_BEQ, REG_ZR, REG_ZR, (brBackToWhile - binaryLength - INSTRUCTIONSIZE) / INSTRUCTIONSIZE);

  if (brForwardToEnd != 0)
    // first instruction after loop comes here
    // now we have the address for the conditional branch from above
    fixup_relative(brForwardToEnd);

  // assert: allocatedTemporaries == 0

  numberOfWhile = numberOfWhile + 1;
}

void gr_if() {
  uint64_t brForwardToElseOrEnd;
  uint64_t brForwardToEnd;

  // assert: allocatedTemporaries == 0

  // if ( expression )
  if (symbol == SYM_IF) {
    getSymbol();

    if (symbol == SYM_LPARENTHESIS) {
      getSymbol();

      gr_expression();

      // if the "if" case is not true, we branch to "else" (if provided)
      brForwardToElseOrEnd = binaryLength;

      emitIFormat(OP_BEQ, REG_ZR, currentTemporary(), 0);

      tfree(1);

      if (symbol == SYM_RPARENTHESIS) {
        getSymbol();

        // zero or more statements: { statement }
        if (symbol == SYM_LBRACE) {
          getSymbol();

          while (isNotRbraceOrEOF())
            gr_statement();

          if (symbol == SYM_RBRACE)
            getSymbol();
          else {
            syntaxErrorSymbol(SYM_RBRACE);

            exit(EXITCODE_PARSERERROR);
          }
        }
        // only one statement without {}
        else
          gr_statement();

        //optional: else
        if (symbol == SYM_ELSE) {
          getSymbol();

          // if the "if" case was true, we branch to the end
          brForwardToEnd = binaryLength;
          emitIFormat(OP_BEQ, REG_ZR, REG_ZR, 0);

          // if the "if" case was not true, we branch here
          fixup_relative(brForwardToElseOrEnd);

          // zero or more statements: { statement }
          if (symbol == SYM_LBRACE) {
            getSymbol();

            while (isNotRbraceOrEOF())
              gr_statement();

            if (symbol == SYM_RBRACE)
              getSymbol();
            else {
              syntaxErrorSymbol(SYM_RBRACE);

              exit(EXITCODE_PARSERERROR);
            }

          // only one statement without {}
          } else
            gr_statement();

          // if the "if" case was true, we branch here
          fixup_relative(brForwardToEnd);
        } else
          // if the "if" case was not true, we branch here
          fixup_relative(brForwardToElseOrEnd);
      } else
        syntaxErrorSymbol(SYM_RPARENTHESIS);
    } else
      syntaxErrorSymbol(SYM_LPARENTHESIS);
  } else
    syntaxErrorSymbol(SYM_IF);

  // assert: allocatedTemporaries == 0

  numberOfIf = numberOfIf + 1;
}

void gr_return() {
  uint64_t type;

  // assert: allocatedTemporaries == 0

  if (symbol == SYM_RETURN)
    getSymbol();
  else
    syntaxErrorSymbol(SYM_RETURN);

  // optional: expression
  if (symbol != SYM_SEMICOLON) {
    type = gr_expression();

    if (type != returnType)
      typeWarning(returnType, type);

    // save value of expression in return register
    emitRFormat(OP_SPECIAL, REG_ZR, currentTemporary(), REG_V0, FCT_DADDU);

    tfree(1);
  } else if (returnType != VOID_T)
    typeWarning(returnType, VOID_T);

  // unconditional branch to procedure epilogue
  // maintain fixup chain for later fixup
  emitJFormat(OP_J, returnBranches / INSTRUCTIONSIZE);

  // new head of fixup chain
  // offest is two words rather than one because of delay slot NOP
  returnBranches = binaryLength - 2 * INSTRUCTIONSIZE;

  // assert: allocatedTemporaries == 0

  numberOfReturn = numberOfReturn + 1;
}

void gr_statement() {
  uint64_t ltype;
  uint64_t rtype;
  uint64_t* variableOrProcedureName;
  uint64_t* entry;

  // assert: allocatedTemporaries == 0

  while (lookForStatement()) {
    syntaxErrorUnexpected();

    if (symbol == SYM_EOF)
      exit(EXITCODE_PARSERERROR);
    else
      getSymbol();
  }

  // ["*"]
  if (symbol == SYM_ASTERISK) {
    getSymbol();

    // "*" identifier
    if (symbol == SYM_IDENTIFIER) {
      ltype = load_variable(identifier);

      if (ltype != UINT64STAR_T)
        typeWarning(UINT64STAR_T, ltype);

      getSymbol();

      // "*" identifier "="
      if (symbol == SYM_ASSIGN) {
        getSymbol();

        rtype = gr_expression();

        if (rtype != UINT64_T)
          typeWarning(UINT64_T, rtype);

        emitIFormat(OP_SD, previousTemporary(), currentTemporary(), 0);

        tfree(2);

        numberOfAssignments = numberOfAssignments + 1;
      } else {
        syntaxErrorSymbol(SYM_ASSIGN);

        tfree(1);
      }

      if (symbol == SYM_SEMICOLON)
        getSymbol();
      else
        syntaxErrorSymbol(SYM_SEMICOLON);

    // "*" "(" expression ")"
    } else if (symbol == SYM_LPARENTHESIS) {
      getSymbol();

      ltype = gr_expression();

      if (ltype != UINT64STAR_T)
        typeWarning(UINT64STAR_T, ltype);

      if (symbol == SYM_RPARENTHESIS) {
        getSymbol();

        // "*" "(" expression ")" "="
        if (symbol == SYM_ASSIGN) {
          getSymbol();

          rtype = gr_expression();

          if (rtype != UINT64_T)
            typeWarning(UINT64_T, rtype);

          emitIFormat(OP_SD, previousTemporary(), currentTemporary(), 0);

          tfree(2);

          numberOfAssignments = numberOfAssignments + 1;
        } else {
          syntaxErrorSymbol(SYM_ASSIGN);

          tfree(1);
        }

        if (symbol == SYM_SEMICOLON)
          getSymbol();
        else
          syntaxErrorSymbol(SYM_SEMICOLON);
      } else
        syntaxErrorSymbol(SYM_RPARENTHESIS);
    } else
      syntaxErrorSymbol(SYM_LPARENTHESIS);
  }
  // identifier "=" expression | call
  else if (symbol == SYM_IDENTIFIER) {
    variableOrProcedureName = identifier;

    getSymbol();

    // procedure call
    if (symbol == SYM_LPARENTHESIS) {
      getSymbol();

      gr_call(variableOrProcedureName);

      // reset return register to initial return value
      // for missing return expressions
      emitIFormat(OP_DADDIU, REG_ZR, REG_V0, 0);

      if (symbol == SYM_SEMICOLON)
        getSymbol();
      else
        syntaxErrorSymbol(SYM_SEMICOLON);

    // identifier = expression
    } else if (symbol == SYM_ASSIGN) {
      entry = getVariable(variableOrProcedureName);

      ltype = getType(entry);

      getSymbol();

      rtype = gr_expression();

      if (ltype != rtype)
        typeWarning(ltype, rtype);

      emitIFormat(OP_SD, getScope(entry), currentTemporary(), getAddress(entry));

      tfree(1);

      numberOfAssignments = numberOfAssignments + 1;

      if (symbol == SYM_SEMICOLON)
        getSymbol();
      else
        syntaxErrorSymbol(SYM_SEMICOLON);
    } else
      syntaxErrorUnexpected();
  }
  // while statement?
  else if (symbol == SYM_WHILE) {
    gr_while();
  }
  // if statement?
  else if (symbol == SYM_IF) {
    gr_if();
  }
  // return statement?
  else if (symbol == SYM_RETURN) {
    gr_return();

    if (symbol == SYM_SEMICOLON)
      getSymbol();
    else
      syntaxErrorSymbol(SYM_SEMICOLON);
  }
}

uint64_t gr_type() {
  uint64_t type;

  type = UINT64_T;

  if (symbol == SYM_UINT64) {
    getSymbol();

    if (symbol == SYM_ASTERISK) {
      type = UINT64STAR_T;

      getSymbol();
    }
  } else
    syntaxErrorSymbol(SYM_UINT64);

  return type;
}

void gr_variable(uint64_t offset) {
  uint64_t type;

  type = gr_type();

  if (symbol == SYM_IDENTIFIER) {
    // TODO: check if identifier has already been declared
    createSymbolTableEntry(LOCAL_TABLE, identifier, lineNumber, VARIABLE, type, 0, offset);

    getSymbol();
  } else {
    syntaxErrorSymbol(SYM_IDENTIFIER);

    createSymbolTableEntry(LOCAL_TABLE, (uint64_t*) "missing variable name", lineNumber, VARIABLE, type, 0, offset);
  }
}

uint64_t gr_initialization(uint64_t type) {
  uint64_t initialValue;
  uint64_t hasCast;
  uint64_t cast;

  initialValue = 0;

  hasCast = 0;

  if (symbol == SYM_ASSIGN) {
    getSymbol();

    // optional cast: [ cast ]
    if (symbol == SYM_LPARENTHESIS) {
      hasCast = 1;

      getSymbol();

      cast = gr_type();

      if (symbol == SYM_RPARENTHESIS)
        getSymbol();
      else
        syntaxErrorSymbol(SYM_RPARENTHESIS);
    }

    // optional: -
    if (symbol == SYM_MINUS) {
      mayBeINTMIN = 1;

      getSymbol();

      mayBeINTMIN = 0;

      initialValue = -literal;
    } else
      initialValue = literal;

    if (isLiteral())
      getSymbol();
    else
      syntaxErrorUnexpected();

    if (symbol == SYM_SEMICOLON)
      getSymbol();
    else
      syntaxErrorSymbol(SYM_SEMICOLON);
  } else
    syntaxErrorSymbol(SYM_ASSIGN);

  if (hasCast) {
    if (type != cast)
      typeWarning(type, cast);
  } else if (type != UINT64_T)
    typeWarning(type, UINT64_T);

  return initialValue;
}

void gr_procedure(uint64_t* procedure, uint64_t type) {
  uint64_t isUndefined;
  uint64_t numberOfParameters;
  uint64_t parameters;
  uint64_t localVariables;
  uint64_t* entry;

  // assuming procedure is undefined
  isUndefined = 1;

  numberOfParameters = 0;

  // try parsing formal parameters
  if (symbol == SYM_LPARENTHESIS) {
    getSymbol();

    if (symbol != SYM_RPARENTHESIS) {
      gr_variable(0);

      numberOfParameters = 1;

      while (symbol == SYM_COMMA) {
        getSymbol();

        gr_variable(0);

        numberOfParameters = numberOfParameters + 1;
      }

      entry = local_symbol_table;

      parameters = 0;

      while (parameters < numberOfParameters) {
        // 8 bytes offset to skip frame pointer and link
        setAddress(entry, parameters * REGISTERSIZE + 2 * REGISTERSIZE);

        parameters = parameters + 1;

        entry = getNextEntry(entry);
      }

      if (symbol == SYM_RPARENTHESIS)
        getSymbol();
      else
        syntaxErrorSymbol(SYM_RPARENTHESIS);
    } else
      getSymbol();
  } else
    syntaxErrorSymbol(SYM_LPARENTHESIS);

  entry = searchSymbolTable(global_symbol_table, procedure, PROCEDURE);

  if (symbol == SYM_SEMICOLON) {
    // this is a procedure declaration
    if (entry == (uint64_t*) 0)
      // procedure never called nor declared nor defined
      createSymbolTableEntry(GLOBAL_TABLE, procedure, lineNumber, PROCEDURE, type, 0, 0);
    else if (getType(entry) != type)
      // procedure already called, declared, or even defined
      // check return type but otherwise ignore
      typeWarning(getType(entry), type);

    getSymbol();

  } else if (symbol == SYM_LBRACE) {
    // this is a procedure definition
    if (entry == (uint64_t*) 0)
      // procedure never called nor declared nor defined
      createSymbolTableEntry(GLOBAL_TABLE, procedure, lineNumber, PROCEDURE, type, 0, binaryLength);
    else {
      // procedure already called or declared or defined
      if (getAddress(entry) != 0) {
        // procedure already called or defined
        if (getOpcode(loadInstruction(getAddress(entry))) == OP_JAL) {
          // procedure already called but not defined
          fixlink_absolute(getAddress(entry), binaryLength);

          if (stringCompare(procedure, (uint64_t*) "main"))
            // first source containing main procedure provides binary name
            binaryName = sourceName;
        } else
          // procedure already defined
          isUndefined = 0;
      }

      if (isUndefined) {
        // procedure already called or declared but not defined
        setLineNumber(entry, lineNumber);

        if (getType(entry) != type)
          typeWarning(getType(entry), type);

        setType(entry, type);
        setAddress(entry, binaryLength);
      } else {
        // procedure already defined
        printLineNumber((uint64_t*) "warning", lineNumber);
        print((uint64_t*) "redefinition of procedure ");
        print(procedure);
        print((uint64_t*) " ignored");
        println();
      }
    }

    getSymbol();

    localVariables = 0;

    while (symbol == SYM_UINT64) {
      localVariables = localVariables + 1;

      gr_variable(-localVariables * REGISTERSIZE);

      if (symbol == SYM_SEMICOLON)
        getSymbol();
      else
        syntaxErrorSymbol(SYM_SEMICOLON);
    }

    help_procedure_prologue(localVariables);

    // create a fixup chain for return statements
    returnBranches = 0;

    returnType = type;

    while (isNotRbraceOrEOF())
      gr_statement();

    returnType = 0;

    if (symbol == SYM_RBRACE)
      getSymbol();
    else {
      syntaxErrorSymbol(SYM_RBRACE);

      exit(EXITCODE_PARSERERROR);
    }

    fixlink_absolute(returnBranches, binaryLength);

    returnBranches = 0;

    help_procedure_epilogue(numberOfParameters);

  } else
    syntaxErrorUnexpected();

  local_symbol_table = (uint64_t*) 0;

  // assert: allocatedTemporaries == 0
}

void gr_cstar() {
  uint64_t type;
  uint64_t* variableOrProcedureName;
  uint64_t currentLineNumber;
  uint64_t initialValue;
  uint64_t* entry;

  while (symbol != SYM_EOF) {
    while (lookForType()) {
      syntaxErrorUnexpected();

      if (symbol == SYM_EOF)
        exit(EXITCODE_PARSERERROR);
      else
        getSymbol();
    }

    if (symbol == SYM_VOID) {
      // void identifier ...
      // procedure declaration or definition
      type = VOID_T;

      getSymbol();

      if (symbol == SYM_IDENTIFIER) {
        variableOrProcedureName = identifier;

        getSymbol();

        gr_procedure(variableOrProcedureName, type);
      } else
        syntaxErrorSymbol(SYM_IDENTIFIER);
    } else {
      type = gr_type();

      if (symbol == SYM_IDENTIFIER) {
        variableOrProcedureName = identifier;

        getSymbol();

        if (symbol == SYM_LPARENTHESIS)
          // type identifier "(" ...
          // procedure declaration or definition
          gr_procedure(variableOrProcedureName, type);
        else {
          currentLineNumber = lineNumber;

          if (symbol == SYM_SEMICOLON) {
            // type identifier ";" ...
            // global variable declaration
            getSymbol();

            initialValue = 0;
          } else
            // type identifier "=" ...
            // global variable definition
            initialValue = gr_initialization(type);

          entry = searchSymbolTable(global_symbol_table, variableOrProcedureName, VARIABLE);

          if (entry == (uint64_t*) 0) {
            allocatedMemory = allocatedMemory + REGISTERSIZE;

            createSymbolTableEntry(GLOBAL_TABLE, variableOrProcedureName, currentLineNumber, VARIABLE, type, initialValue, -allocatedMemory);
          } else {
            // global variable already declared or defined
            printLineNumber((uint64_t*) "warning", currentLineNumber);
            print((uint64_t*) "redefinition of global variable ");
            print(variableOrProcedureName);
            print((uint64_t*) " ignored");
            println();
          }
        }
      } else
        syntaxErrorSymbol(SYM_IDENTIFIER);
    }
  }
}

// -----------------------------------------------------------------
// ------------------------ MACHINE CODE LIBRARY -------------------
// -----------------------------------------------------------------

void emitLeftShiftBy(uint64_t reg, uint64_t b) {
  // assert: 0 <= b < 15

  // load multiplication factor less than 2^15 to avoid sign extension
  emitIFormat(OP_DADDIU, REG_ZR, nextTemporary(), twoToThePowerOf(b));
  emitRFormat(OP_SPECIAL, reg, nextTemporary(), 0, FCT_DMULTU);
  emitRFormat(OP_SPECIAL, 0, 0, reg, FCT_MFLO);
}

void emitMainEntry() {
  uint64_t i;

  // the instruction at address zero cannot be fixed up
  // we therefore need at least one not-to-be-fixed-up instruction here

  // we generate NOPs to accommodate GP and SP register
  // initialization code that overwrites the NOPs later
  // when binaryLength is known

  i = 0;

  // 26 NOPs per register is enough for initialization
  // since we load integers 0 <= n < 2^64 which take
  // no more than 26 instructions each, see load_integer
  while (i < 52) {
    emitRFormat(OP_SPECIAL, 0, 0, 0, FCT_NOP);

    i = i + 1;
  }

  mainJump = binaryLength;

  createSymbolTableEntry(GLOBAL_TABLE, (uint64_t*) "main", 0, PROCEDURE, UINT64_T, 0, mainJump);

  // jump and link to main, will return here only if there is no exit call
  emitJFormat(OP_JAL, 0);

  // we exit with exit code in return register pushed onto the stack
  emitIFormat(OP_DADDIU, REG_SP, REG_SP, -REGISTERSIZE);
  emitIFormat(OP_SD, REG_SP, REG_V0, 0);

  // no need to reset return register here
}

void bootstrapCode() {
  uint64_t savedBinaryLength;

  savedBinaryLength = binaryLength;

  binaryLength = 0;

  // assert: allocatedTemporaries == 0

  load_integer(savedBinaryLength);

  // load binaryLength into GP register
  emitIFormat(OP_DADDIU, currentTemporary(), REG_GP, 0);

  tfree(1);

  // assert: allocatedTemporaries == 0

  // initial stack pointer is stored at highest virtual address
  load_integer(VIRTUALMEMORYSIZE - REGISTERSIZE);

  // load initial stack pointer into SP register
  emitIFormat(OP_LD, currentTemporary(), REG_SP, 0);

  tfree(1);

  // assert: allocatedTemporaries == 0

  binaryLength = savedBinaryLength;

  if (reportUndefinedProcedures())
    // rather than jump and link to the main procedure
    // exit by continuing to the next instruction (with delay slot)
    fixup_absolute(mainJump, mainJump + 2 * INSTRUCTIONSIZE);

  mainJump = 0;
}

// -----------------------------------------------------------------
// --------------------------- COMPILER ----------------------------
// -----------------------------------------------------------------

void selfie_compile() {
  uint64_t link;
  uint64_t numberOfSourceFiles;

  // link until next console option
  link = 1;

  numberOfSourceFiles = 0;

  sourceName = (uint64_t*) "library";

  binaryName = sourceName;

  // allocate memory for storing binary
  binary       = smalloc(maxBinaryLength);
  binaryLength = 0;

  // reset code length
  codeLength = 0;

  // allocate zeroed memory for storing source code line numbers
  sourceLineNumber = zalloc(maxBinaryLength / INSTRUCTIONSIZE * SIZEOFUINT64);

  resetSymbolTables();

  // jump and link to main
  emitMainEntry();

  // library:
  // exit must be first to exit main
  // if exit call in main is missing
  emitExit();
  emitRead();
  emitWrite();
  emitOpen();
  emitMalloc();

  emitSwitch();

  while (link) {
    if (numberOfRemainingArguments() == 0)
      link = 0;
    else if (loadCharacter(peekArgument(), 0) == '-')
      link = 0;
    else {
      sourceName = getArgument();

      numberOfSourceFiles = numberOfSourceFiles + 1;

      print(selfieName);
      print((uint64_t*) ": this is selfie compiling ");
      print(sourceName);
      print((uint64_t*) " with starc");
      println();

      // assert: sourceName is mapped and not longer than maxFilenameLength

      sourceFD = signExtend(open(sourceName, O_RDONLY, 0), INT_BITWIDTH);

      if (signedLessThan(sourceFD, 0)) {
        print(selfieName);
        print((uint64_t*) ": could not open input file ");
        print(sourceName);
        println();

        exit(EXITCODE_IOERROR);
      }

      resetScanner();
      resetParser();

      // compile
      gr_cstar();

      print(selfieName);
      print((uint64_t*) ": ");
      printInteger(numberOfReadCharacters);
      print((uint64_t*) " characters read in ");
      printInteger(lineNumber - 1);
      print((uint64_t*) " lines and ");
      printInteger(numberOfComments);
      print((uint64_t*) " comments");
      println();

      print(selfieName);
      print((uint64_t*) ": with ");
      printInteger(numberOfReadCharacters - numberOfIgnoredCharacters);
      print((uint64_t*) "(");
      printFixedPointPercentage(numberOfReadCharacters, numberOfReadCharacters - numberOfIgnoredCharacters);
      print((uint64_t*) "%) characters in ");
      printInteger(numberOfScannedSymbols);
      print((uint64_t*) " actual symbols");
      println();

      print(selfieName);
      print((uint64_t*) ": ");
      printInteger(numberOfGlobalVariables);
      print((uint64_t*) " global variables, ");
      printInteger(numberOfProcedures);
      print((uint64_t*) " procedures, ");
      printInteger(numberOfStrings);
      print((uint64_t*) " string literals");
      println();

      print(selfieName);
      print((uint64_t*) ": ");
      printInteger(numberOfCalls);
      print((uint64_t*) " calls, ");
      printInteger(numberOfAssignments);
      print((uint64_t*) " assignments, ");
      printInteger(numberOfWhile);
      print((uint64_t*) " while, ");
      printInteger(numberOfIf);
      print((uint64_t*) " if, ");
      printInteger(numberOfReturn);
      print((uint64_t*) " return");
      println();
    }
  }

  if (numberOfSourceFiles == 0) {
    print(selfieName);
    print((uint64_t*) ": nothing to compile, only library generated");
    println();
  }

  emitGlobalsStrings();

  bootstrapCode();

  print(selfieName);
  print((uint64_t*) ": ");
  printInteger(binaryLength + DOUBLEWORDSIZE);
  print((uint64_t*) " bytes generated with ");
  printInteger(codeLength / INSTRUCTIONSIZE);
  print((uint64_t*) " instructions and ");
  printInteger(binaryLength - codeLength + DOUBLEWORDSIZE);
  print((uint64_t*) " bytes of data");
  println();
}

// *~*~ *~*~ *~*~ *~*~ *~*~ *~*~ *~*~ *~*~ *~*~ *~*~ *~*~ *~*~ *~*~
// -----------------------------------------------------------------
// -------------------     I N T E R F A C E     -------------------
// -----------------------------------------------------------------
// *~*~ *~*~ *~*~ *~*~ *~*~ *~*~ *~*~ *~*~ *~*~ *~*~ *~*~ *~*~ *~*~

// -----------------------------------------------------------------
// ---------------------------- REGISTER ---------------------------
// -----------------------------------------------------------------

void printRegister(uint64_t reg) {
  print((uint64_t*) *(REGISTERS + reg));
}

// -----------------------------------------------------------------
// ---------------------------- ENCODER ----------------------------
// -----------------------------------------------------------------

// -----------------------------------------------------------------
// 32 bit
//
// +------+-----+-----+-----+-----+------+
// |opcode| rs  | rt  | rd  |00000|fction|
// +------+-----+-----+-----+-----+------+
//    6      5     5     5     5     6
uint64_t encodeRFormat(uint64_t opcode, uint64_t rs, uint64_t rt, uint64_t rd, uint64_t function) {
  // assert: 0 <= opcode < 2^6
  // assert: 0 <= rs < 2^5
  // assert: 0 <= rt < 2^5
  // assert: 0 <= rd < 2^5
  // assert: 0 <= function < 2^6
  return leftShift(leftShift(leftShift(leftShift(opcode, 5) + rs, 5) + rt, 5) + rd, 11) + function;
}

// -----------------------------------------------------------------
// 32 bit
//
// +------+-----+-----+----------------+
// |opcode| rs  | rt  |   immediate    |
// +------+-----+-----+----------------+
//    6      5     5          16
uint64_t encodeIFormat(uint64_t opcode, uint64_t rs, uint64_t rt, uint64_t immediate) {
  // assert: 0 <= opcode < 2^6
  // assert: 0 <= rs < 2^5
  // assert: 0 <= rt < 2^5
  // assert: -2^15 <= immediate < 2^15

  // convert from 64-bit to 16-bit two's complement
  immediate = rightShift(leftShift(immediate, 16 + 32), 16 + 32);

  return leftShift(leftShift(leftShift(opcode, 5) + rs, 5) + rt, 16) + immediate;
}

// --------------------------------------------------------------
// 32 bit
//
// +------+--------------------------+
// |opcode|       instr_index        |
// +------+--------------------------+
//    6                26
uint64_t encodeJFormat(uint64_t opcode, uint64_t instr_index) {
  // assert: 0 <= opcode < 2^6
  // assert: 0 <= instr_index < 2^26
  return leftShift(opcode, 26) + instr_index;
}

// -----------------------------------------------------------------
// ---------------------------- DECODER ----------------------------
// -----------------------------------------------------------------

uint64_t getOpcode(uint64_t instruction) {
  return rightShift(leftShift(instruction, 32), 26 + 32);
}

uint64_t getRS(uint64_t instruction) {
  return rightShift(leftShift(instruction, 6 + 32), 27 + 32);
}

uint64_t getRT(uint64_t instruction) {
  return rightShift(leftShift(instruction, 11 + 32), 27 + 32);
}

uint64_t getRD(uint64_t instruction) {
  return rightShift(leftShift(instruction, 16 + 32), 27 + 32);
}

uint64_t getFunction(uint64_t instruction) {
  return rightShift(leftShift(instruction, 26 + 32), 26 + 32);
}

uint64_t getImmediate(uint64_t instruction) {
  return rightShift(leftShift(instruction, 16 + 32), 16 + 32);
}

uint64_t getInstrIndex(uint64_t instruction) {
  return rightShift(leftShift(instruction, 6 + 32), 6 + 32);
}

uint64_t signExtend(uint64_t immediate, uint64_t bits) {
  // sign-extend from n-bits to 64-bit two's complement
  if (immediate < twoToThePowerOf(bits - 1))
    return immediate;
  else
    return immediate - twoToThePowerOf(bits);
}

// --------------------------------------------------------------
// 32 bit
//
// +------+-----+-----+-----+-----+------+
// |opcode| rs  | rt  | rd  |00000|fction|
// +------+-----+-----+-----+-----+------+
//    6      5     5     5     5     6
void decodeRFormat() {
  rs          = getRS(ir);
  rt          = getRT(ir);
  rd          = getRD(ir);
  immediate   = 0;
  function    = getFunction(ir);
  instr_index = 0;
}

// --------------------------------------------------------------
// 32 bit
//
// +------+-----+-----+----------------+
// |opcode| rs  | rt  |   immediate    |
// +------+-----+-----+----------------+
//    6      5     5          16
void decodeIFormat() {
  rs          = getRS(ir);
  rt          = getRT(ir);
  rd          = 0;
  immediate   = getImmediate(ir);
  function    = 0;
  instr_index = 0;
}

// --------------------------------------------------------------
// 32 bit
//
// +------+--------------------------+
// |opcode|       instr_index        |
// +------+--------------------------+
//    6                26
void decodeJFormat() {
  rs          = 0;
  rt          = 0;
  rd          = 0;
  immediate   = 0;
  function    = 0;
  instr_index = getInstrIndex(ir);
}

void decode() {
  opcode = getOpcode(ir);

  if (opcode == 0)
    decodeRFormat();
  else if (opcode == OP_JAL)
    decodeJFormat();
  else if (opcode == OP_J)
    decodeJFormat();
  else
    decodeIFormat();
}

void printOpcode(uint64_t opcode) {
  print((uint64_t*) *(OPCODES + opcode));
}

void printFunction(uint64_t function) {
  print((uint64_t*) *(FUNCTIONS + function));
}

// -----------------------------------------------------------------
// ----------------------------- CODE ------------------------------
// -----------------------------------------------------------------

uint64_t loadInstruction(uint64_t baddr) {
  if (baddr % REGISTERSIZE == 0)
    return getHighWord(*(binary + baddr / SIZEOFUINT64));
  else
    return getLowWord(*(binary + baddr / SIZEOFUINT64));
}

void storeInstruction(uint64_t baddr, uint64_t instruction) {
  uint64_t temp;

  if (baddr >= maxBinaryLength) {
    syntaxErrorMessage((uint64_t*) "maximum binary length exceeded");

    exit(EXITCODE_COMPILERERROR);
  }

  temp = *(binary + baddr / SIZEOFUINT64);

  if (baddr % SIZEOFUINT64 == 0)
    // replace high word
    temp = leftShift(instruction, 32) + rightShift(leftShift(temp, 32), 32);
  else
    // replace low word
    temp = instruction + leftShift(rightShift(temp, 32), 32);

  *(binary + baddr / SIZEOFUINT64) = temp;
}

uint64_t loadData(uint64_t baddr) {
  return *(binary + baddr / SIZEOFUINT64);
}

void storeData(uint64_t baddr, uint64_t data) {
  if (baddr >= maxBinaryLength) {
    syntaxErrorMessage((uint64_t*) "maximum binary length exceeded");

    exit(EXITCODE_COMPILERERROR);
  }

  *(binary + baddr / SIZEOFUINT64) = data;
}

void emitInstruction(uint64_t instruction) {
  storeInstruction(binaryLength, instruction);

  if (*(sourceLineNumber + binaryLength / INSTRUCTIONSIZE) == 0)
    *(sourceLineNumber + binaryLength / INSTRUCTIONSIZE) = lineNumber;

  binaryLength = binaryLength + INSTRUCTIONSIZE;
}

void emitRFormat(uint64_t opcode, uint64_t rs, uint64_t rt, uint64_t rd, uint64_t function) {
  emitInstruction(encodeRFormat(opcode, rs, rt, rd, function));

  if (opcode == OP_SPECIAL) {
    if (function == FCT_JR)
      emitRFormat(OP_SPECIAL, 0, 0, 0, FCT_NOP); // delay slot
    else if (function == FCT_MFLO) {
      // In MIPS I-III two instructions after MFLO/MFHI
      // must not modify the LO/HI registers
      emitRFormat(OP_SPECIAL, 0, 0, 0, FCT_NOP); // pipeline delay
      emitRFormat(OP_SPECIAL, 0, 0, 0, FCT_NOP); // pipeline delay
    } else if (function == FCT_MFHI) {
      emitRFormat(OP_SPECIAL, 0, 0, 0, FCT_NOP); // pipeline delay
      emitRFormat(OP_SPECIAL, 0, 0, 0, FCT_NOP); // pipeline delay
    }
  }
}

void emitIFormat(uint64_t opcode, uint64_t rs, uint64_t rt, uint64_t immediate) {
  emitInstruction(encodeIFormat(opcode, rs, rt, immediate));

  if (opcode == OP_BEQ)
    emitRFormat(OP_SPECIAL, 0, 0, 0, FCT_NOP); // delay slot
}

void emitJFormat(uint64_t opcode, uint64_t instr_index) {
  emitInstruction(encodeJFormat(opcode, instr_index));

  emitRFormat(OP_SPECIAL, 0, 0, 0, FCT_NOP); // delay slot
}

void fixup_relative(uint64_t fromAddress) {
  uint64_t instruction;

  instruction = loadInstruction(fromAddress);

  storeInstruction(fromAddress,
    encodeIFormat(getOpcode(instruction),
      getRS(instruction),
      getRT(instruction),
      (binaryLength - fromAddress - INSTRUCTIONSIZE) / INSTRUCTIONSIZE));
}

void fixup_absolute(uint64_t fromAddress, uint64_t toAddress) {
  storeInstruction(fromAddress,
    encodeJFormat(getOpcode(loadInstruction(fromAddress)), toAddress / INSTRUCTIONSIZE));
}

void fixlink_absolute(uint64_t fromAddress, uint64_t toAddress) {
  uint64_t previousAddress;

  while (fromAddress != 0) {
    previousAddress = getInstrIndex(loadInstruction(fromAddress)) * INSTRUCTIONSIZE;

    fixup_absolute(fromAddress, toAddress);

    fromAddress = previousAddress;
  }
}

uint64_t copyStringToBinary(uint64_t* s, uint64_t baddr) {
  uint64_t next;

  next = baddr + roundUp(stringLength(s) + 1, SIZEOFUINT64);

  while (baddr < next) {
    storeData(baddr, *s);

    s = s + 1;

    baddr = baddr + SIZEOFUINT64;
  }

  return next;
}

void emitGlobalsStrings() {
  uint64_t* entry;

  // align data section for register access
  if (binaryLength % REGISTERSIZE != 0)
    emitRFormat(OP_SPECIAL, 0, 0, 0, FCT_NOP);

  codeLength = binaryLength;

  entry = global_symbol_table;

  // assert: n = binaryLength

  // allocate space for global variables and copy strings
  while ((uint64_t) entry != 0) {
    if (getClass(entry) == VARIABLE) {
      storeData(binaryLength, getValue(entry));

      binaryLength = binaryLength + REGISTERSIZE;
    } else if (getClass(entry) == STRING)
      binaryLength = copyStringToBinary(getString(entry), binaryLength);

    entry = getNextEntry(entry);
  }

  // assert: binaryLength == n + allocatedMemory

  allocatedMemory = 0;
}

uint64_t openWriteOnly(uint64_t* name) {
  // we try opening write-only files using platform-specific flags
  // to make selfie platform-independent, this may nevertheless
  // not always work and require intervention
  uint64_t fd;

  // try Mac flags
  fd = signExtend(open(name, MAC_O_CREAT_TRUNC_WRONLY, S_IRUSR_IWUSR_IRGRP_IROTH), INT_BITWIDTH);

  if (signedLessThan(fd, 0)) {
    // try Linux flags
    fd = signExtend(open(name, LINUX_O_CREAT_TRUNC_WRONLY, S_IRUSR_IWUSR_IRGRP_IROTH), INT_BITWIDTH);

    if (signedLessThan(fd, 0))
      // try Windows flags
      fd = signExtend(open(name, WINDOWS_O_BINARY_CREAT_TRUNC_WRONLY, S_IRUSR_IWUSR_IRGRP_IROTH), INT_BITWIDTH);
  }

  return fd;
}

void selfie_output() {
  uint64_t fd;

  binaryName = getArgument();

  if (binaryLength == 0) {
    print(selfieName);
    print((uint64_t*) ": nothing to emit to output file ");
    print(binaryName);
    println();

    return;
  }

  // assert: binaryName is mapped and not longer than maxFilenameLength

  fd = openWriteOnly(binaryName);

  if (signedLessThan(fd, 0)) {
    print(selfieName);
    print((uint64_t*) ": could not create binary output file ");
    print(binaryName);
    println();

    exit(EXITCODE_IOERROR);
  }

  *binary_buffer = codeLength;

  // assert: binary_buffer is mapped

  // first write code length
  write(fd, binary_buffer, SIZEOFUINT64);

  // assert: binary is mapped

  // then write binary
  write(fd, binary, binaryLength);

  print(selfieName);
  print((uint64_t*) ": ");
  printInteger(binaryLength + DOUBLEWORDSIZE);
  print((uint64_t*) " bytes with ");
  printInteger(codeLength / INSTRUCTIONSIZE);
  print((uint64_t*) " instructions and ");
  printInteger(binaryLength - codeLength + DOUBLEWORDSIZE);
  print((uint64_t*) " bytes of data written into ");
  print(binaryName);
  println();
}

uint64_t* touch(uint64_t* memory, uint64_t length) {
  uint64_t* m;
  uint64_t n;

  m = memory;

  if (length > 0)
    // touch memory at beginning
    n = *m;

  while (length > PAGESIZE) {
    length = length - PAGESIZE;

    m = m + PAGESIZE / SIZEOFUINT64;

    // touch every following page
    n = *m;
  }

  if (length > 0) {
    m = m + (length - 1) / SIZEOFUINT64;

    // touch at end
    n = *m;
  }

  // avoids unused warning for n
  n = 0; n = n + 1;

  return memory;
}

void selfie_load() {
  uint64_t fd;
  uint64_t numberOfReadBytes;

  binaryName = getArgument();

  // assert: binaryName is mapped and not longer than maxFilenameLength

  fd = signExtend(open(binaryName, O_RDONLY, 0), INT_BITWIDTH);

  if (signedLessThan(fd, 0)) {
    print(selfieName);
    print((uint64_t*) ": could not open input file ");
    print(binaryName);
    println();

    exit(EXITCODE_IOERROR);
  }

  // make sure binary is mapped
  binary = touch(smalloc(maxBinaryLength), maxBinaryLength);

  binaryLength = 0;
  codeLength   = 0;

  // no source line numbers in binaries
  sourceLineNumber = (uint64_t*) 0;

  // assert: binary_buffer is mapped

  // read code length first
  numberOfReadBytes = read(fd, binary_buffer, SIZEOFUINT64);

  if (numberOfReadBytes == SIZEOFUINT64) {
    codeLength = *binary_buffer;

    if (codeLength <= maxBinaryLength) {
      // assert: binary is mapped

      // now read binary including global variables and strings
      numberOfReadBytes = signExtend(read(fd, binary, maxBinaryLength), INT_BITWIDTH);

      if (signedGreaterThan(numberOfReadBytes, 0)) {
        binaryLength = numberOfReadBytes;

        // check if we are really at EOF
        if (read(fd, binary_buffer, SIZEOFUINT64) == 0) {
          print(selfieName);
          print((uint64_t*) ": ");
          printInteger(binaryLength + DOUBLEWORDSIZE);
          print((uint64_t*) " bytes with ");
          printInteger(codeLength / INSTRUCTIONSIZE);
          print((uint64_t*) " instructions and ");
          printInteger(binaryLength - codeLength + DOUBLEWORDSIZE);
          print((uint64_t*) " bytes of data loaded from ");
          print(binaryName);
          println();

          return;
        }
      }
    }
  }

  print(selfieName);
  print((uint64_t*) ": failed to load code from input file ");
  print(binaryName);
  println();

  exit(EXITCODE_IOERROR);
}

// -----------------------------------------------------------------
// ----------------------- MIPSTER SYSCALLS ------------------------
// -----------------------------------------------------------------

void emitExit() {
  createSymbolTableEntry(LIBRARY_TABLE, (uint64_t*) "exit", 0, PROCEDURE, VOID_T, 0, binaryLength);

  // load argument for exit
  emitIFormat(OP_LD, REG_SP, REG_A0, 0); // exit code

  // remove the argument from the stack
  emitIFormat(OP_DADDIU, REG_SP, REG_SP, REGISTERSIZE);

  // load the correct syscall number and invoke syscall
  emitIFormat(OP_DADDIU, REG_ZR, REG_V0, SYSCALL_EXIT);
  emitRFormat(0, 0, 0, 0, FCT_SYSCALL);

  // never returns here
}

void implementExit(uint64_t* context) {
  setExitCode(context, signShrink(*(getRegs(context)+REG_A0), INT_BITWIDTH));

  print(selfieName);
  print((uint64_t*) ": ");
  print(getName(context));
  print((uint64_t*) " exiting with exit code ");
  printInteger(signExtend(getExitCode(context), INT_BITWIDTH));
  print((uint64_t*) " and ");
  printFixedPointRatio(getProgramBreak(context) - maxBinaryLength, MEGABYTE);
  print((uint64_t*) "MB of mallocated memory");
  println();
}

void emitRead() {
  createSymbolTableEntry(LIBRARY_TABLE, (uint64_t*) "read", 0, PROCEDURE, UINT64_T, 0, binaryLength);

  emitIFormat(OP_LD, REG_SP, REG_A2, 0); // size
  emitIFormat(OP_DADDIU, REG_SP, REG_SP, REGISTERSIZE);

  emitIFormat(OP_LD, REG_SP, REG_A1, 0); // *buffer
  emitIFormat(OP_DADDIU, REG_SP, REG_SP, REGISTERSIZE);

  emitIFormat(OP_LD, REG_SP, REG_A0, 0); // fd
  emitIFormat(OP_DADDIU, REG_SP, REG_SP, REGISTERSIZE);

  emitIFormat(OP_DADDIU, REG_ZR, REG_V0, SYSCALL_READ);
  emitRFormat(OP_SPECIAL, 0, 0, 0, FCT_SYSCALL);

  // jump back to caller, return value is in REG_V0
  emitRFormat(OP_SPECIAL, REG_RA, 0, 0, FCT_JR);
}

void implementRead(uint64_t* context) {
  uint64_t size;
  uint64_t vaddr;
  uint64_t fd;
  uint64_t readTotal;
  uint64_t bytesToRead;
  uint64_t* buffer;
  uint64_t actuallyRead;
  uint64_t failed;

  // assert: read buffer is mapped

  size  = *(getRegs(context)+REG_A2);
  vaddr = *(getRegs(context)+REG_A1);
  fd    = *(getRegs(context)+REG_A0);

  if (debug_read) {
    print(selfieName);
    print((uint64_t*) ": trying to read ");
    printInteger(size);
    print((uint64_t*) " bytes from file with descriptor ");
    printInteger(fd);
    print((uint64_t*) " into buffer at virtual address ");
    printHexadecimal(vaddr, 8);
    println();
  }

  readTotal   = 0;
  bytesToRead = SIZEOFUINT64;

  failed = 0;

  while (size > 0) {
    if (isValidVirtualAddress(vaddr)) {
      if (isVirtualAddressMapped(getPT(context), vaddr)) {
        buffer = tlb(getPT(context), vaddr);

        if (size < bytesToRead)
          bytesToRead = size;

        actuallyRead = signExtend(read(fd, buffer, bytesToRead), INT_BITWIDTH);

        if (actuallyRead == bytesToRead) {
          readTotal = readTotal + actuallyRead;

          size = size - actuallyRead;

          if (size > 0)
            vaddr = vaddr + SIZEOFUINT64;
        } else {
          if (signedGreaterThan(actuallyRead, 0))
            readTotal = readTotal + actuallyRead;

          size = 0;
        }
      } else {
        failed = 1;

        size = 0;

        if (debug_read) {
          print(selfieName);
          print((uint64_t*) ": reading into virtual address ");
          printHexadecimal(vaddr, 8);
          print((uint64_t*) " failed because the address is unmapped");
          println();
        }
      }
    } else {
      failed = 1;

      size = 0;

      if (debug_read) {
        print(selfieName);
        print((uint64_t*) ": reading into virtual address ");
        printHexadecimal(vaddr, 8);
        print((uint64_t*) " failed because the address is invalid");
        println();
      }
    }
  }

  if (failed == 0)
    *(getRegs(context)+REG_V0) = readTotal;
  else
    *(getRegs(context)+REG_V0) = signShrink(-1, INT_BITWIDTH);

  if (debug_read) {
    print(selfieName);
    print((uint64_t*) ": actually read ");
    printInteger(readTotal);
    print((uint64_t*) " bytes from file with descriptor ");
    printInteger(fd);
    println();
  }
}

void emitWrite() {
  createSymbolTableEntry(LIBRARY_TABLE, (uint64_t*) "write", 0, PROCEDURE, UINT64_T, 0, binaryLength);

  emitIFormat(OP_LD, REG_SP, REG_A2, 0); // size
  emitIFormat(OP_DADDIU, REG_SP, REG_SP, REGISTERSIZE);

  emitIFormat(OP_LD, REG_SP, REG_A1, 0); // *buffer
  emitIFormat(OP_DADDIU, REG_SP, REG_SP, REGISTERSIZE);

  emitIFormat(OP_LD, REG_SP, REG_A0, 0); // fd
  emitIFormat(OP_DADDIU, REG_SP, REG_SP, REGISTERSIZE);

  emitIFormat(OP_DADDIU, REG_ZR, REG_V0, SYSCALL_WRITE);
  emitRFormat(OP_SPECIAL, 0, 0, 0, FCT_SYSCALL);

  emitRFormat(OP_SPECIAL, REG_RA, 0, 0, FCT_JR);
}

void implementWrite(uint64_t* context) {
  uint64_t size;
  uint64_t vaddr;
  uint64_t fd;
  uint64_t writtenTotal;
  uint64_t bytesToWrite;
  uint64_t* buffer;
  uint64_t actuallyWritten;
  uint64_t failed;

  // assert: write buffer is mapped

  size  = *(getRegs(context)+REG_A2);
  vaddr = *(getRegs(context)+REG_A1);
  fd    = *(getRegs(context)+REG_A0);

  if (debug_write) {
    print(selfieName);
    print((uint64_t*) ": trying to write ");
    printInteger(size);
    print((uint64_t*) " bytes from buffer at virtual address ");
    printHexadecimal(vaddr, 8);
    print((uint64_t*) " into file with descriptor ");
    printInteger(fd);
    println();
  }

  writtenTotal = 0;
  bytesToWrite = SIZEOFUINT64;

  failed = 0;

  while (size > 0) {
    if (isValidVirtualAddress(vaddr)) {
      if (isVirtualAddressMapped(getPT(context), vaddr)) {
        buffer = tlb(getPT(context), vaddr);

        if (size < bytesToWrite)
          bytesToWrite = size;

        actuallyWritten = signExtend(write(fd, buffer, bytesToWrite), INT_BITWIDTH);

        if (actuallyWritten == bytesToWrite) {
          writtenTotal = writtenTotal + actuallyWritten;

          size = size - actuallyWritten;

          if (size > 0)
            vaddr = vaddr + SIZEOFUINT64;
        } else {
          if (signedGreaterThan(actuallyWritten, 0))
            writtenTotal = writtenTotal + actuallyWritten;

          size = 0;
        }
      } else {
        failed = 1;

        size = 0;

        if (debug_write) {
          print(selfieName);
          print((uint64_t*) ": writing into virtual address ");
          printHexadecimal(vaddr, 8);
          print((uint64_t*) " failed because the address is unmapped");
          println();
        }
      }
    } else {
      failed = 1;

      size = 0;

      if (debug_write) {
        print(selfieName);
        print((uint64_t*) ": writing into virtual address ");
        printHexadecimal(vaddr, 8);
        print((uint64_t*) " failed because the address is invalid");
        println();
      }
    }
  }

  if (failed == 0)
    *(getRegs(context)+REG_V0) = writtenTotal;
  else
    *(getRegs(context)+REG_V0) = signShrink(-1, INT_BITWIDTH);

  if (debug_write) {
    print(selfieName);
    print((uint64_t*) ": actually wrote ");
    printInteger(writtenTotal);
    print((uint64_t*) " bytes into file with descriptor ");
    printInteger(fd);
    println();
  }
}

void emitOpen() {
  createSymbolTableEntry(LIBRARY_TABLE, (uint64_t*) "open", 0, PROCEDURE, UINT64_T, 0, binaryLength);

  emitIFormat(OP_LD, REG_SP, REG_A2, 0); // mode
  emitIFormat(OP_DADDIU, REG_SP, REG_SP, REGISTERSIZE);

  emitIFormat(OP_LD, REG_SP, REG_A1, 0); // flags
  emitIFormat(OP_DADDIU, REG_SP, REG_SP, REGISTERSIZE);

  emitIFormat(OP_LD, REG_SP, REG_A0, 0); // filename
  emitIFormat(OP_DADDIU, REG_SP, REG_SP, REGISTERSIZE);

  emitIFormat(OP_DADDIU, REG_ZR, REG_V0, SYSCALL_OPEN);
  emitRFormat(OP_SPECIAL, 0, 0, 0, FCT_SYSCALL);

  emitRFormat(OP_SPECIAL, REG_RA, 0, 0, FCT_JR);
}

uint64_t down_loadString(uint64_t* table, uint64_t vaddr, uint64_t* s) {
  uint64_t i;
  uint64_t j;
  uint64_t* paddr;

  i = 0;

  while (i < maxFilenameLength / SIZEOFUINT64) {
    if (isValidVirtualAddress(vaddr)) {
      if (isVirtualAddressMapped(table, vaddr)) {
        paddr = tlb(table, vaddr);

        *(s + i) = loadPhysicalMemory(paddr);

        j = 0;

        while (j < SIZEOFUINT64) {
          if (loadCharacter(paddr, j) == 0)
            return 1;

          j = j + 1;
        }

        vaddr = vaddr + SIZEOFUINT64;

        i = i + 1;
      } else {
        if (debug_open) {
          print(selfieName);
          print((uint64_t*) ": opening file with name at virtual address ");
          printHexadecimal(vaddr, 8);
          print((uint64_t*) " failed because the address is unmapped");
          println();
        }
      }
    } else {
      if (debug_open) {
        print(selfieName);
        print((uint64_t*) ": opening file with name at virtual address ");
        printHexadecimal(vaddr, 8);
        print((uint64_t*) " failed because the address is invalid");
        println();
      }
    }
  }

  return 0;
}

void implementOpen(uint64_t* context) {
  uint64_t mode;
  uint64_t flags;
  uint64_t vaddr;
  uint64_t fd;

  mode  = *(getRegs(context)+REG_A2);
  flags = *(getRegs(context)+REG_A1);
  vaddr = *(getRegs(context)+REG_A0);

  if (down_loadString(getPT(context), vaddr, filename_buffer)) {
    fd = open(filename_buffer, flags, mode);

    *(getRegs(context)+REG_V0) = fd;

    if (debug_open) {
      print(selfieName);
      print((uint64_t*) ": opened file ");
      printString(filename_buffer);
      print((uint64_t*) " with flags ");
      printHexadecimal(flags, 0);
      print((uint64_t*) " and mode ");
      printOctal(mode, 0);
      print((uint64_t*) " returning file descriptor ");
      printInteger(fd);
      println();
    }
  } else {
    *(getRegs(context)+REG_V0) = signShrink(-1, INT_BITWIDTH);

    if (debug_open) {
      print(selfieName);
      print((uint64_t*) ": opening file with name at virtual address ");
      printHexadecimal(vaddr, 8);
      print((uint64_t*) " failed because the name is too long");
      println();
    }
  }
}

void emitMalloc() {
  createSymbolTableEntry(LIBRARY_TABLE, (uint64_t*) "malloc", 0, PROCEDURE, UINT64STAR_T, 0, binaryLength);

  // on boot levels higher than zero, zalloc falls back to malloc
  // assuming that page frames are zeroed on boot level zero
  createSymbolTableEntry(LIBRARY_TABLE, (uint64_t*) "zalloc", 0, PROCEDURE, UINT64STAR_T, 0, binaryLength);

  emitIFormat(OP_LD, REG_SP, REG_A0, 0); // size
  emitIFormat(OP_DADDIU, REG_SP, REG_SP, REGISTERSIZE);

  emitIFormat(OP_DADDIU, REG_ZR, REG_V0, SYSCALL_MALLOC);
  emitRFormat(OP_SPECIAL, 0, 0, 0, FCT_SYSCALL);

  emitRFormat(OP_SPECIAL, REG_RA, 0, 0, FCT_JR);
}

uint64_t implementMalloc(uint64_t* context) {
  uint64_t size;
  uint64_t bump;
  uint64_t stackptr;

  if (debug_malloc) {
    print(selfieName);
    print((uint64_t*) ": trying to malloc ");
    printInteger(*(getRegs(context)+REG_A0));
    print((uint64_t*) " bytes");
    println();
  }

  size = roundUp(*(getRegs(context)+REG_A0), SIZEOFUINT64);

  bump = getProgramBreak(context);

  stackptr = *(getRegs(context)+REG_SP);

  if (size > stackptr - bump) {
    setExitCode(context, EXITCODE_OUTOFVIRTUALMEMORY);

    return EXIT;
  } else {
    *(getRegs(context)+REG_V0) = bump;

    setProgramBreak(context, bump + size);

    if (debug_malloc) {
      print(selfieName);
      print((uint64_t*) ": actually mallocating ");
      printInteger(size);
      print((uint64_t*) " bytes at virtual address ");
      printHexadecimal(bump, 8);
      println();
    }

    return DONOTEXIT;
  }
}

// -----------------------------------------------------------------
// ----------------------- HYPSTER SYSCALLS ------------------------
// -----------------------------------------------------------------

void emitSwitch() {
  createSymbolTableEntry(LIBRARY_TABLE, (uint64_t*) "hypster_switch", 0, PROCEDURE, UINT64STAR_T, 0, binaryLength);

  emitIFormat(OP_LD, REG_SP, REG_A1, 0); // number of instructions to execute
  emitIFormat(OP_DADDIU, REG_SP, REG_SP, REGISTERSIZE);

  emitIFormat(OP_LD, REG_SP, REG_A0, 0); // context to which we switch
  emitIFormat(OP_DADDIU, REG_SP, REG_SP, REGISTERSIZE);

  emitIFormat(OP_DADDIU, REG_ZR, REG_V0, SYSCALL_SWITCH);
  emitRFormat(OP_SPECIAL, 0, 0, 0, FCT_SYSCALL);

  // save context from which we are switching here in return register
  emitRFormat(OP_SPECIAL, REG_ZR, REG_V1, REG_V0, FCT_DADDU);

  emitRFormat(OP_SPECIAL, REG_RA, 0, 0, FCT_JR);
}

void doSwitch(uint64_t* toContext, uint64_t timeout) {
  uint64_t* fromContext;

  fromContext = currentContext;

  restoreContext(toContext);

  // restore machine state
  pc        = getPC(toContext);
  registers = getRegs(toContext);
  loReg     = getLoReg(toContext);
  hiReg     = getHiReg(toContext);
  pt        = getPT(toContext);

  // use REG_V1 instead of REG_V0 to avoid race condition with interrupt
  if (getParent(fromContext) != MY_CONTEXT)
    *(registers+REG_V1) = (uint64_t) getVirtualContext(fromContext);
  else
    *(registers+REG_V1) = (uint64_t) fromContext;

  currentContext = toContext;

  timer = timeout;

  if (debug_switch) {
    print(selfieName);
    print((uint64_t*) ": switched from context ");
    printHexadecimal((uint64_t) fromContext, 8);
    print((uint64_t*) " to context ");
    printHexadecimal((uint64_t) toContext, 8);
    if (signedGreaterThan(timeout, -1)) {
      print((uint64_t*) " to execute ");
      printInteger(timeout);
      print((uint64_t*) " instructions");
    }
    println();
  }
}

void implementSwitch() {
  saveContext(currentContext);

  // cache context on my boot level before switching
  doSwitch(cacheContext((uint64_t*) *(registers+REG_A0)), *(registers+REG_A1));
}

uint64_t* mipster_switch(uint64_t* toContext, uint64_t timeout) {
  doSwitch(toContext, timeout);

  runUntilException();

  saveContext(currentContext);

  return currentContext;
}

uint64_t* vipster_switch(uint64_t* toContext, uint64_t timeout) {
  doSwitch(toContext, timeout);

  trap = 0;

  while (trap == 0) {
    fetch();
    decode();
    prepStack();
    execute();
    pushInstruction();
    interrupt();
  }

  trap = 0;

  saveContext(currentContext);

  return currentContext;
}

uint64_t* hypster_switch(uint64_t* toContext, uint64_t timeout) {
  // this procedure is only executed at boot level zero
  return mipster_switch(toContext, timeout);
}

// *~*~ *~*~ *~*~ *~*~ *~*~ *~*~ *~*~ *~*~ *~*~ *~*~ *~*~ *~*~ *~*~
// -----------------------------------------------------------------
// ----------------------    R U N T I M E    ----------------------
// -----------------------------------------------------------------
// *~*~ *~*~ *~*~ *~*~ *~*~ *~*~ *~*~ *~*~ *~*~ *~*~ *~*~ *~*~ *~*~

// -----------------------------------------------------------------
// ---------------------------- MEMORY -----------------------------
// -----------------------------------------------------------------

uint64_t loadPhysicalMemory(uint64_t* paddr) {
  return *paddr;
}

void storePhysicalMemory(uint64_t* paddr, uint64_t data) {
  *paddr = data;
}

uint64_t FrameForPage(uint64_t* table, uint64_t page) {
  return (uint64_t) (table + page);
}

uint64_t getFrameForPage(uint64_t* table, uint64_t page) {
  return *(table + page);
}

uint64_t isPageMapped(uint64_t* table, uint64_t page) {
  if (getFrameForPage(table, page) != 0)
    return 1;
  else
    return 0;
}

uint64_t isValidVirtualAddress(uint64_t vaddr) {
  if (vaddr < VIRTUALMEMORYSIZE)
    // memory must be word-addressed for lack of byte-sized data type
    if (vaddr % REGISTERSIZE == 0)
      return 1;

  return 0;
}

uint64_t getPageOfVirtualAddress(uint64_t vaddr) {
  return vaddr / PAGESIZE;
}

uint64_t isVirtualAddressMapped(uint64_t* table, uint64_t vaddr) {
  // assert: isValidVirtualAddress(vaddr) == 1

  return isPageMapped(table, getPageOfVirtualAddress(vaddr));
}

uint64_t* tlb(uint64_t* table, uint64_t vaddr) {
  uint64_t page;
  uint64_t frame;
  uint64_t paddr;

  // assert: isValidVirtualAddress(vaddr) == 1
  // assert: isVirtualAddressMapped(table, vaddr) == 1

  page = getPageOfVirtualAddress(vaddr);

  frame = getFrameForPage(table, page);

  // map virtual address to physical address
  paddr = vaddr - page * PAGESIZE + frame;

  if (debug_tlb) {
    print(selfieName);
    print((uint64_t*) ": tlb access:");
    println();
    print((uint64_t*) " vaddr: ");
    printBinary(vaddr, CPUBITWIDTH);
    println();
    print((uint64_t*) " page:  ");
    printBinary(page * PAGESIZE, CPUBITWIDTH);
    println();
    print((uint64_t*) " frame: ");
    printBinary(frame, CPUBITWIDTH);
    println();
    print((uint64_t*) " paddr: ");
    printBinary(paddr, CPUBITWIDTH);
    println();
  }

  return (uint64_t*) paddr;
}

uint64_t loadVirtualMemory(uint64_t* table, uint64_t vaddr) {
  // assert: isValidVirtualAddress(vaddr) == 1
  // assert: isVirtualAddressMapped(table, vaddr) == 1

  return loadPhysicalMemory(tlb(table, vaddr));
}

void storeVirtualMemory(uint64_t* table, uint64_t vaddr, uint64_t data) {
  // assert: isValidVirtualAddress(vaddr) == 1
  // assert: isVirtualAddressMapped(table, vaddr) == 1

  storePhysicalMemory(tlb(table, vaddr), data);
}

// -----------------------------------------------------------------
// ------------------------- INSTRUCTIONS --------------------------
// -----------------------------------------------------------------

void fct_nop() {
  if (debug) {
    printFunction(function);
    println();
  }

  if (interpret)
    pc = pc + INSTRUCTIONSIZE;
}

void fct_daddu() {
  uint64_t s;
  uint64_t t;
  uint64_t d;
  uint64_t n;

  if (interpret) {
    s = *(registers+rs);
    t = *(registers+rt);
    d = *(registers+rd);

    n = s + t;
  }

  if (debug) {
    printFunction(function);
    print((uint64_t*) " ");
    printRegister(rd);
    print((uint64_t*) ",");
    printRegister(rs);
    print((uint64_t*) ",");
    printRegister(rt);
    if (interpret) {
      print((uint64_t*) ": ");
      printRegister(rd);
      print((uint64_t*) "=");
      printInteger(d);
      print((uint64_t*) ",");
      printRegister(rs);
      print((uint64_t*) "=");
      printInteger(s);
      print((uint64_t*) ",");
      printRegister(rt);
      print((uint64_t*) "=");
      printInteger(t);
      print((uint64_t*) " -> ");
      printRegister(rd);
      print((uint64_t*) "=");
      printInteger(n);
    }
    println();
  }

  if (interpret) {
    *(registers+rd) = n;

    pc = pc + INSTRUCTIONSIZE;
  }
}

void fct_dsubu() {
  uint64_t s;
  uint64_t t;
  uint64_t d;
  uint64_t n;

  if (interpret) {
    s = *(registers+rs);
    t = *(registers+rt);
    d = *(registers+rd);

    n = s - t;
  }

  if (debug) {
    printFunction(function);
    print((uint64_t*) " ");
    printRegister(rd);
    print((uint64_t*) ",");
    printRegister(rs);
    print((uint64_t*) ",");
    printRegister(rt);
    if (interpret) {
      print((uint64_t*) ": ");
      printRegister(rd);
      print((uint64_t*) "=");
      printInteger(d);
      print((uint64_t*) ",");
      printRegister(rs);
      print((uint64_t*) "=");
      printInteger(s);
      print((uint64_t*) ",");
      printRegister(rt);
      print((uint64_t*) "=");
      printInteger(t);
      print((uint64_t*) " -> ");
      printRegister(rd);
      print((uint64_t*) "=");
      printInteger(n);
    }
    println();
  }

  if (interpret) {
    *(registers+rd) = n;

    pc = pc + INSTRUCTIONSIZE;
  }
}

void fct_dmultu() {
  uint64_t s;
  uint64_t t;
  uint64_t n;

  if (interpret) {
    s = *(registers+rs);
    t = *(registers+rt);

    n = s * t;
  }

  if (debug) {
    printFunction(function);
    print((uint64_t*) " ");
    printRegister(rs);
    print((uint64_t*) ",");
    printRegister(rt);
    if (interpret) {
      print((uint64_t*) ": ");
      printRegister(rs);
      print((uint64_t*) "=");
      printInteger(s);
      print((uint64_t*) ",");
      printRegister(rt);
      print((uint64_t*) "=");
      printInteger(t);
      print((uint64_t*) ",$lo=");
      printInteger(loReg);
      print((uint64_t*) " -> $lo=");
      printInteger(n);
    }
    println();
  }

  if (interpret) {
    // TODO: 128-bit resolution currently not supported
    loReg = n;

    pc = pc + INSTRUCTIONSIZE;
  }
}

void fct_ddivu() {
  uint64_t s;
  uint64_t t;
  uint64_t l;
  uint64_t h;

  if (interpret) {
    s = *(registers+rs);
    t = *(registers+rt);

    if (t == 0) {
      // division by zero: the result for l and h is undefined
      l = 0;
      h = 0;

      if (debug_divisionByZero) {
        print((uint64_t*) "division-by-zero error: ");
        printInteger(s);
        print((uint64_t*) " / ");
        printInteger(t);
        println();
      }
    } else {
      l = s / t;
      h = s % t;
    }
  }

  if (debug) {
    printFunction(function);
    print((uint64_t*) " ");
    printRegister(rs);
    print((uint64_t*) ",");
    printRegister(rt);
    if (interpret) {
      print((uint64_t*) ": ");
      printRegister(rs);
      print((uint64_t*) "=");
      printInteger(s);
      print((uint64_t*) ",");
      printRegister(rt);
      print((uint64_t*) "=");
      printInteger(t);
      print((uint64_t*) ",$lo=");
      printInteger(loReg);
      print((uint64_t*) ",$hi=");
      printInteger(hiReg);
      print((uint64_t*) " -> $lo=");
      printInteger(l);
      print((uint64_t*) ",$hi=");
      printInteger(h);
    }
    println();
  }

  if (interpret) {
    loReg = l;
    hiReg = h;

    pc = pc + INSTRUCTIONSIZE;
  }
}

void fct_mfhi() {
  if (debug) {
    printFunction(function);
    print((uint64_t*) " ");
    printRegister(rd);
    if (interpret) {
      print((uint64_t*) ":");
      printRegister(rd);
      print((uint64_t*) "=");
      printInteger(*(registers+rd));
      print((uint64_t*) ",$hi=");
      printInteger(hiReg);
    }
  }

  if (interpret) {
    *(registers+rd) = hiReg;

    pc = pc + INSTRUCTIONSIZE;
  }

  if (debug) {
    if (interpret) {
      print((uint64_t*) " -> ");
      printRegister(rd);
      print((uint64_t*) "=");
      printInteger(*(registers+rd));
    }
    println();
  }
}

void fct_mflo() {
  if (debug) {
    printFunction(function);
    print((uint64_t*) " ");
    printRegister(rd);
    if (interpret) {
      print((uint64_t*) ": ");
      printRegister(rd);
      print((uint64_t*) "=");
      printInteger(*(registers+rd));
      print((uint64_t*) ",$lo=");
      printInteger(loReg);
    }
  }

  if (interpret) {
    *(registers+rd) = loReg;

    pc = pc + INSTRUCTIONSIZE;
  }

  if (debug) {
    if (interpret) {
      print((uint64_t*) " -> ");
      printRegister(rd);
      print((uint64_t*) "=");
      printInteger(*(registers+rd));
    }
    println();
  }
}

void fct_sltu() {
  if (debug) {
    printFunction(function);
    print((uint64_t*) " ");
    printRegister(rd);
    print((uint64_t*) ",");
    printRegister(rs);
    print((uint64_t*) ",");
    printRegister(rt);
    if (interpret) {
      print((uint64_t*) ": ");
      printRegister(rs);
      print((uint64_t*) "=");
      printInteger(*(registers+rs));
      print((uint64_t*) ",");
      printRegister(rt);
      print((uint64_t*) "=");
      printInteger(*(registers+rt));
    }
  }

  if (interpret) {
    if (*(registers+rs) < *(registers+rt))
      *(registers+rd) = 1;
    else
      *(registers+rd) = 0;

    pc = pc + INSTRUCTIONSIZE;
  }

  if (debug) {
    if (interpret) {
      print((uint64_t*) " -> ");
      printRegister(rd);
      print((uint64_t*) "=");
      printInteger(*(registers+rd));
    }
    println();
  }
}

void fct_jr() {
  if (debug) {
    printFunction(function);
    print((uint64_t*) " ");
    printRegister(rs);
    if (interpret) {
      print((uint64_t*) ": ");
      printRegister(rs);
      print((uint64_t*) "=");
      printHexadecimal(*(registers+rs), 0);
    }
  }

  if (interpret)
    pc = *(registers+rs);

  if (debug) {
    if (interpret) {
      print((uint64_t*) " -> $pc=");
      printHexadecimal(pc, 0);
    }
    println();
  }
}

void fct_syscall() {
  if (debug) {
    printFunction(function);
    println();
  }

  if (interpret) {
    pc = pc + INSTRUCTIONSIZE;

    if (*(registers+REG_V0) == SYSCALL_SWITCH)
      implementSwitch();
    else
      throwException(EXCEPTION_SYSCALL, 0);
  }
}

void op_daddiu() {
  if (debug) {
    printOpcode(opcode);
    print((uint64_t*) " ");
    printRegister(rt);
    print((uint64_t*) ",");
    printRegister(rs);
    print((uint64_t*) ",");
    printInteger(signExtend(immediate, 16));
    if (interpret) {
      print((uint64_t*) ": ");
      printRegister(rt);
      print((uint64_t*) "=");
      printInteger(*(registers+rt));
      print((uint64_t*) ",");
      printRegister(rs);
      print((uint64_t*) "=");
      printInteger(*(registers+rs));
    }
  }

  if (interpret) {
    *(registers+rt) = *(registers+rs) + signExtend(immediate, 16);

    pc = pc + INSTRUCTIONSIZE;
  }

  if (debug) {
    if (interpret) {
      print((uint64_t*) " -> ");
      printRegister(rt);
      print((uint64_t*) "=");
      printInteger(*(registers+rt));
    }
    println();
  }
}

void op_ld() {
  uint64_t vaddr;

  if (debug) {
    printOpcode(opcode);
    print((uint64_t*) " ");
    printRegister(rt);
    print((uint64_t*) ",");
    printInteger(signExtend(immediate, 16));
    print((uint64_t*) "(");
    printRegister(rs);
    print((uint64_t*) ")");
    if (interpret) {
      print((uint64_t*) ": ");
      printRegister(rt);
      print((uint64_t*) "=");
      printInteger(*(registers+rt));
      print((uint64_t*) ",");
      printRegister(rs);
      print((uint64_t*) "=");
      printHexadecimal(*(registers+rs), 0);
    }
  }

  if (interpret) {
    vaddr = *(registers+rs) + signExtend(immediate, 16);

    if (isValidVirtualAddress(vaddr)) {
      if (isVirtualAddressMapped(pt, vaddr)) {
        *(registers+rt) = loadVirtualMemory(pt, vaddr);

        // keep track of number of loads
        loads = loads + 1;

        *(loadsPerAddress + pc / INSTRUCTIONSIZE) = *(loadsPerAddress + pc / INSTRUCTIONSIZE) + 1;

        pc = pc + INSTRUCTIONSIZE;
      } else
        throwException(EXCEPTION_PAGEFAULT, getPageOfVirtualAddress(vaddr));
    } else
      // TODO: pass invalid vaddr
      throwException(EXCEPTION_INVALIDADDRESS, 0);
  }

  if (debug) {
    if (interpret) {
      print((uint64_t*) " -> ");
      printRegister(rt);
      print((uint64_t*) "=");
      printInteger(*(registers+rt));
      print((uint64_t*) "=memory[");
      printHexadecimal(vaddr, 0);
      print((uint64_t*) "]");
    }
    println();
  }
}

void op_sd() {
  uint64_t vaddr;

  if (debug) {
    printOpcode(opcode);
    print((uint64_t*) " ");
    printRegister(rt);
    print((uint64_t*) ",");
    printInteger(signExtend(immediate, 16));
    print((uint64_t*) "(");
    printRegister(rs);
    print((uint64_t*) ")");
    if (interpret) {
      print((uint64_t*) ": ");
      printRegister(rt);
      print((uint64_t*) "=");
      printInteger(*(registers+rt));
      print((uint64_t*) ",");
      printRegister(rs);
      print((uint64_t*) "=");
      printHexadecimal(*(registers+rs), 0);
    }
  }

  if (interpret) {
    vaddr = *(registers+rs) + signExtend(immediate, 16);

    if (isValidVirtualAddress(vaddr)) {
      if (isVirtualAddressMapped(pt, vaddr)) {
        storeVirtualMemory(pt, vaddr, *(registers+rt));

        // keep track of number of stores
        stores = stores + 1;

        *(storesPerAddress + pc / INSTRUCTIONSIZE) = *(storesPerAddress + pc / INSTRUCTIONSIZE) + 1;

        pc = pc + INSTRUCTIONSIZE;
      } else
        throwException(EXCEPTION_PAGEFAULT, getPageOfVirtualAddress(vaddr));
    } else
      // TODO: pass invalid vaddr
      throwException(EXCEPTION_INVALIDADDRESS, 0);
  }

  if (debug) {
    if (interpret) {
      print((uint64_t*) " -> memory[");
      printHexadecimal(vaddr, 0);
      print((uint64_t*) "]=");
      printInteger(*(registers+rt));
      print((uint64_t*) "=");
      printRegister(rt);
    }
    println();
  }
}

void op_beq() {
  if (debug) {
    printOpcode(opcode);
    print((uint64_t*) " ");
    printRegister(rs);
    print((uint64_t*) ",");
    printRegister(rt);
    print((uint64_t*) ",");
    printInteger(signExtend(immediate, 16));
    print((uint64_t*) "[");
    printHexadecimal(pc + INSTRUCTIONSIZE + signExtend(immediate, 16) * INSTRUCTIONSIZE, 0);
    print((uint64_t*) "]");
    if (interpret) {
      print((uint64_t*) ": ");
      printRegister(rs);
      print((uint64_t*) "=");
      printInteger(*(registers+rs));
      print((uint64_t*) ",");
      printRegister(rt);
      print((uint64_t*) "=");
      printInteger(*(registers+rt));
    }
  }

  if (interpret) {
    pc = pc + INSTRUCTIONSIZE;

    if (*(registers+rs) == *(registers+rt)) {
      pc = pc + signExtend(immediate, 16) * INSTRUCTIONSIZE;

      if (signedLessThan(signExtend(immediate, 16), 0)) {
        // keep track of number of loop iterations
        loops = loops + 1;

        *(loopsPerAddress + pc / INSTRUCTIONSIZE) = *(loopsPerAddress + pc / INSTRUCTIONSIZE) + 1;
      }

      // TODO: execute delay slot
    }
  }

  if (debug) {
    if (interpret) {
      print((uint64_t*) " -> $pc=");
      printHexadecimal(pc, 0);
    }
    println();
  }
}

void op_jal() {
  if (debug) {
    printOpcode(opcode);
    print((uint64_t*) " ");
    printHexadecimal(instr_index, 0);
    print((uint64_t*) "[");
    printHexadecimal(instr_index * INSTRUCTIONSIZE, 0);
    print((uint64_t*) "]");
    if (interpret) {
      print((uint64_t*) ": ");
      printRegister(REG_RA);
      print((uint64_t*) "=");
      printHexadecimal(*(registers+REG_RA), 0);
    }
  }

  if (interpret) {
    // skip over delay slot
    *(registers+REG_RA) = pc + 2 * INSTRUCTIONSIZE;

    pc = instr_index * INSTRUCTIONSIZE;

    // keep track of number of procedure calls
    calls = calls + 1;

    *(callsPerAddress + pc / INSTRUCTIONSIZE) = *(callsPerAddress + pc / INSTRUCTIONSIZE) + 1;

    // TODO: execute delay slot
  }

  if (debug) {
    if (interpret) {
      print((uint64_t*) " -> ");
      printRegister(REG_RA);
      print((uint64_t*) "=");
      printHexadecimal(*(registers+REG_RA), 0);
      print((uint64_t*) ",$pc=");
      printHexadecimal(pc, 0);
    }
    println();
  }
}

void op_j() {
  if (debug) {
    printOpcode(opcode);
    print((uint64_t*) " ");
    printHexadecimal(instr_index, 0);
    print((uint64_t*) "[");
    printHexadecimal(instr_index * INSTRUCTIONSIZE, 0);
    print((uint64_t*) "]");
  }

  if (interpret) {
    pc = instr_index * INSTRUCTIONSIZE;

    // TODO: execute delay slot
  }

  if (debug) {
    if (interpret) {
      print((uint64_t*) ": -> $pc=");
      printHexadecimal(pc, 0);
    }
    println();
  }
}

// -----------------------------------------------------------------
// -------------------------- INTERPRETER --------------------------
// -----------------------------------------------------------------

void printException(uint64_t exception, uint64_t faultingPage) {
  print((uint64_t*) *(EXCEPTIONS + exception));

  if (exception == EXCEPTION_PAGEFAULT) {
    print((uint64_t*) " at ");
    printHexadecimal(faultingPage, 8);
  }
}

void throwException(uint64_t exception, uint64_t faultingPage) {
  setException(currentContext, exception);
  setFaultingPage(currentContext, faultingPage);

  trap = 1;

  if (debug_exception) {
    print(selfieName);
    print((uint64_t*) ": context ");
    printHexadecimal((uint64_t) currentContext, 8);
    print((uint64_t*) " throws ");
    printException(exception, faultingPage);
    print((uint64_t*) " exception");
    println();
  }
}

void fetch() {
  // assert: isValidVirtualAddress(pc) == 1
  // assert: isVirtualAddressMapped(pt, pc) == 1

  if (pc % REGISTERSIZE == 0)
    ir = getHighWord(loadVirtualMemory(pt, pc));
  else
    ir = getLowWord(loadVirtualMemory(pt, pc - INSTRUCTIONSIZE));
}

void execute() {
  if (debug) {
    if (interpret) {
      print(getName(currentContext));
      print((uint64_t*) ": $pc=");
    }
    printHexadecimal(pc, 0);
    if (sourceLineNumber != (uint64_t*) 0) {
      print((uint64_t*) "(~");
      printInteger(*(sourceLineNumber + pc / INSTRUCTIONSIZE));
      print((uint64_t*) ")");
    }
    print((uint64_t*) ": ");
    printHexadecimal(ir, 8);
    print((uint64_t*) ": ");
  }

  if (opcode == OP_SPECIAL) {
    if (function == FCT_NOP)
      fct_nop();
    else if (function == FCT_DADDU)
      fct_daddu();
    else if (function == FCT_DSUBU)
      fct_dsubu();
    else if (function == FCT_DMULTU)
      fct_dmultu();
    else if (function == FCT_DDIVU)
      fct_ddivu();
    else if (function == FCT_MFHI)
      fct_mfhi();
    else if (function == FCT_MFLO)
      fct_mflo();
    else if (function == FCT_SLTU)
      fct_sltu();
    else if (function == FCT_JR)
      fct_jr();
    else if (function == FCT_SYSCALL)
      fct_syscall();
    else
      throwException(EXCEPTION_UNKNOWNINSTRUCTION, 0);
  } else if (opcode == OP_DADDIU)
    op_daddiu();
  else if (opcode == OP_LD)
    op_ld();
  else if (opcode == OP_SD)
    op_sd();
  else if (opcode == OP_BEQ)
    op_beq();
  else if (opcode == OP_JAL)
    op_jal();
  else if (opcode == OP_J)
    op_j();
  else
    throwException(EXCEPTION_UNKNOWNINSTRUCTION, 0);
}

void interrupt() {
  if (timer > 0)
    timer = timer - 1;

  if (timer == 0)
    if (getException(currentContext) == EXCEPTION_NOEXCEPTION)
      // only throw exception if no other is pending
      // TODO: handle multiple pending exceptions
      throwException(EXCEPTION_TIMER, 0);
}

uint64_t* runUntilException() {
  trap = 0;

  while (trap == 0) {
    fetch();
    decode();
    execute();
    interrupt();
  }

  trap = 0;

  return currentContext;
}

uint64_t addressWithMaxCounter(uint64_t* counters, uint64_t max) {
  uint64_t a;
  uint64_t n;
  uint64_t i;
  uint64_t c;

  a = -1;

  n = 0;

  i = 0;

  while (i < maxBinaryLength / INSTRUCTIONSIZE) {
    c = *(counters + i);

    if (n < c)
      if (c < max) {
        n = c;
        a = i * INSTRUCTIONSIZE;
      }

    i = i + 1;
  }

  return a;
}

uint64_t printCounters(uint64_t total, uint64_t* counters, uint64_t max) {
  uint64_t a;
  uint64_t ratio;

  a = addressWithMaxCounter(counters, max);

  if (a == (uint64_t) (-1))
    ratio = 0;
  else
    ratio = *(counters + a / INSTRUCTIONSIZE);

  printInteger(ratio);

  print((uint64_t*) "(");
  printFixedPointPercentage(total, ratio);
  print((uint64_t*) "%)");

  if (ratio != 0) {
    print((uint64_t*) "@");
    printHexadecimal(a, 0);
    if (sourceLineNumber != (uint64_t*) 0) {
      print((uint64_t*) "(~");
      printInteger(*(sourceLineNumber + a / INSTRUCTIONSIZE));
      print((uint64_t*) ")");
    }
  }

  return ratio;
}

void printProfile(uint64_t* message, uint64_t total, uint64_t* counters) {
  uint64_t max;

  if (total > 0) {
    print(selfieName);
    print(message);
    printInteger(total);
    print((uint64_t*) ",");
    max = printCounters(total, counters, INT64_MAX); // max counter
    print((uint64_t*) ",");
    max = printCounters(total, counters, max); // 2nd max
    print((uint64_t*) ",");
    printCounters(total, counters, max); // 3rd max
    println();
  }
}

void selfie_disassemble() {
  assemblyName = getArgument();

  if (codeLength == 0) {
    print(selfieName);
    print((uint64_t*) ": nothing to disassemble to output file ");
    print(assemblyName);
    println();

    return;
  }

  // assert: assemblyName is mapped and not longer than maxFilenameLength

  assemblyFD = openWriteOnly(assemblyName);

  if (signedLessThan(assemblyFD, 0)) {
    print(selfieName);
    print((uint64_t*) ": could not create assembly output file ");
    print(assemblyName);
    println();

    exit(EXITCODE_IOERROR);
  }

  outputName = assemblyName;
  outputFD   = assemblyFD;

  interpret = 0;

  resetLibrary();
  resetInterpreter();

  debug = 1;

  while(pc < codeLength) {
    ir = loadInstruction(pc);

    decode();
    execute();

    pc = pc + INSTRUCTIONSIZE;
  }

  debug = 0;

  outputName = (uint64_t*) 0;
  outputFD   = 1;

  print(selfieName);
  print((uint64_t*) ": ");
  printInteger(numberOfWrittenCharacters);
  print((uint64_t*) " characters of assembly with ");
  printInteger(codeLength / INSTRUCTIONSIZE);
  print((uint64_t*) " instructions written into ");
  print(assemblyName);
  println();
}

// -----------------------------------------------------------------
// ---------------------------- CONTEXTS ---------------------------
// -----------------------------------------------------------------

uint64_t* allocateContext(uint64_t* parent, uint64_t* vctxt, uint64_t* in) {
  uint64_t* context;

  if (freeContexts == (uint64_t*) 0)
    context = smalloc(6 * SIZEOFUINT64STAR + 11 * SIZEOFUINT64);
  else {
    context = freeContexts;

    freeContexts = getNextContext(freeContexts);
  }

  setNextContext(context, in);
  setPrevContext(context, (uint64_t*) 0);

  if (in != (uint64_t*) 0)
    setPrevContext(in, context);

  setPC(context, 0);

  // allocate zeroed memory for general purpose registers
  // TODO: reuse memory
  setRegs(context, zalloc(NUMBEROFREGISTERS * SIZEOFUINT64));

  setLoReg(context, 0);
  setHiReg(context, 0);

  // allocate zeroed memory for page table
  // TODO: save and reuse memory for page table
  setPT(context, zalloc(VIRTUALMEMORYSIZE / PAGESIZE * SIZEOFUINT64));

  // determine range of recently mapped pages
  setLoPage(context, 0);
  setMePage(context, 0);
  setHiPage(context, getPageOfVirtualAddress(VIRTUALMEMORYSIZE - REGISTERSIZE));

  // heap starts where it is safe to start
  setProgramBreak(context, maxBinaryLength);

  setException(context, EXCEPTION_NOEXCEPTION);
  setFaultingPage(context, 0);

  setExitCode(context, EXITCODE_NOERROR);

  setParent(context, parent);
  setVirtualContext(context, vctxt);

  setName(context, (uint64_t*) 0);

  return context;
}

uint64_t* findContext(uint64_t* parent, uint64_t* vctxt, uint64_t* in) {
  uint64_t* context;

  context = in;

  while (context != (uint64_t*) 0) {
    if (getParent(context) == parent)
      if (getVirtualContext(context) == vctxt)
        return context;

    context = getNextContext(context);
  }

  return (uint64_t*) 0;
}

void freeContext(uint64_t* context) {
  setNextContext(context, freeContexts);

  freeContexts = context;
}

uint64_t* deleteContext(uint64_t* context, uint64_t* from) {
  if (getNextContext(context) != (uint64_t*) 0)
    setPrevContext(getNextContext(context), getPrevContext(context));

  if (getPrevContext(context) != (uint64_t*) 0) {
    setNextContext(getPrevContext(context), getNextContext(context));
    setPrevContext(context, (uint64_t*) 0);
  } else
    from = getNextContext(context);

  freeContext(context);

  return from;
}

// -----------------------------------------------------------------
// -------------------------- MICROKERNEL --------------------------
// -----------------------------------------------------------------

uint64_t* createContext(uint64_t* parent, uint64_t* vctxt) {
  // TODO: check if context already exists
  usedContexts = allocateContext(parent, vctxt, usedContexts);

  if (currentContext == (uint64_t*) 0)
    currentContext = usedContexts;

  if (debug_create) {
    print(selfieName);
    print((uint64_t*) ": parent context ");
    printHexadecimal((uint64_t) parent, 8);
    print((uint64_t*) " created child context ");
    printHexadecimal((uint64_t) usedContexts, 8);
    println();
  }

  return usedContexts;
}

uint64_t* cacheContext(uint64_t* vctxt) {
  uint64_t* context;

  // find cached context on my boot level
  context = findContext(currentContext, vctxt, usedContexts);

  if (context == (uint64_t*) 0)
    // create cached context on my boot level
    context = createContext(currentContext, vctxt);

  return context;
}

void saveContext(uint64_t* context) {
  uint64_t* parentTable;
  uint64_t* vctxt;
  uint64_t r;
  uint64_t* regs;
  uint64_t* vregs;

  // save machine state
  setPC(context, pc);
  setLoReg(context, loReg);
  setHiReg(context, hiReg);

  if (getParent(context) != MY_CONTEXT) {
    parentTable = getPT(getParent(context));

    vctxt = getVirtualContext(context);

    storeVirtualMemory(parentTable, PC(vctxt), getPC(context));

    r = 0;

    regs = getRegs(context);

    vregs = (uint64_t*) loadVirtualMemory(parentTable, Regs(vctxt));

    while (r < NUMBEROFREGISTERS) {
      storeVirtualMemory(parentTable, (uint64_t) (vregs + r), *(regs + r));

      r = r + 1;
    }

    storeVirtualMemory(parentTable, LoReg(vctxt), getLoReg(context));
    storeVirtualMemory(parentTable, HiReg(vctxt), getHiReg(context));
    storeVirtualMemory(parentTable, ProgramBreak(vctxt), getProgramBreak(context));

    storeVirtualMemory(parentTable, Exception(vctxt), getException(context));
    storeVirtualMemory(parentTable, FaultingPage(vctxt), getFaultingPage(context));
    storeVirtualMemory(parentTable, ExitCode(vctxt), getExitCode(context));
  }
}

void mapPage(uint64_t* context, uint64_t page, uint64_t frame) {
  uint64_t* table;

  table = getPT(context);

  // assert: 0 <= page < VIRTUALMEMORYSIZE / PAGESIZE

  // on boot level zero frame may be any signed integer

  *(table + page) = frame;

  // exploit spatial locality in page table caching
  if (page != getHiPage(context)) {
    if (page < getLoPage(context)) {
      // strictly, touching is only necessary on boot levels higher than zero
      touch(table + page, (getLoPage(context) - page) * SIZEOFUINT64);

      setLoPage(context, page);
    } else if (getMePage(context) < page) {
      // strictly, touching is only necessary on boot levels higher than zero
      touch(table + getMePage(context), (page - getMePage(context)) * SIZEOFUINT64);

      setMePage(context, page);
    }
  }

  if (debug_map) {
    print(selfieName);
    print((uint64_t*) ": page ");
    printHexadecimal(page, 4);
    print((uint64_t*) " mapped to frame ");
    printHexadecimal(frame, 8);
    print((uint64_t*) " in context ");
    printHexadecimal((uint64_t) context, 8);
    println();
  }
}

void restoreContext(uint64_t* context) {
  uint64_t* parentTable;
  uint64_t* vctxt;
  uint64_t r;
  uint64_t* regs;
  uint64_t* vregs;
  uint64_t* table;
  uint64_t page;
  uint64_t me;
  uint64_t frame;

  if (getParent(context) != MY_CONTEXT) {
    parentTable = getPT(getParent(context));

    vctxt = getVirtualContext(context);

    setPC(context, loadVirtualMemory(parentTable, PC(vctxt)));

    r = 0;

    regs = getRegs(context);

    vregs = (uint64_t*) loadVirtualMemory(parentTable, Regs(vctxt));

    while (r < NUMBEROFREGISTERS) {
      *(regs + r) = loadVirtualMemory(parentTable, (uint64_t) (vregs + r));

      r = r + 1;
    }

    setLoReg(context, loadVirtualMemory(parentTable, LoReg(vctxt)));
    setHiReg(context, loadVirtualMemory(parentTable, HiReg(vctxt)));
    setProgramBreak(context, loadVirtualMemory(parentTable, ProgramBreak(vctxt)));

    setException(context, loadVirtualMemory(parentTable, Exception(vctxt)));
    setFaultingPage(context, loadVirtualMemory(parentTable, FaultingPage(vctxt)));
    setExitCode(context, loadVirtualMemory(parentTable, ExitCode(vctxt)));

    table = (uint64_t*) loadVirtualMemory(parentTable, PT(vctxt));

    // assert: context page table is only mapped from beginning up and end down

    page = loadVirtualMemory(parentTable, LoPage(vctxt));
    me   = loadVirtualMemory(parentTable, MePage(vctxt));

    while (page <= me) {
      frame = loadVirtualMemory(parentTable, FrameForPage(table, page));

      if (frame != 0)
        mapPage(context, page, getFrameForPage(parentTable, getPageOfVirtualAddress(frame)));

      page = page + 1;
    }

    storeVirtualMemory(parentTable, LoPage(vctxt), page);

    page  = loadVirtualMemory(parentTable, HiPage(vctxt));
    frame = loadVirtualMemory(parentTable, FrameForPage(table, page));

    while (frame != 0) {
      mapPage(context, page, getFrameForPage(parentTable, getPageOfVirtualAddress(frame)));

      page  = page - 1;
      frame = loadVirtualMemory(parentTable, FrameForPage(table, page));
    }

    storeVirtualMemory(parentTable, HiPage(vctxt), page);
  }
}

// -----------------------------------------------------------------
// ---------------------------- KERNEL -----------------------------
// -----------------------------------------------------------------

uint64_t pavailable() {
  if (freePageFrameMemory > 0)
    return 1;
  else if (usedPageFrameMemory + MEGABYTE <= pageFrameMemory)
    return 1;
  else
    return 0;
}

uint64_t pused() {
  return usedPageFrameMemory - freePageFrameMemory;
}

uint64_t* palloc() {
  uint64_t block;
  uint64_t frame;

  // assert: pageFrameMemory is equal to or a multiple of MEGABYTE
  // assert: PAGESIZE is a factor of MEGABYTE strictly less than MEGABYTE

  if (freePageFrameMemory == 0) {
    freePageFrameMemory = MEGABYTE;

    if (usedPageFrameMemory + freePageFrameMemory <= pageFrameMemory) {
      // on boot level zero allocate zeroed memory
      block = (uint64_t) zalloc(freePageFrameMemory);

      usedPageFrameMemory = usedPageFrameMemory + freePageFrameMemory;

      // page frames must be page-aligned to work as page table index
      nextPageFrame = roundUp(block, PAGESIZE);

      if (nextPageFrame > block)
        // losing one page frame to fragmentation
        freePageFrameMemory = freePageFrameMemory - PAGESIZE;
    } else {
      print(selfieName);
      print((uint64_t*) ": palloc out of physical memory");
      println();

      exit(EXITCODE_OUTOFPHYSICALMEMORY);
    }
  }

  frame = nextPageFrame;

  nextPageFrame = nextPageFrame + PAGESIZE;

  freePageFrameMemory = freePageFrameMemory - PAGESIZE;

  // strictly, touching is only necessary on boot levels higher than zero
  return touch((uint64_t*) frame, PAGESIZE);
}

void pfree(uint64_t* frame) {
  // TODO: implement free list of page frames
}

void mapAndStore(uint64_t* context, uint64_t vaddr, uint64_t data) {
  // assert: isValidVirtualAddress(vaddr) == 1

  if (isVirtualAddressMapped(getPT(context), vaddr) == 0)
    mapPage(context, getPageOfVirtualAddress(vaddr), (uint64_t) palloc());

  storeVirtualMemory(getPT(context), vaddr, data);
}

void up_loadBinary(uint64_t* context) {
  uint64_t vaddr;

  setName(context, binaryName);

  // binaries start at lowest virtual address
  vaddr = 0;

  while (vaddr < binaryLength) {
    mapAndStore(context, vaddr, loadData(vaddr));

    vaddr = vaddr + SIZEOFUINT64;
  }
}

uint64_t up_loadString(uint64_t* context, uint64_t* s, uint64_t SP) {
  uint64_t bytes;
  uint64_t i;

  bytes = roundUp(stringLength(s) + 1, REGISTERSIZE);

  // allocate memory for storing string
  SP = SP - bytes;

  i = 0;

  while (i < bytes) {
    mapAndStore(context, SP + i, *s);

    s = s + 1;

    i = i + REGISTERSIZE;
  }

  return SP;
}

void up_loadArguments(uint64_t* context, uint64_t argc, uint64_t* argv) {
  uint64_t SP;
  uint64_t vargv;
  uint64_t i_argc;
  uint64_t i_vargv;

  // arguments are pushed onto stack which starts at highest virtual address
  SP = VIRTUALMEMORYSIZE - REGISTERSIZE;

  // allocate memory for storing stack pointer later
  SP = SP - REGISTERSIZE;

  // allocate memory for storing *argv array
  SP = SP - argc * REGISTERSIZE;

  // vargv invalid if argc == 0
  vargv = SP + REGISTERSIZE;

  i_vargv = vargv;
  i_argc  = argc;

  while (i_argc > 0) {
    SP = up_loadString(context, (uint64_t*) *argv, SP);

    // store pointer to string in virtual *argv
    mapAndStore(context, i_vargv, SP);

    argv = argv + 1;

    i_vargv = i_vargv + REGISTERSIZE;

    i_argc = i_argc - 1;
  }

  // allocate memory for one word on the stack
  SP = SP - REGISTERSIZE;

  // push argc
  mapAndStore(context, SP, argc);

  // allocate memory for one word on the stack
  SP = SP - REGISTERSIZE;

  // push virtual argv
  mapAndStore(context, SP, vargv);

  // store stack pointer at highest virtual address for binary to retrieve
  mapAndStore(context, VIRTUALMEMORYSIZE - REGISTERSIZE, SP);
}

void mapUnmappedPages(uint64_t* context) {
  uint64_t page;

  // assert: page table is only mapped from beginning up and end down

  page = 0;

  while (isPageMapped(getPT(context), page))
    page = page + 1;

  while (pavailable()) {
    mapPage(context, page, (uint64_t) palloc());

    page = page + 1;
  }
}

uint64_t isBootLevelZero() {
  // in C99 malloc(0) returns either a null pointer or a unique pointer.
  // (see http://pubs.opengroup.org/onlinepubs/9699919799/)
  // selfie's malloc implementation, on the other hand,
  // returns the same not null address, if malloc(0) is called consecutively.
  uint64_t firstMalloc;
  uint64_t secondMalloc;

  firstMalloc = (uint64_t) malloc(0);
  secondMalloc = (uint64_t) malloc(0);

  if (firstMalloc == 0)
    return 1;
  if (firstMalloc != secondMalloc)
    return 1;

  // it is selfie's malloc, so it can not be boot level zero.
  return 0;
}

uint64_t handleSystemCalls(uint64_t* context) {
  uint64_t v0;

  if (getException(context) == EXCEPTION_SYSCALL) {
    v0 = *(getRegs(context)+REG_V0);

    if (v0 == SYSCALL_MALLOC)
      return implementMalloc(context);
    else if (v0 == SYSCALL_READ)
      implementRead(context);
    else if (v0 == SYSCALL_WRITE)
      implementWrite(context);
    else if (v0 == SYSCALL_OPEN)
      implementOpen(context);
    else if (v0 == SYSCALL_EXIT) {
      implementExit(context);

      // TODO: exit only if all contexts have exited
      return EXIT;
    } else {
      print(selfieName);
      print((uint64_t*) ": unknown system call ");
      printInteger(v0);
      println();

      setExitCode(context, EXITCODE_UNKNOWNSYSCALL);

      return EXIT;
    }
  } else if (getException(context) != EXCEPTION_TIMER) {
    print(selfieName);
    print((uint64_t*) ": context ");
    print(getName(context));
    print((uint64_t*) " throws uncaught ");
    printException(getException(context), getFaultingPage(context));
    println();

    setExitCode(context, EXITCODE_UNCAUGHTEXCEPTION);

    return EXIT;
  }

  return DONOTEXIT;
}

uint64_t mipster(uint64_t* toContext) {
  uint64_t timeout;
  uint64_t* fromContext;

  print((uint64_t*) "mipster");
  println();

  timeout = TIMESLICE;

  while (1) {
    fromContext = mipster_switch(toContext, timeout);

    if (getParent(fromContext) != MY_CONTEXT) {
      // switch to parent which is in charge of handling exceptions
      toContext = getParent(fromContext);

      timeout = TIMEROFF;
    } else {
       // we are the parent in charge of handling exceptions

      if (getException(fromContext) == EXCEPTION_PAGEFAULT)
        // TODO: use this table to unmap and reuse frames
        mapPage(fromContext, getFaultingPage(fromContext), (uint64_t) palloc());
      else if (handleSystemCalls(fromContext) == EXIT)
        return getExitCode(fromContext);

      setException(fromContext, EXCEPTION_NOEXCEPTION);

      toContext = fromContext;

      timeout = TIMESLICE;
    }
  }
}

uint64_t minster(uint64_t* toContext) {
  uint64_t timeout;
  uint64_t* fromContext;

  print((uint64_t*) "minster");
  println();

  timeout = TIMESLICE;

  // virtual is like physical memory in initial context up to memory size
  // by mapping unmapped pages (for the heap) to all available page frames
  // CAUTION: consumes memory even when not accessed
  mapUnmappedPages(toContext);

  while (1) {
    fromContext = mipster_switch(toContext, timeout);

    if (getParent(fromContext) != MY_CONTEXT) {
      // switch to parent which is in charge of handling exceptions
      toContext = getParent(fromContext);

      timeout = TIMEROFF;
    } else {
      // we are the parent in charge of handling exit exceptions

      if (handleSystemCalls(fromContext) == EXIT)
        return getExitCode(fromContext);

      setException(fromContext, EXCEPTION_NOEXCEPTION);

      toContext = fromContext;

      timeout = TIMESLICE;
    }
  }
}

uint64_t mobster(uint64_t* toContext) {
  uint64_t timeout;
  uint64_t* fromContext;

  print((uint64_t*) "mobster");
  println();

  timeout = TIMESLICE;

  while (1) {
    fromContext = mipster_switch(toContext, TIMESLICE);

    if (getParent(fromContext) != MY_CONTEXT) {
      // switch to parent which is in charge of handling exceptions
      toContext = getParent(fromContext);

      timeout = TIMEROFF;
    } else {
      // we are the parent in charge of handling exit exceptions

      if (handleSystemCalls(fromContext) == EXIT)
        return getExitCode(fromContext);

      setException(fromContext, EXCEPTION_NOEXCEPTION);

      toContext = fromContext;

      timeout = TIMESLICE;
    }
  }
}

uint64_t hypster(uint64_t* toContext) {
  uint64_t* fromContext;

  print((uint64_t*) "hypster");
  println();

  while (1) {
    fromContext = hypster_switch(toContext, TIMESLICE);

    if (getException(fromContext) == EXCEPTION_PAGEFAULT)
      // TODO: use this table to unmap and reuse frames
      mapPage(fromContext, getFaultingPage(fromContext), (uint64_t) palloc());
    else if (handleSystemCalls(fromContext) == EXIT)
      return getExitCode(fromContext);

    setException(fromContext, EXCEPTION_NOEXCEPTION);

    toContext = fromContext;
  }
}

uint64_t mixter(uint64_t* toContext, uint64_t mix) {
  // works with mipsters and hypsters
  uint64_t mslice;
  uint64_t timeout;
  uint64_t* fromContext;

  print((uint64_t*) "mixter (");
  printInteger(mix);
  print((uint64_t*) "% mipster/");
  printInteger(100 - mix);
  print((uint64_t*) "% hypster)");
  println();

  mslice = TIMESLICE;

  if (mslice <= INT64_MAX / 100)
    mslice = mslice * mix / 100;
  else if (mslice <= INT64_MAX / 10)
    mslice = mslice / 10 * (mix / 10);
  else
    mslice = mslice / 100 * mix;

  if (mslice > 0) {
    mix = 1;

    timeout = mslice;
  } else {
    mix = 0;

    timeout = TIMESLICE;
  }

  while (1) {
    if (mix)
      fromContext = mipster_switch(toContext, TIMESLICE);
    else
      fromContext = hypster_switch(toContext, TIMESLICE);

    if (getParent(fromContext) != MY_CONTEXT) {
      // switch to parent which is in charge of handling exceptions
      toContext = getParent(fromContext);

      timeout = TIMEROFF;
    } else {
      // we are the parent in charge of handling exceptions

      if (getException(fromContext) == EXCEPTION_PAGEFAULT)
        // TODO: use this table to unmap and reuse frames
        mapPage(fromContext, getFaultingPage(fromContext), (uint64_t) palloc());
      else if (handleSystemCalls(fromContext) == EXIT)
        return getExitCode(fromContext);

      setException(fromContext, EXCEPTION_NOEXCEPTION);

      // TODO: scheduler should go here
      toContext = fromContext;

      if (mix) {
        if (mslice != TIMESLICE) {
          mix = 0;

          timeout = TIMESLICE - mslice;
        }
      } else if (mslice > 0) {
        mix = 1;

        timeout = mslice;
      }
    }
  }
}

uint64_t vipster(uint64_t* toContext) {
  uint64_t timeout;
  uint64_t* fromContext;

  print((uint64_t*) "vipster");
  println();

  numberOfInstructions = 0;
  IP = 0;

  // shows stack below stack pointer
  stackTrace = 1;

  timeout = TIMESLICE;

  while (1) {
    fromContext = vipster_switch(toContext, timeout);

    if (getParent(fromContext) != MY_CONTEXT) {
      // switch to parent which is in charge of handling exceptions
      toContext = getParent(fromContext);

      timeout = TIMEROFF;
    } else {
       // we are the parent in charge of handling exceptions

      if (getException(fromContext) == EXCEPTION_PAGEFAULT)
        // TODO: use this table to unmap and reuse frames
        mapPage(fromContext, getFaultingPage(fromContext), (uint64_t) palloc());
      else if (handleSystemCalls(fromContext) == EXIT)
        return getExitCode(fromContext);

      setException(fromContext, EXCEPTION_NOEXCEPTION);

      toContext = fromContext;

      timeout = TIMESLICE;
    }
  }
}

uint64_t selfie_run(uint64_t machine) {
  uint64_t exitCode;

  if (binaryLength == 0) {
    print(selfieName);
    print((uint64_t*) ": nothing to run, debug, or host");
    println();

    return -1;
  }

  initMemory(atoi(peekArgument()));

  interpret = 1;

  resetInterpreter();
  resetMicrokernel();

  createContext(MY_CONTEXT, 0);

  up_loadBinary(currentContext);

  // pass binary name as first argument by replacing memory size
  setArgument(binaryName);

  up_loadArguments(currentContext, numberOfRemainingArguments(), remainingArguments());

  print(selfieName);
  print((uint64_t*) ": this is selfie executing ");
  print(binaryName);
  print((uint64_t*) " with ");
  printInteger(pageFrameMemory / MEGABYTE);
  print((uint64_t*) "MB of physical memory on ");

  if (machine == MIPSTER)
    exitCode = mipster(currentContext);
  else if (machine == MINSTER)
    exitCode = minster(currentContext);
  else if (machine == MOBSTER)
    exitCode = mobster(currentContext);
  else if (machine == VIPSTER) {
    exitCode = vipster(currentContext);
    //quicksort(*(registers+REG_SP) - DOUBLEWORDSIZE, IP + DOUBLEWORDSIZE);
  } else if (machine == HYPSTER)
    if (isBootLevelZero())
      // no hypster on boot level zero
      exitCode = mipster(currentContext);
    else
      exitCode = hypster(currentContext);
  else
    // change 0 to anywhere between 0% to 100% mipster
    exitCode = mixter(currentContext, 0);

  interpret = 0;

  debug = 0;

  print(selfieName);
  print((uint64_t*) ": this is selfie terminating ");
  print(getName(currentContext));
  print((uint64_t*) " with exit code ");
  printInteger(exitCode);
  print((uint64_t*) " and ");
  printFixedPointRatio(pused(), MEGABYTE);
  print((uint64_t*) "MB of mapped memory");
  println();

  if (calls > 0) {
    print(selfieName);
    if (sourceLineNumber != (uint64_t*) 0)
      print((uint64_t*) ": profile: total,max(ratio%)@addr(line#),2max(ratio%)@addr(line#),3max(ratio%)@addr(line#)");
    else
      print((uint64_t*) ": profile: total,max(ratio%)@addr,2max(ratio%)@addr,3max(ratio%)@addr");
    println();
    printProfile((uint64_t*) ": calls: ", calls, callsPerAddress);
    printProfile((uint64_t*) ": loops: ", loops, loopsPerAddress);
    printProfile((uint64_t*) ": loads: ", loads, loadsPerAddress);
    printProfile((uint64_t*) ": stores: ", stores, storesPerAddress);
  }

  if (stackTrace)
    printPushedInstructions();

  return exitCode;
}

// -----------------------------------------------------------------
// ------------------------ SYMBOLIC ENGINE ------------------------
// -----------------------------------------------------------------

// ------------------------ STACK MANAGEMENT -----------------------

void prepStack() {
  // check if next instruction would overwrite instructions and handle that
  uint64_t affectedInstructions;
  uint64_t SP;
  uint64_t FP;
  uint64_t i;

  // DADDIU $sp, $sp,  -8  : enhances stack
  // DADDIU $sp, $sp, x*8  : shrinks stack
  // DADDIU $sp, $fp,  0   : shrinks stack by whole frame

  i = 0;

  if (opcode == OP_DADDIU) {
    if (rt == REG_SP) {
      SP = *(registers+rt);
      if (rs == REG_SP) {
        // enhance stack by one doubleword
        if (signExtend(immediate, 16) == -DOUBLEWORDSIZE) {
          mapAndStore(currentContext, IP, loadVirtualMemory(pt, SP - DOUBLEWORDSIZE));
          IP = IP - DOUBLEWORDSIZE;
        // shrink stack
        } else {
          affectedInstructions = immediate / DOUBLEWORDSIZE;

          while (i < affectedInstructions) {
            IP = IP + DOUBLEWORDSIZE;
            mapAndStore(currentContext, SP + i * DOUBLEWORDSIZE, loadVirtualMemory(pt, IP));
            i = i + 1;
          }
        }
      // shrink stack by whole frame
      } else if (rs == REG_FP) {
        FP = *(registers+rs);
        affectedInstructions = (FP - SP) / DOUBLEWORDSIZE;

        while (i < affectedInstructions) {
          i = i + 1;
          IP = IP + DOUBLEWORDSIZE;
          mapAndStore(currentContext, FP - i * DOUBLEWORDSIZE, loadVirtualMemory(pt, IP));
        }
      }
    }
  }
}

void pushInstruction() {
  if (ipInitialized) {
    // push current instruction from 'ir' on the stack
    // TODO: only push specific instructions
    if (isValidVirtualAddress(IP)) {
      if (isNeededInstruction()) {
        setNumberOfInstruction(numberOfInstructions);
        mapAndStore(currentContext, IP, ir);
        numberOfInstructions = numberOfInstructions + 1;
        IP = IP - DOUBLEWORDSIZE;
      }
    } else
      throwException(EXCEPTION_INVALIDADDRESS, 0);

  } else {
    // initialization of SP initializes IP
    if (opcode == OP_LD)
      if (rt == REG_SP) {
        IP = *(registers+rt) - DOUBLEWORDSIZE;
        ipInitialized = 1;
      }
  }
}

void printPushedInstructions() {
  uint64_t i;
  uint64_t number;
  uint64_t fromStack;

  // stolen from selfie_disassemble
  interpret = 0;
  debug = 1;

  i = 0;

  while (i < numberOfInstructions) {
    fromStack = getInstruction(i);
    ir = extractInstruction(fromStack);
    number = getNumberOfInstruction(fromStack);

    print((uint64_t*) " (");
    printInteger(number);
    print((uint64_t*) "): ");

    decode();
    execute();

    i = i + 1;
  }
}

<<<<<<< HEAD
void quicksort (uint64_t low, uint64_t high) {
  uint64_t pivot;

  if (low > high) {
    pivot = partition(low, high);
    quicksort(low, pivot + DOUBLEWORDSIZE);
    quicksort(pivot - DOUBLEWORDSIZE, high);
  }
}

uint64_t partition(uint64_t low, uint64_t high) {
  uint64_t pivot;
  uint64_t i;
  uint64_t j;

  pivot = getNumberByAddr(high);
  i = low + DOUBLEWORDSIZE;
  j = low;

  while (j > high) {
    if (getNumberByAddr(j) < pivot) {
      i = i - DOUBLEWORDSIZE;
      swap(i, j);
    }
    j = j - DOUBLEWORDSIZE;
  }
  if (getNumberByAddr(high) < getNumberByAddr(i - DOUBLEWORDSIZE))
    swap(i - DOUBLEWORDSIZE, high);

  return i - DOUBLEWORDSIZE;
}

void swap(uint64_t vaddr_x, uint64_t vaddr_y) {
  // TODO: computing paddr from vaddr every single
  // time is definitely to slow, needs improvement
  uint64_t  temp;

  temp = loadVirtualMemory(pt, vaddr_x);
  storeVirtualMemory(pt, vaddr_x, loadVirtualMemory(pt, vaddr_y));
  storeVirtualMemory(pt, vaddr_y, temp);
=======
uint64_t isNeededInstruction() {
  // return 1;
  if (opcode == OP_SPECIAL) {
    if (function == FCT_NOP)
      return 0;
    else if (function == FCT_JR)
      return 1; // for now
  } else if (opcode == OP_DADDIU) {
    if (rs == REG_SP) {
      if (rt == REG_SP)
        return 0; // moving SP
      else if (rt == REG_FP)
        return 0; // moving FP
    } else if (rs == REG_FP) {
      if (rt == REG_SP)
        return 0; // moving SP
    }
  }
  else if (opcode == OP_LD) {
    if (rs == REG_SP) {
      if (rt == REG_FP)
        return 0; // restoring FP
      else if (rt == REG_RA)
        return 0; // restoring RA
    }
  }
  else if (opcode == OP_SD) {
    if (rs == REG_SP) {
      if (rt == REG_FP)
        return 0; // restoring FP
      else if (rt == REG_RA)
        return 0; // restoring RA
    }
  }
  else if (opcode == OP_BEQ)
    return 1; // for now
  else if (opcode == OP_JAL)
    return 1; // for now
  else if (opcode == OP_J)
    return 1; // for now
  
  return 1;
>>>>>>> 7a6457db
}

// ---------------------- INSTRUCTION ENCODING ---------------------

void setNumberOfInstruction(uint64_t n) {
  // add number to remaining 32 bit in 'ir'
  // assert: 0 <= number < 2^32
  uint64_t i;

  i = leftShift(n, 32);

  ir = ir + i;
}

uint64_t getNumberOfInstruction(uint64_t instruction) {
  uint64_t i;

  i = instruction;

  return rightShift(i, 32);
}

uint64_t getNumberByAddr(uint64_t vaddr) {
  return getNumberOfInstruction(loadVirtualMemory(pt, vaddr));
}

uint64_t getInstruction(uint64_t n) {
  // assert: n >= 0
  // assert: instructions are sorted
  uint64_t vaddr;

  vaddr = IP + (numberOfInstructions - n) * DOUBLEWORDSIZE;

  if (n < numberOfInstructions)
    return loadVirtualMemory(pt, vaddr);
  else
    throwException(EXCEPTION_INVALIDADDRESS, 0);

  return -1;
}

uint64_t extractInstruction(uint64_t instruction) {
  // returns the 32-bit MIPS instruction
  return instruction - leftShift(getNumberOfInstruction(instruction), 32);
}

// *~*~ *~*~ *~*~ *~*~ *~*~ *~*~ *~*~ *~*~ *~*~ *~*~ *~*~ *~*~ *~*~
// -----------------------------------------------------------------
// ----------------   T H E O R E M  P R O V E R    ----------------
// -----------------------------------------------------------------
// *~*~ *~*~ *~*~ *~*~ *~*~ *~*~ *~*~ *~*~ *~*~ *~*~ *~*~ *~*~ *~*~

// -----------------------------------------------------------------
// -------------------------- SAT Solver ---------------------------
// -----------------------------------------------------------------

uint64_t clauseMayBeTrue(uint64_t* clauseAddress, uint64_t depth) {
  uint64_t variable;

  variable = 0;

  while (variable <= depth) {
    if (*(SATAssignment + variable) == TRUE) {
      if (*(clauseAddress + 2 * variable))
        return TRUE;
    } else if (*(clauseAddress + 2 * variable + 1))
      // variable must be FALSE because variable <= depth
      return TRUE;

    variable = variable + 1;
  }

  while (variable < numberOfSATVariables) {
    // variable must be unassigned because variable > depth
    if (*(clauseAddress + 2 * variable))
      return TRUE;
    else if (*(clauseAddress + 2 * variable + 1))
      return TRUE;

    variable = variable + 1;
  }

  return FALSE;
}

uint64_t instanceMayBeTrue(uint64_t depth) {
  uint64_t clause;

  clause = 0;

  while (clause < numberOfSATClauses) {
    if (clauseMayBeTrue(SATInstance + clause * 2 * numberOfSATVariables, depth))
      clause = clause + 1;
    else
      // clause is FALSE under current assignment
      return FALSE;
  }

  return TRUE;
}

uint64_t babysat(uint64_t depth) {
  if (depth == numberOfSATVariables) return SAT;

  *(SATAssignment + depth) = TRUE;

  if (instanceMayBeTrue(depth)) if (babysat(depth + 1) == SAT) return SAT;

  *(SATAssignment + depth) = FALSE;

  if (instanceMayBeTrue(depth)) if (babysat(depth + 1) == SAT) return SAT;

  return UNSAT;
}

// -----------------------------------------------------------------
// ----------------------- DIMACS CNF PARSER -----------------------
// -----------------------------------------------------------------

void selfie_printDimacs() {
  uint64_t clause;
  uint64_t variable;

  print((uint64_t*) "p cnf ");
  printInteger(numberOfSATVariables);
  print((uint64_t*) " ");
  printInteger(numberOfSATClauses);
  println();

  clause = 0;

  while (clause < numberOfSATClauses) {
    variable = 0;

    while (variable < numberOfSATVariables) {
      if (*(SATInstance + clause * 2 * numberOfSATVariables + 2 * variable) == TRUE) {
        printInteger(variable + 1);
        print((uint64_t*) " ");
      } else if (*(SATInstance + clause * 2 * numberOfSATVariables + 2 * variable + 1) == TRUE) {
        printInteger(-(variable + 1));
        print((uint64_t*) " ");
      }

      variable = variable + 1;
    }

    print((uint64_t*) "0");
    println();

    clause = clause + 1;
  }
}

void dimacs_findNextCharacter(uint64_t newLine) {
  uint64_t inComment;

  // assuming we are not in a comment
  inComment = 0;

  // read and discard all whitespace and comments until a character is found
  // that is not whitespace and does not occur in a comment, or the file ends
  while (1) {
    if (inComment) {
      getCharacter();

      if (isCharacterNewLine())
        // comments end with new line
        inComment = 0;
      else if (character == CHAR_EOF)
        return;
      else
        // count the characters in comments as ignored characters
        // line feed and carriage return are counted below
        numberOfIgnoredCharacters = numberOfIgnoredCharacters + 1;
    } else if (newLine) {
      newLine = 0;

      if (character == 'c') {
        // 'c' at beginning of a line begins a comment
        inComment = 1;

        // count the number of comments
        numberOfComments = numberOfComments + 1;
      }
    } else if (isCharacterWhitespace()) {
      if (isCharacterNewLine()) {
        newLine = 1;

        // keep track of line numbers for error reporting and code annotation
        if (character == CHAR_LF)
          lineNumber = lineNumber + 1;
      } else
        newLine = 0;

      // count whitespace as ignored characters
      numberOfIgnoredCharacters = numberOfIgnoredCharacters + 1;

      getCharacter();
    } else
      // character found that is not whitespace and not occurring in a comment
      return;
  }
}

void dimacs_getSymbol() {
  dimacs_findNextCharacter(0);

  getSymbol();
}

void dimacs_word(uint64_t* word) {
  if (symbol == SYM_IDENTIFIER) {
    if (stringCompare(identifier, word)) {
      dimacs_getSymbol();

      return;
    } else
      syntaxErrorIdentifier(word);
  } else
    syntaxErrorSymbol(SYM_IDENTIFIER);

  exit(EXITCODE_PARSERERROR);
}

uint64_t dimacs_number() {
  uint64_t number;

  if (symbol == SYM_INTEGER) {
    number = literal;

    dimacs_getSymbol();

    return number;
  } else
    syntaxErrorSymbol(SYM_INTEGER);

  exit(EXITCODE_PARSERERROR);
}

void dimacs_getClause(uint64_t clause) {
  uint64_t not;

  while (1) {
    not = 0;

    if (symbol == SYM_MINUS) {
      not = 1;

      dimacs_getSymbol();
    }

    if (symbol == SYM_INTEGER) {
      if (literal <= 0) {
        // if literal < 0 it is equal to INT64_MIN which we treat here as 0
        dimacs_getSymbol();

        return;
      } else if (literal > numberOfSATVariables) {
        syntaxErrorMessage((uint64_t*) "clause exceeds declared number of variables");

        exit(EXITCODE_PARSERERROR);
      }

      // literal encoding starts at 0
      literal = literal - 1;

      if (not)
        *(SATInstance + clause * 2 * numberOfSATVariables + 2 * literal + 1) = TRUE;
      else
        *(SATInstance + clause * 2 * numberOfSATVariables + 2 * literal) = TRUE;
    } else if (symbol == SYM_EOF)
      return;
    else
      syntaxErrorSymbol(SYM_INTEGER);

    dimacs_getSymbol();
  }
}

void dimacs_getInstance() {
  uint64_t clauses;

  clauses = 0;

  while (clauses < numberOfSATClauses)
    if (symbol != SYM_EOF) {
      dimacs_getClause(clauses);

      clauses = clauses + 1;
    } else {
      syntaxErrorMessage((uint64_t*) "instance has fewer clauses than declared");

      exit(EXITCODE_PARSERERROR);
    }

  if (symbol != SYM_EOF) {
    syntaxErrorMessage((uint64_t*) "instance has more clauses than declared");

    exit(EXITCODE_PARSERERROR);
  }
}

void selfie_loadDimacs() {
  sourceName = getArgument();

  print(selfieName);
  print((uint64_t*) ": this is selfie loading SAT instance ");
  print(sourceName);
  println();

  // assert: sourceName is mapped and not longer than maxFilenameLength

  sourceFD = signExtend(open(sourceName, O_RDONLY, 0), INT_BITWIDTH);

  if (signedLessThan(sourceFD, 0)) {
    print(selfieName);
    print((uint64_t*) ": could not open input file ");
    print(sourceName);
    println();

    exit(EXITCODE_IOERROR);
  }

  resetScanner();

  // ignore all comments before problem
  dimacs_findNextCharacter(1);

  dimacs_getSymbol();

  dimacs_word((uint64_t*) "p");
  dimacs_word((uint64_t*) "cnf");

  numberOfSATVariables = dimacs_number();

  SATAssignment = (uint64_t*) smalloc(numberOfSATVariables * SIZEOFUINT64);

  numberOfSATClauses = dimacs_number();

  SATInstance = (uint64_t*) smalloc(numberOfSATClauses * 2 * numberOfSATVariables * SIZEOFUINT64);

  dimacs_getInstance();

  print(selfieName);
  print((uint64_t*) ": ");
  printInteger(numberOfSATClauses);
  print((uint64_t*) " clauses with ");
  printInteger(numberOfSATVariables);
  print((uint64_t*) " declared variables loaded from ");
  print(sourceName);
  println();

  dimacsName = sourceName;
}

void selfie_sat() {
  uint64_t variable;

  selfie_loadDimacs();

  if (dimacsName == (uint64_t*) 0) {
    print(selfieName);
    print((uint64_t*) ": nothing to SAT solve");
    println();

    return;
  }

  selfie_printDimacs();

  if (babysat(0) == SAT) {
    print(selfieName);
    print((uint64_t*) ": ");
    print(dimacsName);
    print((uint64_t*) " is satisfiable with ");

    variable = 0;

    while (variable < numberOfSATVariables) {
      if (*(SATAssignment + variable) == FALSE)
        print((uint64_t*) "-");

      printInteger(variable + 1);
      print((uint64_t*) " ");

      variable = variable + 1;
    }
  } else {
    print(selfieName);
    print((uint64_t*) ": ");
    print(dimacsName);
    print((uint64_t*) " is unsatisfiable");
  }

  println();
}

// -----------------------------------------------------------------
// ----------------------------- MAIN ------------------------------
// -----------------------------------------------------------------

uint64_t numberOfRemainingArguments() {
  return selfie_argc;
}

uint64_t* remainingArguments() {
  return selfie_argv;
}

uint64_t* peekArgument() {
  if (numberOfRemainingArguments() > 0)
    return (uint64_t*) *selfie_argv;
  else
    return (uint64_t*) 0;
}

uint64_t* getArgument() {
  uint64_t* argument;

  argument = peekArgument();

  if (numberOfRemainingArguments() > 0) {
    selfie_argc = selfie_argc - 1;
    selfie_argv = selfie_argv + 1;
  }

  return argument;
}

void setArgument(uint64_t* argv) {
  *selfie_argv = (uint64_t) argv;
}

void printUsage() {
  print(selfieName);
  print((uint64_t*) ": usage: ");
  print((uint64_t*) "selfie { -c { source } | -o binary | -s assembly | -l binary | -sat dimacs } ");
  print((uint64_t*) "[ ( -m | -d | -y | -min | -mob ) size ... ]");
  println();
}

uint64_t selfie() {
  uint64_t* option;

  if (numberOfRemainingArguments() == 0)
    printUsage();
  else {
    initScanner();
    initRegister();
    initDecoder();
    initInterpreter();
    initKernel();

    while (numberOfRemainingArguments() > 0) {
      option = getArgument();

      if (stringCompare(option, (uint64_t*) "-c"))
        selfie_compile();
      else if (numberOfRemainingArguments() == 0) {
        // remaining options have at least one argument
        printUsage();

        return -1;
      } else if (stringCompare(option, (uint64_t*) "-o"))
        selfie_output();
      else if (stringCompare(option, (uint64_t*) "-s"))
        selfie_disassemble();
      else if (stringCompare(option, (uint64_t*) "-l"))
        selfie_load();
      else if (stringCompare(option, (uint64_t*) "-sat"))
        selfie_sat();
      else if (stringCompare(option, (uint64_t*) "-m"))
        return selfie_run(MIPSTER);
      else if (stringCompare(option, (uint64_t*) "-d")) {
        debug = 1;

        return selfie_run(MIPSTER);
      } else if (stringCompare(option, (uint64_t*) "-y"))
        return selfie_run(HYPSTER);
      else if (stringCompare(option, (uint64_t*) "-min"))
        return selfie_run(MINSTER);
      else if (stringCompare(option, (uint64_t*) "-mob"))
        return selfie_run(MOBSTER);
      else if (stringCompare(option, (uint64_t*) "-v"))
        return selfie_run(VIPSTER);
      else {
        printUsage();

        return -1;
      }
    }
  }

  return 0;
}

uint64_t main(uint64_t argc, uint64_t* argv) {
  initSelfie((uint64_t) argc, (uint64_t*) argv);

  initLibrary();

  return signShrink(selfie(), INT_BITWIDTH);
}<|MERGE_RESOLUTION|>--- conflicted
+++ resolved
@@ -1288,9 +1288,9 @@
 uint64_t numberOfInstructions; // how many instructions are on the stack
 uint64_t ipInitialized = 0;
 
-void prepStack();
-void pushInstruction();
-void printPushedInstructions();
+void     prepStack();
+void     pushInstruction();
+void     printPushedInstructions();
 uint64_t isNeededInstruction();
 
 void     quicksort(uint64_t low, uint64_t high);
@@ -7197,48 +7197,6 @@
   }
 }
 
-<<<<<<< HEAD
-void quicksort (uint64_t low, uint64_t high) {
-  uint64_t pivot;
-
-  if (low > high) {
-    pivot = partition(low, high);
-    quicksort(low, pivot + DOUBLEWORDSIZE);
-    quicksort(pivot - DOUBLEWORDSIZE, high);
-  }
-}
-
-uint64_t partition(uint64_t low, uint64_t high) {
-  uint64_t pivot;
-  uint64_t i;
-  uint64_t j;
-
-  pivot = getNumberByAddr(high);
-  i = low + DOUBLEWORDSIZE;
-  j = low;
-
-  while (j > high) {
-    if (getNumberByAddr(j) < pivot) {
-      i = i - DOUBLEWORDSIZE;
-      swap(i, j);
-    }
-    j = j - DOUBLEWORDSIZE;
-  }
-  if (getNumberByAddr(high) < getNumberByAddr(i - DOUBLEWORDSIZE))
-    swap(i - DOUBLEWORDSIZE, high);
-
-  return i - DOUBLEWORDSIZE;
-}
-
-void swap(uint64_t vaddr_x, uint64_t vaddr_y) {
-  // TODO: computing paddr from vaddr every single
-  // time is definitely to slow, needs improvement
-  uint64_t  temp;
-
-  temp = loadVirtualMemory(pt, vaddr_x);
-  storeVirtualMemory(pt, vaddr_x, loadVirtualMemory(pt, vaddr_y));
-  storeVirtualMemory(pt, vaddr_y, temp);
-=======
 uint64_t isNeededInstruction() {
   // return 1;
   if (opcode == OP_SPECIAL) {
@@ -7279,9 +7237,50 @@
     return 1; // for now
   else if (opcode == OP_J)
     return 1; // for now
-  
+
   return 1;
->>>>>>> 7a6457db
+}
+
+void quicksort (uint64_t low, uint64_t high) {
+  uint64_t pivot;
+
+  if (low > high) {
+    pivot = partition(low, high);
+    quicksort(low, pivot + DOUBLEWORDSIZE);
+    quicksort(pivot - DOUBLEWORDSIZE, high);
+  }
+}
+
+uint64_t partition(uint64_t low, uint64_t high) {
+  uint64_t pivot;
+  uint64_t i;
+  uint64_t j;
+
+  pivot = getNumberByAddr(high);
+  i = low + DOUBLEWORDSIZE;
+  j = low;
+
+  while (j > high) {
+    if (getNumberByAddr(j) < pivot) {
+      i = i - DOUBLEWORDSIZE;
+      swap(i, j);
+    }
+    j = j - DOUBLEWORDSIZE;
+  }
+  if (getNumberByAddr(high) < getNumberByAddr(i - DOUBLEWORDSIZE))
+  swap(i - DOUBLEWORDSIZE, high);
+
+  return i - DOUBLEWORDSIZE;
+}
+
+void swap(uint64_t vaddr_x, uint64_t vaddr_y) {
+  // TODO: computing paddr from vaddr every single
+  // time is definitely to slow, needs improvement
+  uint64_t  temp;
+
+  temp = loadVirtualMemory(pt, vaddr_x);
+  storeVirtualMemory(pt, vaddr_x, loadVirtualMemory(pt, vaddr_y));
+  storeVirtualMemory(pt, vaddr_y, temp);
 }
 
 // ---------------------- INSTRUCTION ENCODING ---------------------
