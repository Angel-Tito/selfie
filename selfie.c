/*
Copyright (c) 2015-2021, the Selfie Project authors. All rights reserved.
Please see the AUTHORS file for details. Use of this source code is
governed by a BSD license that can be found in the LICENSE file.

Selfie is a project of the Computational Systems Group at the
Department of Computer Sciences of the University of Salzburg
in Austria. For further information and code please refer to:

http://selfie.cs.uni-salzburg.at

The Selfie Project provides an educational platform for teaching
undergraduate and graduate students the design and implementation
of programming languages and runtime systems. The focus is on the
construction of compilers, libraries, operating systems, and even
virtual machine monitors. The common theme is to identify and
resolve self-reference in systems code which is seen as the key
challenge when teaching systems engineering, hence the name.

Selfie is a self-contained 64-bit, 11-KLOC C implementation of:

1. a self-compiling compiler called starc that compiles
   a tiny but still fast subset of C called C Star (C*) to
   a tiny and easy-to-teach subset of RISC-V called RISC-U,
2. a self-executing emulator called mipster that executes
   RISC-U code including itself when compiled with starc,
3. a self-hosting hypervisor called hypster that provides
   RISC-U virtual machines that can host all of selfie,
   that is, starc, mipster, and hypster itself, and
5. a tiny C* library called libcstar utilized by selfie.

Selfie is implemented in a single (!) file and kept minimal for simplicity.
There is also a simple in-memory linker, a RISC-U disassembler, a garbage
collector, a profiler, and a debugger with replay as well as minimal
operating system support in the form of RISC-V system calls built into
the emulator and hypervisor. The garbage collector is conservative and
may operate as library in the same address space as the mutator and
as part of the emulator in the address space of the kernel.

C* is a tiny Turing-complete subset of C that includes dereferencing
(the * operator) but excludes composite data types, bitwise and Boolean
operators, and many other features. There are only unsigned 64-bit
integers and 64-bit pointers as well as character and string literals.
This choice turns out to be helpful for students to understand the
true role of composite data types such as arrays and records.
Bitwise operations are implemented in libcstar using unsigned integer
arithmetics helping students better understand arithmetic operators.
C* is supposed to be close to the minimum necessary for implementing
a self-compiling, single-pass, recursive-descent compiler. C* can be
taught in one to two weeks of classes depending on student background.

The compiler can readily be extended to compile features missing in C*
and to improve performance of the generated code. The compiler generates
RISC-U executables in ELF format that are compatible with the official
RISC-V toolchain. The mipster emulator can execute RISC-U executables
loaded from file but also from memory immediately after code generation
without going through the file system.

RISC-U is a tiny Turing-complete subset of the RISC-V instruction set.
It only features unsigned 64-bit integer arithmetic, double-word memory,
and simple control-flow instructions but neither bitwise nor byte- and
word-level instructions. RISC-U can be taught in one week of classes.

The emulator implements minimal operating system support that is meant
to be extended by students, first as part of the emulator, and then
ported to run on top of it, similar to an actual operating system or
virtual machine monitor. The fact that the emulator can execute itself
helps exposing the self-referential nature of that challenge. In fact,
selfie goes one step further by implementing microkernel functionality
as part of the emulator and a hypervisor that can run as part of the
emulator as well as on top of it, all with the same code.

Selfie is the result of many years of teaching systems engineering.
The design of the compiler is inspired by the Oberon compiler of
Professor Niklaus Wirth from ETH Zurich. RISC-U is inspired by the
RISC-V community around Professor David Patterson from UC Berkeley.
The design of the hypervisor is inspired by microkernels of Professor
Jochen Liedtke from University of Karlsruhe. The garbage collector
is inspired by the conservative garbage collector of Hans Boehm.
*/

// *~*~ *~*~ *~*~ *~*~ *~*~ *~*~ *~*~ *~*~ *~*~ *~*~ *~*~ *~*~ *~*~
// -----------------------------------------------------------------
// ---------------------     L I B R A R Y     ---------------------
// -----------------------------------------------------------------
// *~*~ *~*~ *~*~ *~*~ *~*~ *~*~ *~*~ *~*~ *~*~ *~*~ *~*~ *~*~ *~*~

// -----------------------------------------------------------------
// ----------------------- BUILTIN PROCEDURES ----------------------
// -----------------------------------------------------------------

// selfie bootstraps int to uint64_t!
void exit(int code);

uint64_t read(uint64_t fd, uint64_t* buffer, uint64_t bytes_to_read);
uint64_t write(uint64_t fd, uint64_t* buffer, uint64_t bytes_to_write);

// selfie bootstraps char to uint64_t and ignores ellipsis!
uint64_t open(char* filename, uint64_t flags, ...);

// selfie bootstraps void* to uint64_t* and unsigned to uint64_t!
void* malloc(unsigned long);

// -----------------------------------------------------------------
// ----------------------- LIBRARY PROCEDURES ----------------------
// -----------------------------------------------------------------

void init_library();
void reset_library();

uint64_t two_to_the_power_of(uint64_t p);
uint64_t ten_to_the_power_of(uint64_t p);

uint64_t log_ten(uint64_t n);

uint64_t left_shift(uint64_t n, uint64_t b);
uint64_t right_shift(uint64_t n, uint64_t b);

uint64_t get_bits(uint64_t n, uint64_t i, uint64_t b);

uint64_t absolute(uint64_t n);
uint64_t max(uint64_t a, uint64_t b);

uint64_t signed_less_than(uint64_t a, uint64_t b);
uint64_t signed_division(uint64_t a, uint64_t b);

uint64_t is_signed_integer(uint64_t n, uint64_t b);
uint64_t sign_extend(uint64_t n, uint64_t b);
uint64_t sign_shrink(uint64_t n, uint64_t b);

uint64_t load_character(char* s, uint64_t i);
char*    store_character(char* s, uint64_t i, uint64_t c);

char*    string_alloc(uint64_t l);
uint64_t string_length(char* s);
char*    string_copy(char* s);
char*    string_sub(char* s, uint64_t begin, uint64_t end);
void     string_reverse(char* s);
uint64_t string_compare(char* s, char* t);
uint64_t string_prefix_for(char* prefix, char* s);

uint64_t atoi(char* s);
char*    itoa(uint64_t n, char* s, uint64_t b, uint64_t d, uint64_t a);

uint64_t fixed_point_ratio(uint64_t a, uint64_t b, uint64_t f);
uint64_t fixed_point_percentage(uint64_t r, uint64_t f);

uint64_t ratio_format(uint64_t a, uint64_t b);
uint64_t percentage_format(uint64_t a, uint64_t b);

uint64_t ratio_format_integer(uint64_t a);
uint64_t ratio_format_fractional(uint64_t a);

void put_character(uint64_t c);

void print(char* s);
void println();

void print_character(uint64_t c);
void print_string(char* s);
void print_unsigned_integer(uint64_t n);
void print_integer(uint64_t n);
void unprint_integer(uint64_t n);
void print_hexadecimal(uint64_t n, uint64_t a);
void print_octal(uint64_t n, uint64_t a);
void print_binary(uint64_t n, uint64_t a);

uint64_t print_format(char* s, uint64_t i, char* a);

void direct_output(char* buffer);

int printf(const char* format, ...);
int sprintf(char* str, const char* format, ...);
int dprintf(int fd, const char* format, ...);

uint64_t vdsprintf(uint64_t fd, char* buffer, char* format, uint64_t* args);

// functions with the "non_zero_bootlevel_" prefix are rewritten
// to exclude the prefix while parsing for bootstrapping purposes
uint64_t non_zero_bootlevel_printf(char* format, ...);
uint64_t non_zero_bootlevel_sprintf(char *str, char *format, ...);
uint64_t non_zero_bootlevel_dprintf(uint64_t fd, char* format, ...);

uint64_t round_up(uint64_t n, uint64_t m);

void zero_memory(uint64_t* memory, uint64_t size);

uint64_t* smalloc(uint64_t size); // use this to allocate memory, not malloc
uint64_t* zmalloc(uint64_t size); // use this to allocate zeroed memory

// ------------------------ GLOBAL CONSTANTS -----------------------

char* SELFIE_URL = (char*) 0;

uint64_t SIZEOFUINT64       = 8;  // in bytes
uint64_t SIZEOFUINT64INBITS = 64; // SIZEOFUINT64 * 8

uint64_t SIZEOFUINT64STAR       = 8; // in bytes, must be the same as SIZEOFUINT64
uint64_t SIZEOFUINT64STARINBITS = 64; // SIZEOFUINT64STAR * 8

uint64_t WORDSIZE       = 8;  // (double) word size in bytes, must be the same as SIZEOFUINT64
uint64_t WORDSIZEINBITS = 64; // WORDSIZE * 8

uint64_t IS64BITSYSTEM = 1; // flag indicating 64-bit selfie

uint64_t* power_of_two_table;

uint64_t UINT64_MAX; // maximum numerical value of an unsigned 64-bit integer

uint64_t INT64_MAX; // maximum numerical value of a signed 64-bit integer
uint64_t INT64_MIN; // minimum numerical value of a signed 64-bit integer

uint64_t CHAR_EOF          =  -1; // end of file
uint64_t CHAR_BACKSPACE    =   8; // ASCII code 8  = backspace
uint64_t CHAR_TAB          =   9; // ASCII code 9  = tabulator
uint64_t CHAR_LF           =  10; // ASCII code 10 = line feed
uint64_t CHAR_CR           =  13; // ASCII code 13 = carriage return
uint64_t CHAR_SPACE        = ' ';
uint64_t CHAR_UNDERSCORE   = '_';
uint64_t CHAR_SINGLEQUOTE  =  39; // ASCII code 39 = '
uint64_t CHAR_DOUBLEQUOTE  = '"';
uint64_t CHAR_COMMA        = ',';
uint64_t CHAR_SEMICOLON    = ';';
uint64_t CHAR_LPARENTHESIS = '(';
uint64_t CHAR_RPARENTHESIS = ')';
uint64_t CHAR_LBRACE       = '{';
uint64_t CHAR_RBRACE       = '}';
uint64_t CHAR_PLUS         = '+';
uint64_t CHAR_DASH         = '-';
uint64_t CHAR_ASTERISK     = '*';
uint64_t CHAR_SLASH        = '/';
uint64_t CHAR_PERCENTAGE   = '%';
uint64_t CHAR_EQUAL        = '=';
uint64_t CHAR_EXCLAMATION  = '!';
uint64_t CHAR_LT           = '<';
uint64_t CHAR_GT           = '>';
uint64_t CHAR_BACKSLASH    =  92; // ASCII code 92 = backslash
uint64_t CHAR_DOT          = '.';

uint64_t* character_buffer; // buffer for reading and writing characters

char* string_buffer; // buffer for reading and writing to files

char* integer_buffer; // buffer for formatting integers

uint64_t MAX_FILENAME_LENGTH = 128;

uint64_t MAX_OUTPUT_LENGTH = 32; // maximum number of bytes in string buffer at the same time

char* filename_buffer; // buffer for opening files

uint64_t* binary_buffer; // buffer for binary I/O

// flags for opening read-only files
// LINUX:       0 = 0x0000 = O_RDONLY (0x0000)
// MAC:         0 = 0x0000 = O_RDONLY (0x0000)
// WINDOWS: 32768 = 0x8000 = _O_BINARY (0x8000) | _O_RDONLY (0x0000)
// since LINUX/MAC do not seem to mind about _O_BINARY set
// we use the WINDOWS flags as default
uint64_t O_RDONLY = 32768;

// flags for opening write-only files
// LINUX: 577 = 0x0241 = O_CREAT (0x0040) | O_TRUNC (0x0200) | O_WRONLY (0x0001)
uint64_t LINUX_O_CREAT_TRUNC_WRONLY = 577;

// MAC: 1537 = 0x0601 = O_CREAT (0x0200) | O_TRUNC (0x0400) | O_WRONLY (0x0001)
uint64_t MAC_O_CREAT_TRUNC_WRONLY = 1537;

// WINDOWS: 33537 = 0x8301 = _O_BINARY (0x8000) | _O_CREAT (0x0100) | _O_TRUNC (0x0200) | _O_WRONLY (0x0001)
uint64_t WINDOWS_O_BINARY_CREAT_TRUNC_WRONLY = 33537;

// default is LINUX, re-initialized in init_system
uint64_t O_CREAT_TRUNC_WRONLY = 577; // write-only flags for host operating system

// flags for rw-r--r-- (text) file permissions
// 420 = 00644 = S_IRUSR (00400) | S_IWUSR (00200) | S_IRGRP (00040) | S_IROTH (00004)
// these flags seem to be working for LINUX, MAC, and WINDOWS
uint64_t S_IRUSR_IWUSR_IRGRP_IROTH = 420;

// flags for rwxr-xr-x (binary) file permissions
// 493 = 00755 = S_IRUSR_IWUSR_IRGRP_IROTH | S_IXUSR (00100) | S_IXGRP (00010) | S_IXOTH (00001)
// these flags also seem to be working for LINUX, MAC, and WINDOWS
uint64_t S_IRUSR_IWUSR_IXUSR_IRGRP_IXGRP_IROTH_IXOTH = 493;

// ------------------------ GLOBAL VARIABLES -----------------------

uint64_t number_of_written_characters = 0;
uint64_t number_of_currently_written_bytes = 0;

char*    output_name = (char*) 0;
uint64_t output_fd   = 1; // 1 is file descriptor of standard output

char*    output_buffer = (char*) 0;
uint64_t output_cursor = 0; // cursor for output buffer

// ------------------------- INITIALIZATION ------------------------

void init_library() {
  uint64_t i;

  SELFIE_URL = "selfie.cs.uni-salzburg.at";

  // determine actual size of uint64_t
  SIZEOFUINT64       = (uint64_t) ((uint64_t*) SELFIE_URL + 1) - (uint64_t) SELFIE_URL;
  SIZEOFUINT64INBITS = SIZEOFUINT64 * 8;

  // determine actual size of uint64_t*
  SIZEOFUINT64STAR       = (uint64_t) ((uint64_t**) SELFIE_URL + 1) - (uint64_t) SELFIE_URL;
  SIZEOFUINT64STARINBITS = SIZEOFUINT64STAR * 8;

  // WORDSIZE must be the same as SIZEOFUINT64
  WORDSIZE       = SIZEOFUINT64;
  WORDSIZEINBITS = WORDSIZE * 8;

  // powers of two table with SIZEOFUINT64INBITS entries for 2^0 to 2^(SIZEOFUINT64INBITS - 1)
  power_of_two_table = smalloc(SIZEOFUINT64INBITS * SIZEOFUINT64);

  *power_of_two_table = 1; // 2^0 == 1

  i = 1;

  while (i < SIZEOFUINT64INBITS) {
    // compute powers of two incrementally using this recurrence relation
    *(power_of_two_table + i) = *(power_of_two_table + (i - 1)) * 2;

    i = i + 1;
  }

  // compute 64-bit unsigned integer range using signed integer arithmetic
  UINT64_MAX = -1;

  // compute 64-bit signed integer range using unsigned integer arithmetic
  INT64_MIN = two_to_the_power_of(SIZEOFUINT64INBITS - 1);
  INT64_MAX = INT64_MIN - 1;

  // allocate and touch to make sure memory is mapped for read calls
  character_buffer  = smalloc(SIZEOFUINT64);
  *character_buffer = 0;

  // allocate and touch to make sure memory is mapped
  string_buffer = string_alloc(MAX_OUTPUT_LENGTH);

  // accommodate at least SIZEOFUINT64INBITS numbers for itoa, no mapping needed
  integer_buffer = string_alloc(SIZEOFUINT64INBITS);

  // does not need to be mapped
  filename_buffer = string_alloc(MAX_FILENAME_LENGTH);

  // allocate and touch to make sure memory is mapped for read calls
  binary_buffer  = smalloc(SIZEOFUINT64);
  *binary_buffer = 0;
}

void reset_library() {
  number_of_written_characters = 0;
}

// *~*~ *~*~ *~*~ *~*~ *~*~ *~*~ *~*~ *~*~ *~*~ *~*~ *~*~ *~*~ *~*~
// -----------------------------------------------------------------
// ---------------------    C O M P I L E R    ---------------------
// -----------------------------------------------------------------
// *~*~ *~*~ *~*~ *~*~ *~*~ *~*~ *~*~ *~*~ *~*~ *~*~ *~*~ *~*~ *~*~

// -----------------------------------------------------------------
// ---------------------------- SCANNER ----------------------------
// -----------------------------------------------------------------

void init_scanner();
void reset_scanner();

void print_symbol(uint64_t symbol);
void print_line_number(char* message, uint64_t line);

void syntax_error_message(char* message);
void syntax_error_character(uint64_t character);
void syntax_error_identifier(char* expected);

void get_character();

uint64_t is_character_new_line();
uint64_t is_character_whitespace();

uint64_t find_next_character();

uint64_t is_character_letter();
uint64_t is_character_digit();
uint64_t is_character_letter_or_digit_or_underscore();
uint64_t is_character_not_double_quote_or_new_line_or_eof();

uint64_t identifier_string_match(uint64_t string_index);
uint64_t identifier_or_keyword();

void get_symbol();

void handle_escape_sequence();

// ------------------------ GLOBAL CONSTANTS -----------------------

uint64_t SYM_EOF = -1; // end of file

// C* symbols

uint64_t SYM_INTEGER      = 0;  // integer
uint64_t SYM_CHARACTER    = 1;  // character
uint64_t SYM_STRING       = 2;  // string
uint64_t SYM_IDENTIFIER   = 3;  // identifier
uint64_t SYM_UINT64       = 4;  // uint64_t
uint64_t SYM_IF           = 5;  // if
uint64_t SYM_ELSE         = 6;  // else
uint64_t SYM_VOID         = 7;  // void
uint64_t SYM_RETURN       = 8;  // return
uint64_t SYM_WHILE        = 9;  // while
uint64_t SYM_COMMA        = 10; // ,
uint64_t SYM_SEMICOLON    = 11; // ;
uint64_t SYM_LPARENTHESIS = 12; // (
uint64_t SYM_RPARENTHESIS = 13; // )
uint64_t SYM_LBRACE       = 14; // {
uint64_t SYM_RBRACE       = 15; // }
uint64_t SYM_PLUS         = 16; // +
uint64_t SYM_MINUS        = 17; // -
uint64_t SYM_ASTERISK     = 18; // *
uint64_t SYM_DIVISION     = 19; // /
uint64_t SYM_REMAINDER    = 20; // %
uint64_t SYM_ASSIGN       = 21; // =
uint64_t SYM_EQUALITY     = 22; // ==
uint64_t SYM_NOTEQ        = 23; // !=
uint64_t SYM_LT           = 24; // <
uint64_t SYM_LEQ          = 25; // <=
uint64_t SYM_GT           = 26; // >
uint64_t SYM_GEQ          = 27; // >=
uint64_t SYM_ELLIPSIS     = 28; // ...

// symbols for bootstrapping

uint64_t SYM_INT      = 29; // int
uint64_t SYM_CHAR     = 30; // char
uint64_t SYM_UNSIGNED = 31; // unsigned
uint64_t SYM_CONST    = 32; // const

uint64_t MACRO_VAR_START = 0;
uint64_t MACRO_VAR_ARG   = 1;
uint64_t MACRO_VAR_END   = 2;

uint64_t* SYMBOLS; // strings representing symbols

uint64_t MAX_IDENTIFIER_LENGTH = 64;  // maximum number of characters in an identifier
uint64_t MAX_INTEGER_LENGTH    = 20;  // maximum number of characters in an unsigned integer
uint64_t MAX_STRING_LENGTH     = 128; // maximum number of characters in a string

// ------------------------ GLOBAL VARIABLES -----------------------

uint64_t line_number = 1; // current line number for error reporting

char* identifier = (char*) 0; // stores scanned identifier as string
char* integer    = (char*) 0; // stores scanned integer as string
char* string     = (char*) 0; // stores scanned string

uint64_t literal = 0; // numerical value of most recently scanned integer or character

uint64_t integer_is_signed = 0; // enforce INT64_MIN limit if '-' was scanned before

uint64_t character; // most recently read character

uint64_t number_of_read_characters = 0;

uint64_t symbol; // most recently recognized symbol

uint64_t number_of_ignored_characters = 0;
uint64_t number_of_comments           = 0;
uint64_t number_of_scanned_symbols    = 0;

char*    source_name = (char*) 0; // name of source file
uint64_t source_fd   = 0; // file descriptor of open source file

// ------------------------- INITIALIZATION ------------------------

void init_scanner () {
  SYMBOLS = smalloc((SYM_CONST + 1) * SIZEOFUINT64STAR);

  *(SYMBOLS + SYM_INTEGER)      = (uint64_t) "integer";
  *(SYMBOLS + SYM_CHARACTER)    = (uint64_t) "character";
  *(SYMBOLS + SYM_STRING)       = (uint64_t) "string";
  *(SYMBOLS + SYM_IDENTIFIER)   = (uint64_t) "identifier";
  *(SYMBOLS + SYM_UINT64)       = (uint64_t) "uint64_t";
  *(SYMBOLS + SYM_IF)           = (uint64_t) "if";
  *(SYMBOLS + SYM_ELSE)         = (uint64_t) "else";
  *(SYMBOLS + SYM_VOID)         = (uint64_t) "void";
  *(SYMBOLS + SYM_RETURN)       = (uint64_t) "return";
  *(SYMBOLS + SYM_WHILE)        = (uint64_t) "while";
  *(SYMBOLS + SYM_COMMA)        = (uint64_t) ",";
  *(SYMBOLS + SYM_SEMICOLON)    = (uint64_t) ";";
  *(SYMBOLS + SYM_LPARENTHESIS) = (uint64_t) "(";
  *(SYMBOLS + SYM_RPARENTHESIS) = (uint64_t) ")";
  *(SYMBOLS + SYM_LBRACE)       = (uint64_t) "{";
  *(SYMBOLS + SYM_RBRACE)       = (uint64_t) "}";
  *(SYMBOLS + SYM_PLUS)         = (uint64_t) "+";
  *(SYMBOLS + SYM_MINUS)        = (uint64_t) "-";
  *(SYMBOLS + SYM_ASTERISK)     = (uint64_t) "*";
  *(SYMBOLS + SYM_DIVISION)     = (uint64_t) "/";
  *(SYMBOLS + SYM_REMAINDER)    = (uint64_t) "%";
  *(SYMBOLS + SYM_ASSIGN)       = (uint64_t) "=";
  *(SYMBOLS + SYM_EQUALITY)     = (uint64_t) "==";
  *(SYMBOLS + SYM_NOTEQ)        = (uint64_t) "!=";
  *(SYMBOLS + SYM_LT)           = (uint64_t) "<";
  *(SYMBOLS + SYM_LEQ)          = (uint64_t) "<=";
  *(SYMBOLS + SYM_GT)           = (uint64_t) ">";
  *(SYMBOLS + SYM_GEQ)          = (uint64_t) ">=";
  *(SYMBOLS + SYM_ELLIPSIS)     = (uint64_t) "...";

  *(SYMBOLS + SYM_INT)      = (uint64_t) "int";
  *(SYMBOLS + SYM_CHAR)     = (uint64_t) "char";
  *(SYMBOLS + SYM_UNSIGNED) = (uint64_t) "unsigned";
  *(SYMBOLS + SYM_CONST)    = (uint64_t) "const";

  character = CHAR_EOF;
  symbol    = SYM_EOF;
}

void reset_scanner() {
  line_number = 1;

  number_of_read_characters = 0;

  get_character();

  number_of_ignored_characters = 0;
  number_of_comments           = 0;
  number_of_scanned_symbols    = 0;
}

// -----------------------------------------------------------------
// ------------------------- SYMBOL TABLE --------------------------
// -----------------------------------------------------------------

void reset_symbol_tables();

uint64_t hash(uint64_t* key);

void create_symbol_table_entry(uint64_t which, char* string, uint64_t line, uint64_t class, uint64_t type, uint64_t value, uint64_t address);

uint64_t* search_symbol_table(uint64_t* entry, char* string, uint64_t class);
uint64_t* search_global_symbol_table(char* string, uint64_t class);
uint64_t* get_scoped_symbol_table_entry(char* string, uint64_t class);

uint64_t is_undefined_procedure(uint64_t* entry);
uint64_t report_undefined_procedures();

// symbol table entry:
// +---+---------+
// | 0 | next    | pointer to next entry
// | 1 | string  | identifier string, big integer as string, string literal
// | 2 | line#   | source line number
// | 3 | class   | VARIABLE, BIGINT, STRING, PROCEDURE
// | 4 | type    | UINT64_T, UINT64STAR_T, VOID_T
// | 5 | value   | VARIABLE: initial value
// | 6 | address | VARIABLE, BIGINT, STRING: offset, PROCEDURE: address
// | 7 | scope   | REG_GP (global), REG_S0 (local)
// +---+---------+

uint64_t* allocate_symbol_table_entry() {
  return smalloc(2 * SIZEOFUINT64STAR + 6 * SIZEOFUINT64);
}

uint64_t* get_next_entry(uint64_t* entry)  { return (uint64_t*) *entry; }
char*     get_string(uint64_t* entry)      { return (char*)     *(entry + 1); }
uint64_t  get_line_number(uint64_t* entry) { return             *(entry + 2); }
uint64_t  get_class(uint64_t* entry)       { return             *(entry + 3); }
uint64_t  get_type(uint64_t* entry)        { return             *(entry + 4); }
uint64_t  get_value(uint64_t* entry)       { return             *(entry + 5); }
uint64_t  get_address(uint64_t* entry)     { return             *(entry + 6); }
uint64_t  get_scope(uint64_t* entry)       { return             *(entry + 7); }

void set_next_entry(uint64_t* entry, uint64_t* next)   { *entry       = (uint64_t) next; }
void set_string(uint64_t* entry, char* identifier)     { *(entry + 1) = (uint64_t) identifier; }
void set_line_number(uint64_t* entry, uint64_t line)   { *(entry + 2) = line; }
void set_class(uint64_t* entry, uint64_t class)        { *(entry + 3) = class; }
void set_type(uint64_t* entry, uint64_t type)          { *(entry + 4) = type; }
void set_value(uint64_t* entry, uint64_t value)        { *(entry + 5) = value; }
void set_address(uint64_t* entry, uint64_t address)    { *(entry + 6) = address; }
void set_scope(uint64_t* entry, uint64_t scope)        { *(entry + 7) = scope; }

// ------------------------ GLOBAL CONSTANTS -----------------------

// classes
uint64_t VARIABLE  = 1;
uint64_t BIGINT    = 2;
uint64_t STRING    = 3;
uint64_t PROCEDURE = 4;
uint64_t MACRO     = 5;

// types
uint64_t UINT64_T     = 1;
uint64_t UINT64STAR_T = 2;
uint64_t VOID_T       = 3;

// symbol tables
uint64_t GLOBAL_TABLE  = 1;
uint64_t LOCAL_TABLE   = 2;
uint64_t LIBRARY_TABLE = 3;
uint64_t MACRO_TABLE   = 4;

// hash table size for global symbol table
uint64_t HASH_TABLE_SIZE = 1024;

// ------------------------ GLOBAL VARIABLES -----------------------

// table pointers
uint64_t* global_symbol_table  = (uint64_t*) 0;
uint64_t* local_symbol_table   = (uint64_t*) 0;
uint64_t* library_symbol_table = (uint64_t*) 0;
uint64_t* macro_symbol_table   = (uint64_t*) 0;

uint64_t* current_function     = (uint64_t*) 0;

uint64_t number_of_global_variables = 0;
uint64_t number_of_procedures       = 0;
uint64_t number_of_strings          = 0;

uint64_t number_of_searches = 0;
uint64_t total_search_time  = 0;

// ------------------------- INITIALIZATION ------------------------

void reset_symbol_tables() {
  global_symbol_table  = (uint64_t*) zmalloc(HASH_TABLE_SIZE * SIZEOFUINT64STAR);
  local_symbol_table   = (uint64_t*) 0;
  library_symbol_table = (uint64_t*) 0;
  macro_symbol_table   = (uint64_t*) 0;

  current_function     = (uint64_t*) 0;

  number_of_global_variables = 0;
  number_of_procedures       = 0;
  number_of_strings          = 0;

  number_of_searches = 0;
  total_search_time  = 0;
}

// -----------------------------------------------------------------
// ---------------------------- PARSER -----------------------------
// -----------------------------------------------------------------

void reset_parser();

uint64_t is_not_rbrace_or_eof();
uint64_t is_expression();
uint64_t is_int_or_char_literal();
uint64_t is_mult_or_div_or_rem();
uint64_t is_plus_or_minus();
uint64_t is_comparison();
uint64_t is_possibly_parameter(uint64_t is_already_variadic);
uint64_t is_castable();

uint64_t look_for_factor();
uint64_t look_for_statement();
uint64_t look_for_type();

void     talloc();
uint64_t current_temporary();
uint64_t previous_temporary();
uint64_t next_temporary();
void     tfree(uint64_t number_of_temporaries);

void save_temporaries();
void restore_temporaries(uint64_t number_of_temporaries);

void syntax_error_symbol(uint64_t expected);
void syntax_error_unexpected();
void print_type(uint64_t type);
void type_warning(uint64_t expected, uint64_t found);

void      load_small_and_medium_integer(uint64_t reg, uint64_t value);
uint64_t* get_variable_or_big_int(char* variable, uint64_t class);
void      load_upper_base_address(uint64_t* entry);
uint64_t  load_variable_or_big_int(char* variable, uint64_t class);
void      load_integer(uint64_t value);
void      load_string(char* string);

uint64_t procedure_call(uint64_t* entry, char* procedure);

void procedure_prologue(uint64_t number_of_local_variable_bytes);
void procedure_epilogue(uint64_t number_of_parameter_bytes);

char* rewrite_non_zero_bootlevel_procedure(char* procedure);

uint64_t compile_macro(uint64_t* entry);
uint64_t compile_call(char* procedure);
uint64_t compile_factor();
uint64_t compile_term();
uint64_t compile_simple_expression();
uint64_t compile_expression();
void     compile_while();
void     compile_if();
void     compile_return();
void     compile_statement();
uint64_t compile_type();
void     compile_variable(uint64_t offset);
uint64_t compile_initialization(uint64_t type);
void     compile_procedure(char* procedure, uint64_t type);
void     compile_cstar();

// these macros are seen as functions by the bootstrapping compiler
void  var_start(uint64_t* args);
char* var_arg(uint64_t* args);
void  var_end(uint64_t* args);

// these macros need a dummy definition for the bootstrapping compiler
// additionally, all arguments are used to avoid compiler warnings
void  var_start(uint64_t* args) { *args = *args; }
char* var_arg(uint64_t* args) { *args = *args; return ""; }
void  var_end(uint64_t* args) { *args = *args; }

void non_zero_bootlevel_macro_var_start();
void non_zero_bootlevel_macro_var_arg();
void non_zero_bootlevel_macro_var_end();

// ------------------------ GLOBAL VARIABLES -----------------------

uint64_t allocated_temporaries = 0; // number of allocated temporaries

uint64_t return_branches = 0; // fixup chain for return statements

uint64_t return_type = 0; // return type of currently parsed procedure

uint64_t number_of_calls       = 0;
uint64_t number_of_assignments = 0;
uint64_t number_of_while       = 0;
uint64_t number_of_if          = 0;
uint64_t number_of_return      = 0;

// ------------------------- INITIALIZATION ------------------------

void reset_parser() {
  number_of_calls       = 0;
  number_of_assignments = 0;
  number_of_while       = 0;
  number_of_if          = 0;
  number_of_return      = 0;

  get_symbol();
}

// -----------------------------------------------------------------
// ---------------------- MACHINE CODE LIBRARY ---------------------
// -----------------------------------------------------------------

void emit_round_up(uint64_t reg, uint64_t m);
void emit_multiply_by(uint64_t reg, uint64_t m);
void emit_program_entry();

// bootstrapping binary

void emit_bootstrapping();

// -----------------------------------------------------------------
// --------------------------- COMPILER ----------------------------
// -----------------------------------------------------------------

uint64_t open_read_only(char* name);

void selfie_compile();

// *~*~ *~*~ *~*~ *~*~ *~*~ *~*~ *~*~ *~*~ *~*~ *~*~ *~*~ *~*~ *~*~
// -----------------------------------------------------------------
// -------------------     I N T E R F A C E     -------------------
// -----------------------------------------------------------------
// *~*~ *~*~ *~*~ *~*~ *~*~ *~*~ *~*~ *~*~ *~*~ *~*~ *~*~ *~*~ *~*~

// -----------------------------------------------------------------
// ---------------------------- REGISTER ---------------------------
// -----------------------------------------------------------------

void init_register();

char* get_register_name(uint64_t reg);
void  print_register_name(uint64_t reg);

uint64_t is_stack_register(uint64_t reg);
uint64_t is_system_register(uint64_t reg);
uint64_t is_argument_register(uint64_t reg);
uint64_t is_temporary_register(uint64_t reg);

uint64_t read_register(uint64_t reg);
void     write_register(uint64_t reg);

void update_register_counters();

// ------------------------ GLOBAL CONSTANTS -----------------------

uint64_t NUMBEROFREGISTERS   = 32;
uint64_t NUMBEROFTEMPORARIES = 7;

uint64_t REG_ZR  = 0;
uint64_t REG_RA  = 1;
uint64_t REG_SP  = 2;
uint64_t REG_GP  = 3;
uint64_t REG_TP  = 4;
uint64_t REG_T0  = 5;
uint64_t REG_T1  = 6;
uint64_t REG_T2  = 7;
uint64_t REG_S0  = 8;
uint64_t REG_S1  = 9;
uint64_t REG_A0  = 10;
uint64_t REG_A1  = 11;
uint64_t REG_A2  = 12;
uint64_t REG_A3  = 13;
uint64_t REG_A4  = 14;
uint64_t REG_A5  = 15;
uint64_t REG_A6  = 16;
uint64_t REG_A7  = 17;
uint64_t REG_S2  = 18;
uint64_t REG_S3  = 19;
uint64_t REG_S4  = 20;
uint64_t REG_S5  = 21;
uint64_t REG_S6  = 22;
uint64_t REG_S7  = 23;
uint64_t REG_S8  = 24;
uint64_t REG_S9  = 25;
uint64_t REG_S10 = 26;
uint64_t REG_S11 = 27;
uint64_t REG_T3  = 28;
uint64_t REG_T4  = 29;
uint64_t REG_T5  = 30;
uint64_t REG_T6  = 31;

uint64_t* REGISTERS; // strings representing registers

// ------------------------- INITIALIZATION ------------------------

void init_register() {
  REGISTERS = smalloc(NUMBEROFREGISTERS * SIZEOFUINT64STAR);

  *(REGISTERS + REG_ZR)  = (uint64_t) "zero";
  *(REGISTERS + REG_RA)  = (uint64_t) "ra";
  *(REGISTERS + REG_SP)  = (uint64_t) "sp";
  *(REGISTERS + REG_GP)  = (uint64_t) "gp";
  *(REGISTERS + REG_TP)  = (uint64_t) "tp";
  *(REGISTERS + REG_T0)  = (uint64_t) "t0";
  *(REGISTERS + REG_T1)  = (uint64_t) "t1";
  *(REGISTERS + REG_T2)  = (uint64_t) "t2";
  *(REGISTERS + REG_S0)  = (uint64_t) "s0"; // used to be fp
  *(REGISTERS + REG_S1)  = (uint64_t) "s1";
  *(REGISTERS + REG_A0)  = (uint64_t) "a0";
  *(REGISTERS + REG_A1)  = (uint64_t) "a1";
  *(REGISTERS + REG_A2)  = (uint64_t) "a2";
  *(REGISTERS + REG_A3)  = (uint64_t) "a3";
  *(REGISTERS + REG_A4)  = (uint64_t) "a4";
  *(REGISTERS + REG_A5)  = (uint64_t) "a5";
  *(REGISTERS + REG_A6)  = (uint64_t) "a6";
  *(REGISTERS + REG_A7)  = (uint64_t) "a7";
  *(REGISTERS + REG_S2)  = (uint64_t) "s2";
  *(REGISTERS + REG_S3)  = (uint64_t) "s3";
  *(REGISTERS + REG_S4)  = (uint64_t) "s4";
  *(REGISTERS + REG_S5)  = (uint64_t) "s5";
  *(REGISTERS + REG_S6)  = (uint64_t) "s6";
  *(REGISTERS + REG_S7)  = (uint64_t) "s7";
  *(REGISTERS + REG_S8)  = (uint64_t) "s8";
  *(REGISTERS + REG_S9)  = (uint64_t) "s9";
  *(REGISTERS + REG_S10) = (uint64_t) "s10";
  *(REGISTERS + REG_S11) = (uint64_t) "s11";
  *(REGISTERS + REG_T3)  = (uint64_t) "t3";
  *(REGISTERS + REG_T4)  = (uint64_t) "t4";
  *(REGISTERS + REG_T5)  = (uint64_t) "t5";
  *(REGISTERS + REG_T6)  = (uint64_t) "t6";
}

// -----------------------------------------------------------------
// ------------------------ ENCODER/DECODER ------------------------
// -----------------------------------------------------------------

void check_immediate_range(uint64_t found, uint64_t bits);

uint64_t encode_r_format(uint64_t funct7, uint64_t rs2, uint64_t rs1, uint64_t funct3, uint64_t rd, uint64_t opcode);
uint64_t get_funct7(uint64_t instruction);
uint64_t get_rs2(uint64_t instruction);
uint64_t get_rs1(uint64_t instruction);
uint64_t get_funct3(uint64_t instruction);
uint64_t get_rd(uint64_t instruction);
uint64_t get_opcode(uint64_t instruction);
void     decode_r_format();

uint64_t encode_i_format(uint64_t immediate, uint64_t rs1, uint64_t funct3, uint64_t rd, uint64_t opcode);
uint64_t get_immediate_i_format(uint64_t instruction);
void     decode_i_format();

uint64_t encode_s_format(uint64_t immediate, uint64_t rs2, uint64_t rs1, uint64_t funct3, uint64_t opcode);
uint64_t get_immediate_s_format(uint64_t instruction);
void     decode_s_format();

uint64_t encode_b_format(uint64_t immediate, uint64_t rs2, uint64_t rs1, uint64_t funct3, uint64_t opcode);
uint64_t get_immediate_b_format(uint64_t instruction);
void     decode_b_format();

uint64_t encode_j_format(uint64_t immediate, uint64_t rd, uint64_t opcode);
uint64_t get_immediate_j_format(uint64_t instruction);
void     decode_j_format();

uint64_t encode_u_format(uint64_t immediate, uint64_t rd, uint64_t opcode);
uint64_t get_immediate_u_format(uint64_t instruction);
void     decode_u_format();

// ------------------------ GLOBAL CONSTANTS -----------------------

// opcodes
uint64_t OP_LOAD   = 3;   // 0000011, I format (LD,LW)
uint64_t OP_IMM    = 19;  // 0010011, I format (ADDI, NOP)
uint64_t OP_STORE  = 35;  // 0100011, S format (SD,SW)
uint64_t OP_OP     = 51;  // 0110011, R format (ADD, SUB, MUL, DIVU, REMU, SLTU)
uint64_t OP_LUI    = 55;  // 0110111, U format (LUI)
uint64_t OP_BRANCH = 99;  // 1100011, B format (BEQ)
uint64_t OP_JALR   = 103; // 1100111, I format (JALR)
uint64_t OP_JAL    = 111; // 1101111, J format (JAL)
uint64_t OP_SYSTEM = 115; // 1110011, I format (ECALL)

// f3-codes
uint64_t F3_NOP   = 0; // 000
uint64_t F3_ADDI  = 0; // 000
uint64_t F3_ADD   = 0; // 000
uint64_t F3_SUB   = 0; // 000
uint64_t F3_MUL   = 0; // 000
uint64_t F3_DIVU  = 5; // 101
uint64_t F3_REMU  = 7; // 111
uint64_t F3_SLTU  = 3; // 011
uint64_t F3_LD    = 3; // 011
uint64_t F3_SD    = 3; // 011
uint64_t F3_LW    = 2; // 010
uint64_t F3_SW    = 2; // 010
uint64_t F3_BEQ   = 0; // 000
uint64_t F3_JALR  = 0; // 000
uint64_t F3_ECALL = 0; // 000

// f7-codes
uint64_t F7_ADD  = 0;  // 0000000
uint64_t F7_MUL  = 1;  // 0000001
uint64_t F7_SUB  = 32; // 0100000
uint64_t F7_DIVU = 1;  // 0000001
uint64_t F7_REMU = 1;  // 0000001
uint64_t F7_SLTU = 0;  // 0000000

// f12-codes (immediates)
uint64_t F12_ECALL = 0; // 000000000000

// ------------------------ GLOBAL VARIABLES -----------------------

uint64_t opcode = 0;
uint64_t rs1    = 0;
uint64_t rs2    = 0;
uint64_t rd     = 0;
uint64_t imm    = 0;
uint64_t funct3 = 0;
uint64_t funct7 = 0;

// -----------------------------------------------------------------
// ---------------------------- BINARY -----------------------------
// -----------------------------------------------------------------

void reset_instruction_counters();

uint64_t get_total_number_of_instructions();
uint64_t get_total_number_of_nops();

void print_instruction_counter(uint64_t counter, uint64_t ins);
void print_instruction_counter_with_nops(uint64_t counter, uint64_t nops, uint64_t ins);

void print_instruction_counters();

uint64_t get_low_instruction(uint64_t word);
uint64_t get_high_instruction(uint64_t word);

uint64_t load_code(uint64_t caddr);
void     store_code(uint64_t caddr, uint64_t code);

uint64_t load_instruction(uint64_t caddr);
void     store_instruction(uint64_t caddr, uint64_t instruction);

uint64_t load_data(uint64_t daddr);
void     store_data(uint64_t daddr, uint64_t data);

void emit_instruction(uint64_t instruction);

uint64_t encode_nop();
void     emit_nop();

void emit_lui(uint64_t rd, uint64_t immediate);
void emit_addi(uint64_t rd, uint64_t rs1, uint64_t immediate);

void emit_add(uint64_t rd, uint64_t rs1, uint64_t rs2);
void emit_sub(uint64_t rd, uint64_t rs1, uint64_t rs2);
void emit_mul(uint64_t rd, uint64_t rs1, uint64_t rs2);
void emit_divu(uint64_t rd, uint64_t rs1, uint64_t rs2);
void emit_remu(uint64_t rd, uint64_t rs1, uint64_t rs2);
void emit_sltu(uint64_t rd, uint64_t rs1, uint64_t rs2);

void emit_load(uint64_t rd, uint64_t rs1, uint64_t immediate);
void emit_store(uint64_t rs1, uint64_t immediate, uint64_t rs2);

void emit_beq(uint64_t rs1, uint64_t rs2, uint64_t immediate);

void emit_jal(uint64_t rd, uint64_t immediate);
void emit_jalr(uint64_t rd, uint64_t rs1, uint64_t immediate);

void emit_ecall();

void fixup_relative_BFormat(uint64_t from_address);
void fixup_relative_JFormat(uint64_t from_address, uint64_t to_address);
void fixup_IFormat(uint64_t from_address, uint64_t immediate);
void fixlink_relative(uint64_t from_address, uint64_t to_address);

void emit_data_word(uint64_t data, uint64_t offset, uint64_t source_line_number);
void emit_string_data(uint64_t* entry);

void emit_data_segment();

uint64_t* allocate_elf_header();

uint64_t* encode_elf_header();

uint64_t get_elf_program_header_offset(uint64_t ph_index);
void     encode_elf_program_header(uint64_t* header, uint64_t ph_index);
void     decode_elf_program_header(uint64_t* header, uint64_t ph_index);

uint64_t validate_elf_header(uint64_t* header);

uint64_t open_write_only(char* name, uint64_t mode);

void selfie_output(char* filename);

uint64_t* touch(uint64_t* memory, uint64_t bytes);

void selfie_load();

// ------------------------ GLOBAL CONSTANTS -----------------------

// page-aligned ELF header size for storing file header, program header, code size
uint64_t ELF_HEADER_SIZE = 4096;

uint64_t MAX_CODE_SIZE = 262144; // 256KB
uint64_t MAX_DATA_SIZE = 32768;  // 32KB

uint64_t PK_CODE_START = 65536; // start of code segment at 0x10000 (according to RISC-V pk)

// ELF file header

uint64_t EI_MAG0 = 127; // magic number part 0 is 0x7F
uint64_t EI_MAG1 = 'E'; // magic number part 1
uint64_t EI_MAG2 = 'L'; // magic number part 2
uint64_t EI_MAG3 = 'F'; // magic number part 3

uint64_t MACHO_MAG0 = 207; // first byte of magic number of Mach-O executables

uint64_t EI_CLASS   = 2; // file class is 2 (ELFCLASS64) or 1 (ELFCLASS32)
uint64_t EI_DATA    = 1; // object file data structures endianness is 1 (ELFDATA2LSB)
uint64_t EI_VERSION = 1; // version of the object file format
uint64_t EI_OSABI   = 0; // target OS ABI is usually set to 0

uint64_t EI_ABIVERSION = 0; // ABI version
uint64_t EI_PAD        = 0; // start of padding bytes

uint64_t e_type    = 2;   // object file type is 0x02 (ET_EXEC)
uint64_t e_machine = 243; // target architecture is 0xF3 (RISC-V)
uint64_t e_version = 1;   // version of the object file format

uint64_t e_entry = 65536; // entry point address 0x10000 (according to RISC-V pk)

uint64_t e_phoff = 64; // program header offset 0x40 (ELFCLASS64) or 0x34 (ELFCLASS32)
uint64_t e_shoff = 0;  // section header offset

uint64_t e_flags     = 0;  // ignored
uint64_t e_ehsize    = 64; // elf header size 64 bytes (ELFCLASS64) or 52 bytes (ELFCLASS32)
uint64_t e_phentsize = 56; // size of program header entry 56 bytes (ELFCLASS64) or 32 bytes (ELFCLASS32)

uint64_t e_phnum = 2; // number of program header entries (code and data segment)

uint64_t e_shentsize = 0; // size of section header entry
uint64_t e_shnum     = 0; // number of section header entries
uint64_t e_shstrndx  = 0; // section header offset

// ELF program header

uint64_t p_type  = 1; // type of segment is PT_LOAD
uint64_t p_flags = 0; // segment attributes

uint64_t p_offset = 0; // segment offset in file (must be a multiple of p_align)

uint64_t p_vaddr = 0; // start of segment in virtual memory
uint64_t p_paddr = 0; // start of segment in physical memory (ignored)

uint64_t p_filesz = 0; // size of segment in file
uint64_t p_memsz  = 0; // size of segment in memory

uint64_t p_align = 4096; // alignment of segment: p_vaddr % p_align == p_offset % p_align

// ------------------------ GLOBAL VARIABLES -----------------------

// instruction counters

uint64_t ic_lui   = 0;
uint64_t ic_addi  = 0;
uint64_t ic_add   = 0;
uint64_t ic_sub   = 0;
uint64_t ic_mul   = 0;
uint64_t ic_divu  = 0;
uint64_t ic_remu  = 0;
uint64_t ic_sltu  = 0;
uint64_t ic_load  = 0;
uint64_t ic_store = 0;
uint64_t ic_beq   = 0;
uint64_t ic_jal   = 0;
uint64_t ic_jalr  = 0;
uint64_t ic_ecall = 0;

char* binary_name = (char*) 0; // file name of binary

uint64_t* ELF_header = (uint64_t*) 0;

uint64_t* code_binary = (uint64_t*) 0; // code binary
uint64_t  code_start  = 0;             // start of code segment in virtual memory
uint64_t  code_size   = 0;             // size of code binary in bytes

uint64_t* data_binary = (uint64_t*) 0; // data binary
uint64_t  data_start  = 0;             // start of data segment in virtual memory
uint64_t  data_size   = 0;             // size of data binary in bytes

uint64_t* code_line_number = (uint64_t*) 0; // code line number per emitted instruction
uint64_t* data_line_number = (uint64_t*) 0; // data line number per emitted data word

// ------------------------- INITIALIZATION ------------------------

void reset_instruction_counters() {
  ic_lui   = 0;
  ic_addi  = 0;
  ic_add   = 0;
  ic_sub   = 0;
  ic_mul   = 0;
  ic_divu  = 0;
  ic_remu  = 0;
  ic_sltu  = 0;
  ic_load  = 0;
  ic_store = 0;
  ic_beq   = 0;
  ic_jal   = 0;
  ic_jalr  = 0;
  ic_ecall = 0;
}

// -----------------------------------------------------------------
// ----------------------- MIPSTER SYSCALLS ------------------------
// -----------------------------------------------------------------

void emit_exit();
void implement_exit(uint64_t* context);

void emit_read();
void implement_read(uint64_t* context);

void emit_write();
void implement_write(uint64_t* context);

void     emit_open();
uint64_t down_load_string(uint64_t* context, uint64_t vstring, char* s);
void     implement_openat(uint64_t* context);

void     emit_malloc();
uint64_t try_brk(uint64_t* context, uint64_t new_program_break);
void     implement_brk(uint64_t* context);

uint64_t is_boot_level_zero();

// ------------------------ GLOBAL CONSTANTS -----------------------

uint64_t debug_read  = 0;
uint64_t debug_write = 0;
uint64_t debug_open  = 0;
uint64_t debug_brk   = 0;

uint64_t SYSCALL_EXIT   = 93;
uint64_t SYSCALL_READ   = 63;
uint64_t SYSCALL_WRITE  = 64;
uint64_t SYSCALL_OPENAT = 56;
uint64_t SYSCALL_BRK    = 214;

/* DIRFD_AT_FDCWD corresponds to AT_FDCWD in fcntl.h and
   is passed as first argument of the openat system call
   emulating the (in Linux) deprecated open system call. */

uint64_t DIRFD_AT_FDCWD = -100;

// ------------------------ GLOBAL VARIABLES -----------------------

uint64_t sc_brk = 0; // syscall counter

// -----------------------------------------------------------------
// ------------------------ HYPSTER SYSCALL ------------------------
// -----------------------------------------------------------------

void      emit_switch();
uint64_t* do_switch(uint64_t* from_context, uint64_t* to_context, uint64_t timeout);
void      implement_switch();
uint64_t* mipster_switch(uint64_t* to_context, uint64_t timeout);
uint64_t* hypster_switch(uint64_t* to_context, uint64_t timeout);

// ------------------------ GLOBAL CONSTANTS -----------------------

// TODO: fix this syscall for spike
uint64_t SYSCALL_SWITCH = 401;

uint64_t debug_switch = 0;

// *~*~ *~*~ *~*~ *~*~ *~*~ *~*~ *~*~ *~*~ *~*~ *~*~ *~*~ *~*~ *~*~
// -----------------------------------------------------------------
// -----------------    A R C H I T E C T U R E    -----------------
// -----------------------------------------------------------------
// *~*~ *~*~ *~*~ *~*~ *~*~ *~*~ *~*~ *~*~ *~*~ *~*~ *~*~ *~*~ *~*~

// -----------------------------------------------------------------
// ----------------------------- CACHE -----------------------------
// -----------------------------------------------------------------

// cache struct
// +---+------------------+
// | 0 | cache memory     | pointer to actual cache consisting of pointers to cache blocks
// | 1 | cache size       | cache size in bytes
// | 2 | associativity    | cache associativity
// | 3 | cache-block size | cache-block size in bytes
// | 4 | cache hits       | counter for cache hits
// | 5 | cache misses     | counter for cache misses
// | 6 | cache timer      | counter for LRU replacement strategy
// +---+------------------+

uint64_t* allocate_cache() {
  return smalloc(1 * SIZEOFUINT64STAR + 6 * SIZEOFUINT64);
}

uint64_t* get_cache_memory(uint64_t* cache)     { return (uint64_t*) *cache; }
uint64_t  get_cache_size(uint64_t* cache)       { return             *(cache + 1); }
uint64_t  get_associativity(uint64_t* cache)    { return             *(cache + 2); }
uint64_t  get_cache_block_size(uint64_t* cache) { return             *(cache + 3); }
uint64_t  get_cache_hits(uint64_t* cache)       { return             *(cache + 4); }
uint64_t  get_cache_misses(uint64_t* cache)     { return             *(cache + 5); }
uint64_t  get_cache_timer(uint64_t* cache)      { return             *(cache + 6); }

void set_cache_memory(uint64_t* cache, uint64_t* cache_memory)        { *cache       = (uint64_t) cache_memory; }
void set_cache_size(uint64_t* cache, uint64_t cache_size)             { *(cache + 1) = cache_size; }
void set_associativity(uint64_t* cache, uint64_t associativity)       { *(cache + 2) = associativity; }
void set_cache_block_size(uint64_t* cache, uint64_t cache_block_size) { *(cache + 3) = cache_block_size; }
void set_cache_hits(uint64_t* cache, uint64_t cache_hits)             { *(cache + 4) = cache_hits; }
void set_cache_misses(uint64_t* cache, uint64_t cache_misses)         { *(cache + 5) = cache_misses; }
void set_cache_timer(uint64_t* cache, uint64_t cache_timer)           { *(cache + 6) = cache_timer; }

// cache block struct:
// +---+------------+
// | 0 | valid flag | valid block or not
// | 1 | tag        | unique identifier within a set
// | 2 | memory     | pointer to cache-block memory
// | 3 | timestamp  | timestamp for replacement strategy
// +---+------------+

uint64_t* allocate_cache_block() {
  return zmalloc(1 * SIZEOFUINT64STAR + 3 * SIZEOFUINT64);
}

uint64_t  get_valid_flag(uint64_t* cache_block)   { return             *cache_block; }
uint64_t  get_tag(uint64_t* cache_block)          { return             *(cache_block + 1); }
uint64_t* get_block_memory(uint64_t* cache_block) { return (uint64_t*) *(cache_block + 2); }
uint64_t  get_timestamp(uint64_t* cache_block)    { return             *(cache_block + 3); }

void set_valid_flag(uint64_t* cache_block, uint64_t valid)     { *cache_block       = valid; }
void set_tag(uint64_t* cache_block, uint64_t tag)              { *(cache_block + 1) = tag; }
void set_block_memory(uint64_t* cache_block, uint64_t* memory) { *(cache_block + 2) = (uint64_t) memory; }
void set_timestamp(uint64_t* cache_block, uint64_t timestamp)  { *(cache_block + 3) = timestamp; }

void reset_cache_counters(uint64_t* cache);
void reset_all_cache_counters();

void init_cache_memory(uint64_t* cache);
void init_cache(uint64_t* cache, uint64_t cache_size, uint64_t associativity, uint64_t cache_block_size);
void init_all_caches();

void flush_cache(uint64_t* cache);
void flush_all_caches();

uint64_t cache_set_size(uint64_t* cache);

uint64_t cache_tag(uint64_t* cache, uint64_t address);
uint64_t cache_index(uint64_t* cache, uint64_t address);
uint64_t cache_block_address(uint64_t* cache, uint64_t address);
uint64_t cache_byte_offset(uint64_t* cache, uint64_t address);

uint64_t* cache_set(uint64_t* cache, uint64_t vaddr);

uint64_t  get_new_timestamp(uint64_t* cache);
uint64_t* cache_lookup(uint64_t* cache, uint64_t vaddr, uint64_t paddr, uint64_t is_access);

void      fill_cache_block(uint64_t* cache, uint64_t* cache_block, uint64_t paddr);
uint64_t* handle_cache_miss(uint64_t* cache, uint64_t* cache_block, uint64_t paddr, uint64_t is_access);
uint64_t* retrieve_cache_block(uint64_t* cache, uint64_t vaddr, uint64_t paddr, uint64_t is_access);

void     flush_cache_block(uint64_t* cache, uint64_t* cache_block, uint64_t paddr);
uint64_t load_from_cache(uint64_t* cache, uint64_t vaddr, uint64_t paddr);
void     store_in_cache(uint64_t* cache, uint64_t vaddr, uint64_t paddr, uint64_t data);

uint64_t load_instruction_from_cache(uint64_t vaddr, uint64_t paddr);
uint64_t load_data_from_cache(uint64_t vaddr, uint64_t paddr);
void     store_data_in_cache(uint64_t vaddr, uint64_t paddr, uint64_t data);

void print_cache_profile(uint64_t hits, uint64_t misses, char* cache_name);

// ------------------------ GLOBAL CONSTANTS -----------------------

// indicates whether the machine has a cache or not
uint64_t L1_CACHE_ENABLED = 0;

// machine-enforced coherency for self-modifying code (selfie also
// works if this is turned off since there is no code modification
// during runtime and stores in the code segment are illegal)
uint64_t L1_CACHE_COHERENCY = 0;

// example configurations:
// +-------------------+---------------+-----------------------------+------------+
// |              name |    cache size |               associativity | block size |
// +===================+===============+=============================+============+
// |       CORE-V CVA6 | dcache: 32 KB |                   dcache: 8 |       16 B |
// |                   | icache: 16 KB |                   icache: 4 |            |
// +-------------------+---------------+-----------------------------+------------+
// |     direct-mapped |         2^x B |                           1 |      2^y B |
// +-------------------+---------------+-----------------------------+------------+
// | fully associative |         2^x B | (cache size) / (block size) |      2^y B |
// +-------------------+---------------+-----------------------------+------------+

// L1-cache size in byte
// assert: cache sizes are powers of 2
uint64_t L1_DCACHE_SIZE = 32768; // 32 KB data cache
uint64_t L1_ICACHE_SIZE = 16384; // 16 KB instruction cache

// L1-cache associativity
// assert: associativities are powers of 2
// assert: L1_xCACHE_SIZE / L1_xCACHE_ASSOCIATIVITY <= PAGESIZE
// (this is necessary in order to prevent aliasing problems)
uint64_t L1_DCACHE_ASSOCIATIVITY = 8;
uint64_t L1_ICACHE_ASSOCIATIVITY = 4;

// L1 cache-block size
// assert: cache-block sizes are powers of 2
// assert: L1_xCACHE_BLOCK_SIZE >= WORDSIZE
// assert: L1_xCACHE_SIZE / L1_xCACHE_ASSOCIATIVITY >= L1_xCACHE_BLOCK_SIZE
uint64_t L1_DCACHE_BLOCK_SIZE = 16; // in bytes
uint64_t L1_ICACHE_BLOCK_SIZE = 16; // in bytes

// pointers to VIPT n-way set-associative write-through L1-caches
uint64_t* L1_ICACHE;
uint64_t* L1_DCACHE;

// ------------------------ GLOBAL VARIABLES -----------------------

uint64_t L1_icache_coherency_invalidations = 0;

// -----------------------------------------------------------------
// ---------------------------- MEMORY -----------------------------
// -----------------------------------------------------------------

void init_memory(uint64_t megabytes);

void reset_memory_counters();

uint64_t load_physical_memory(uint64_t* paddr);
void     store_physical_memory(uint64_t* paddr, uint64_t data);

uint64_t get_root_PDE_offset(uint64_t page);
uint64_t get_leaf_PTE_offset(uint64_t page);

uint64_t* get_PTE_address_for_page(uint64_t* parent_table, uint64_t* table, uint64_t page);
uint64_t  get_frame_for_page(uint64_t* table, uint64_t page);

void set_PTE_for_page(uint64_t* table, uint64_t page, uint64_t frame);

uint64_t is_page_mapped(uint64_t* table, uint64_t page);

uint64_t get_page_of_virtual_address(uint64_t vaddr);
uint64_t get_virtual_address_of_page_start(uint64_t page);

uint64_t is_virtual_address_valid(uint64_t vaddr, uint64_t alignment);
uint64_t is_virtual_address_mapped(uint64_t* table, uint64_t vaddr);

uint64_t* tlb(uint64_t* table, uint64_t vaddr);

uint64_t load_virtual_memory(uint64_t* table, uint64_t vaddr);
void     store_virtual_memory(uint64_t* table, uint64_t vaddr, uint64_t data);

uint64_t load_cached_virtual_memory(uint64_t* table, uint64_t vaddr);
void     store_cached_virtual_memory(uint64_t* table, uint64_t vaddr, uint64_t data);

uint64_t load_cached_instruction_word(uint64_t* table, uint64_t vaddr);

// ------------------------ GLOBAL CONSTANTS -----------------------

uint64_t debug_tlb = 0;

uint64_t KILOBYTE = 1024;       // 1KB (KiB: 2^10B)
uint64_t MEGABYTE = 1048576;    // 1MB (MiB: 2^20B)
uint64_t GIGABYTE = 1073741824; // 1GB (GiB: 2^30B)

uint64_t VIRTUALMEMORYSIZE = 4; // 4GB of virtual memory (avoiding 32-bit overflow)

uint64_t PAGESIZE = 4096; // 4KB virtual pages

uint64_t NUMBEROFPAGES = 1048576; // VIRTUALMEMORYSIZE * GIGABYTE / PAGESIZE

uint64_t NUMBEROFLEAFPTES = 512; // number of leaf page table entries == PAGESIZE / SIZEOFUINT64STAR

uint64_t PAGETABLETREE = 1; // two-level page table is default

// ------------------------ GLOBAL VARIABLES -----------------------

uint64_t total_page_frame_memory = 0; // total amount of memory available for frames

uint64_t mc_brk = 0; // memory counter for brk syscall

uint64_t mc_mapped_heap = 0; // memory counter for mapped heap

// ------------------------- INITIALIZATION ------------------------

void init_memory(uint64_t megabytes) {
  if (megabytes > 4096)
    megabytes = 4096;

  total_page_frame_memory = megabytes * MEGABYTE;

  // reinitialize in case SIZEOFUINT64STAR is not 8
  NUMBEROFLEAFPTES = PAGESIZE / SIZEOFUINT64STAR;
}

void reset_memory_counters() {
  mc_brk = 0;
  sc_brk = 0;

  mc_mapped_heap = 0;
}

// -----------------------------------------------------------------
// ---------------------- GARBAGE COLLECTOR ------------------------
// -----------------------------------------------------------------

void reset_gc_counters();

// bootstrapped to actual functions during compilation ...
uint64_t fetch_stack_pointer()     { return 0; } // indicate that gc is unavailable
uint64_t fetch_global_pointer()    { return 0; }
uint64_t fetch_data_segment_size() { return 0; }

// ... here, not available on boot level 0 - only for compilation
void emit_fetch_stack_pointer();
void emit_fetch_global_pointer();
void emit_fetch_data_segment_size_interface();
void emit_fetch_data_segment_size_implementation(uint64_t fetch_dss_code_location);

void implement_gc_brk(uint64_t* context);

uint64_t is_gc_library(uint64_t* context);

// metadata entry:
// +----+---------+
// |  0 | next    | pointer to next entry
// |  1 | memory  | pointer to allocated memory
// |  2 | size    | size of allocated memory (in bytes!)
// |  3 | markbit | markbit indicating reachability of allocated memory
// +----+---------+

uint64_t* allocate_metadata(uint64_t* context);

uint64_t* get_metadata_next(uint64_t* entry)    { return (uint64_t*) *entry; }
uint64_t* get_metadata_memory(uint64_t* entry)  { return (uint64_t*) *(entry + 1); }
uint64_t  get_metadata_size(uint64_t* entry)    { return             *(entry + 2); }
uint64_t  get_metadata_markbit(uint64_t* entry) { return             *(entry + 3); }

void set_metadata_next(uint64_t* entry, uint64_t* next)      { *entry       = (uint64_t) next; }
void set_metadata_memory(uint64_t* entry, uint64_t* memory)  { *(entry + 1) = (uint64_t) memory; }
void set_metadata_size(uint64_t* entry, uint64_t size)       { *(entry + 2) = size; }
void set_metadata_markbit(uint64_t* entry, uint64_t markbit) { *(entry + 3) = markbit; }

// getters and setters with different access in library/kernel

uint64_t  get_stack_seg_start_gc(uint64_t* context);
uint64_t  get_data_seg_start_gc(uint64_t* context);
uint64_t  get_data_seg_end_gc(uint64_t* context);
uint64_t  get_heap_seg_start_gc(uint64_t* context);
uint64_t  get_heap_seg_end_gc(uint64_t* context);
uint64_t* get_used_list_head_gc(uint64_t* context);
uint64_t* get_free_list_head_gc(uint64_t* context);
uint64_t  get_gcs_in_period_gc(uint64_t* context);
uint64_t  get_gc_enabled_gc(uint64_t* context);

void set_data_and_heap_segments_gc(uint64_t* context);
void set_used_list_head_gc(uint64_t* context, uint64_t* used_list_head);
void set_free_list_head_gc(uint64_t* context, uint64_t* free_list_head);
void set_gcs_in_period_gc(uint64_t* context, uint64_t gcs);
void set_gc_enabled_gc(uint64_t* context);

void gc_init_selfie(uint64_t* context);

// interface to initialize an external garbage collector (e.g. tools/boehm-gc.c)
void gc_init(uint64_t* context);

// this function performs first-fit retrieval of free memory in O(n) where n is memory size
// improvement: push O(n) down to O(1), e.g. using Boehm's chunk allocator, or even compact-fit
// see https://github.com/cksystemsgroup/compact-fit
uint64_t* retrieve_from_free_list(uint64_t* context, uint64_t size);

uint64_t gc_load_memory(uint64_t* context, uint64_t address);
void     gc_store_memory(uint64_t* context, uint64_t address, uint64_t value);

void zero_object(uint64_t* context, uint64_t* metadata);

uint64_t* allocate_new_memory(uint64_t* context, uint64_t size);
uint64_t* reuse_memory(uint64_t* context, uint64_t size);
uint64_t* allocate_memory_selfie(uint64_t* context, uint64_t size);
uint64_t* gc_malloc_implementation(uint64_t* context, uint64_t size);

// interface to allocate an object using an external collector (e.g. tools/boehm-gc.c)
uint64_t* allocate_memory(uint64_t* context, uint64_t size);

// this function performs an O(n) list search where n is memory size
// improvement: push O(n) down to O(1), e.g. using Boehm's chunk allocator
uint64_t* get_metadata_if_address_is_valid(uint64_t* context, uint64_t address);

// interface to marking an object using an external collector (e.g. tools/boehm-gc.c)
void mark_object(uint64_t* context, uint64_t address);

void mark_object_selfie(uint64_t* context, uint64_t gc_address);
void mark_segment(uint64_t* context, uint64_t segment_start, uint64_t segment_end);

// this function scans the heap from two roots (data segment and stack) in O(n^2)
// where n is memory size; checking if a value is a pointer takes O(n), see above
// improvement: push O(n^2) down to O(n)
void mark(uint64_t* context);

void free_object(uint64_t* context, uint64_t* metadata, uint64_t* prev_metadata);

// interface to sweep marked objects using an external collector (e.g. tools/boehm-gc.c)
void sweep(uint64_t* context);

void sweep_selfie(uint64_t* context);

void gc_collect(uint64_t* context);

void print_gc_profile(uint64_t* context);

void gc_arguments();

// ----------------------- LIBRARY FUNCTIONS -----------------------

uint64_t* gc_malloc(uint64_t size) {
    return gc_malloc_implementation((uint64_t*) 0, size);
}

// ------------------------ GLOBAL CONSTANTS -----------------------

uint64_t GC_DISABLED = 0;
uint64_t GC_ENABLED  = 1;

uint64_t GC_ON = 0; // turn on kernel variant of gc, generate gc library code

uint64_t USE_GC_LIBRARY = 0; // use library variant of gc or not

uint64_t GC_PERIOD = 1000; // gc every so often

uint64_t GC_REUSE = 1; // reuse memory with freelist by default

uint64_t GC_METADATA_SIZE = 32; // SIZEOFUINT64 * 2 + SIZEOFUINT64STAR * 2

uint64_t GC_MARKBIT_UNREACHABLE = 0; // indicating that an object is not reachable
uint64_t GC_MARKBIT_REACHABLE   = 1; // indicating that an object is reachable by root or other reachable object

// ------------------------ GLOBAL VARIABLES -----------------------

uint64_t gc_data_seg_start = 0;
uint64_t gc_data_seg_end   = 0;
uint64_t gc_heap_seg_start = 0;
uint64_t gc_heap_seg_end   = 0;

uint64_t* gc_used_list = (uint64_t*) 0; // pointer to used-list head
uint64_t* gc_free_list = (uint64_t*) 0; // pointer to free-list head

uint64_t gc_num_gcs_in_period = 0;

uint64_t gc_num_mallocated     = 0;
uint64_t gc_num_gced_mallocs   = 0;
uint64_t gc_num_ungced_mallocs = 0;
uint64_t gc_num_reused_mallocs = 0;
uint64_t gc_num_collects       = 0;
uint64_t gc_mem_mallocated     = 0;
uint64_t gc_mem_objects        = 0;
uint64_t gc_mem_metadata       = 0;
uint64_t gc_mem_reused         = 0;
uint64_t gc_mem_collected      = 0;

// ------------------------- INITIALIZATION ------------------------

void reset_gc_counters() {
  gc_num_mallocated     = 0;
  gc_num_gced_mallocs   = 0;
  gc_num_ungced_mallocs = 0;
  gc_num_reused_mallocs = 0;
  gc_num_collects       = 0;
  gc_mem_mallocated     = 0;
  gc_mem_objects        = 0;
  gc_mem_metadata       = 0;
  gc_mem_reused         = 0;
  gc_mem_collected      = 0;
}

// -----------------------------------------------------------------
// ------------------------- INSTRUCTIONS --------------------------
// -----------------------------------------------------------------

void print_code_line_number_for_instruction(uint64_t address, uint64_t offset);
void print_code_context_for_instruction(uint64_t address);

void print_lui();
void print_lui_before();
void print_lui_after();
void record_lui_addi_add_sub_mul_divu_remu_sltu_jal_jalr();
void do_lui();
void undo_lui_addi_add_sub_mul_divu_remu_sltu_load_jal_jalr();

void print_addi();
void print_addi_before();
void print_addi_add_sub_mul_divu_remu_sltu_after();
void do_addi();

void print_add_sub_mul_divu_remu_sltu();
void print_add_sub_mul_divu_remu_sltu_before();

void do_add();
void do_sub();
void do_mul();
void do_divu();
void do_remu();

void do_sltu();

void     print_load();
void     print_load_before();
void     print_load_after(uint64_t vaddr);
void     record_load();
uint64_t do_load();

void     print_store();
void     print_store_before();
void     print_store_after(uint64_t vaddr);
void     record_store();
uint64_t do_store();
void     undo_store();

void print_beq();
void print_beq_before();
void print_beq_after();
void record_beq();
void do_beq();

void print_jal();
void print_jal_before();
void print_jal_jalr_after();
void do_jal();

void print_jalr();
void print_jalr_before();
void do_jalr();

void print_ecall();
void record_ecall();
void do_ecall();
void undo_ecall();

void print_data_line_number();
void print_data_context(uint64_t data);
void print_data(uint64_t data);

// ------------------------ GLOBAL CONSTANTS -----------------------

// RISC-U instructions

uint64_t LUI   = 1; // 0 is reserved for unknown instructions
uint64_t ADDI  = 2;
uint64_t ADD   = 3;
uint64_t SUB   = 4;
uint64_t MUL   = 5;
uint64_t DIVU  = 6;
uint64_t REMU  = 7;
uint64_t SLTU  = 8;
uint64_t LOAD  = 9;
uint64_t STORE = 10;
uint64_t BEQ   = 11;
uint64_t JAL   = 12;
uint64_t JALR  = 13;
uint64_t ECALL = 14;

uint64_t* MNEMONICS; // assembly mnemonics of instructions

// -----------------------------------------------------------------
// -------------------------- DISASSEMBLER -------------------------
// -----------------------------------------------------------------

void init_disassembler();

char* get_mnemonic(uint64_t ins);

void print_instruction();

void selfie_disassemble(uint64_t verbose);

// ------------------------ GLOBAL VARIABLES -----------------------

char*    assembly_name = (char*) 0; // name of assembly file
uint64_t assembly_fd   = 0;         // file descriptor of open assembly file

// ------------------------- INITIALIZATION ------------------------

void init_disassembler() {
  MNEMONICS = smalloc((ECALL + 1) * SIZEOFUINT64STAR);

  *(MNEMONICS + LUI)   = (uint64_t) "lui";
  *(MNEMONICS + ADDI)  = (uint64_t) "addi";
  *(MNEMONICS + ADD)   = (uint64_t) "add";
  *(MNEMONICS + SUB)   = (uint64_t) "sub";
  *(MNEMONICS + MUL)   = (uint64_t) "mul";
  *(MNEMONICS + DIVU)  = (uint64_t) "divu";
  *(MNEMONICS + REMU)  = (uint64_t) "remu";
  *(MNEMONICS + SLTU)  = (uint64_t) "sltu";
  if (IS64BITSYSTEM) {
    *(MNEMONICS + LOAD)  = (uint64_t) "ld";
    *(MNEMONICS + STORE) = (uint64_t) "sd";
  } else {
    *(MNEMONICS + LOAD)  = (uint64_t) "lw";
    *(MNEMONICS + STORE) = (uint64_t) "sw";
  }
  *(MNEMONICS + BEQ)   = (uint64_t) "beq";
  *(MNEMONICS + JAL)   = (uint64_t) "jal";
  *(MNEMONICS + JALR)  = (uint64_t) "jalr";
  *(MNEMONICS + ECALL) = (uint64_t) "ecall";
}

// -----------------------------------------------------------------
// -------------------------- REPLAY ENGINE ------------------------
// -----------------------------------------------------------------

void init_replay_engine();

void record_state(uint64_t value);

void replay_trace();

// ------------------------ GLOBAL CONSTANTS -----------------------

uint64_t MAX_REPLAY_LENGTH = 100;

// trace

uint64_t tc = 0; // trace counter

uint64_t* pcs    = (uint64_t*) 0; // trace of program counter values
uint64_t* values = (uint64_t*) 0; // trace of values

// ------------------------- INITIALIZATION ------------------------

void init_replay_engine() {
  pcs    = zmalloc(MAX_REPLAY_LENGTH * SIZEOFUINT64);
  values = zmalloc(MAX_REPLAY_LENGTH * SIZEOFUINT64);
}

// -----------------------------------------------------------------
// -------------------------- INTERPRETER --------------------------
// -----------------------------------------------------------------

void init_interpreter();
void reset_interpreter();

void reset_nop_counters();

void reset_source_profile();
void reset_register_access_counters();
void reset_segments_access_counters();

void reset_profiler();

void print_register_hexadecimal(uint64_t reg);
void print_register_octal(uint64_t reg);
void print_register_value(uint64_t reg);

void print_exception(uint64_t exception, uint64_t fault);
void throw_exception(uint64_t exception, uint64_t fault);

void fetch();
void decode();
void execute();

void execute_record();
void execute_undo();
void execute_debug();

void interrupt();

void run_until_exception();

uint64_t instruction_with_max_counter(uint64_t* counters, uint64_t max);
uint64_t print_per_instruction_counter(uint64_t total, uint64_t* counters, uint64_t max);
void     print_per_instruction_profile(char* message, uint64_t total, uint64_t* counters);

void print_access_profile(char* message, char* padding, uint64_t reads, uint64_t writes);
void print_per_register_profile(uint64_t reg);

void print_register_memory_profile();

void print_profile(uint64_t* context);

void print_host_os();

// ------------------------ GLOBAL CONSTANTS -----------------------

uint64_t INSTRUCTIONSIZE       = 4;  // in bytes
uint64_t INSTRUCTIONSIZEINBITS = 32; // INSTRUCTIONSIZE * 8

// exceptions

uint64_t EXCEPTION_NOEXCEPTION           = 0;
uint64_t EXCEPTION_PAGEFAULT             = 1;
uint64_t EXCEPTION_SEGMENTATIONFAULT     = 2;
uint64_t EXCEPTION_SYSCALL               = 3;
uint64_t EXCEPTION_TIMER                 = 4;
uint64_t EXCEPTION_DIVISIONBYZERO        = 5;
uint64_t EXCEPTION_INVALIDADDRESS        = 6;
uint64_t EXCEPTION_UNKNOWNINSTRUCTION    = 7;
uint64_t EXCEPTION_UNINITIALIZEDREGISTER = 8;
uint64_t EXCEPTION_SYMBOLICSCHEDULE      = 9; // for symbolic execution

uint64_t* EXCEPTIONS; // textual representation of exceptions

uint64_t debug_exception = 0;

uint64_t run = 0; // flag for running code

uint64_t debug = 0; // // flag for recording and debugging code

uint64_t debug_syscalls = 0; // flag for debugging syscalls

uint64_t record = 0; // flag for recording code execution
uint64_t redo   = 0; // flag for redoing code execution

uint64_t disassemble_verbose = 0; // flag for disassembling code in more detail

uint64_t symbolic = 0; // flag for symbolically executing code
uint64_t model    = 0; // flag for modeling code

// number of instructions from context switch to timer interrupt
// CAUTION: avoid interrupting any kernel activities, keep TIMESLICE large
// TODO: implement proper interrupt controller to turn interrupts on and off
uint64_t TIMESLICE = 10000000;

uint64_t TIMEROFF = 0; // must be 0 to turn off timer interrupt

// ------------------------ GLOBAL VARIABLES -----------------------

// hardware thread state

uint64_t pc = 0; // program counter

uint64_t ir = 0; // instruction register
uint64_t is = 0; // instruction id

uint64_t* registers = (uint64_t*) 0; // general-purpose registers

uint64_t* pt = (uint64_t*) 0; // page table

// core state

uint64_t timer = 0; // counter for timer interrupt
uint64_t trap  = 0; // flag for creating a trap

// effective nop counters

uint64_t nopc_lui   = 0;
uint64_t nopc_addi  = 0;
uint64_t nopc_add   = 0;
uint64_t nopc_sub   = 0;
uint64_t nopc_mul   = 0;
uint64_t nopc_divu  = 0;
uint64_t nopc_remu  = 0;
uint64_t nopc_sltu  = 0;
uint64_t nopc_load  = 0;
uint64_t nopc_store = 0;
uint64_t nopc_beq   = 0;
uint64_t nopc_jal   = 0;
uint64_t nopc_jalr  = 0;

// source profile

uint64_t  calls               = 0;             // total number of executed procedure calls
uint64_t* calls_per_procedure = (uint64_t*) 0; // number of executed calls of each procedure

uint64_t  iterations          = 0;             // total number of executed loop iterations
uint64_t* iterations_per_loop = (uint64_t*) 0; // number of executed iterations of each loop

uint64_t* loads_per_instruction  = (uint64_t*) 0; // number of executed loads per load instruction
uint64_t* stores_per_instruction = (uint64_t*) 0; // number of executed stores per store instruction

// register access counters

uint64_t* reads_per_register  = (uint64_t*) 0;
uint64_t* writes_per_register = (uint64_t*) 0;

uint64_t stack_register_reads  = 0;
uint64_t stack_register_writes = 0;

uint64_t argument_register_reads  = 0;
uint64_t argument_register_writes = 0;

uint64_t temporary_register_reads  = 0;
uint64_t temporary_register_writes = 0;

// segments access counters

uint64_t data_reads  = 0;
uint64_t data_writes = 0;

uint64_t stack_reads  = 0;
uint64_t stack_writes = 0;

uint64_t heap_reads  = 0;
uint64_t heap_writes = 0;

// ------------------------- INITIALIZATION ------------------------

void init_interpreter() {
  EXCEPTIONS = smalloc((EXCEPTION_SYMBOLICSCHEDULE + 1) * SIZEOFUINT64STAR);

  *(EXCEPTIONS + EXCEPTION_NOEXCEPTION)           = (uint64_t) "no exception";
  *(EXCEPTIONS + EXCEPTION_PAGEFAULT)             = (uint64_t) "page fault";
  *(EXCEPTIONS + EXCEPTION_SEGMENTATIONFAULT)     = (uint64_t) "segmentation fault";
  *(EXCEPTIONS + EXCEPTION_SYSCALL)               = (uint64_t) "syscall";
  *(EXCEPTIONS + EXCEPTION_TIMER)                 = (uint64_t) "timer interrupt";
  *(EXCEPTIONS + EXCEPTION_DIVISIONBYZERO)        = (uint64_t) "division by zero";
  *(EXCEPTIONS + EXCEPTION_INVALIDADDRESS)        = (uint64_t) "invalid address";
  *(EXCEPTIONS + EXCEPTION_UNKNOWNINSTRUCTION)    = (uint64_t) "unknown instruction";
  *(EXCEPTIONS + EXCEPTION_UNINITIALIZEDREGISTER) = (uint64_t) "uninitialized register";
  *(EXCEPTIONS + EXCEPTION_SYMBOLICSCHEDULE)      = (uint64_t) "symbolic schedule";
}

void reset_interpreter() {
  pc = 0;
  ir = 0;
  is = 0;

  registers = (uint64_t*) 0;

  pt = (uint64_t*) 0;

  trap = 0;

  timer = TIMEROFF;
}

void reset_nop_counters() {
  nopc_lui   = 0;
  nopc_addi  = 0;
  nopc_add   = 0;
  nopc_sub   = 0;
  nopc_mul   = 0;
  nopc_divu  = 0;
  nopc_remu  = 0;
  nopc_sltu  = 0;
  nopc_load  = 0;
  nopc_store = 0;
  nopc_beq   = 0;
  nopc_jal   = 0;
  nopc_jalr  = 0;
}

void reset_source_profile() {
  calls               = 0;
  calls_per_procedure = zmalloc(code_size / INSTRUCTIONSIZE * SIZEOFUINT64);

  iterations          = 0;
  iterations_per_loop = zmalloc(code_size / INSTRUCTIONSIZE * SIZEOFUINT64);

  loads_per_instruction  = zmalloc(code_size / INSTRUCTIONSIZE * SIZEOFUINT64);
  stores_per_instruction = zmalloc(code_size / INSTRUCTIONSIZE * SIZEOFUINT64);
}

void reset_register_access_counters() {
  reads_per_register  = zmalloc(NUMBEROFREGISTERS * SIZEOFUINT64);
  writes_per_register = zmalloc(NUMBEROFREGISTERS * SIZEOFUINT64);

  // stack and frame pointer registers are initialized by boot loader
  *(writes_per_register + REG_SP) = 1;
  *(writes_per_register + REG_S0) = 1;

  // a6 register is written to by the kernel
  *(writes_per_register + REG_A6) = 1;

  stack_register_reads      = 0;
  stack_register_writes     = 0;
  argument_register_reads   = 0;
  argument_register_writes  = 0;
  temporary_register_reads  = 0;
  temporary_register_writes = 0;
}

void reset_segments_access_counters() {
  data_reads   = 0;
  data_writes  = 0;
  stack_reads  = 0;
  stack_writes = 0;
  heap_reads   = 0;
  heap_writes  = 0;
}

void reset_profiler() {
  reset_instruction_counters();
  reset_memory_counters();
  reset_nop_counters();
  reset_source_profile();
  reset_register_access_counters();
  reset_segments_access_counters();
  reset_all_cache_counters();
}

// *~*~ *~*~ *~*~ *~*~ *~*~ *~*~ *~*~ *~*~ *~*~ *~*~ *~*~ *~*~ *~*~
// -----------------------------------------------------------------
// ----------------------    R U N T I M E    ----------------------
// -----------------------------------------------------------------
// *~*~ *~*~ *~*~ *~*~ *~*~ *~*~ *~*~ *~*~ *~*~ *~*~ *~*~ *~*~ *~*~

// -----------------------------------------------------------------
// ---------------------------- CONTEXTS ---------------------------
// -----------------------------------------------------------------

uint64_t* new_context();

void init_context(uint64_t* context, uint64_t* parent, uint64_t* vctxt);

uint64_t* find_context(uint64_t* parent, uint64_t* vctxt);

void      free_context(uint64_t* context);
uint64_t* delete_context(uint64_t* context, uint64_t* from);

// context struct:
// +----+-----------------+
// |  0 | next context    | pointer to next context
// |  1 | prev context    | pointer to previous context
// |  2 | program counter | program counter
// |  3 | registers       | pointer to general purpose registers
// |  4 | page table      | pointer to page table
// |  5 | lowest lo page  | lowest low uncached page (code, data, heap)
// |  6 | highest lo page | highest low uncached page (code, data, heap)
// |  7 | lowest hi page  | lowest high uncached page (stack)
// |  8 | highest hi page | highest high uncached page (stack)
// |  9 | code start      | start of code segment
// | 10 | code size       | size of code segment
// | 11 | data start      | start of data segment
// | 12 | data size       | size of data segment
// | 13 | heap start      | start of heap segment
// | 14 | program break   | current program break
// | 15 | exception       | exception ID
// | 16 | faulting page   | faulting page
// | 17 | exit code       | exit code
// | 18 | parent          | context that created this context
// | 19 | virtual context | virtual context address
// | 20 | name            | binary name loaded into context
// +----+-----------------+
// | 21 | used-list head  | pointer to head of used list
// | 22 | free-list head  | pointer to head of free list
// | 23 | gcs counter     | number of gc runs in gc period
// | 24 | gc enabled      | flag indicating whether to use gc or not
// +----+-----------------+

// CAUTION: contexts are extended in the symbolic execution engine!

uint64_t* allocate_context() {
  return smalloc(9 * SIZEOFUINT64STAR + 16 * SIZEOFUINT64);
}

uint64_t next_context(uint64_t* context)    { return (uint64_t) context; }
uint64_t prev_context(uint64_t* context)    { return (uint64_t) (context + 1); }
uint64_t program_counter(uint64_t* context) { return (uint64_t) (context + 2); }
uint64_t regs(uint64_t* context)            { return (uint64_t) (context + 3); }
uint64_t page_table(uint64_t* context)      { return (uint64_t) (context + 4); }
uint64_t lowest_lo_page(uint64_t* context)  { return (uint64_t) (context + 5); }
uint64_t highest_lo_page(uint64_t* context) { return (uint64_t) (context + 6); }
uint64_t lowest_hi_page(uint64_t* context)  { return (uint64_t) (context + 7); }
uint64_t highest_hi_page(uint64_t* context) { return (uint64_t) (context + 8); }
uint64_t code_seg_start(uint64_t* context)  { return (uint64_t) (context + 9); }
uint64_t code_seg_size(uint64_t* context)   { return (uint64_t) (context + 10); }
uint64_t data_seg_start(uint64_t* context)  { return (uint64_t) (context + 11); }
uint64_t data_seg_size(uint64_t* context)   { return (uint64_t) (context + 12); }
uint64_t heap_seg_start(uint64_t* context)  { return (uint64_t) (context + 13); }
uint64_t program_break(uint64_t* context)   { return (uint64_t) (context + 14); }
uint64_t exception(uint64_t* context)       { return (uint64_t) (context + 15); }
uint64_t fault(uint64_t* context)           { return (uint64_t) (context + 16); }
uint64_t exit_code(uint64_t* context)       { return (uint64_t) (context + 17); }
uint64_t parent(uint64_t* context)          { return (uint64_t) (context + 18); }
uint64_t virtual_context(uint64_t* context) { return (uint64_t) (context + 19); }
uint64_t name(uint64_t* context)            { return (uint64_t) (context + 20); }

uint64_t used_list_head(uint64_t* context)   { return (uint64_t) (context + 21); }
uint64_t free_list_head(uint64_t* context)   { return (uint64_t) (context + 22); }
uint64_t gcs_in_period(uint64_t* context)    { return (uint64_t) (context + 23); }
uint64_t use_gc_kernel(uint64_t* context)    { return (uint64_t) (context + 24); }

uint64_t* get_next_context(uint64_t* context)    { return (uint64_t*) *context; }
uint64_t* get_prev_context(uint64_t* context)    { return (uint64_t*) *(context + 1); }
uint64_t  get_pc(uint64_t* context)              { return             *(context + 2); }
uint64_t* get_regs(uint64_t* context)            { return (uint64_t*) *(context + 3); }
uint64_t* get_pt(uint64_t* context)              { return (uint64_t*) *(context + 4); }
uint64_t  get_lowest_lo_page(uint64_t* context)  { return             *(context + 5); }
uint64_t  get_highest_lo_page(uint64_t* context) { return             *(context + 6); }
uint64_t  get_lowest_hi_page(uint64_t* context)  { return             *(context + 7); }
uint64_t  get_highest_hi_page(uint64_t* context) { return             *(context + 8); }
uint64_t  get_code_seg_start(uint64_t* context)  { return             *(context + 9); }
uint64_t  get_code_seg_size(uint64_t* context)   { return             *(context + 10); }
uint64_t  get_data_seg_start(uint64_t* context)  { return             *(context + 11); }
uint64_t  get_data_seg_size(uint64_t* context)   { return             *(context + 12); }
uint64_t  get_heap_seg_start(uint64_t* context)  { return             *(context + 13); }
uint64_t  get_program_break(uint64_t* context)   { return             *(context + 14); }
uint64_t  get_exception(uint64_t* context)       { return             *(context + 15); }
uint64_t  get_fault(uint64_t* context)           { return             *(context + 16); }
uint64_t  get_exit_code(uint64_t* context)       { return             *(context + 17); }
uint64_t* get_parent(uint64_t* context)          { return (uint64_t*) *(context + 18); }
uint64_t* get_virtual_context(uint64_t* context) { return (uint64_t*) *(context + 19); }
char*     get_name(uint64_t* context)            { return (char*)     *(context + 20); }

uint64_t* get_used_list_head(uint64_t* context)   { return (uint64_t*) *(context + 21); }
uint64_t* get_free_list_head(uint64_t* context)   { return (uint64_t*) *(context + 22); }
uint64_t  get_gcs_in_period(uint64_t* context)    { return             *(context + 23); }
uint64_t  get_use_gc_kernel(uint64_t* context)    { return             *(context + 24); }

void set_next_context(uint64_t* context, uint64_t* next)      { *context        = (uint64_t) next; }
void set_prev_context(uint64_t* context, uint64_t* prev)      { *(context + 1)  = (uint64_t) prev; }
void set_pc(uint64_t* context, uint64_t pc)                   { *(context + 2)  = pc; }
void set_regs(uint64_t* context, uint64_t* regs)              { *(context + 3)  = (uint64_t) regs; }
void set_pt(uint64_t* context, uint64_t* pt)                  { *(context + 4)  = (uint64_t) pt; }
void set_lowest_lo_page(uint64_t* context, uint64_t page)     { *(context + 5)  = page; }
void set_highest_lo_page(uint64_t* context, uint64_t page)    { *(context + 6)  = page; }
void set_lowest_hi_page(uint64_t* context, uint64_t page)     { *(context + 7)  = page; }
void set_highest_hi_page(uint64_t* context, uint64_t page)    { *(context + 8)  = page; }
void set_code_seg_start(uint64_t* context, uint64_t start)    { *(context + 9)  = start; }
void set_code_seg_size(uint64_t* context, uint64_t size)      { *(context + 10) = size; }
void set_data_seg_start(uint64_t* context, uint64_t start)    { *(context + 11) = start; }
void set_data_seg_size(uint64_t* context, uint64_t size)      { *(context + 12) = size; }
void set_heap_seg_start(uint64_t* context, uint64_t start)    { *(context + 13) = start; }
void set_program_break(uint64_t* context, uint64_t brk)       { *(context + 14) = brk; }
void set_exception(uint64_t* context, uint64_t exception)     { *(context + 15) = exception; }
void set_fault(uint64_t* context, uint64_t page)              { *(context + 16) = page; }
void set_exit_code(uint64_t* context, uint64_t code)          { *(context + 17) = code; }
void set_parent(uint64_t* context, uint64_t* parent)          { *(context + 18) = (uint64_t) parent; }
void set_virtual_context(uint64_t* context, uint64_t* vctxt)  { *(context + 19) = (uint64_t) vctxt; }
void set_name(uint64_t* context, char* name)                  { *(context + 20) = (uint64_t) name; }

void set_used_list_head(uint64_t* context, uint64_t* used_list_head) { *(context + 21) = (uint64_t) used_list_head; }
void set_free_list_head(uint64_t* context, uint64_t* free_list_head) { *(context + 22) = (uint64_t) free_list_head; }
void set_gcs_in_period(uint64_t* context, uint64_t gcs)              { *(context + 23) = gcs; }
void set_use_gc_kernel(uint64_t* context, uint64_t use)              { *(context + 24) = use; }

// -----------------------------------------------------------------
// -------------------------- MICROKERNEL --------------------------
// -----------------------------------------------------------------

void reset_microkernel();

uint64_t* create_context(uint64_t* parent, uint64_t* vctxt);
uint64_t* cache_context(uint64_t* vctxt);

void save_context(uint64_t* context);

uint64_t lowest_page(uint64_t page, uint64_t lo);
uint64_t highest_page(uint64_t page, uint64_t hi);
void     map_page(uint64_t* context, uint64_t page, uint64_t frame);

void restore_region(uint64_t* context, uint64_t* table, uint64_t* parent_table, uint64_t lo, uint64_t hi);
void restore_context(uint64_t* context);

uint64_t is_code_address(uint64_t* context, uint64_t vaddr);
uint64_t is_data_address(uint64_t* context, uint64_t vaddr);
uint64_t is_stack_address(uint64_t* context, uint64_t vaddr);
uint64_t is_heap_address(uint64_t* context, uint64_t vaddr);

uint64_t is_address_between_stack_and_heap(uint64_t* context, uint64_t vaddr);
uint64_t is_data_stack_heap_address(uint64_t* context, uint64_t vaddr);

uint64_t is_valid_segment_read(uint64_t vaddr);
uint64_t is_valid_segment_write(uint64_t vaddr);

// ------------------------ GLOBAL CONSTANTS -----------------------

uint64_t debug_create = 0;
uint64_t debug_map    = 0;

// ------------------------ GLOBAL VARIABLES -----------------------

uint64_t* current_context = (uint64_t*) 0; // context currently running

uint64_t* used_contexts = (uint64_t*) 0; // doubly-linked list of used contexts
uint64_t* free_contexts = (uint64_t*) 0; // singly-linked list of free contexts

// ------------------------- INITIALIZATION ------------------------

void reset_microkernel() {
  current_context = (uint64_t*) 0;

  while (used_contexts != (uint64_t*) 0)
    used_contexts = delete_context(used_contexts, used_contexts);
}

// -----------------------------------------------------------------
// ---------------------------- KERNEL -----------------------------
// -----------------------------------------------------------------

uint64_t pavailable();
uint64_t pexcess();
uint64_t pused();

uint64_t* palloc();
void      pfree(uint64_t* frame);

void map_and_store(uint64_t* context, uint64_t vaddr, uint64_t data);

void up_load_binary(uint64_t* context);

uint64_t up_load_string(uint64_t* context, char* s, uint64_t SP);
void     up_load_arguments(uint64_t* context, uint64_t argc, uint64_t* argv);

uint64_t handle_system_call(uint64_t* context);
uint64_t handle_page_fault(uint64_t* context);
uint64_t handle_division_by_zero(uint64_t* context);
uint64_t handle_timer(uint64_t* context);
uint64_t handle_exception(uint64_t* context);

uint64_t mipster(uint64_t* to_context);
uint64_t hypster(uint64_t* to_context);

uint64_t mixter(uint64_t* to_context, uint64_t mix);

uint64_t minmob(uint64_t* to_context);
void     map_unmapped_pages(uint64_t* context);
uint64_t minster(uint64_t* to_context);
uint64_t mobster(uint64_t* to_context);

char* replace_extension(char* filename, char* extension);

void boot_loader(uint64_t* context);

uint64_t selfie_run(uint64_t machine);

// ------------------------ GLOBAL CONSTANTS -----------------------

uint64_t* MY_CONTEXT = (uint64_t*) 0;

uint64_t DONOTEXIT = 0;
uint64_t EXIT      = 1;
uint64_t SCHEDULE  = 2; // for symbolic execution

uint64_t EXITCODE_NOERROR                = 0;
uint64_t EXITCODE_NOARGUMENTS            = 11; // leaving 1-10 for apps
uint64_t EXITCODE_BADARGUMENTS           = 12;
uint64_t EXITCODE_MOREARGUMENTS          = 13;
uint64_t EXITCODE_SYSTEMERROR            = 14;
uint64_t EXITCODE_IOERROR                = 15;
uint64_t EXITCODE_SCANNERERROR           = 16;
uint64_t EXITCODE_PARSERERROR            = 17;
uint64_t EXITCODE_COMPILERERROR          = 18;
uint64_t EXITCODE_OUTOFVIRTUALMEMORY     = 19;
uint64_t EXITCODE_OUTOFPHYSICALMEMORY    = 20;
uint64_t EXITCODE_DIVISIONBYZERO         = 21;
uint64_t EXITCODE_UNKNOWNINSTRUCTION     = 22;
uint64_t EXITCODE_UNKNOWNSYSCALL         = 23;
uint64_t EXITCODE_UNSUPPORTEDSYSCALL     = 24;
uint64_t EXITCODE_MULTIPLEEXCEPTIONERROR = 25;
uint64_t EXITCODE_SYMBOLICEXECUTIONERROR = 26; // for symbolic execution
uint64_t EXITCODE_MODELINGERROR          = 27; // for model generation
uint64_t EXITCODE_UNCAUGHTEXCEPTION      = 28;

uint64_t SYSCALL_BITWIDTH = 32; // integer bit width for system calls

uint64_t MIPSTER = 1;
uint64_t DIPSTER = 2;
uint64_t RIPSTER = 3;

uint64_t HYPSTER = 4;

uint64_t MINSTER = 5;
uint64_t MOBSTER = 6;

uint64_t CAPSTER = 7;

// ------------------------ GLOBAL VARIABLES -----------------------

uint64_t next_page_frame = 0;

uint64_t allocated_page_frame_memory = 0;
uint64_t free_page_frame_memory      = 0;

// -----------------------------------------------------------------
// ------------------- CONSOLE ARGUMENT SCANNER --------------------
// -----------------------------------------------------------------

uint64_t  number_of_remaining_arguments();
uint64_t* remaining_arguments();

char* peek_argument(uint64_t lookahead);

char* get_argument();
void  set_argument(char* argv);

uint64_t no_or_bad_or_more_arguments(uint64_t exit_code);

void print_synopsis(char* extras);

// ------------------------ GLOBAL VARIABLES -----------------------

uint64_t  selfie_argc = 0;
uint64_t* selfie_argv = (uint64_t*) 0;

char* argument = (char*) 0;

// -----------------------------------------------------------------
// ----------------------------- SELFIE ----------------------------
// -----------------------------------------------------------------

void init_selfie(uint64_t argc, uint64_t* argv);

void init_system();

void turn_on_gc_library(uint64_t period, char* name);

// ------------------------ GLOBAL CONSTANTS -----------------------

char* selfie_name = (char*) 0; // name of running selfie executable

// IDs for host operating systems

uint64_t SELFIE    = 0;
uint64_t LINUX     = 1;
uint64_t MACOS     = 2;
uint64_t WINDOWS   = 3;
uint64_t BAREMETAL = 4;

// ------------------------ GLOBAL VARIABLES -----------------------

uint64_t OS = 0; // default host operating system is selfie

// ------------------------- INITIALIZATION ------------------------

void init_selfie(uint64_t argc, uint64_t* argv) {
  selfie_argc = argc;
  selfie_argv = argv;

  selfie_name = get_argument();
}

void init_system() {
  uint64_t selfie_fd;

  if (SIZEOFUINT64 != SIZEOFUINT64STAR)
    // uint64_t and uint64_t* must be the same size
    exit(EXITCODE_SYSTEMERROR);

  if (SIZEOFUINT64INBITS != 64) {
    if (SIZEOFUINT64INBITS == 32) {
      IS64BITSYSTEM = 0;

      // configuring ELF32 file header

      EI_CLASS = 1; // file class is 1 (ELFCLASS32)

      e_phoff = 52; // program header offset 0x34 (ELFCLASS32)

      e_ehsize    = 52; // elf header size 52 bytes (ELFCLASS32)
      e_phentsize = 32; // size of program header entry 32 bytes (ELFCLASS32)
    } else
      // selfie only supports 32-bit and 64-bit systems
      exit(EXITCODE_SYSTEMERROR);
  }

  if (is_boot_level_zero()) {
    // try opening executable
    selfie_fd = open_read_only(selfie_name);

    if (signed_less_than(selfie_fd, 0))
      // failure likely indicates Windows
      OS = WINDOWS;
    else {
      // read first byte of magic number
      read(selfie_fd, binary_buffer, 1);

      if (*binary_buffer == EI_MAG0)
        OS = LINUX;
      else if (*binary_buffer == MACHO_MAG0)
        OS = MACOS;
      else
        OS = WINDOWS;
    }
  } else
    OS = SELFIE;

  if (OS == MACOS)
    O_CREAT_TRUNC_WRONLY = MAC_O_CREAT_TRUNC_WRONLY;
  else if (OS == WINDOWS)
    O_CREAT_TRUNC_WRONLY = WINDOWS_O_BINARY_CREAT_TRUNC_WRONLY;
  else
    // Linux file opening flags are the default for Linux, selfie, and bare-metal hosts
    O_CREAT_TRUNC_WRONLY = LINUX_O_CREAT_TRUNC_WRONLY;
}

void turn_on_gc_library(uint64_t period, char* name) {
  if (fetch_stack_pointer() != 0) {
    gc_init((uint64_t*) 0);

    GC_PERIOD = period;

    selfie_name = name;
  } else
    USE_GC_LIBRARY = GC_DISABLED;
}

// *~*~ *~*~ *~*~ *~*~ *~*~ *~*~ *~*~ *~*~ *~*~ *~*~ *~*~ *~*~ *~*~
// -----------------------------------------------------------------
// ---------------------     L I B R A R Y     ---------------------
// -----------------------------------------------------------------
// *~*~ *~*~ *~*~ *~*~ *~*~ *~*~ *~*~ *~*~ *~*~ *~*~ *~*~ *~*~ *~*~

// -----------------------------------------------------------------
// ----------------------- LIBRARY PROCEDURES ----------------------
// -----------------------------------------------------------------

uint64_t two_to_the_power_of(uint64_t p) {
  // assert: 0 <= p < SIZEOFUINT64INBITS
  return *(power_of_two_table + p);
}

uint64_t ten_to_the_power_of(uint64_t p) {
  // use recursion for simplicity and educational value
  // for p close to 0 performance is not relevant
  if (p == 0)
    return 1;
  else
    return ten_to_the_power_of(p - 1) * 10;
}

uint64_t log_ten(uint64_t n) {
  // use recursion for simplicity and educational value
  // for n < 1000000 performance is not relevant
  if (n < 10)
    return 0;
  else
    return log_ten(n / 10) + 1;
}

uint64_t left_shift(uint64_t n, uint64_t b) {
  // assert: 0 <= b < SIZEOFUINT64INBITS
  return n * two_to_the_power_of(b);
}

uint64_t right_shift(uint64_t n, uint64_t b) {
  // assert: 0 <= b < SIZEOFUINT64INBITS
  return n / two_to_the_power_of(b);
}

uint64_t get_bits(uint64_t n, uint64_t i, uint64_t b) {
  if (i + b < SIZEOFUINT64INBITS)
    // reset all bits from index i + b to SIZEOFUINT64INBITS - 1
    n = n % two_to_the_power_of(i + b);
  else if (i >= SIZEOFUINT64INBITS)
    return 0;

  if (i == 0)
    // redundant fast path
    return n;
  else
    // cancel all bits from index 0 to i - 1
    return right_shift(n, i);
}

uint64_t absolute(uint64_t n) {
  if (signed_less_than(n, 0))
    return -n;
  else
    return n;
}

uint64_t max(uint64_t a, uint64_t b) {
  if (a > b)
    return a;
  else
    return b;
}

uint64_t signed_less_than(uint64_t a, uint64_t b) {
  // INT64_MIN <= n <= INT64_MAX iff
  // INT64_MIN + INT64_MIN <= n + INT64_MIN <= INT64_MAX + INT64_MIN iff
  // -2^64 <= n + INT64_MIN <= 2^64 - 1 (sign-extended to 65 bits) iff
  // 0 <= n + INT64_MIN <= UINT64_MAX
  return a + INT64_MIN < b + INT64_MIN;
}

uint64_t signed_division(uint64_t a, uint64_t b) {
  // assert: b != 0
  // assert: a == INT64_MIN -> b != -1
  if (a == INT64_MIN)
    if (b == INT64_MIN)
      return 1;
    else if (signed_less_than(b, 0))
      return INT64_MIN / absolute(b);
    else
      return -(INT64_MIN / b);
  else if (b == INT64_MIN)
    return 0;
  else if (signed_less_than(a, 0))
    if (signed_less_than(b, 0))
      return absolute(a) / absolute(b);
    else
      return -(absolute(a) / b);
  else if (signed_less_than(b, 0))
    return -(a / absolute(b));
  else
    return a / b;
}

uint64_t is_signed_integer(uint64_t n, uint64_t b) {
  // assert: 0 < b <= SIZEOFUINT64INBITS
  if (n < two_to_the_power_of(b - 1))
    // assert: 0 <= n < 2^(b - 1)
    return 1;
  else if (n >= -two_to_the_power_of(b - 1))
    // assert: -2^(b - 1) <= n < 2^64
    return 1;
  else
    return 0;
}

uint64_t sign_extend(uint64_t n, uint64_t b) {
  // assert: 0 <= n <= 2^b
  // assert: 0 < b < SIZEOFUINT64INBITS
  if (n < two_to_the_power_of(b - 1))
    return n;
  else
    return n - two_to_the_power_of(b);
}

uint64_t sign_shrink(uint64_t n, uint64_t b) {
  // assert: -2^(b - 1) <= n < 2^(b - 1)
  // assert: 0 < b < SIZEOFUINT64INBITS
  return get_bits(n, 0, b);
}

uint64_t load_character(char* s, uint64_t i) {
  // assert: i >= 0
  uint64_t a;

  // a is the index of the word where the
  // to-be-loaded i-th character in s is
  a = i / SIZEOFUINT64;

  // CAUTION: at boot levels higher than 0, s is only accessible
  // in C* at word granularity, not individual characters

  // return i-th 8-bit character in s
  return get_bits(*((uint64_t*) s + a), (i % SIZEOFUINT64) * 8, 8);
}

char* store_character(char* s, uint64_t i, uint64_t c) {
  // assert: i >= 0, 0 <= c < 2^8 (all characters are 8-bit)
  uint64_t a;

  // a is the index of the word where the with c
  // to-be-overwritten i-th character in s is
  a = i / SIZEOFUINT64;

  // CAUTION: at boot levels higher than 0, s is only accessible
  // in C* at word granularity, not individual characters

  // subtract the to-be-overwritten character to reset its bits in s
  // then add c to set its bits at the i-th position in s
  *((uint64_t*) s + a) = (*((uint64_t*) s + a) - left_shift(load_character(s, i), (i % SIZEOFUINT64) * 8)) + left_shift(c, (i % SIZEOFUINT64) * 8);

  return s;
}

char* string_alloc(uint64_t l) {
  // allocates zeroed memory for a string of l characters
  // plus a null terminator aligned to word size
  return (char*) zmalloc(l + 1);
}

uint64_t string_length(char* s) {
  uint64_t i;

  i = 0;

  while (load_character(s, i) != 0)
    i = i + 1;

  return i;
}

char* string_copy(char* s) {
  uint64_t l;
  char* t;
  uint64_t i;

  l = string_length(s);

  t = string_alloc(l);

  i = 0;

  while (i < l) {
    store_character(t, i, load_character(s, i));

    i = i + 1;
  }

  store_character(t, i, 0); // null-terminated string

  return t;
}

char* string_sub(char* s, uint64_t begin, uint64_t end) {
  uint64_t l;
  char* t;
  uint64_t i;

  l = end - begin;

  t = string_alloc(l);

  i = 0;

  while (begin + i < end) {
    store_character(t, i, load_character(s, begin + i));

    i = i + 1;
  }

  store_character(t, i, 0); // null-terminated string

  return t;
}

void string_reverse(char* s) {
  uint64_t i;
  uint64_t j;
  uint64_t tmp;

  i = 0;
  j = string_length(s) - 1;

  while (i < j) {
    tmp = load_character(s, i);

    store_character(s, i, load_character(s, j));
    store_character(s, j, tmp);

    i = i + 1;
    j = j - 1;
  }
}

uint64_t string_compare(char* s, char* t) {
  uint64_t i;

  i = 0;

  while (1)
    if (load_character(s, i) == 0)
      if (load_character(t, i) == 0)
        return 1;
      else
        return 0;
    else if (load_character(s, i) == load_character(t, i))
      i = i + 1;
    else
      return 0;
}

uint64_t string_prefix_for(char* prefix, char* s) {
  uint64_t i;

  i = 0;

  while (1) {
    if (load_character(prefix, i) == 0)
      return 1;
    else if (load_character(s, i) == 0)
      return 0;
    else if (load_character(prefix, i) == load_character(s, i))
      i = i + 1;
    else
      return 0;
  }
}

uint64_t atoi(char* s) {
  uint64_t i;
  uint64_t n;
  uint64_t c;

  // the conversion of the ASCII string in s to its
  // numerical value n begins with the leftmost digit in s
  i = 0;

  // and the numerical value 0 for n
  n = 0;

  // load character (one byte) at index i in s from memory requires
  // bit shifting since memory access can only be done at word granularity
  c = load_character(s, i);

  // loop until s is terminated
  while (c != 0) {
    // the numerical value of ASCII-encoded decimal digits
    // is offset by the ASCII code of '0' (which is 48)
    c = c - '0';

    if (c > 9) {
      printf("%s: cannot convert non-decimal number %s\n", selfie_name, s);

      exit(EXITCODE_SCANNERERROR);
    }

    // assert: s contains a decimal number

    // use base 10 but detect wrap around
    if (n < UINT64_MAX / 10)
      n = n * 10 + c;
    else if (n == UINT64_MAX / 10)
      if (c <= UINT64_MAX % 10)
        n = n * 10 + c;
      else {
        // s contains a decimal number larger than UINT64_MAX
        printf("%s: cannot convert out-of-bound number %s\n", selfie_name, s);

        exit(EXITCODE_SCANNERERROR);
      }
    else {
      // s contains a decimal number larger than UINT64_MAX
      printf("%s: cannot convert out-of-bound number %s\n", selfie_name, s);

      exit(EXITCODE_SCANNERERROR);
    }

    // go to the next digit
    i = i + 1;

    // load character (one byte) at index i in s from memory requires
    // bit shifting since memory access can only be done at word granularity
    c = load_character(s, i);
  }

  return n;
}

char* itoa(uint64_t n, char* s, uint64_t b, uint64_t d, uint64_t a) {
  // assert: b in {2,4,8,10,16}

  uint64_t i;
  uint64_t sign;

  // conversion of the integer n to an ASCII string in s with base b,
  // sign d, and alignment a begins with the leftmost digit in s
  i = 0;

  // for now assuming n is positive
  sign = 0;

  if (n == 0) {
    store_character(s, 0, '0');

    i = 1;
  } else if (d)
    if (signed_less_than(n, 0))
      if (b == 10) {
        // n is represented as two's complement
        // convert n to a positive number but remember the sign
        n = -n;

        sign = 1;
      }

  while (n != 0) {
    if (n % b > 9)
      // the ASCII code of hexadecimal digits larger than 9
      // is offset by the ASCII code of 'A' (which is 65)
      store_character(s, i, n % b - 10 + 'A');
    else
      // the ASCII code of digits less than or equal to 9
      // is offset by the ASCII code of '0' (which is 48)
      store_character(s, i, n % b + '0');

    // convert n by dividing n with base b
    n = n / b;

    i = i + 1;
  }

  if (b == 10) {
    if (sign) {
      store_character(s, i, '-'); // negative decimal numbers start with -

      i = i + 1;
    }

    while (i < a) {
      store_character(s, i, ' '); // align with spaces

      i = i + 1;
    }
  } else {
    while (i < a) {
      store_character(s, i, '0'); // align with 0s

      i = i + 1;
    }

  }

  store_character(s, i, 0); // null-terminated string

  // our numeral system is positional hindu-arabic, that is,
  // the weight of digits increases right to left, which means
  // that we need to reverse the string we computed above
  string_reverse(s);

  return s;
}

uint64_t fixed_point_ratio(uint64_t a, uint64_t b, uint64_t f) {
  // compute fixed point ratio with f fractional digits
  // multiply a/b with 10^f but avoid wrap around

  uint64_t p;

  p = 0;

  while (p <= f) {
    if (a <= UINT64_MAX / ten_to_the_power_of(f - p)) {
      if (b / ten_to_the_power_of(p) != 0)
        return (a * ten_to_the_power_of(f - p)) / (b / ten_to_the_power_of(p));
    }

    p = p + 1;
  }

  return 0;
}

uint64_t fixed_point_percentage(uint64_t r, uint64_t f) {
  if (r != 0)
    // 10^4 (for 100.00%) * 10^f (for f fractional digits of r)
    return ten_to_the_power_of(4 + f) / r;
  else
    return 0;
}

uint64_t ratio_format(uint64_t a, uint64_t b) {
  return fixed_point_ratio(a, b, 2);
}

uint64_t percentage_format(uint64_t a, uint64_t b) {
  return fixed_point_percentage(fixed_point_ratio(a, b, 4), 4);
}

uint64_t ratio_format_integer(uint64_t a) {
  return a / ten_to_the_power_of(2);
}

uint64_t ratio_format_fractional(uint64_t a) {
 return a % ten_to_the_power_of(2);
}

void put_character(uint64_t c) {
  uint64_t written_bytes;

  if (output_buffer) {
    // buffering character instead of outputting
    store_character(output_buffer, output_cursor, c);

    output_cursor = output_cursor + 1;
  } else if (character_buffer) {
    *character_buffer = c;

    // assert: character_buffer is mapped

    if (output_fd == 1) {
      if (OS != SELFIE)
        written_bytes = printf("%c", (char) c);
      else
        written_bytes = write(output_fd, character_buffer, 1);
    } else
      written_bytes = write(output_fd, character_buffer, 1);

    // try to write 1 character from character_buffer
    // into file with output_fd file descriptor
    if (written_bytes == 1) {
      if (output_fd != 1)
        // count number of characters written to a file,
        // not the console which has file descriptor 1
        number_of_written_characters = number_of_written_characters + 1;
    } else {
      // write failed
      if (output_fd != 1) {
        // failed write was not to the console which has file descriptor 1
        // to report the error we may thus still write to the console
        output_fd = 1;

        printf("%s: could not write character to output file %s\n", selfie_name, output_name);
      }

      exit(EXITCODE_IOERROR);
    }
  } else
    // character_buffer has not been successfully allocated yet
    exit(EXITCODE_IOERROR);

  number_of_currently_written_bytes = number_of_currently_written_bytes + 1;
}

void print(char* s) {
  uint64_t i;

  if (s == (char*) 0)
    print("NULL");
  else {
    i = 0;

    while (load_character(s, i) != 0) {
      put_character(load_character(s, i));

      i = i + 1;
    }
  }
}

void println() {
  put_character(CHAR_LF);
}

void print_character(uint64_t c) {
  put_character(CHAR_SINGLEQUOTE);

  if (c == CHAR_EOF)
    print("end of file");
  else if (c == CHAR_TAB)
    print("tabulator");
  else if (c == CHAR_LF)
    print("line feed");
  else if (c == CHAR_CR)
    print("carriage return");
  else
    put_character(c);

  put_character(CHAR_SINGLEQUOTE);
}

void print_string(char* s) {
  put_character(CHAR_DOUBLEQUOTE);

  print(s);

  put_character(CHAR_DOUBLEQUOTE);
}

void print_unsigned_integer(uint64_t n) {
  print(itoa(n, integer_buffer, 10, 0, 0));
}

void print_integer(uint64_t n) {
  print(itoa(n, integer_buffer, 10, 1, 0));
}

void unprint_integer(uint64_t n) {
  n = string_length(itoa(n, integer_buffer, 10, 1, 0));

  while (n > 0) {
    put_character(CHAR_BACKSPACE);

    n = n - 1;
  }
}

void print_hexadecimal(uint64_t n, uint64_t a) {
  print(itoa(n, integer_buffer, 16, 0, a));
}

void print_octal(uint64_t n, uint64_t a) {
  print(itoa(n, integer_buffer, 8, 0, a));
}

void print_binary(uint64_t n, uint64_t a) {
  print(itoa(n, integer_buffer, 2, 0, a));
}

uint64_t print_format(char* s, uint64_t i, char* a) {
  // print argument a according to the encountered % formatting code
  // that start at position i

  uint64_t p;

  if (load_character(s, i) == 's') {
    print(a);

    return i + 1;
  } else if (load_character(s, i) == 'c') {
    put_character((uint64_t) a);

    return i + 1;
  } else if (load_character(s, i) == '.') {
    // for integer specifiers, precision specifies the minimum number of digits to be written
    // for simplicity we support a single digit only
    p = load_character(s, i + 1) - '0';

    if (p < 10) {
      // the character at i + 1 is in fact a digit
      if (load_character(s, i + 2) == 'l') {
        // using integer_buffer here is ok since we are not using print_integer
        if (load_character(s, i + 3) == 'u')
          itoa((uint64_t) a, integer_buffer, 10, 0, 0);
        else if (load_character(s, i + 3) == 'd')
          itoa((uint64_t) a, integer_buffer, 10, 1, 0);
        else
          // precision only supported for %lu and %ld
          return i + 4;

        if (p > 0) {
          p = p - string_length(integer_buffer);

          while (p > 0) {
            put_character('0');

            p = p - 1;
          }
          print(integer_buffer);
        }
      }
      return i + 4;
    } else
      return i;
  } else if (load_character(s, i) == '0') {
    // for simplicity we support a single digit only
    p = load_character(s, i + 1) - '0';

    if (p < 10) {
      // the character at i + 1 is in fact a digit
      if (load_character(s, i + 2) == 'l') {
          if (load_character(s, i + 3) == 'X')
            // padding support only for %lX
            print_hexadecimal((uint64_t) a, p);
      }
      return i + 4;
    }
  } else if (load_character(s, i) == 'l') {
    if (load_character(s, i + 1) == 'u') {
      print_unsigned_integer((uint64_t) a);

      return i + 2;
    } else if (load_character(s, i + 1) == 'd') {
      print_integer((uint64_t) a);

      return i + 2;
    } else if (load_character(s, i + 1) == 'X') {
      print_hexadecimal((uint64_t) a, 0);

      return i + 2;
    } else if (load_character(s, i + 1) == 'o') {
      print_octal((uint64_t) a, 0);

      return i + 2;
    }
  } else if (load_character(s, i) == 'b') {
    print_binary((uint64_t) a, 0);

    return i + 1;
  } else if (load_character(s, i) == '%') {
    // for %% print just one %
    put_character('%');

    i = i + 1;
  }

  return i;
}

void direct_output(char* buffer) {
  if (output_fd == 1)
    printf("%s", buffer);
  else
    dprintf(output_fd, "%s", buffer);
}

uint64_t vdsprintf(uint64_t fd, char* buffer, char* s, uint64_t* args) {
  uint64_t i;

  if (buffer) {
    output_buffer = buffer;
    output_cursor = 0;
  } else
    output_fd = fd;

  number_of_currently_written_bytes = 0;
  i = 0;

  if (s != (char*) 0) {
    while (load_character(s, i) != 0) {
      if (load_character(s, i) == '%') {
        if (load_character(s, i + 1) != '%') {
          i = i + 1;

          i = print_format(s, i, var_arg(args));
        } else {
          put_character('%');

          i = i + 2;
        }
      } else {
        put_character(load_character(s, i));

        i = i + 1;
      }
    }

    // sprintf always null-terminates the buffer
    if (buffer)
      store_character(buffer, output_cursor, 0);
  }

  output_buffer = (char*) 0;
  output_cursor = 0;

  return number_of_currently_written_bytes;
}

uint64_t non_zero_bootlevel_printf(char* format, ...) {
  uint64_t* args;
  uint64_t written_bytes;

  args = (uint64_t*) 0;

  var_start(args);
  written_bytes = vdsprintf(1, (char*) 0, format, args);
  var_end(args);

  return written_bytes;
}

uint64_t non_zero_bootlevel_sprintf(char* buffer, char* format, ...) {
  uint64_t* args;
  uint64_t written_bytes;

  args = (uint64_t*) 0;

  var_start(args);
  written_bytes = vdsprintf(0, buffer, format, args);
  var_end(args);

  return written_bytes;
}

uint64_t non_zero_bootlevel_dprintf(uint64_t fd, char* format, ...) {
  uint64_t* args;
  uint64_t written_bytes;

  args = (uint64_t*) 0;

  var_start(args);
  written_bytes = vdsprintf(fd, (char*) 0, format, args);
  var_end(args);

  return written_bytes;
}

uint64_t round_up(uint64_t n, uint64_t m) {
  if (n % m == 0)
    return n;
  else
    return n - n % m + m;
}

void zero_memory(uint64_t* memory, uint64_t size) {
  uint64_t i;

  size = round_up(size, SIZEOFUINT64) / SIZEOFUINT64;

  i = 0;

  while (i < size) {
    // erase memory by setting it to 0
    *(memory + i) = 0;

    i = i + 1;
  }
}

uint64_t* smalloc(uint64_t size) {
  // this procedure ensures a defined program exit
  // if no memory can be allocated
  uint64_t* memory;

  if (USE_GC_LIBRARY)
    memory = gc_malloc(size);
  else
    memory = malloc(size);

  if (size == 0)
    // any address including 0
    return memory;
  else if (memory == (uint64_t*) 0) {
    if (character_buffer)
      // can only print error message if character_buffer has been successfully allocated
      printf("%s: malloc out of memory\n", selfie_name);

    exit(EXITCODE_OUTOFVIRTUALMEMORY);
  }

  return memory;
}

uint64_t* smalloc_system(uint64_t size) {
  // internal use only!

  uint64_t gc;
  uint64_t* memory;

  gc = USE_GC_LIBRARY;

  USE_GC_LIBRARY = GC_DISABLED;

  memory = smalloc(size);

  USE_GC_LIBRARY = gc;

  return memory;
}

uint64_t* zalloc(uint64_t size) {
  // internal use only!

  // this procedure is only executed at boot level 0
  // zalloc allocates size bytes rounded up to word size
  // and then zeroes that memory, similar to calloc, but
  // called zalloc to avoid redeclaring calloc
  uint64_t* memory;

  size = round_up(size, SIZEOFUINT64);

  memory = smalloc(size);

  zero_memory(memory, size);

  return memory;
}

uint64_t* zmalloc(uint64_t size) {
  if (USE_GC_LIBRARY)
    // assert: on boot level 1 or above where mallocated memory is zeroed
    return gc_malloc(size);
  else
    return zalloc(size);
}

// *~*~ *~*~ *~*~ *~*~ *~*~ *~*~ *~*~ *~*~ *~*~ *~*~ *~*~ *~*~ *~*~
// -----------------------------------------------------------------
// ---------------------    C O M P I L E R    ---------------------
// -----------------------------------------------------------------
// *~*~ *~*~ *~*~ *~*~ *~*~ *~*~ *~*~ *~*~ *~*~ *~*~ *~*~ *~*~ *~*~

// -----------------------------------------------------------------
// ---------------------------- SCANNER ----------------------------
// -----------------------------------------------------------------

void print_symbol(uint64_t symbol) {
  put_character(CHAR_DOUBLEQUOTE);

  if (symbol == SYM_EOF)
    print("end of file");
  else
    print((char*) *(SYMBOLS + symbol));

  put_character(CHAR_DOUBLEQUOTE);
}

void print_line_number(char* message, uint64_t line) {
  printf("%s: %s in %s in line %lu: ", selfie_name, message, source_name, line);
}

void syntax_error_message(char* message) {
  print_line_number("syntax error", line_number);
  printf("%s\n", message);
}

void syntax_error_character(uint64_t expected) {
  print_line_number("syntax error", line_number);
  print_character(expected);
  print(" expected but ");
  print_character(character);
  print(" found\n");
}

void syntax_error_identifier(char* expected) {
  print_line_number("syntax error", line_number);
  print_string(expected);
  print(" expected but ");
  print_string(identifier);
  print(" found\n");
}

void get_character() {
  uint64_t number_of_read_bytes;

  // assert: character_buffer is mapped

  // try to read 1 character into character_buffer
  // from file with source_fd file descriptor
  number_of_read_bytes = read(source_fd, character_buffer, 1);

  if (number_of_read_bytes == 1) {
    // store the read character in the global variable called character
    character = *character_buffer;

    number_of_read_characters = number_of_read_characters + 1;
  } else if (number_of_read_bytes == 0)
    // reached end of file
    character = CHAR_EOF;
  else {
    printf("%s: could not read character from input file %s\n", selfie_name, source_name);

    exit(EXITCODE_IOERROR);
  }
}

uint64_t is_character_new_line() {
  if (character == CHAR_LF)
    return 1;
  else if (character == CHAR_CR)
    return 1;
  else
    return 0;
}

uint64_t is_character_whitespace() {
  if (character == CHAR_SPACE)
    return 1;
  else if (character == CHAR_TAB)
    return 1;
  else
    return is_character_new_line();
}

uint64_t find_next_character() {
  uint64_t in_single_line_comment;
  uint64_t in_multi_line_comment;

  // assuming we are not in a comment
  in_single_line_comment = 0;
  in_multi_line_comment  = 0;

  // read and discard all whitespace and comments until a character is found
  // that is not whitespace and does not occur in a comment, or the file ends
  while (1) {
    if (in_single_line_comment) {
      if (is_character_new_line())
        // single-line comments end with new line
        in_single_line_comment = 0;
      else if (character == CHAR_EOF)
        // or end of file
        return character;
      else {
        // count the characters in comments as ignored characters
        number_of_ignored_characters = number_of_ignored_characters + 1;

        get_character();
      }

    } else if (in_multi_line_comment) {
      while (character == CHAR_ASTERISK) {
        // look for "*/" by looping over consecutive '*' counting them as ignored characters
        number_of_ignored_characters = number_of_ignored_characters + 1;

        get_character();

        if (character == CHAR_SLASH)
          // multi-line comments end with "*/"
          in_multi_line_comment = 0;
      }

      if (in_multi_line_comment) {
        // keep track of line numbers for error reporting and code annotation
        if (character == CHAR_LF)
          // only line feeds count towards line numbers, not carriage returns
          line_number = line_number + 1;
        else if (character == CHAR_EOF) {
          // multi-line comment is not terminated
          syntax_error_message("runaway multi-line comment");

          exit(EXITCODE_SCANNERERROR);
        }
      }

      // count the characters in comments as ignored characters including '/' in "*/"
      number_of_ignored_characters = number_of_ignored_characters + 1;

      get_character();

    } else if (is_character_whitespace()) {
      // keep track of line numbers for error reporting and code annotation
      if (character == CHAR_LF)
        // only line feeds count towards line numbers, not carriage returns
        line_number = line_number + 1;

      // also count line feed and carriage return as ignored characters
      number_of_ignored_characters = number_of_ignored_characters + 1;

      get_character();

    } else if (character == CHAR_SLASH) {
      get_character();

      if (character == CHAR_SLASH) {
        // "//" begins a comment
        in_single_line_comment = 1;

        // count both slashes as ignored characters
        number_of_ignored_characters = number_of_ignored_characters + 2;

        number_of_comments = number_of_comments + 1;

        get_character();

      } else if (character == CHAR_ASTERISK) {
        // "/*" begins a multi-line comment
        in_multi_line_comment = 1;

        // count both slash and asterisk as ignored characters
        number_of_ignored_characters = number_of_ignored_characters + 2;

        number_of_comments = number_of_comments + 1;

        get_character();

      } else {
        // while looking for "//" and "/*" we actually found '/'
        symbol = SYM_DIVISION;

        return character;
      }

    } else
      // character found that is not whitespace and not occurring in a comment
      return character;
  }
}

uint64_t is_character_letter() {
  // ASCII codes for lower- and uppercase letters are in contiguous intervals
  if (character >= 'a')
    if (character <= 'z')
      return 1;
    else
      return 0;
  else if (character >= 'A')
    if (character <= 'Z')
      return 1;
    else
      return 0;
  else
    return 0;
}

uint64_t is_character_digit() {
  // ASCII codes for digits are in a contiguous interval
  if (character >= '0')
    if (character <= '9')
      return 1;
    else
      return 0;
  else
    return 0;
}

uint64_t is_character_letter_or_digit_or_underscore() {
  if (is_character_letter())
    return 1;
  else if (is_character_digit())
    return 1;
  else if (character == CHAR_UNDERSCORE)
    return 1;
  else
    return 0;
}

uint64_t is_character_not_double_quote_or_new_line_or_eof() {
  if (character == CHAR_DOUBLEQUOTE)
    return 0;
  else if (is_character_new_line())
    return 0;
  else if (character == CHAR_EOF)
    return 0;
  else
    return 1;
}

uint64_t identifier_string_match(uint64_t keyword) {
  return string_compare(identifier, (char*) *(SYMBOLS + keyword));
}

uint64_t identifier_or_keyword() {
  if (identifier_string_match(SYM_UINT64))
    return SYM_UINT64;
  else if (identifier_string_match(SYM_IF))
    return SYM_IF;
  else if (identifier_string_match(SYM_ELSE))
    return SYM_ELSE;
  else if (identifier_string_match(SYM_VOID))
    return SYM_VOID;
  else if (identifier_string_match(SYM_RETURN))
    return SYM_RETURN;
  else if (identifier_string_match(SYM_WHILE))
    return SYM_WHILE;
  else if (identifier_string_match(SYM_INT))
    // selfie bootstraps int to uint64_t!
    return SYM_UINT64;
  else if (identifier_string_match(SYM_CHAR))
    // selfie bootstraps char to uint64_t!
    return SYM_UINT64;
  else if (identifier_string_match(SYM_UNSIGNED))
    // selfie bootstraps unsigned to uint64_t!
    return SYM_UINT64;
  else if (identifier_string_match(SYM_CONST))
    // selfie bootstraps const to uint64_t!
    return SYM_UINT64;
  else
    return SYM_IDENTIFIER;
}

void get_symbol() {
  uint64_t i;

  // reset previously scanned symbol
  symbol = SYM_EOF;

  if (find_next_character() != CHAR_EOF) {
    if (symbol != SYM_DIVISION) {
      // '/' may have already been recognized
      // while looking for whitespace and "//"

      // start state of finite state machine
      // for recognizing C* symbols is here
      if (is_character_letter()) {
        // accommodate identifier and null for termination
        identifier = string_alloc(MAX_IDENTIFIER_LENGTH);

        i = 0;

        while (is_character_letter_or_digit_or_underscore()) {
          if (i >= MAX_IDENTIFIER_LENGTH) {
            syntax_error_message("identifier too long");

            exit(EXITCODE_SCANNERERROR);
          }

          store_character(identifier, i, character);

          i = i + 1;

          get_character();
        }

        store_character(identifier, i, 0); // null-terminated string

        symbol = identifier_or_keyword();

      } else if (is_character_digit()) {
        // accommodate integer and null for termination
        integer = string_alloc(MAX_INTEGER_LENGTH);

        i = 0;

        while (is_character_digit()) {
          if (i >= MAX_INTEGER_LENGTH) {
            if (integer_is_signed)
              syntax_error_message("signed integer out of bound");
            else
              syntax_error_message("integer out of bound");

            exit(EXITCODE_SCANNERERROR);
          }

          store_character(integer, i, character);

          i = i + 1;

          get_character();
        }

        store_character(integer, i, 0); // null-terminated string

        literal = atoi(integer);

        if (integer_is_signed)
          if (literal > INT64_MIN) {
              syntax_error_message("signed integer out of bound");

              exit(EXITCODE_SCANNERERROR);
            }

        symbol = SYM_INTEGER;

      } else if (character == CHAR_SINGLEQUOTE) {
        get_character();

        literal = 0;

        if (character == CHAR_EOF) {
          syntax_error_message("reached end of file looking for a character literal");

          exit(EXITCODE_SCANNERERROR);
        } else
          literal = character;

        get_character();

        if (character == CHAR_SINGLEQUOTE)
          get_character();
        else if (character == CHAR_EOF) {
          syntax_error_character(CHAR_SINGLEQUOTE);

          exit(EXITCODE_SCANNERERROR);
        } else
          syntax_error_character(CHAR_SINGLEQUOTE);

        symbol = SYM_CHARACTER;

      } else if (character == CHAR_DOUBLEQUOTE) {
        get_character();

        // accommodate string and null for termination,
        // allocate zeroed memory since strings are emitted
        // in words but may end non-word-aligned
        string = string_alloc(MAX_STRING_LENGTH);

        i = 0;

        while (is_character_not_double_quote_or_new_line_or_eof()) {
          if (i >= MAX_STRING_LENGTH) {
            syntax_error_message("string too long");

            exit(EXITCODE_SCANNERERROR);
          }

          if (character == CHAR_BACKSLASH)
            handle_escape_sequence();

          store_character(string, i, character);

          i = i + 1;

          get_character();
        }

        if (character == CHAR_DOUBLEQUOTE)
          get_character();
        else {
          syntax_error_character(CHAR_DOUBLEQUOTE);

          exit(EXITCODE_SCANNERERROR);
        }

        store_character(string, i, 0); // null-terminated string

        symbol = SYM_STRING;

      } else if (character == CHAR_COMMA) {
        get_character();

        symbol = SYM_COMMA;

      } else if (character == CHAR_SEMICOLON) {
        get_character();

        symbol = SYM_SEMICOLON;

      } else if (character == CHAR_LPARENTHESIS) {
        get_character();

        symbol = SYM_LPARENTHESIS;

      } else if (character == CHAR_RPARENTHESIS) {
        get_character();

        symbol = SYM_RPARENTHESIS;

      } else if (character == CHAR_LBRACE) {
        get_character();

        symbol = SYM_LBRACE;

      } else if (character == CHAR_RBRACE) {
        get_character();

        symbol = SYM_RBRACE;

      } else if (character == CHAR_PLUS) {
        get_character();

        symbol = SYM_PLUS;

      } else if (character == CHAR_DASH) {
        get_character();

        symbol = SYM_MINUS;

      } else if (character == CHAR_ASTERISK) {
        get_character();

        symbol = SYM_ASTERISK;

      } else if (character == CHAR_PERCENTAGE) {
        get_character();

        symbol = SYM_REMAINDER;

      } else if (character == CHAR_EQUAL) {
        get_character();

        if (character == CHAR_EQUAL) {
          get_character();

          symbol = SYM_EQUALITY;
        } else
          symbol = SYM_ASSIGN;

      } else if (character == CHAR_EXCLAMATION) {
        get_character();

        if (character == CHAR_EQUAL)
          get_character();
        else
          syntax_error_character(CHAR_EQUAL);

        symbol = SYM_NOTEQ;

      } else if (character == CHAR_LT) {
        get_character();

        if (character == CHAR_EQUAL) {
          get_character();

          symbol = SYM_LEQ;
        } else
          symbol = SYM_LT;

      } else if (character == CHAR_GT) {
        get_character();

        if (character == CHAR_EQUAL) {
          get_character();

          symbol = SYM_GEQ;
        } else
          symbol = SYM_GT;

      } else if (character == CHAR_DOT) {
        get_character();

        if (character == CHAR_DOT) {
          get_character();

          if (character == CHAR_DOT)
            get_character();
          else
            syntax_error_character(CHAR_DOT);
        } else
          syntax_error_character(CHAR_DOT);

        symbol = SYM_ELLIPSIS;

      } else {
        print_line_number("syntax error", line_number);
        print("found unknown character ");
        print_character(character);
        println();

        exit(EXITCODE_SCANNERERROR);
      }
    }

    number_of_scanned_symbols = number_of_scanned_symbols + 1;
  }
}

void handle_escape_sequence() {
  // ignoring the backslash
  number_of_ignored_characters = number_of_ignored_characters + 1;

  get_character();

  if (character == 'n')
    character = CHAR_LF;
  else if (character == 't')
    character = CHAR_TAB;
  else if (character == 'b')
    character = CHAR_BACKSPACE;
  else if (character == CHAR_SINGLEQUOTE)
    character = CHAR_SINGLEQUOTE;
  else if (character == CHAR_DOUBLEQUOTE)
    character = CHAR_DOUBLEQUOTE;
  else if (character == CHAR_PERCENTAGE)
    character = CHAR_PERCENTAGE;
  else if (character == CHAR_BACKSLASH)
    character = CHAR_BACKSLASH;
  else {
    syntax_error_message("unknown escape sequence found");

    exit(EXITCODE_SCANNERERROR);
  }
}

// -----------------------------------------------------------------
// ------------------------- SYMBOL TABLE --------------------------
// -----------------------------------------------------------------

uint64_t hash(uint64_t* key) {
  // assert: key != (uint64_t*) 0
  return (*key + (*key + (*key + (*key + (*key + *key / HASH_TABLE_SIZE) / HASH_TABLE_SIZE) / HASH_TABLE_SIZE) / HASH_TABLE_SIZE) / HASH_TABLE_SIZE) % HASH_TABLE_SIZE;
}

void create_symbol_table_entry(uint64_t which_table, char* string, uint64_t line, uint64_t class, uint64_t type, uint64_t value, uint64_t address) {
  uint64_t* new_entry;
  uint64_t* hashed_entry_address;

  new_entry = allocate_symbol_table_entry();

  set_string(new_entry, string);
  set_line_number(new_entry, line);
  set_class(new_entry, class);
  set_type(new_entry, type);
  set_value(new_entry, value);
  set_address(new_entry, address);

  // create entry at head of list of symbols
  if (which_table == GLOBAL_TABLE) {
    set_scope(new_entry, REG_GP);

    hashed_entry_address = global_symbol_table + hash((uint64_t*) string);

    set_next_entry(new_entry, (uint64_t*) *hashed_entry_address);
    *hashed_entry_address = (uint64_t) new_entry;

    if (class == VARIABLE)
      number_of_global_variables = number_of_global_variables + 1;
    else if (class == PROCEDURE)
      number_of_procedures = number_of_procedures + 1;
    else if (class == STRING)
      number_of_strings = number_of_strings + 1;
  } else if (which_table == LOCAL_TABLE) {
    set_scope(new_entry, REG_S0);
    set_next_entry(new_entry, local_symbol_table);
    local_symbol_table = new_entry;
  } else if (which_table == LIBRARY_TABLE) {
    set_scope(new_entry, REG_GP);
    set_next_entry(new_entry, library_symbol_table);
    library_symbol_table = new_entry;
  } else {
    // macros
    set_scope(new_entry, REG_GP);
    set_next_entry(new_entry, macro_symbol_table);
    macro_symbol_table = new_entry;
  }
}

uint64_t* search_symbol_table(uint64_t* entry, char* string, uint64_t class) {
  number_of_searches = number_of_searches + 1;

  while (entry != (uint64_t*) 0) {
    total_search_time = total_search_time + 1;

    if (string_compare(string, get_string(entry)))
      if (class == get_class(entry))
        return entry;

    // keep looking
    entry = get_next_entry(entry);
  }

  return (uint64_t*) 0;
}

uint64_t* search_global_symbol_table(char* string, uint64_t class) {
  return search_symbol_table((uint64_t*) *(global_symbol_table + hash((uint64_t*) string)), string, class);
}

uint64_t* get_scoped_symbol_table_entry(char* string, uint64_t class) {
  uint64_t* entry;

  if (class == VARIABLE)
    // local variables override global variables
    entry = search_symbol_table(local_symbol_table, string, VARIABLE);
  else if (class == PROCEDURE) {
    // macros override library procedures
    entry = search_symbol_table(macro_symbol_table, string, MACRO);

    if (entry == (uint64_t*) 0)
      // library procedures override declared or defined procedures
      entry = search_symbol_table(library_symbol_table, string, PROCEDURE);
  } else
    entry = (uint64_t*) 0;

  if (entry == (uint64_t*) 0)
    return search_global_symbol_table(string, class);
  else
    return entry;
}

uint64_t is_undefined_procedure(uint64_t* entry) {
  uint64_t* library_entry;

  if (get_class(entry) == PROCEDURE) {
    // library procedures override declared or defined procedures
    library_entry = search_symbol_table(library_symbol_table, get_string(entry), PROCEDURE);

    if (library_entry != (uint64_t*) 0)
      // procedure is library procedure
      return 0;
    else if (get_address(entry) == 0)
      // procedure declared but not defined
      return 1;
    else if (get_opcode(load_instruction(get_address(entry))) == OP_JAL)
      // procedure called but not defined
      return 1;
  }

  return 0;
}

uint64_t report_undefined_procedures() {
  uint64_t undefined;
  uint64_t i;
  uint64_t* entry;

  undefined = 0;

  i = 0;

  while (i < HASH_TABLE_SIZE) {
    entry = (uint64_t*) *(global_symbol_table + i);

    while (entry != (uint64_t*) 0) {
      if (is_undefined_procedure(entry)) {
        undefined = 1;

        print_line_number("syntax error", get_line_number(entry));
        printf("procedure %s undefined\n", get_string(entry));
      }

      // keep looking
      entry = get_next_entry(entry);
    }

    i = i + 1;
  }

  return undefined;
}

// -----------------------------------------------------------------
// ---------------------------- PARSER -----------------------------
// -----------------------------------------------------------------

uint64_t is_not_rbrace_or_eof() {
  if (symbol == SYM_RBRACE)
    return 0;
  else if (symbol == SYM_EOF)
    return 0;
  else
    return 1;
}

uint64_t is_expression() {
  if (symbol == SYM_MINUS)
    return 1;
  else if (symbol == SYM_LPARENTHESIS)
    return 1;
  else if (symbol == SYM_IDENTIFIER)
    return 1;
  else if (symbol == SYM_INTEGER)
    return 1;
  else if (symbol == SYM_ASTERISK)
    return 1;
  else if (symbol == SYM_STRING)
    return 1;
  else if (symbol == SYM_CHARACTER)
    return 1;
  else
    return 0;
}

uint64_t is_int_or_char_literal() {
  if (symbol == SYM_INTEGER)
    return 1;
  else if (symbol == SYM_CHARACTER)
    return 1;
  else
    return 0;
}

uint64_t is_mult_or_div_or_rem() {
  if (symbol == SYM_ASTERISK)
    return 1;
  else if (symbol == SYM_DIVISION)
    return 1;
  else if (symbol == SYM_REMAINDER)
    return 1;
  else
    return 0;
}

uint64_t is_plus_or_minus() {
  if (symbol == SYM_MINUS)
    return 1;
  else if (symbol == SYM_PLUS)
    return 1;
  else
    return 0;
}

uint64_t is_comparison() {
  if (symbol == SYM_EQUALITY)
    return 1;
  else if (symbol == SYM_NOTEQ)
    return 1;
  else if (symbol == SYM_LT)
    return 1;
  else if (symbol == SYM_GT)
    return 1;
  else if (symbol == SYM_LEQ)
    return 1;
  else if (symbol == SYM_GEQ)
    return 1;
  else
    return 0;
}

uint64_t is_possibly_parameter(uint64_t is_already_variadic) {
  if (symbol == SYM_COMMA)
    if (is_already_variadic == 0)
      return 1;

  return 0;
}

uint64_t is_castable() {
  if (symbol == SYM_UINT64)
    return 1;
  if (symbol == SYM_VOID)
    return 1;

  return 0;
}

uint64_t look_for_factor() {
  if (symbol == SYM_ASTERISK)
    return 0;
  else if (symbol == SYM_MINUS)
    return 0;
  else if (symbol == SYM_IDENTIFIER)
    return 0;
  else if (symbol == SYM_INTEGER)
    return 0;
  else if (symbol == SYM_CHARACTER)
    return 0;
  else if (symbol == SYM_STRING)
    return 0;
  else if (symbol == SYM_LPARENTHESIS)
    return 0;
  else if (symbol == SYM_EOF)
    return 0;
  else
    return 1;
}

uint64_t look_for_statement() {
  if (symbol == SYM_ASTERISK)
    return 0;
  else if (symbol == SYM_IDENTIFIER)
    return 0;
  else if (symbol == SYM_WHILE)
    return 0;
  else if (symbol == SYM_IF)
    return 0;
  else if (symbol == SYM_RETURN)
    return 0;
  else if (symbol == SYM_EOF)
    return 0;
  else
    return 1;
}

uint64_t look_for_type() {
  if (symbol == SYM_UINT64)
    return 0;
  else if (symbol == SYM_VOID)
    return 0;
  else if (symbol == SYM_EOF)
    return 0;
  else
    return 1;
}

void talloc() {
  // we use registers REG_T0-REG_T6 for temporaries
  if (allocated_temporaries < NUMBEROFTEMPORARIES)
    allocated_temporaries = allocated_temporaries + 1;
  else {
    syntax_error_message("out of registers");

    exit(EXITCODE_COMPILERERROR);
  }
}

uint64_t current_temporary() {
  if (allocated_temporaries > 0)
    if (allocated_temporaries < 4)
      return REG_TP + allocated_temporaries;
    else
      return REG_S11 + allocated_temporaries - 3;
  else {
    syntax_error_message("illegal register access");

    exit(EXITCODE_COMPILERERROR);
  }
}

uint64_t previous_temporary() {
  if (allocated_temporaries > 1)
    if (allocated_temporaries == 4)
      return REG_T2;
    else
      return current_temporary() - 1;
  else {
    syntax_error_message("illegal register access");

    exit(EXITCODE_COMPILERERROR);
  }
}

uint64_t next_temporary() {
  if (allocated_temporaries < NUMBEROFTEMPORARIES)
    if (allocated_temporaries == 3)
      return REG_T3;
    else
      return current_temporary() + 1;
  else {
    syntax_error_message("out of registers");

    exit(EXITCODE_COMPILERERROR);
  }
}

void tfree(uint64_t number_of_temporaries) {
  if (allocated_temporaries >= number_of_temporaries)
    allocated_temporaries = allocated_temporaries - number_of_temporaries;
  else {
    syntax_error_message("illegal register deallocation");

    exit(EXITCODE_COMPILERERROR);
  }
}

void save_temporaries() {
  while (allocated_temporaries > 0) {
    // push temporary onto stack
    emit_addi(REG_SP, REG_SP, -WORDSIZE);
    emit_store(REG_SP, 0, current_temporary());

    tfree(1);
  }
}

void restore_temporaries(uint64_t number_of_temporaries) {
  while (allocated_temporaries < number_of_temporaries) {
    talloc();

    // restore temporary from stack
    emit_load(current_temporary(), REG_SP, 0);
    emit_addi(REG_SP, REG_SP, WORDSIZE);
  }
}

void syntax_error_symbol(uint64_t expected) {
  print_line_number("syntax error", line_number);
  print_symbol(expected);
  print(" expected but ");
  print_symbol(symbol);
  print(" found\n");
}

void syntax_error_unexpected() {
  print_line_number("syntax error", line_number);
  print("unexpected symbol ");
  print_symbol(symbol);
  print(" found\n");
}

void print_type(uint64_t type) {
  if (type == UINT64_T)
    print("uint64_t");
  else if (type == UINT64STAR_T)
    print("uint64_t*");
  else if (type == VOID_T)
    print("void");
  else
    print("unknown");
}

void type_warning(uint64_t expected, uint64_t found) {
  print_line_number("warning", line_number);
  print("type mismatch, ");
  print_type(expected);
  print(" expected but ");
  print_type(found);
  print(" found\n");
}

void load_small_and_medium_integer(uint64_t reg, uint64_t value) {
  uint64_t lower;
  uint64_t upper;

  // assert: -2^31 <= value < 2^31

  if (is_signed_integer(value, 12)) {
    // integers with -2^11 <= value < 2^11
    // are loaded with one addi into a register

    emit_addi(reg, REG_ZR, value);
  } else {
    // integers with -2^31 <= value < -2^11 and 2^11 <= value < 2^31
    // are loaded with one lui and one addi into a register plus
    // an additional sub to cancel sign extension if necessary

    lower = get_bits(value,  0, 12);
    upper = get_bits(value, 12, 20);

    if (lower >= two_to_the_power_of(11)) {
      // add 1 which is effectively 2^12 to cancel sign extension of lower
      upper = upper + 1;

      // assert: 0 < upper <= 2^(32-12)
      emit_lui(reg, sign_extend(upper, 20));

      if (upper == two_to_the_power_of(19))
        // upper overflowed, cancel sign extension
        emit_sub(reg, REG_ZR, reg);
    } else
      // assert: 0 < upper < 2^(32-12)
      emit_lui(reg, sign_extend(upper, 20));

    emit_addi(reg, reg, sign_extend(lower, 12));
  }
}

uint64_t* get_variable_or_big_int(char* variable_or_big_int, uint64_t class) {
  uint64_t* entry;

  if (class == BIGINT)
    return search_global_symbol_table(variable_or_big_int, class);
  else {
    entry = get_scoped_symbol_table_entry(variable_or_big_int, class);

    if (entry == (uint64_t*) 0) {
      print_line_number("syntax error", line_number);
      printf("%s undeclared\n", variable_or_big_int);

      exit(EXITCODE_PARSERERROR);
    }

    return entry;
  }
}

void load_upper_base_address(uint64_t* entry) {
  uint64_t lower;
  uint64_t upper;

  // assert: n = allocated_temporaries

  lower = get_bits(get_address(entry),  0, 12);
  upper = get_bits(get_address(entry), 12, 20);

  if (lower >= two_to_the_power_of(11))
    // add 1 which is effectively 2^12 to cancel sign extension of lower
    upper = upper + 1;

  talloc();

  // calculate upper part of base address relative to global or frame pointer
  emit_lui(current_temporary(), sign_extend(upper, 20));
  emit_add(current_temporary(), get_scope(entry), current_temporary());

  // assert: allocated_temporaries == n + 1
}

uint64_t load_variable_or_big_int(char* variable_or_big_int, uint64_t class) {
  uint64_t* entry;
  uint64_t offset;

  // assert: n = allocated_temporaries

  entry = get_variable_or_big_int(variable_or_big_int, class);

  offset = get_address(entry);

  if (is_signed_integer(offset, 12)) {
    talloc();

    emit_load(current_temporary(), get_scope(entry), offset);
  } else {
    load_upper_base_address(entry);

    emit_load(current_temporary(), current_temporary(), sign_extend(get_bits(offset, 0, 12), 12));
  }

  // assert: allocated_temporaries == n + 1

  return get_type(entry);
}

void load_integer(uint64_t value) {
  uint64_t* entry;

  // assert: n = allocated_temporaries

  if (is_signed_integer(value, 32)) {
    // integers with -2^31 <= value < 2^31 are loaded as immediate values
    talloc();

    load_small_and_medium_integer(current_temporary(), value);
  } else {
    // integers with value < -2^31 or value >= 2^31 are stored in data segment
    entry = search_global_symbol_table(integer, BIGINT);

    if (entry == (uint64_t*) 0) {
      data_size = data_size + WORDSIZE;

      create_symbol_table_entry(GLOBAL_TABLE, integer, line_number, BIGINT, UINT64_T, value, -data_size);
    }

    load_variable_or_big_int(integer, BIGINT);
  }

  // assert: allocated_temporaries == n + 1
}

void load_string(char* string) {
  uint64_t length;

  // assert: n = allocated_temporaries

  length = string_length(string) + 1;

  data_size = data_size + round_up(length, WORDSIZE);

  create_symbol_table_entry(GLOBAL_TABLE, string, line_number, STRING, UINT64STAR_T, 0, -data_size);

  load_integer(-data_size);

  emit_add(current_temporary(), REG_GP, current_temporary());

  // assert: allocated_temporaries == n + 1
}

uint64_t procedure_call(uint64_t* entry, char* procedure) {
  uint64_t type;

  if (entry == (uint64_t*) 0) {
    // procedure never called nor declared nor defined

    // default return type is "uint64_t"
    type = UINT64_T;

    create_symbol_table_entry(GLOBAL_TABLE, procedure, line_number, PROCEDURE, type, 0, code_size);

    emit_jal(REG_RA, 0);

  } else {
    type = get_type(entry);

    if (get_address(entry) == 0) {
      // procedure declared but never called nor defined
      set_address(entry, code_size);

      emit_jal(REG_RA, 0);
    } else if (get_opcode(load_instruction(get_address(entry))) == OP_JAL) {
      // procedure called and possibly declared but not defined

      // create fixup chain using absolute address
      emit_jal(REG_RA, get_address(entry));
      set_address(entry, code_size - INSTRUCTIONSIZE);
    } else
      // procedure defined, use relative address
      emit_jal(REG_RA, get_address(entry) - code_size);
  }

  return type;
}

void procedure_prologue(uint64_t number_of_local_variable_bytes) {
  // allocate memory for return address
  emit_addi(REG_SP, REG_SP, -WORDSIZE);

  // save return address
  emit_store(REG_SP, 0, REG_RA);

  // allocate memory for caller's frame pointer
  emit_addi(REG_SP, REG_SP, -WORDSIZE);

  // save caller's frame pointer
  emit_store(REG_SP, 0, REG_S0);

  // set callee's frame pointer
  emit_addi(REG_S0, REG_SP, 0);

  // allocate memory for callee's local variables
  if (number_of_local_variable_bytes > 0) {
    if (is_signed_integer(-number_of_local_variable_bytes, 12))
      emit_addi(REG_SP, REG_SP, -number_of_local_variable_bytes);
    else {
      load_integer(-number_of_local_variable_bytes);

      emit_add(REG_SP, REG_SP, current_temporary());

      tfree(1);
    }
  }
}

void procedure_epilogue(uint64_t number_of_parameter_bytes) {
  // deallocate memory for callee's frame pointer and local variables
  emit_addi(REG_SP, REG_S0, 0);

  // restore caller's frame pointer
  emit_load(REG_S0, REG_SP, 0);

  // deallocate memory for caller's frame pointer
  emit_addi(REG_SP, REG_SP, WORDSIZE);

  // restore return address
  emit_load(REG_RA, REG_SP, 0);

  // deallocate memory for return address and actual parameters
  emit_addi(REG_SP, REG_SP, WORDSIZE + number_of_parameter_bytes);

  // return
  emit_jalr(REG_ZR, REG_RA, 0);
}

char* rewrite_non_zero_bootlevel_procedure(char* procedure) {
  // rewrite non-macro functions without their prefix
  if (string_prefix_for("non_zero_bootlevel_", procedure)) {
    if (string_prefix_for("non_zero_bootlevel_macro_", procedure) == 0)
      return string_sub(procedure, string_length("non_zero_bootlevel_"), string_length(procedure));
  }

  return procedure;
}

uint64_t compile_macro(uint64_t* entry) {
  uint64_t macro;

  macro = get_value(entry);

  if (macro == MACRO_VAR_START)
    non_zero_bootlevel_macro_var_start();
  else if (macro == MACRO_VAR_ARG)
    non_zero_bootlevel_macro_var_arg();
  else if (macro == MACRO_VAR_END)
    non_zero_bootlevel_macro_var_end();

  return get_type(entry);
}

uint64_t compile_call(char* procedure) {
  uint64_t* entry;
  uint64_t number_of_temporaries;
  uint64_t type;
  uint64_t number_of_parameters;
  uint64_t allocate_memory_on_stack;

  // assert: n = allocated_temporaries

  entry = get_scoped_symbol_table_entry(procedure, PROCEDURE);

  if (entry != (uint64_t*) 0)
    if (get_class(entry) == MACRO)
      // the procedure was actually a macro
      return compile_macro(entry);

  number_of_temporaries = allocated_temporaries;

  save_temporaries();

  number_of_parameters = 0;

  // assert: allocated_temporaries == 0

  if (is_expression()) {
    compile_expression();

    // TODO: check if types/number of parameters is correct

    // allocate memory on stack for parameters; we do not know how many, fixup later
    allocate_memory_on_stack = code_size;
    emit_addi(REG_SP, REG_SP, 0);

    // push first parameter onto the stack
    emit_store(REG_SP, number_of_parameters * WORDSIZE, current_temporary());

    tfree(1);

    number_of_parameters = number_of_parameters + 1;

    while (symbol == SYM_COMMA) {
      get_symbol();

      compile_expression();

      // push more parameters onto stack
      emit_store(REG_SP, number_of_parameters * WORDSIZE, current_temporary());

      tfree(1);

      number_of_parameters = number_of_parameters + 1;
    }

    // now we know the number of parameters
    fixup_IFormat(allocate_memory_on_stack, -(number_of_parameters * WORDSIZE));

    if (symbol == SYM_RPARENTHESIS) {
      get_symbol();

      type = procedure_call(entry, procedure);
    } else {
      syntax_error_symbol(SYM_RPARENTHESIS);

      type = UINT64_T;
    }
  } else if (symbol == SYM_RPARENTHESIS) {
    get_symbol();

    type = procedure_call(entry, procedure);
  } else {
    syntax_error_symbol(SYM_RPARENTHESIS);

    type = UINT64_T;
  }

  // assert: allocated_temporaries == 0

  restore_temporaries(number_of_temporaries);

  number_of_calls = number_of_calls + 1;

  // deallocate variadic parameters
  if (entry != (uint64_t*) 0)
    if (signed_less_than(get_value(entry), 0))
      emit_addi(REG_SP, REG_SP, (number_of_parameters + get_value(entry)) * WORDSIZE);

  // assert: allocated_temporaries == n

  return type;
}

uint64_t compile_factor() {
  uint64_t has_cast;
  uint64_t cast;
  uint64_t type;
  uint64_t negative;
  uint64_t dereference;
  char* variable_or_procedure_name;

  // assert: n = allocated_temporaries

  while (look_for_factor()) {
    syntax_error_unexpected();

    if (symbol == SYM_EOF)
      exit(EXITCODE_PARSERERROR);
    else
      get_symbol();
  }

  // optional: [ cast ]
  if (symbol == SYM_LPARENTHESIS) {
    get_symbol();

    // cast: "(" "uint64_t" [ "*" ] ")"
    // additionally, we allow (void) casts for bootstrapping
    if (is_castable()) {
      has_cast = 1;

      cast = compile_type();

      if (symbol == SYM_RPARENTHESIS)
        get_symbol();
      else
        syntax_error_symbol(SYM_RPARENTHESIS);

    // not a cast: "(" expression ")"
    } else {
      type = compile_expression();

      if (symbol == SYM_RPARENTHESIS)
        get_symbol();
      else
        syntax_error_symbol(SYM_RPARENTHESIS);

      // assert: allocated_temporaries == n + 1

      return type;
    }
  } else
    has_cast = 0;

  // optional: -
  if (symbol == SYM_MINUS) {
    negative = 1;

    integer_is_signed = 1;

    get_symbol();

    integer_is_signed = 0;
  } else
    negative = 0;

  // optional: dereference
  if (symbol == SYM_ASTERISK) {
    dereference = 1;

    get_symbol();
  } else
    dereference = 0;

  // variable or call?
  if (symbol == SYM_IDENTIFIER) {
    variable_or_procedure_name = identifier;

    get_symbol();

    if (symbol == SYM_LPARENTHESIS) {
      get_symbol();

      // procedure call: identifier "(" ... ")"
      type = compile_call(variable_or_procedure_name);

      talloc();

      // retrieve return value
      emit_addi(current_temporary(), REG_A0, 0);

      // reset return register to initial return value
      // for missing return expressions
      emit_addi(REG_A0, REG_ZR, 0);
    } else
      // variable access: identifier
      type = load_variable_or_big_int(variable_or_procedure_name, VARIABLE);

  // integer literal?
  } else if (symbol == SYM_INTEGER) {
    load_integer(literal);

    get_symbol();

    type = UINT64_T;

  // character literal?
  } else if (symbol == SYM_CHARACTER) {
    talloc();

    emit_addi(current_temporary(), REG_ZR, literal);

    get_symbol();

    type = UINT64_T;

  // string literal?
  } else if (symbol == SYM_STRING) {
    load_string(string);

    get_symbol();

    type = UINT64STAR_T;

  //  "(" expression ")"
  } else if (symbol == SYM_LPARENTHESIS) {
    get_symbol();

    type = compile_expression();

    if (symbol == SYM_RPARENTHESIS)
      get_symbol();
    else
      syntax_error_symbol(SYM_RPARENTHESIS);
  } else {
    syntax_error_unexpected();

    type = UINT64_T;
  }

  if (dereference) {
    if (type != UINT64STAR_T)
      type_warning(UINT64STAR_T, type);

    // dereference
    emit_load(current_temporary(), current_temporary(), 0);

    type = UINT64_T;
  }

  if (negative) {
    if (type != UINT64_T) {
      type_warning(UINT64_T, type);

      type = UINT64_T;
    }

    emit_sub(current_temporary(), REG_ZR, current_temporary());
  }

  // assert: allocated_temporaries == n + 1

  if (has_cast)
    return cast;
  else
    return type;
}

uint64_t compile_term() {
  uint64_t ltype;
  uint64_t operator_symbol;
  uint64_t rtype;

  // assert: n = allocated_temporaries

  ltype = compile_factor();

  // assert: allocated_temporaries == n + 1

  // * / or % ?
  while (is_mult_or_div_or_rem()) {
    operator_symbol = symbol;

    get_symbol();

    rtype = compile_factor();

    // assert: allocated_temporaries == n + 2

    if (ltype != rtype)
      type_warning(ltype, rtype);

    if (operator_symbol == SYM_ASTERISK)
      emit_mul(previous_temporary(), previous_temporary(), current_temporary());
    else if (operator_symbol == SYM_DIVISION)
      emit_divu(previous_temporary(), previous_temporary(), current_temporary());
    else if (operator_symbol == SYM_REMAINDER)
      emit_remu(previous_temporary(), previous_temporary(), current_temporary());

    tfree(1);
  }

  // assert: allocated_temporaries == n + 1

  return ltype;
}

uint64_t compile_simple_expression() {
  uint64_t ltype;
  uint64_t operator_symbol;
  uint64_t rtype;

  // assert: n = allocated_temporaries

  ltype = compile_term();

  // assert: allocated_temporaries == n + 1

  // + or - ?
  while (is_plus_or_minus()) {
    operator_symbol = symbol;

    get_symbol();

    rtype = compile_term();

    // assert: allocated_temporaries == n + 2

    if (operator_symbol == SYM_PLUS) {
      if (ltype == UINT64STAR_T) {
        if (rtype == UINT64_T)
          // UINT64STAR_T + UINT64_T
          // pointer arithmetic: left_term + right_term * SIZEOFUINT64
          emit_multiply_by(current_temporary(), SIZEOFUINT64);
        else
          // UINT64STAR_T + UINT64STAR_T
          syntax_error_message("(uint64_t*) + (uint64_t*) is undefined");
      } else if (rtype == UINT64STAR_T) {
        // UINT64_T + UINT64STAR_T
        // pointer arithmetic: left_term * SIZEOFUINT64 + right_term
        emit_multiply_by(previous_temporary(), SIZEOFUINT64);

        ltype = UINT64STAR_T;
      }

      emit_add(previous_temporary(), previous_temporary(), current_temporary());

    } else if (operator_symbol == SYM_MINUS) {
      if (ltype == UINT64STAR_T) {
        if (rtype == UINT64_T) {
          // UINT64STAR_T - UINT64_T
          // pointer arithmetic: left_term - right_term * SIZEOFUINT64
          emit_multiply_by(current_temporary(), SIZEOFUINT64);
          emit_sub(previous_temporary(), previous_temporary(), current_temporary());
        } else {
          // UINT64STAR_T - UINT64STAR_T
          // pointer arithmetic: (left_term - right_term) / SIZEOFUINT64
          emit_sub(previous_temporary(), previous_temporary(), current_temporary());
          emit_addi(current_temporary(), REG_ZR, SIZEOFUINT64);
          emit_divu(previous_temporary(), previous_temporary(), current_temporary());

          ltype = UINT64_T;
        }
      } else if (rtype == UINT64STAR_T)
        // UINT64_T - UINT64STAR_T
        syntax_error_message("(uint64_t) - (uint64_t*) is undefined");
      else
        // UINT64_T - UINT64_T
        emit_sub(previous_temporary(), previous_temporary(), current_temporary());
    }

    tfree(1);
  }

  // assert: allocated_temporaries == n + 1

  return ltype;
}

uint64_t compile_expression() {
  uint64_t ltype;
  uint64_t operator_symbol;
  uint64_t rtype;

  // assert: n = allocated_temporaries

  ltype = compile_simple_expression();

  // assert: allocated_temporaries == n + 1

  //optional: ==, !=, <, >, <=, >= simple_expression
  if (is_comparison()) {
    operator_symbol = symbol;

    get_symbol();

    rtype = compile_simple_expression();

    // assert: allocated_temporaries == n + 2

    if (ltype != rtype)
      type_warning(ltype, rtype);

    // for lack of boolean type
    ltype = UINT64_T;

    if (operator_symbol == SYM_EQUALITY) {
      // a == b iff unsigned b - a < 1
      emit_sub(previous_temporary(), current_temporary(), previous_temporary());
      emit_addi(current_temporary(), REG_ZR, 1);
      emit_sltu(previous_temporary(), previous_temporary(), current_temporary());

      tfree(1);

    } else if (operator_symbol == SYM_NOTEQ) {
      // a != b iff unsigned 0 < b - a
      emit_sub(previous_temporary(), current_temporary(), previous_temporary());

      tfree(1);

      emit_sltu(current_temporary(), REG_ZR, current_temporary());

    } else if (operator_symbol == SYM_LT) {
      // a < b
      emit_sltu(previous_temporary(), previous_temporary(), current_temporary());

      tfree(1);

    } else if (operator_symbol == SYM_GT) {
      // a > b iff b < a
      emit_sltu(previous_temporary(), current_temporary(), previous_temporary());

      tfree(1);

    } else if (operator_symbol == SYM_LEQ) {
      // a <= b iff 1 - (b < a)
      emit_sltu(previous_temporary(), current_temporary(), previous_temporary());
      emit_addi(current_temporary(), REG_ZR, 1);
      emit_sub(previous_temporary(), current_temporary(), previous_temporary());

      tfree(1);

    } else if (operator_symbol == SYM_GEQ) {
      // a >= b iff 1 - (a < b)
      emit_sltu(previous_temporary(), previous_temporary(), current_temporary());
      emit_addi(current_temporary(), REG_ZR, 1);
      emit_sub(previous_temporary(), current_temporary(), previous_temporary());

      tfree(1);
    }
  }

  // assert: allocated_temporaries == n + 1

  return ltype;
}

void compile_while() {
  uint64_t jump_back_to_while;
  uint64_t branch_forward_to_end;

  // assert: allocated_temporaries == 0

  jump_back_to_while = code_size;

  branch_forward_to_end = 0;

  // while ( expression )
  if (symbol == SYM_WHILE) {
    get_symbol();

    if (symbol == SYM_LPARENTHESIS) {
      get_symbol();

      compile_expression();

      // we do not know where to branch, fixup later
      branch_forward_to_end = code_size;

      emit_beq(current_temporary(), REG_ZR, 0);

      tfree(1);

      if (symbol == SYM_RPARENTHESIS) {
        get_symbol();

        // zero or more statements: { statement }
        if (symbol == SYM_LBRACE) {
          get_symbol();

          while (is_not_rbrace_or_eof())
            compile_statement();

          if (symbol == SYM_RBRACE)
            get_symbol();
          else {
            syntax_error_symbol(SYM_RBRACE);

            exit(EXITCODE_PARSERERROR);
          }
        } else
          // only one statement without {}
          compile_statement();
      } else
        syntax_error_symbol(SYM_RPARENTHESIS);
    } else
      syntax_error_symbol(SYM_LPARENTHESIS);
  } else
    syntax_error_symbol(SYM_WHILE);

  // we use JAL for the unconditional jump back to the loop condition because:
  // 1. the RISC-V doc recommends to do so to not disturb branch prediction
  // 2. GCC also uses JAL for the unconditional back jump of a while loop
  emit_jal(REG_ZR, jump_back_to_while - code_size);

  if (branch_forward_to_end != 0)
    // first instruction after loop body will be generated here
    // now we have the address for the conditional branch from above
    fixup_relative_BFormat(branch_forward_to_end);

  // assert: allocated_temporaries == 0

  number_of_while = number_of_while + 1;
}

void compile_if() {
  uint64_t branch_forward_to_else_or_end;
  uint64_t jump_forward_to_end;

  // assert: allocated_temporaries == 0

  // if ( expression )
  if (symbol == SYM_IF) {
    get_symbol();

    if (symbol == SYM_LPARENTHESIS) {
      get_symbol();

      compile_expression();

      // if the "if" case is not true we branch to "else" (if provided)
      branch_forward_to_else_or_end = code_size;

      emit_beq(current_temporary(), REG_ZR, 0);

      tfree(1);

      if (symbol == SYM_RPARENTHESIS) {
        get_symbol();

        // zero or more statements: { statement }
        if (symbol == SYM_LBRACE) {
          get_symbol();

          while (is_not_rbrace_or_eof())
            compile_statement();

          if (symbol == SYM_RBRACE)
            get_symbol();
          else {
            syntax_error_symbol(SYM_RBRACE);

            exit(EXITCODE_PARSERERROR);
          }
        } else
        // only one statement without {}
          compile_statement();

        //optional: else
        if (symbol == SYM_ELSE) {
          get_symbol();

          // if the "if" case was true we skip the "else" case
          // by unconditionally jumping to the end
          jump_forward_to_end = code_size;

          emit_jal(REG_ZR, 0);

          // if the "if" case was not true we branch here
          fixup_relative_BFormat(branch_forward_to_else_or_end);

          // zero or more statements: { statement }
          if (symbol == SYM_LBRACE) {
            get_symbol();

            while (is_not_rbrace_or_eof())
              compile_statement();

            if (symbol == SYM_RBRACE)
              get_symbol();
            else {
              syntax_error_symbol(SYM_RBRACE);

              exit(EXITCODE_PARSERERROR);
            }

          // only one statement without {}
          } else
            compile_statement();

          // if the "if" case was true we unconditionally jump here
          fixup_relative_JFormat(jump_forward_to_end, code_size);
        } else
          // if the "if" case was not true we branch here
          fixup_relative_BFormat(branch_forward_to_else_or_end);
      } else
        syntax_error_symbol(SYM_RPARENTHESIS);
    } else
      syntax_error_symbol(SYM_LPARENTHESIS);
  } else
    syntax_error_symbol(SYM_IF);

  // assert: allocated_temporaries == 0

  number_of_if = number_of_if + 1;
}

void compile_return() {
  uint64_t type;

  // assert: allocated_temporaries == 0

  if (symbol == SYM_RETURN)
    get_symbol();
  else
    syntax_error_symbol(SYM_RETURN);

  // optional: expression
  if (symbol != SYM_SEMICOLON) {
    type = compile_expression();

    if (type != return_type)
      type_warning(return_type, type);

    // save value of expression in return register
    emit_addi(REG_A0, current_temporary(), 0);

    tfree(1);
  } else if (return_type != VOID_T)
    type_warning(return_type, VOID_T);

  // jump to procedure epilogue through fixup chain using absolute address
  emit_jal(REG_ZR, return_branches);

  // new head of fixup chain
  return_branches = code_size - INSTRUCTIONSIZE;

  // assert: allocated_temporaries == 0

  number_of_return = number_of_return + 1;
}

void compile_statement() {
  uint64_t ltype;
  uint64_t rtype;
  char* variable_or_procedure_name;
  uint64_t* entry;
  uint64_t offset;

  // assert: allocated_temporaries == 0

  while (look_for_statement()) {
    syntax_error_unexpected();

    if (symbol == SYM_EOF)
      exit(EXITCODE_PARSERERROR);
    else
      get_symbol();
  }

  // ["*"]
  if (symbol == SYM_ASTERISK) {
    get_symbol();

    // "*" variable
    if (symbol == SYM_IDENTIFIER) {
      ltype = load_variable_or_big_int(identifier, VARIABLE);

      if (ltype != UINT64STAR_T)
        type_warning(UINT64STAR_T, ltype);

      get_symbol();

      // "*" variable "="
      if (symbol == SYM_ASSIGN) {
        get_symbol();

        rtype = compile_expression();

        if (rtype != UINT64_T)
          type_warning(UINT64_T, rtype);

        emit_store(previous_temporary(), 0, current_temporary());

        tfree(2);

        number_of_assignments = number_of_assignments + 1;
      } else {
        syntax_error_symbol(SYM_ASSIGN);

        tfree(1);
      }

      if (symbol == SYM_SEMICOLON)
        get_symbol();
      else
        syntax_error_symbol(SYM_SEMICOLON);

    // "*" "(" expression ")"
    } else if (symbol == SYM_LPARENTHESIS) {
      get_symbol();

      ltype = compile_expression();

      if (ltype != UINT64STAR_T)
        type_warning(UINT64STAR_T, ltype);

      if (symbol == SYM_RPARENTHESIS) {
        get_symbol();

        // "*" "(" expression ")" "="
        if (symbol == SYM_ASSIGN) {
          get_symbol();

          rtype = compile_expression();

          if (rtype != UINT64_T)
            type_warning(UINT64_T, rtype);

          emit_store(previous_temporary(), 0, current_temporary());

          tfree(2);

          number_of_assignments = number_of_assignments + 1;
        } else {
          syntax_error_symbol(SYM_ASSIGN);

          tfree(1);
        }

        if (symbol == SYM_SEMICOLON)
          get_symbol();
        else
          syntax_error_symbol(SYM_SEMICOLON);
      } else
        syntax_error_symbol(SYM_RPARENTHESIS);
    } else
      syntax_error_symbol(SYM_LPARENTHESIS);
  }
  // variable "=" expression | call
  else if (symbol == SYM_IDENTIFIER) {
    variable_or_procedure_name = identifier;

    get_symbol();

    // procedure call
    if (symbol == SYM_LPARENTHESIS) {
      get_symbol();

      compile_call(variable_or_procedure_name);

      // reset return register to initial return value
      // for missing return expressions
      emit_addi(REG_A0, REG_ZR, 0);

      if (symbol == SYM_SEMICOLON)
        get_symbol();
      else
        syntax_error_symbol(SYM_SEMICOLON);

    // variable = expression
    } else if (symbol == SYM_ASSIGN) {
      entry = get_variable_or_big_int(variable_or_procedure_name, VARIABLE);

      ltype = get_type(entry);

      get_symbol();

      rtype = compile_expression();

      if (ltype != rtype)
        type_warning(ltype, rtype);

      offset = get_address(entry);

      if (is_signed_integer(offset, 12)) {
        emit_store(get_scope(entry), offset, current_temporary());

        tfree(1);
      } else {
        load_upper_base_address(entry);

        emit_store(current_temporary(), sign_extend(get_bits(offset, 0, 12), 12), previous_temporary());

        tfree(2);
      }

      number_of_assignments = number_of_assignments + 1;

      if (symbol == SYM_SEMICOLON)
        get_symbol();
      else
        syntax_error_symbol(SYM_SEMICOLON);
    } else
      syntax_error_unexpected();
  }
  // while statement?
  else if (symbol == SYM_WHILE) {
    compile_while();
  }
  // if statement?
  else if (symbol == SYM_IF) {
    compile_if();
  }
  // return statement?
  else if (symbol == SYM_RETURN) {
    compile_return();

    if (symbol == SYM_SEMICOLON)
      get_symbol();
    else
      syntax_error_symbol(SYM_SEMICOLON);
  }
}

uint64_t compile_type() {
  uint64_t type;

  type = UINT64_T;

  if (symbol == SYM_UINT64) {
    get_symbol();

    while (symbol == SYM_UINT64)
      // we tolerate multiple uint64_t aliases for bootstrapping
      get_symbol();

    while (symbol == SYM_ASTERISK) {
      // we tolerate pointer to pointers for bootstrapping
      type = UINT64STAR_T;

      get_symbol();
    }
  } else if (symbol == SYM_VOID) {
    get_symbol();

    // we tolerate casts to void for bootstrapping
    type = UINT64_T;

    while (symbol == SYM_ASTERISK) {
      // we tolerate pointer to pointers for bootstrapping
      type = UINT64STAR_T;

      get_symbol();
    }
  } else
    syntax_error_symbol(SYM_UINT64);

  return type;
}

void compile_variable(uint64_t offset) {
  uint64_t type;

  type = compile_type();

  if (symbol == SYM_IDENTIFIER) {
    // TODO: check if identifier has already been declared
    create_symbol_table_entry(LOCAL_TABLE, identifier, line_number, VARIABLE, type, 0, offset);

    get_symbol();
  } else {
    syntax_error_symbol(SYM_IDENTIFIER);

    create_symbol_table_entry(LOCAL_TABLE, "missing variable name", line_number, VARIABLE, type, 0, offset);
  }
}

uint64_t compile_initialization(uint64_t type) {
  uint64_t initial_value;
  uint64_t has_cast;
  uint64_t cast;

  initial_value = 0;

  has_cast = 0;

  if (symbol == SYM_ASSIGN) {
    get_symbol();

    // optional: [ cast ]
    if (symbol == SYM_LPARENTHESIS) {
      has_cast = 1;

      get_symbol();

      cast = compile_type();

      if (symbol == SYM_RPARENTHESIS)
        get_symbol();
      else
        syntax_error_symbol(SYM_RPARENTHESIS);
    }

    // optional: -
    if (symbol == SYM_MINUS) {
      integer_is_signed = 1;

      get_symbol();

      integer_is_signed = 0;

      initial_value = -literal;
    } else
      initial_value = literal;

    if (is_int_or_char_literal())
      get_symbol();
    else
      syntax_error_unexpected();

    if (symbol == SYM_SEMICOLON)
      get_symbol();
    else
      syntax_error_symbol(SYM_SEMICOLON);
  } else
    syntax_error_symbol(SYM_ASSIGN);

  if (has_cast) {
    if (type != cast)
      type_warning(type, cast);
  } else if (type != UINT64_T)
    type_warning(type, UINT64_T);

  return initial_value;
}

void compile_procedure(char* procedure, uint64_t type) {
  uint64_t is_undefined;
  uint64_t number_of_parameters;
  uint64_t is_variadic;
  uint64_t number_of_local_variable_bytes;
  uint64_t* entry;

  procedure = rewrite_non_zero_bootlevel_procedure(procedure);

  // assuming procedure is undefined
  is_undefined = 1;

  //assuming procedure is not variadic
  is_variadic = 0;

  number_of_parameters = 0;

  // try parsing formal parameters
  if (symbol == SYM_LPARENTHESIS) {
    get_symbol();

    if (symbol != SYM_RPARENTHESIS) {
      compile_variable(0);

      number_of_parameters = 1;

      entry = local_symbol_table;

      // 2 * WORDIZE offset to skip frame pointer and link
      // additional (number_of_parameters - 1) * WORDSIZE offset due to the
      // order of the parameters
      set_address(entry, (number_of_parameters - 1) * WORDSIZE + 2 * WORDSIZE);

      while (is_possibly_parameter(is_variadic)) {
        get_symbol();

        if (symbol == SYM_ELLIPSIS) {
          get_symbol();

          is_variadic = 1;
        } else {
          compile_variable(0);

          number_of_parameters = number_of_parameters + 1;

          entry = local_symbol_table;

          set_address(entry, (number_of_parameters - 1) * WORDSIZE + 2 * WORDSIZE);
        }
      }

      if (symbol == SYM_RPARENTHESIS)
        get_symbol();
      else
        syntax_error_symbol(SYM_RPARENTHESIS);
    } else
      get_symbol();
  } else
    syntax_error_symbol(SYM_LPARENTHESIS);

  entry = search_global_symbol_table(procedure, PROCEDURE);

  if (symbol == SYM_SEMICOLON) {
    // this is a procedure declaration
    if (entry == (uint64_t*) 0) {
      // procedure never called nor declared nor defined
      if (is_variadic)
        number_of_parameters = -number_of_parameters;

      create_symbol_table_entry(GLOBAL_TABLE, procedure, line_number, PROCEDURE, type, number_of_parameters, 0);
    } else if (get_type(entry) != type)
      // procedure already called, declared, or even defined
      // check return type but otherwise ignore
      type_warning(get_type(entry), type);

    get_symbol();

  } else if (symbol == SYM_LBRACE) {
    // this is a procedure definition
    if (entry == (uint64_t*) 0)
      // procedure never called nor declared nor defined
      create_symbol_table_entry(GLOBAL_TABLE, procedure, line_number, PROCEDURE, type, 0, code_size);
    else {
      // procedure already called or declared or defined
      if (get_address(entry) != 0) {
        // procedure already called or defined
        if (get_opcode(load_instruction(get_address(entry))) == OP_JAL)
          // procedure already called but not defined
          fixlink_relative(get_address(entry), code_size);
        else
          // procedure already defined
          is_undefined = 0;
      }

      if (is_undefined) {
        // procedure already called or declared but not defined
        set_line_number(entry, line_number);

        if (get_type(entry) != type)
          type_warning(get_type(entry), type);

        set_type(entry, type);
        set_address(entry, code_size);

        if (string_compare(procedure, "main")) {
          // first source containing main procedure provides binary name
          binary_name = source_name;

          // account for initial call to main procedure
          number_of_calls = number_of_calls + 1;
        }
      } else {
        // procedure already defined
        print_line_number("warning", line_number);
        printf("redefinition of procedure %s ignored\n", procedure);
      }
    }

    current_function = search_global_symbol_table(procedure, PROCEDURE);

    get_symbol();

    number_of_local_variable_bytes = 0;

    while (symbol == SYM_UINT64) {
      number_of_local_variable_bytes = number_of_local_variable_bytes + WORDSIZE;

      // offset of local variables relative to frame pointer is negative
      compile_variable(-number_of_local_variable_bytes);

      if (symbol == SYM_SEMICOLON)
        get_symbol();
      else
        syntax_error_symbol(SYM_SEMICOLON);
    }

    procedure_prologue(number_of_local_variable_bytes);

    // create a fixup chain for return statements
    return_branches = 0;

    return_type = type;

    while (is_not_rbrace_or_eof())
      compile_statement();

    return_type = 0;

    if (symbol == SYM_RBRACE)
      get_symbol();
    else {
      syntax_error_symbol(SYM_RBRACE);

      exit(EXITCODE_PARSERERROR);
    }

    fixlink_relative(return_branches, code_size);

    return_branches = 0;

    procedure_epilogue(number_of_parameters * WORDSIZE);

  } else
    syntax_error_unexpected();

  local_symbol_table = (uint64_t*) 0;

  // assert: allocated_temporaries == 0
}

void compile_cstar() {
  uint64_t type;
  char* variable_or_procedure_name;
  uint64_t current_line_number;
  uint64_t initial_value;
  uint64_t* entry;

  while (symbol != SYM_EOF) {
    while (look_for_type()) {
      syntax_error_unexpected();

      if (symbol == SYM_EOF)
        exit(EXITCODE_PARSERERROR);
      else
        get_symbol();
    }

    if (symbol == SYM_VOID) {
      // void identifier ...
      // procedure declaration or definition
      get_symbol();

      if (symbol == SYM_ASTERISK) {
        // we tolerate void* return types for bootstrapping
        get_symbol();

        type = UINT64STAR_T;
      } else
        type = VOID_T;

      if (symbol == SYM_IDENTIFIER) {
        variable_or_procedure_name = identifier;

        get_symbol();

        compile_procedure(variable_or_procedure_name, type);
      } else
        syntax_error_symbol(SYM_IDENTIFIER);
    } else {
      type = compile_type();

      if (symbol == SYM_IDENTIFIER) {
        variable_or_procedure_name = identifier;

        get_symbol();

        if (symbol == SYM_LPARENTHESIS)
          // type identifier "(" ...
          // procedure declaration or definition
          compile_procedure(variable_or_procedure_name, type);
        else {
          current_line_number = line_number;

          if (symbol == SYM_SEMICOLON) {
            // type identifier ";" ...
            // global variable declaration
            get_symbol();

            initial_value = 0;
          } else
            // type identifier "=" ...
            // global variable definition
            initial_value = compile_initialization(type);

          entry = search_global_symbol_table(variable_or_procedure_name, VARIABLE);

          if (entry == (uint64_t*) 0) {
            data_size = data_size + WORDSIZE;

            create_symbol_table_entry(GLOBAL_TABLE, variable_or_procedure_name, current_line_number, VARIABLE, type, initial_value, -data_size);
          } else {
            // global variable already declared or defined
            print_line_number("warning", current_line_number);
            printf("redefinition of global variable %s ignored\n", variable_or_procedure_name);
          }
        }
      } else
        syntax_error_symbol(SYM_IDENTIFIER);
    }
  }
}

// -----------------------------------------------------------------
// ---------------------------- MACROS -----------------------------
// -----------------------------------------------------------------

void non_zero_bootlevel_macro_var_start() {
  uint64_t* var_list_variable;
  uint64_t s0_offset;

  var_list_variable = (uint64_t*) 0;
  s0_offset = 0;

  if (signed_less_than(get_value(current_function), 0) == 0)
    syntax_error_message("'var_start' used in function with fixed args");

  if (symbol == SYM_IDENTIFIER) {
    var_list_variable = get_scoped_symbol_table_entry(identifier, VARIABLE);

    get_symbol();
    if (symbol == SYM_RPARENTHESIS) {
      get_symbol();

      // skip the return address, frame pointer and fixed parameters
      s0_offset = (-get_value(current_function) + 2) * WORDSIZE;

      load_integer(s0_offset);

      // address of first variadic parameter is S0 + (#static parameters + 2) * WORDSIZE
      emit_add(current_temporary(), current_temporary(), REG_S0);

      // store address in variable passed as macro argument
      emit_store(REG_S0, get_address(var_list_variable), current_temporary());

      tfree(1);
    }
  } else
    syntax_error_symbol(SYM_IDENTIFIER);
}

void non_zero_bootlevel_macro_var_arg() {
  uint64_t* var_list_variable;
  uint64_t  var_list_address;

  var_list_variable = (uint64_t*) 0;
  var_list_address = 0;

  if (symbol == SYM_IDENTIFIER) {
    var_list_variable = get_scoped_symbol_table_entry(identifier, VARIABLE);

    get_symbol();
    if (symbol == SYM_RPARENTHESIS) {
      get_symbol();

      var_list_address = get_address(var_list_variable);

      talloc();

      // load variadic parameter at position pointed at by var_list_variable
      emit_load(current_temporary(), REG_S0, var_list_address);

      // store variadic parameter as return value
      emit_load(REG_A0, current_temporary(), 0);

      // increment var_list_variable pointer by one parameter size (=WORDSIZE)
      emit_addi(current_temporary(), current_temporary(), WORDSIZE);

      emit_store(REG_S0, var_list_address, current_temporary());

      tfree(1);
    } else
      syntax_error_symbol(SYM_RPARENTHESIS);
  } else
    syntax_error_symbol(SYM_IDENTIFIER);
}

// implementation of va_start, va_arg, va_end is platform specific
// for RISC-V va_end does nothing, it is implemented for completeness
// and parity with standard C
void non_zero_bootlevel_macro_var_end() {
  if (signed_less_than(get_value(current_function), 0) == 0)
    syntax_error_message("'var_end' used in function with fixed args");

  if (symbol == SYM_IDENTIFIER) {
    get_symbol();

    if (symbol == SYM_RPARENTHESIS) {
      get_symbol();
    } else
      syntax_error_symbol(SYM_RPARENTHESIS);
  } else
    syntax_error_symbol(SYM_IDENTIFIER);
}

// -----------------------------------------------------------------
// ------------------------ MACHINE CODE LIBRARY -------------------
// -----------------------------------------------------------------

void emit_round_up(uint64_t reg, uint64_t m) {
  talloc();

  // computes value(reg) + m - 1 - (value(reg) + m - 1) % m
  emit_addi(reg, reg, m - 1);
  emit_addi(current_temporary(), REG_ZR, m);
  emit_remu(current_temporary(), reg, current_temporary());
  emit_sub(reg, reg, current_temporary());

  tfree(1);
}

void emit_multiply_by(uint64_t reg, uint64_t m) {
  // assert: there is a 0 <= b < 11 such that m == 2^b

  // load multiplier less than 2^11 to avoid sign extension
  emit_addi(next_temporary(), REG_ZR, m);
  emit_mul(reg, reg, next_temporary());
}

void emit_program_entry() {
  uint64_t i;

  i = 0;

  // allocate space for machine initialization code,
  // emit exactly 20 NOPs with source code line 1
  while (i < 20) {
    emit_nop();

    i = i + 1;
  }
}

void emit_bootstrapping() {
  /*
      1. initialize global pointer
      2. initialize malloc's _bump pointer
      3. push argv pointer onto stack
      4. call main procedure
      5. proceed to exit procedure
  */
  uint64_t gp_value;
  uint64_t saved_code_size;
  uint64_t* entry;

  // code segment starts at PK_CODE_START
  code_start = PK_CODE_START;

  // code size must be word-aligned
  if (code_size % WORDSIZE != 0)
    emit_nop();

  // start of data segment must be page-aligned for ELF program header
  data_start = round_up(code_start + code_size, p_align);

  // calculate global pointer value
  gp_value = data_start + data_size;

  // further allocations in the data segment are not allowed at this point,
  // because it would increase data_size and therefore lead to a false gp_value

  // set code emission to program entry
  saved_code_size = code_size;
  code_size       = 0;

  // assert: emitting no more than 20 instructions

  if (report_undefined_procedures()) {
    // if there are undefined procedures just exit
    // by loading exit code 0 into return register
    emit_addi(REG_A0, REG_ZR, 0);
  } else {
    // avoid sign extension that would result in an additional sub instruction
    if (gp_value < two_to_the_power_of(31) - two_to_the_power_of(11))
      // assert: generates no more than two instructions and
      // no data segment allocations in load_integer for gp_value
      load_integer(gp_value);
    else {
      syntax_error_message("maximum program break exceeded");

      exit(EXITCODE_COMPILERERROR);
    }

    // initialize global pointer
    emit_addi(REG_GP, current_temporary(), 0);

    tfree(1);

    // retrieve current program break in return register
    emit_addi(REG_A0, REG_ZR, 0);
    emit_addi(REG_A7, REG_ZR, SYSCALL_BRK);
    emit_ecall();

    // word-align current program break
    emit_round_up(REG_A0, WORDSIZE);

    // set program break to word-aligned program break
    emit_addi(REG_A7, REG_ZR, SYSCALL_BRK);
    emit_ecall();

    // look up global variable _bump for storing malloc's bump pointer
    // copy "_bump" string into zeroed word to obtain unique hash
    entry = search_global_symbol_table(string_copy("_bump"), VARIABLE);

    // store word-aligned program break in _bump
    emit_store(get_scope(entry), get_address(entry), REG_A0);

    // reset return register to initial return value
    emit_addi(REG_A0, REG_ZR, 0);

    // assert: stack is set up with argv pointer still missing
    //
    //           sp
    //            |
    //            V
    // |      | argc  | argv[0] | argv[1] | ... | argv[n]

    talloc();

    // first copy value of argc
    //
    //           sp
    //            |
    //            V
    // |      | argc  | argv[0] | argv[1] | ... | argv[n]
    emit_load(current_temporary(), REG_SP, 0);

    talloc();

    // then obtain pointer to argv
    //
    //            sp + WORDSIZE
    //                    |
    //                    V
    // |      | argc  | argv[0] | argv[1] | ... | argv[n]
    emit_addi(current_temporary(), REG_SP, WORDSIZE);

    // write &argv onto the stack
    //
    //           sp
    //            |
    //            V
    // |      | &argv | argv[0] | argv[1] | ... | argv[n]
    emit_store(REG_SP, 0, current_temporary());

    tfree(1);

    // allocate memory for argc
    //
    //     sp
    //     |
    //     V
    // |      | &argv | argv[0] | argv[1] | ... | argv[n]
    emit_addi(REG_SP, REG_SP, -WORDSIZE);

    // write argc onto the stack
    //
    //     sp
    //     |
    //     V
    // | argc | &argv | argv[0] | argv[1] | ... | argv[n]
    emit_store(REG_SP, 0, current_temporary());

    tfree(1);

    // assert: global, _bump, and stack pointers are set up
    //         with all other non-temporary registers zeroed

    // copy "main" string into zeroed word to obtain unique hash
    entry = get_scoped_symbol_table_entry(string_copy("main"), PROCEDURE);

    procedure_call(entry, "main");
  }

  // we exit with exit code in return register pushed onto the stack
  emit_addi(REG_SP, REG_SP, -WORDSIZE);
  emit_store(REG_SP, 0, REG_A0);

  // discount NOPs in profile that were generated for program entry
  ic_addi = ic_addi - code_size / INSTRUCTIONSIZE;

  // wrapper code for exit must follow here

  // restore original code size
  code_size = saved_code_size;
}

// -----------------------------------------------------------------
// --------------------------- COMPILER ----------------------------
// -----------------------------------------------------------------

uint64_t open_read_only(char* name) {
  return sign_extend(open(name, O_RDONLY, 0), SYSCALL_BITWIDTH);
}

void selfie_compile() {
  uint64_t link;
  uint64_t number_of_source_files;
  uint64_t fetch_dss_code_location;

  fetch_dss_code_location = 0;

  // link until next console option
  link = 1;

  number_of_source_files = 0;

  source_name = "library";

  binary_name = source_name;

  // allocate memory for storing binary
  code_binary = zmalloc(MAX_CODE_SIZE);
  code_start  = 0;
  code_size   = 0;
  data_binary = zmalloc(MAX_DATA_SIZE);
  data_start  = 0;
  data_size   = 0;

  // allocate zeroed memory for storing source code line numbers
  code_line_number = zmalloc(MAX_CODE_SIZE / INSTRUCTIONSIZE * SIZEOFUINT64);
  data_line_number = zmalloc(MAX_DATA_SIZE / WORDSIZE * SIZEOFUINT64);

  reset_symbol_tables();
  reset_instruction_counters();

  emit_program_entry();

  // emit system call wrappers
  // exit code must be first
  emit_exit();
  emit_read();
  emit_write();
  emit_open();

  emit_malloc();

  emit_switch();

  if (GC_ON) {
    emit_fetch_stack_pointer();
    emit_fetch_global_pointer();

    // save code location of eventual fetch_data_segment_size implementation
    fetch_dss_code_location = code_size;

    emit_fetch_data_segment_size_interface();
  }

  // declare macros in their table
  create_symbol_table_entry(MACRO_TABLE, string_copy("var_start"), 0, MACRO, VOID_T, MACRO_VAR_START, 0);
  create_symbol_table_entry(MACRO_TABLE, string_copy("var_arg"), 0, MACRO, UINT64_T, MACRO_VAR_ARG, 0);
  create_symbol_table_entry(MACRO_TABLE, string_copy("var_end"), 0, MACRO, VOID_T, MACRO_VAR_END, 0);

  // implicitly declare main procedure in global symbol table
  // copy "main" string into zeroed word to obtain unique hash
  create_symbol_table_entry(GLOBAL_TABLE, string_copy("main"), 0, PROCEDURE, UINT64_T, 0, 0);

  while (link) {
    if (number_of_remaining_arguments() == 0)
      link = 0;
    else if (load_character(peek_argument(0), 0) == '-')
      link = 0;
    else {
      source_name = get_argument();

      number_of_source_files = number_of_source_files + 1;

      printf("%s: selfie compiling %s with starc\n", selfie_name, source_name);

      // assert: source_name is mapped and not longer than MAX_FILENAME_LENGTH

      source_fd = open_read_only(source_name);

      if (signed_less_than(source_fd, 0)) {
        printf("%s: could not open input file %s\n", selfie_name, source_name);

        exit(EXITCODE_IOERROR);
      }

      reset_scanner();
      reset_parser();

      compile_cstar();

      printf("%s: %lu characters read in %lu lines and %lu comments\n", selfie_name,
        number_of_read_characters,
        line_number,
        number_of_comments);

      printf("%s: with %lu(%lu.%.2lu%%) characters in %lu actual symbols\n", selfie_name,
        number_of_read_characters - number_of_ignored_characters,
        ratio_format_integer(percentage_format(number_of_read_characters, number_of_read_characters - number_of_ignored_characters)),
        ratio_format_fractional(percentage_format(number_of_read_characters, number_of_read_characters - number_of_ignored_characters)),
        number_of_scanned_symbols);

      printf("%s: %lu global variables, %lu procedures, %lu string literals\n", selfie_name,
        number_of_global_variables,
        number_of_procedures,
        number_of_strings);

      printf("%s: %lu calls, %lu assignments, %lu while, %lu if, %lu return\n", selfie_name,
        number_of_calls,
        number_of_assignments,
        number_of_while,
        number_of_if,
        number_of_return);
    }
  }

  if (number_of_source_files == 0)
    printf("%s: nothing to compile, only library generated\n", selfie_name);

  emit_bootstrapping();

  if (GC_ON)
    emit_fetch_data_segment_size_implementation(fetch_dss_code_location);

  emit_data_segment();

  ELF_header = encode_elf_header();

  printf("%s: symbol table search time was %lu iterations on average and %lu in total\n", selfie_name,
    total_search_time / number_of_searches,
    total_search_time);

  printf("%s: %lu bytes generated with %lu instructions and %lu bytes of data\n", selfie_name,
    code_size + data_size,
    code_size / INSTRUCTIONSIZE,
    data_size);

  print_instruction_counters();
}

// *~*~ *~*~ *~*~ *~*~ *~*~ *~*~ *~*~ *~*~ *~*~ *~*~ *~*~ *~*~ *~*~
// -----------------------------------------------------------------
// -------------------     I N T E R F A C E     -------------------
// -----------------------------------------------------------------
// *~*~ *~*~ *~*~ *~*~ *~*~ *~*~ *~*~ *~*~ *~*~ *~*~ *~*~ *~*~ *~*~

// -----------------------------------------------------------------
// --------------------------- REGISTER ----------------------------
// -----------------------------------------------------------------

char* get_register_name(uint64_t reg) {
  return (char*) *(REGISTERS + reg);
}

void print_register_name(uint64_t reg) {
  print(get_register_name(reg));
}

uint64_t is_stack_register(uint64_t reg) {
  if (reg == REG_SP)
    return 1;
  else if (reg == REG_S0)
    return 1;
  else if (reg == REG_RA)
    return 1;
  else
    return 0;
}

uint64_t is_system_register(uint64_t reg) {
  if (reg == REG_GP)
    return 1;
  else
    return is_stack_register(reg);
}

uint64_t is_argument_register(uint64_t reg) {
  if (reg >= REG_A0)
    if (reg <= REG_A7)
      return 1;

  return 0;
}

uint64_t is_temporary_register(uint64_t reg) {
  if (reg >= REG_T0)
    if (reg <= REG_T2)
      return 1;
    else if (reg >= REG_T3)
      return 1;
    else
      return 0;
  else
    return 0;
}

uint64_t read_register(uint64_t reg) {
  if (reg != REG_ZR) {
    if (*(writes_per_register + reg) > 0)
      // register has been written to before
      *(reads_per_register + reg) = *(reads_per_register + reg) + 1;
    else {
      print_instruction();
      print(": reading from uninitialized register ");
      print_register_name(reg);
      println();

      throw_exception(EXCEPTION_UNINITIALIZEDREGISTER, reg);

      return 0;
    }
  }

  return 1;
}

void write_register(uint64_t reg) {
  *(writes_per_register + reg) = *(writes_per_register + reg) + 1;
}

void update_register_counters() {
  if (read_register(rs1))
    if (read_register(rs2))
      write_register(rd);
}

// -----------------------------------------------------------------
// ------------------------ ENCODER/DECODER ------------------------
// -----------------------------------------------------------------

void check_immediate_range(uint64_t immediate, uint64_t bits) {
  if (is_signed_integer(immediate, bits) == 0) {
    print_line_number("encoding error", line_number);
    printf("%ld expected between %ld and %ld\n",
      immediate,
      -two_to_the_power_of(bits - 1),
      two_to_the_power_of(bits - 1) - 1);

    exit(EXITCODE_COMPILERERROR);
  }
}

// RISC-V R Format
// ----------------------------------------------------------------
// |        7         |  5  |  5  |  3   |        5        |  7   |
// +------------------+-----+-----+------+-----------------+------+
// |      funct7      | rs2 | rs1 |funct3|       rd        |opcode|
// +------------------+-----+-----+------+-----------------+------+
// |31              25|24 20|19 15|14  12|11              7|6    0|
// ----------------------------------------------------------------

uint64_t encode_r_format(uint64_t funct7, uint64_t rs2, uint64_t rs1, uint64_t funct3, uint64_t rd, uint64_t opcode) {
  // assert: 0 <= funct7 < 2^7
  // assert: 0 <= rs2 < 2^5
  // assert: 0 <= rs1 < 2^5
  // assert: 0 <= funct3 < 2^3
  // assert: 0 <= rd < 2^5
  // assert: 0 <= opcode < 2^7

  return left_shift(left_shift(left_shift(left_shift(left_shift(funct7, 5) + rs2, 5) + rs1, 3) + funct3, 5) + rd, 7) + opcode;
}

uint64_t get_funct7(uint64_t instruction) {
  return get_bits(instruction, 25, 7);
}

uint64_t get_rs2(uint64_t instruction) {
  return get_bits(instruction, 20, 5);
}

uint64_t get_rs1(uint64_t instruction) {
  return get_bits(instruction, 15, 5);
}

uint64_t get_funct3(uint64_t instruction) {
  return get_bits(instruction, 12, 3);
}

uint64_t get_rd(uint64_t instruction) {
  return get_bits(instruction, 7, 5);
}

uint64_t get_opcode(uint64_t instruction) {
  return get_bits(instruction, 0, 7);
}

void decode_r_format() {
  funct7 = get_funct7(ir);
  rs2    = get_rs2(ir);
  rs1    = get_rs1(ir);
  funct3 = get_funct3(ir);
  rd     = get_rd(ir);
  imm    = 0;
}

// RISC-V I Format
// ----------------------------------------------------------------
// |           12           |  5  |  3   |        5        |  7   |
// +------------------------+-----+------+-----------------+------+
// |    immediate[11:0]     | rs1 |funct3|       rd        |opcode|
// +------------------------+-----+------+-----------------+------+
// |31                    20|19 15|14  12|11              7|6    0|
// ----------------------------------------------------------------

uint64_t encode_i_format(uint64_t immediate, uint64_t rs1, uint64_t funct3, uint64_t rd, uint64_t opcode) {
  // assert: -2^11 <= immediate < 2^11
  // assert: 0 <= rs1 < 2^5
  // assert: 0 <= funct3 < 2^3
  // assert: 0 <= rd < 2^5
  // assert: 0 <= opcode < 2^7

  check_immediate_range(immediate, 12);

  immediate = sign_shrink(immediate, 12);

  return left_shift(left_shift(left_shift(left_shift(immediate, 5) + rs1, 3) + funct3, 5) + rd, 7) + opcode;
}

uint64_t get_immediate_i_format(uint64_t instruction) {
  return sign_extend(get_bits(instruction, 20, 12), 12);
}

void decode_i_format() {
  funct7 = 0;
  rs2    = REG_ZR;
  rs1    = get_rs1(ir);
  funct3 = get_funct3(ir);
  rd     = get_rd(ir);
  imm    = get_immediate_i_format(ir);
}

// RISC-V S Format
// ----------------------------------------------------------------
// |        7         |  5  |  5  |  3   |        5        |  7   |
// +------------------+-----+-----+------+-----------------+------+
// |    imm1[11:5]    | rs2 | rs1 |funct3|    imm2[4:0]    |opcode|
// +------------------+-----+-----+------+-----------------+------+
// |31              25|24 20|19 15|14  12|11              7|6    0|
// ----------------------------------------------------------------

uint64_t encode_s_format(uint64_t immediate, uint64_t rs2, uint64_t rs1, uint64_t funct3, uint64_t opcode) {
  // assert: -2^11 <= immediate < 2^11
  // assert: 0 <= rs2 < 2^5
  // assert: 0 <= rs1 < 2^5
  // assert: 0 <= funct3 < 2^3
  // assert: 0 <= opcode < 2^7
  uint64_t imm1;
  uint64_t imm2;

  check_immediate_range(immediate, 12);

  immediate = sign_shrink(immediate, 12);

  imm1 = get_bits(immediate, 5, 7);
  imm2 = get_bits(immediate, 0, 5);

  return left_shift(left_shift(left_shift(left_shift(left_shift(imm1, 5) + rs2, 5) + rs1, 3) + funct3, 5) + imm2, 7) + opcode;
}

uint64_t get_immediate_s_format(uint64_t instruction) {
  uint64_t imm1;
  uint64_t imm2;

  imm1 = get_bits(instruction, 25, 7);
  imm2 = get_bits(instruction,  7, 5);

  return sign_extend(left_shift(imm1, 5) + imm2, 12);
}

void decode_s_format() {
  funct7 = 0;
  rs2    = get_rs2(ir);
  rs1    = get_rs1(ir);
  funct3 = get_funct3(ir);
  rd     = REG_ZR;
  imm    = get_immediate_s_format(ir);
}

// RISC-V B Format
// ----------------------------------------------------------------
// |        7         |  5  |  5  |  3   |        5        |  7   |
// +------------------+-----+-----+------+-----------------+------+
// |imm1[12]imm2[10:5]| rs2 | rs1 |funct3|imm3[4:1]imm4[11]|opcode|
// +------------------+-----+-----+------+-----------------+------+
// |31              25|24 20|19 15|14  12|11              7|6    0|
// ----------------------------------------------------------------

uint64_t encode_b_format(uint64_t immediate, uint64_t rs2, uint64_t rs1, uint64_t funct3, uint64_t opcode) {
  // assert: -2^12 <= immediate < 2^12
  // assert: 0 <= rs2 < 2^5
  // assert: 0 <= rs1 < 2^5
  // assert: 0 <= funct3 < 2^3
  // assert: 0 <= opcode < 2^7
  uint64_t imm1;
  uint64_t imm2;
  uint64_t imm3;
  uint64_t imm4;

  check_immediate_range(immediate, 13);

  immediate = sign_shrink(immediate, 13);

  // LSB of immediate is lost
  imm1 = get_bits(immediate, 12, 1);
  imm2 = get_bits(immediate,  5, 6);
  imm3 = get_bits(immediate,  1, 4);
  imm4 = get_bits(immediate, 11, 1);

  return left_shift(left_shift(left_shift(left_shift(left_shift(left_shift(left_shift(imm1, 6) + imm2, 5) + rs2, 5) + rs1, 3) + funct3, 4) + imm3, 1) + imm4, 7) + opcode;
}

uint64_t get_immediate_b_format(uint64_t instruction) {
  uint64_t imm1;
  uint64_t imm2;
  uint64_t imm3;
  uint64_t imm4;

  imm1 = get_bits(instruction, 31, 1);
  imm2 = get_bits(instruction, 25, 6);
  imm3 = get_bits(instruction,  8, 4);
  imm4 = get_bits(instruction,  7, 1);

  // reassemble immediate and add trailing zero
  return sign_extend(left_shift(left_shift(left_shift(left_shift(imm1, 1) + imm4, 6) + imm2, 4) + imm3, 1), 13);
}

void decode_b_format() {
  funct7 = 0;
  rs2    = get_rs2(ir);
  rs1    = get_rs1(ir);
  funct3 = get_funct3(ir);
  rd     = REG_ZR;
  imm    = get_immediate_b_format(ir);
}

// RISC-V J Format
// ----------------------------------------------------------------
// |                  20                 |        5        |  7   |
// +-------------------------------------+-----------------+------+
// |imm1[20]imm2[10:1]imm3[11]imm4[19:12]|       rd        |opcode|
// +-------------------------------------+-----------------+------+
// |31                                 12|11              7|6    0|
// ----------------------------------------------------------------

uint64_t encode_j_format(uint64_t immediate, uint64_t rd, uint64_t opcode) {
  // assert: -2^20 <= immediate < 2^20
  // assert: 0 <= rd < 2^5
  // assert: 0 <= opcode < 2^7
  uint64_t imm1;
  uint64_t imm2;
  uint64_t imm3;
  uint64_t imm4;

  check_immediate_range(immediate, 21);

  immediate = sign_shrink(immediate, 21);

  // LSB of immediate is lost
  imm1 = get_bits(immediate, 20,  1);
  imm2 = get_bits(immediate,  1, 10);
  imm3 = get_bits(immediate, 11,  1);
  imm4 = get_bits(immediate, 12,  8);

  return left_shift(left_shift(left_shift(left_shift(left_shift(imm1, 10) + imm2, 1) + imm3, 8) + imm4, 5) + rd, 7) + opcode;
}

uint64_t get_immediate_j_format(uint64_t instruction) {
  uint64_t imm1;
  uint64_t imm2;
  uint64_t imm3;
  uint64_t imm4;

  imm1 = get_bits(instruction, 31,  1);
  imm2 = get_bits(instruction, 21, 10);
  imm3 = get_bits(instruction, 20,  1);
  imm4 = get_bits(instruction, 12,  8);

  // reassemble immediate and add trailing zero
  return sign_extend(left_shift(left_shift(left_shift(left_shift(imm1, 8) + imm4, 1) + imm3, 10) + imm2, 1), 21);
}

void decode_j_format() {
  funct7 = 0;
  rs2    = REG_ZR;
  rs1    = REG_ZR;
  funct3 = 0;
  rd     = get_rd(ir);
  imm    = get_immediate_j_format(ir);
}

// RISC-V U Format
// ----------------------------------------------------------------
// |                  20                 |        5        |  7   |
// +-------------------------------------+-----------------+------+
// |           immediate[19:0]           |       rd        |opcode|
// +-------------------------------------+-----------------+------+
// |31                                 12|11              7|6    0|
// ----------------------------------------------------------------

uint64_t encode_u_format(uint64_t immediate, uint64_t rd, uint64_t opcode) {
  // assert: -2^19 <= immediate < 2^19
  // assert: 0 <= rd < 2^5
  // assert: 0 <= opcode < 2^7

  check_immediate_range(immediate, 20);

  immediate = sign_shrink(immediate, 20);

  return left_shift(left_shift(immediate, 5) + rd, 7) + opcode;
}

uint64_t get_immediate_u_format(uint64_t instruction) {
  return sign_extend(get_bits(instruction, 12, 20), 20);
}

void decode_u_format() {
  funct7 = 0;
  rs2    = REG_ZR;
  rs1    = REG_ZR;
  funct3 = 0;
  rd     = get_rd(ir);
  imm    = get_immediate_u_format(ir);
}

// -----------------------------------------------------------------
// ---------------------------- BINARY -----------------------------
// -----------------------------------------------------------------

uint64_t get_total_number_of_instructions() {
  return ic_lui + ic_addi + ic_add + ic_sub + ic_mul + ic_divu + ic_remu + ic_sltu + ic_load + ic_store + ic_beq + ic_jal + ic_jalr + ic_ecall;
}

uint64_t get_total_number_of_nops() {
  return nopc_lui + nopc_addi + nopc_add + nopc_sub + nopc_mul + nopc_divu + nopc_remu + nopc_sltu + nopc_load + nopc_store + nopc_beq + nopc_jal + nopc_jalr;
}

void print_instruction_counter(uint64_t counter, uint64_t ins) {
  printf("%s: %lu(%lu.%.2lu%%)",
    get_mnemonic(ins),
    counter,
    ratio_format_integer(percentage_format(get_total_number_of_instructions(), counter)),
    ratio_format_fractional(percentage_format(get_total_number_of_instructions(), counter)));
}

void print_instruction_counter_with_nops(uint64_t counter, uint64_t nops, uint64_t ins) {
  print_instruction_counter(counter, ins);

  if (run)
    printf("[%lu.%.2lu%%]",
      ratio_format_integer(percentage_format(counter, nops)),
      ratio_format_fractional(percentage_format(counter, nops)));
}

void print_instruction_counters() {
  printf("%s: init:    ", selfie_name);
  print_instruction_counter_with_nops(ic_lui, nopc_lui, LUI);
  print(", ");
  print_instruction_counter_with_nops(ic_addi, nopc_addi, ADDI);
  println();

  printf("%s: memory:  ", selfie_name);
  print_instruction_counter_with_nops(ic_load, nopc_load, LOAD);
  print(", ");
  print_instruction_counter_with_nops(ic_store, nopc_store, STORE);
  println();

  printf("%s: compute: ", selfie_name);
  print_instruction_counter_with_nops(ic_add, nopc_add, ADD);
  print(", ");
  print_instruction_counter_with_nops(ic_sub, nopc_sub, SUB);
  print(", ");
  print_instruction_counter_with_nops(ic_mul, nopc_mul, MUL);
  println();

  printf("%s: compute: ", selfie_name);
  print_instruction_counter_with_nops(ic_divu, nopc_divu, DIVU);
  print(", ");
  print_instruction_counter_with_nops(ic_remu, nopc_remu, REMU);
  println();

  printf("%s: compare: ", selfie_name);
  print_instruction_counter_with_nops(ic_sltu, nopc_sltu, SLTU);
  println();

  printf("%s: control: ", selfie_name);
  print_instruction_counter_with_nops(ic_beq, nopc_beq, BEQ);
  print(", ");
  print_instruction_counter_with_nops(ic_jal, nopc_jal, JAL);
  print(", ");
  print_instruction_counter_with_nops(ic_jalr, nopc_jalr, JALR);
  println();

  printf("%s: system:  ", selfie_name);
  print_instruction_counter(ic_ecall, ECALL);
  println();
}

uint64_t get_low_instruction(uint64_t word) {
  return get_bits(word, 0, INSTRUCTIONSIZEINBITS);
}

uint64_t get_high_instruction(uint64_t word) {
  return get_bits(word, INSTRUCTIONSIZEINBITS, INSTRUCTIONSIZEINBITS);
}

uint64_t load_code(uint64_t caddr) {
  return *(code_binary + caddr / WORDSIZE);
}

void store_code(uint64_t caddr, uint64_t code) {
  if (caddr >= MAX_CODE_SIZE) {
    syntax_error_message("maximum code size exceeded");

    exit(EXITCODE_COMPILERERROR);
  }

  *(code_binary + caddr / WORDSIZE) = code;
}

uint64_t load_instruction(uint64_t caddr) {
  if (caddr % WORDSIZE == 0)
    return get_low_instruction(load_code(caddr));
  else
    return get_high_instruction(load_code(caddr));
}

void store_instruction(uint64_t caddr, uint64_t instruction) {
  if (INSTRUCTIONSIZE == WORDSIZE)
    store_code(caddr, instruction);
  else if (caddr % WORDSIZE == 0)
    // replace low word
    store_code(caddr,
      left_shift(load_instruction(caddr + INSTRUCTIONSIZE), INSTRUCTIONSIZEINBITS) + instruction);
  else
    // replace high word
    store_code(caddr,
      left_shift(instruction, INSTRUCTIONSIZEINBITS) + load_instruction(caddr - INSTRUCTIONSIZE));
}

uint64_t load_data(uint64_t daddr) {
  return *(data_binary + daddr / WORDSIZE);
}

void store_data(uint64_t daddr, uint64_t data) {
  if (daddr >= MAX_DATA_SIZE) {
    syntax_error_message("maximum data size exceeded");

    exit(EXITCODE_COMPILERERROR);
  }

  *(data_binary + daddr / WORDSIZE) = data;
}

void emit_instruction(uint64_t instruction) {
  store_instruction(code_size, instruction);

  if (code_line_number != (uint64_t*) 0)
    if (*(code_line_number + code_size / INSTRUCTIONSIZE) == 0)
      *(code_line_number + code_size / INSTRUCTIONSIZE) = line_number;

  code_size = code_size + INSTRUCTIONSIZE;
}

uint64_t encode_nop() {
  return encode_i_format(0, REG_ZR, F3_NOP, REG_ZR, OP_IMM);
}

void emit_nop() {
  emit_instruction(encode_nop());

  ic_addi = ic_addi + 1;
}

void emit_lui(uint64_t rd, uint64_t immediate) {
  emit_instruction(encode_u_format(immediate, rd, OP_LUI));

  ic_lui = ic_lui + 1;
}

void emit_addi(uint64_t rd, uint64_t rs1, uint64_t immediate) {
  emit_instruction(encode_i_format(immediate, rs1, F3_ADDI, rd, OP_IMM));

  ic_addi = ic_addi + 1;
}

void emit_add(uint64_t rd, uint64_t rs1, uint64_t rs2) {
  emit_instruction(encode_r_format(F7_ADD, rs2, rs1, F3_ADD, rd, OP_OP));

  ic_add = ic_add + 1;
}

void emit_sub(uint64_t rd, uint64_t rs1, uint64_t rs2) {
  emit_instruction(encode_r_format(F7_SUB, rs2, rs1, F3_SUB, rd, OP_OP));

  ic_sub = ic_sub + 1;
}

void emit_mul(uint64_t rd, uint64_t rs1, uint64_t rs2) {
  emit_instruction(encode_r_format(F7_MUL, rs2, rs1, F3_MUL, rd, OP_OP));

  ic_mul = ic_mul + 1;
}

void emit_divu(uint64_t rd, uint64_t rs1, uint64_t rs2) {
  emit_instruction(encode_r_format(F7_DIVU, rs2, rs1, F3_DIVU, rd, OP_OP));

  ic_divu = ic_divu + 1;
}

void emit_remu(uint64_t rd, uint64_t rs1, uint64_t rs2) {
  emit_instruction(encode_r_format(F7_REMU, rs2, rs1, F3_REMU, rd, OP_OP));

  ic_remu = ic_remu + 1;
}

void emit_sltu(uint64_t rd, uint64_t rs1, uint64_t rs2) {
  emit_instruction(encode_r_format(F7_SLTU, rs2, rs1, F3_SLTU, rd, OP_OP));

  ic_sltu = ic_sltu + 1;
}

void emit_load(uint64_t rd, uint64_t rs1, uint64_t immediate) {
  if (IS64BITSYSTEM)
    emit_instruction(encode_i_format(immediate, rs1, F3_LD, rd, OP_LOAD));
  else
    emit_instruction(encode_i_format(immediate, rs1, F3_LW, rd, OP_LOAD));

  ic_load = ic_load + 1;
}

void emit_store(uint64_t rs1, uint64_t immediate, uint64_t rs2) {
  if (IS64BITSYSTEM)
    emit_instruction(encode_s_format(immediate, rs2, rs1, F3_SD, OP_STORE));
  else
    emit_instruction(encode_s_format(immediate, rs2, rs1, F3_SW, OP_STORE));

  ic_store = ic_store + 1;
}

void emit_beq(uint64_t rs1, uint64_t rs2, uint64_t immediate) {
  emit_instruction(encode_b_format(immediate, rs2, rs1, F3_BEQ, OP_BRANCH));

  ic_beq = ic_beq + 1;
}

void emit_jal(uint64_t rd, uint64_t immediate) {
  emit_instruction(encode_j_format(immediate, rd, OP_JAL));

  ic_jal = ic_jal + 1;
}

void emit_jalr(uint64_t rd, uint64_t rs1, uint64_t immediate) {
  emit_instruction(encode_i_format(immediate, rs1, F3_JALR, rd, OP_JALR));

  ic_jalr = ic_jalr + 1;
}

void emit_ecall() {
  emit_instruction(encode_i_format(F12_ECALL, REG_ZR, F3_ECALL, REG_ZR, OP_SYSTEM));

  ic_ecall = ic_ecall + 1;
}

void fixup_relative_BFormat(uint64_t from_address) {
  uint64_t instruction;

  instruction = load_instruction(from_address);

  store_instruction(from_address,
    encode_b_format(code_size - from_address,
      get_rs2(instruction),
      get_rs1(instruction),
      get_funct3(instruction),
      get_opcode(instruction)));
}

void fixup_relative_JFormat(uint64_t from_address, uint64_t to_address) {
  uint64_t instruction;

  instruction = load_instruction(from_address);

  store_instruction(from_address,
    encode_j_format(to_address - from_address,
      get_rd(instruction),
      get_opcode(instruction)));
}

void fixup_IFormat(uint64_t from_address, uint64_t immediate) {
  uint64_t instruction;

  instruction = load_instruction(from_address);

  store_instruction(from_address,
    encode_i_format(immediate,
      get_rs1(instruction),
    get_funct3(instruction),
    get_rd(instruction),
      get_opcode(instruction)));
}

void fixlink_relative(uint64_t from_address, uint64_t to_address) {
  uint64_t previous_address;

  while (from_address != 0) {
    previous_address = get_immediate_j_format(load_instruction(from_address));

    fixup_relative_JFormat(from_address, to_address);

    from_address = previous_address;
  }
}

void emit_data_word(uint64_t data, uint64_t offset, uint64_t source_line_number) {
  // assert: offset < 0

  store_data(data_size + offset, data);

  if (data_line_number != (uint64_t*) 0)
    *(data_line_number + (data_size + offset) / WORDSIZE) = source_line_number;
}

void emit_string_data(uint64_t* entry) {
  char* s;
  uint64_t i;
  uint64_t l;

  s = get_string(entry);

  i = 0;

  l = round_up(string_length(s) + 1, WORDSIZE);

  while (i < l) {
    // CAUTION: at boot levels higher than 0, s is only accessible
    // in C* at word granularity, not individual characters
    emit_data_word(*((uint64_t*) s), get_address(entry) + i, get_line_number(entry));

    s = (char*) ((uint64_t*) s + 1);

    i = i + WORDSIZE;
  }
}

void emit_data_segment() {
  uint64_t i;
  uint64_t* entry;

  i = 0;

  while (i < HASH_TABLE_SIZE) {
    entry = (uint64_t*) *(global_symbol_table + i);

    // copy initial values of global variables, big integers and strings
    while ((uint64_t) entry != 0) {
      if (get_class(entry) == VARIABLE)
        emit_data_word(get_value(entry), get_address(entry), get_line_number(entry));
      else if (get_class(entry) == BIGINT)
        emit_data_word(get_value(entry), get_address(entry), get_line_number(entry));
      else if (get_class(entry) == STRING)
        emit_string_data(entry);

      entry = get_next_entry(entry);
    }

    i = i + 1;
  }
}

uint64_t* allocate_elf_header() {
  // allocate and map (on all boot levels) zeroed memory for ELF header preparing
  // read calls (memory must be mapped) and write calls (memory must be mapped and zeroed)
  return touch(zmalloc(ELF_HEADER_SIZE), ELF_HEADER_SIZE);
}

uint64_t* encode_elf_header() {
  uint64_t* header;

  header = allocate_elf_header();

  // store all data necessary for creating a minimal and valid file and program header

  if (IS64BITSYSTEM) {
    // RISC-U ELF64 file header
    *(header + 0) = EI_MAG0
                  + left_shift(EI_MAG1, 8)
                  + left_shift(EI_MAG2, 16)
                  + left_shift(EI_MAG3, 24)
                  + left_shift(EI_CLASS, 32)
                  + left_shift(EI_DATA, 40)
                  + left_shift(EI_VERSION, 48)
                  + left_shift(EI_OSABI, 56);
    *(header + 1) = EI_ABIVERSION + left_shift(EI_PAD, 8);
    *(header + 2) = e_type
                  + left_shift(e_machine, 16)
                  + left_shift(e_version, 32);
    *(header + 3) = e_entry;
    *(header + 4) = e_phoff;
    *(header + 5) = e_shoff;
    *(header + 6) = e_flags
                  + left_shift(e_ehsize, 32)
                  + left_shift(e_phentsize, 48);
    *(header + 7) = e_phnum
                  + left_shift(e_shentsize, 16)
                  + left_shift(e_shnum, 32)
                  + left_shift(e_shstrndx, 48);
  } else {
    // RISC-U ELF32 file header
    *(header + 0)  = EI_MAG0
                   + left_shift(EI_MAG1, 8)
                   + left_shift(EI_MAG2, 16)
                   + left_shift(EI_MAG3, 24);
    *(header + 1)  = EI_CLASS
                   + left_shift(EI_DATA, 8)
                   + left_shift(EI_VERSION, 16)
                   + left_shift(EI_OSABI, 24);
    *(header + 2)  = EI_ABIVERSION; // ignoring 24 LSBs of EI_PAD
    *(header + 3)  = EI_PAD;        // ignoring 24 MSBs of EI_PAD
    *(header + 4)  = e_type + left_shift(e_machine, 16);
    *(header + 5)  = e_version;
    *(header + 6)  = e_entry;
    *(header + 7)  = e_phoff;
    *(header + 8)  = e_shoff;
    *(header + 9)  = e_flags;
    *(header + 10) = e_ehsize + left_shift(e_phentsize, 16);
    *(header + 11) = e_phnum + left_shift(e_shentsize, 16);
    *(header + 12) = e_shnum + left_shift(e_shstrndx, 16);
  }

  // start of segments have to be aligned in the binary file

  // assert: ELF_HEADER_SIZE % p_align == 0

  p_flags  = 5; // code segment attributes are RE
  p_offset = ELF_HEADER_SIZE; // must match binary format
  p_vaddr  = code_start;
  p_filesz = code_size;
  p_memsz  = code_size;

  encode_elf_program_header(header, 0);

  p_flags  = 6; // data segment attributes are RW
  p_offset = ELF_HEADER_SIZE + round_up(code_size, p_align); // must match binary format
  p_vaddr  = data_start;
  p_filesz = data_size;
  p_memsz  = data_size;

  encode_elf_program_header(header, 1);

  return header;
}

uint64_t get_elf_program_header_offset(uint64_t ph_index) {
  return (e_ehsize + e_phentsize * ph_index) / SIZEOFUINT64;
}

void encode_elf_program_header(uint64_t* header, uint64_t ph_index) {
  uint64_t ph_offset;

  ph_offset = get_elf_program_header_offset(ph_index);

  if (IS64BITSYSTEM) {
    // RISC-U ELF64 program header
    *(header + ph_offset + 0) = p_type + left_shift(p_flags, 32);
    *(header + ph_offset + 1) = p_offset;
    *(header + ph_offset + 2) = p_vaddr;
    *(header + ph_offset + 3) = p_paddr;
    *(header + ph_offset + 4) = p_filesz;
    *(header + ph_offset + 5) = p_memsz;
    *(header + ph_offset + 6) = p_align;
  } else {
    // RISC-U ELF32 program header
    *(header + ph_offset + 0) = p_type;
    *(header + ph_offset + 1) = p_offset;
    *(header + ph_offset + 2) = p_vaddr;
    *(header + ph_offset + 3) = p_paddr;
    *(header + ph_offset + 4) = p_filesz;
    *(header + ph_offset + 5) = p_memsz;
    *(header + ph_offset + 6) = p_flags;
    *(header + ph_offset + 7) = p_align;
  }
}

void decode_elf_program_header(uint64_t* header, uint64_t ph_index) {
  p_filesz = *(header + get_elf_program_header_offset(ph_index) + 4);
}

uint64_t validate_elf_header(uint64_t* header) {
  uint64_t* valid_header;
  uint64_t i;

  // must match binary bootstrapping
  code_start = PK_CODE_START;

  decode_elf_program_header(header, 0);

  code_size = p_filesz;

  decode_elf_program_header(header, 1);

  data_size = p_filesz;

  // must match binary bootstrapping
  data_start = round_up(code_start + code_size, p_align);

  if (code_size > MAX_CODE_SIZE)
    return 0;

  if (data_size > MAX_DATA_SIZE)
    return 0;

  valid_header = encode_elf_header();

  i = 0;

  while (i < ELF_HEADER_SIZE / SIZEOFUINT64) {
    if (*(header + i) != *(valid_header + i))
      return 0;

    i = i + 1;
  }

  return 1;
}

uint64_t open_write_only(char* name, uint64_t mode) {
  return sign_extend(open(name, O_CREAT_TRUNC_WRONLY, mode), SYSCALL_BITWIDTH);
}

void selfie_output(char* filename) {
  uint64_t fd;
  uint64_t code_size_with_padding;

  binary_name = filename;

  if (code_size + data_size == 0) {
    printf("%s: nothing to emit to output file %s\n", selfie_name, binary_name);

    return;
  }

  // assert: binary_name is mapped and not longer than MAX_FILENAME_LENGTH

  fd = open_write_only(binary_name, S_IRUSR_IWUSR_IXUSR_IRGRP_IXGRP_IROTH_IXOTH);

  if (signed_less_than(fd, 0)) {
    printf("%s: could not create binary output file %s\n", selfie_name, binary_name);

    exit(EXITCODE_IOERROR);
  }

  // assert: ELF_header is mapped

  // first write ELF header
  if (write(fd, ELF_header, ELF_HEADER_SIZE) != ELF_HEADER_SIZE) {
    printf("%s: could not write ELF header of binary output file %s\n", selfie_name, binary_name);

    exit(EXITCODE_IOERROR);
  }

  code_size_with_padding = round_up(code_size, p_align);

  touch(code_binary, code_size_with_padding);

  // assert: code_binary is mapped

  // then write code with padding bytes
  if (write(fd, code_binary, code_size_with_padding) != code_size_with_padding) {
    printf("%s: could not write code into binary output file %s\n", selfie_name, binary_name);

    exit(EXITCODE_IOERROR);
  }

  // assert: data_binary is mapped

  // finally write data
  if (write(fd, data_binary, data_size) != data_size) {
    printf("%s: could not write data into binary output file %s\n", selfie_name, binary_name);

    exit(EXITCODE_IOERROR);
  }

  printf("%s: %lu bytes with %lu instructions and %lu bytes of data written into %s\n", selfie_name,
    ELF_HEADER_SIZE + code_size + data_size,
    code_size / INSTRUCTIONSIZE,
    data_size,
    binary_name);
}

uint64_t* touch(uint64_t* memory, uint64_t bytes) {
  uint64_t* m;
  uint64_t n;

  m = memory;

  if (bytes > 0)
    // touch memory at beginning
    n = *m;

  while (bytes > PAGESIZE) {
    bytes = bytes - PAGESIZE;

    m = m + PAGESIZE / SIZEOFUINT64;

    // touch every following page
    n = *m;
  }

  if (bytes > 0) {
    m = m + (bytes - 1) / SIZEOFUINT64;

    // touch at end
    n = *m;
  }

  // avoids unused warning for n
  n = 0; n = n + 1;

  return memory;
}

void selfie_load() {
  uint64_t fd;
  uint64_t number_of_read_bytes;
  uint64_t code_size_with_padding;

  binary_name = get_argument();

  // assert: binary_name is mapped and not longer than MAX_FILENAME_LENGTH

  fd = open_read_only(binary_name);

  if (signed_less_than(fd, 0)) {
    printf("%s: could not open input file %s\n", selfie_name, binary_name);

    exit(EXITCODE_IOERROR);
  }

  // this call makes sure ELF_header is mapped for reading into it
  ELF_header = allocate_elf_header();

  // make sure code and data binaries are also mapped for reading into them
  code_binary = touch(smalloc(MAX_CODE_SIZE), MAX_CODE_SIZE);
  code_start  = 0;
  code_size   = 0;
  data_binary = touch(smalloc(MAX_DATA_SIZE), MAX_DATA_SIZE);
  data_start  = 0;
  data_size   = 0;

  // no source line numbers in binaries
  code_line_number = (uint64_t*) 0;
  data_line_number = (uint64_t*) 0;

  number_of_read_bytes = read(fd, ELF_header, ELF_HEADER_SIZE);

  if (number_of_read_bytes == ELF_HEADER_SIZE) {
    if (validate_elf_header(ELF_header)) {
      code_size_with_padding = round_up(code_size, p_align);

      number_of_read_bytes = sign_extend(read(fd, code_binary, code_size_with_padding), SYSCALL_BITWIDTH);

      if (number_of_read_bytes == code_size_with_padding) {
        number_of_read_bytes = sign_extend(read(fd, data_binary, data_size), SYSCALL_BITWIDTH);

        if (number_of_read_bytes == data_size) {
          // check if we are really at EOF
          if (read(fd, binary_buffer, SIZEOFUINT64) == 0) {
            printf("%s: %lu bytes with %lu instructions and %lu bytes of data loaded from %s\n",
              selfie_name,
              ELF_HEADER_SIZE + code_size + data_size,
              code_size / INSTRUCTIONSIZE,
              data_size,
              binary_name);

            return;
          }
        }
      }
    }
  }

  printf("%s: failed to load binary from input file %s\n", selfie_name, binary_name);

  exit(EXITCODE_IOERROR);
}

// -----------------------------------------------------------------
// ----------------------- MIPSTER SYSCALLS ------------------------
// -----------------------------------------------------------------

void emit_exit() {
  create_symbol_table_entry(LIBRARY_TABLE, "exit", 0, PROCEDURE, VOID_T, 0, code_size);

  // load signed 32-bit integer exit code
  emit_load(REG_A0, REG_SP, 0);

  // remove the exit code from the stack
  emit_addi(REG_SP, REG_SP, WORDSIZE);

  // load the correct syscall number and invoke syscall
  emit_addi(REG_A7, REG_ZR, SYSCALL_EXIT);

  emit_ecall();

  // never returns here
}

void implement_exit(uint64_t* context) {
  // parameter;
  uint64_t signed_int_exit_code;

  if (debug_syscalls) {
    print("(exit): ");
    print_register_hexadecimal(REG_A0);
    print(" |- ->\n");
  }

  signed_int_exit_code = *(get_regs(context) + REG_A0);

  set_exit_code(context, sign_shrink(signed_int_exit_code, SYSCALL_BITWIDTH));

  printf("%s: <<<<<<<<<<<<<<<<<<<<<<<<<<<<<<<<<<<<<<<<<<<<<<<<<<<<<<<<<<<<<<<<<<<<<<<<<<<<<<<<\n", selfie_name);
  printf("%s: %s exiting with exit code %ld\n", selfie_name,
    get_name(context),
    sign_extend(get_exit_code(context), SYSCALL_BITWIDTH));
}

void emit_read() {
  create_symbol_table_entry(LIBRARY_TABLE, "read", 0, PROCEDURE, UINT64_T, 0, code_size);

  emit_load(REG_A0, REG_SP, 0); // fd
  emit_addi(REG_SP, REG_SP, WORDSIZE);

  emit_load(REG_A1, REG_SP, 0); // *buffer
  emit_addi(REG_SP, REG_SP, WORDSIZE);

  emit_load(REG_A2, REG_SP, 0); // size
  emit_addi(REG_SP, REG_SP, WORDSIZE);

  emit_addi(REG_A7, REG_ZR, SYSCALL_READ);

  emit_ecall();

  // jump back to caller, return value is in REG_A0
  emit_jalr(REG_ZR, REG_RA, 0);
}

void implement_read(uint64_t* context) {
  // parameters
  uint64_t fd;
  uint64_t vbuffer;
  uint64_t size;

  // local variables
  uint64_t read_total;
  uint64_t bytes_to_read;
  uint64_t failed;
  uint64_t* buffer;
  uint64_t actually_read;

  if (debug_syscalls) {
    print("(read): ");
    print_register_value(REG_A0);
    print(",");
    print_register_hexadecimal(REG_A1);
    print(",");
    print_register_value(REG_A2);
    print(" |- ");
    print_register_value(REG_A0);
  }

  fd      = *(get_regs(context) + REG_A0);
  vbuffer = *(get_regs(context) + REG_A1);
  size    = *(get_regs(context) + REG_A2);

  if (debug_read)
    printf("%s: trying to read %lu bytes from file with descriptor %lu into buffer at virtual address 0x%08lX\n", selfie_name,
      size,
      fd,
      (uint64_t) vbuffer);

  read_total = 0;

  bytes_to_read = SIZEOFUINT64;

  failed = 0;

  while (size > 0) {
    if (size < bytes_to_read)
      bytes_to_read = size;

    if (is_virtual_address_valid(vbuffer, WORDSIZE))
      if (is_data_stack_heap_address(context, vbuffer))
        if (is_virtual_address_mapped(get_pt(context), vbuffer)) {
          buffer = tlb(get_pt(context), vbuffer);

          actually_read = sign_extend(read(fd, buffer, bytes_to_read), SYSCALL_BITWIDTH);

          if (actually_read == bytes_to_read) {
            read_total = read_total + actually_read;

            size = size - actually_read;

            if (size > 0)
              vbuffer = vbuffer + SIZEOFUINT64;
          } else {
            if (signed_less_than(0, actually_read))
              read_total = read_total + actually_read;

            size = 0;
          }
        } else {
          failed = 1;

          size = 0;

          printf("%s: reading into virtual address 0x%08lX failed because the address is unmapped\n", selfie_name, (uint64_t) vbuffer);
        }
      else {
        failed = 1;

        size = 0;

        printf("%s: reading into virtual address 0x%08lX failed because the address is in an invalid segment\n", selfie_name, (uint64_t) vbuffer);
      }
    else {
      failed = 1;

      size = 0;

      printf("%s: reading into virtual address 0x%08lX failed because the address is invalid\n", selfie_name, (uint64_t) vbuffer);
    }
  }

  if (failed)
    *(get_regs(context) + REG_A0) = sign_shrink(-1, SYSCALL_BITWIDTH);
  else
    *(get_regs(context) + REG_A0) = read_total;

  set_pc(context, get_pc(context) + INSTRUCTIONSIZE);

  if (debug_read)
    printf("%s: actually read %lu bytes from file with descriptor %lu\n", selfie_name, read_total, fd);

  if (debug_syscalls) {
    print(" -> ");
    print_register_value(REG_A0);
    println();
  }
}

void emit_write() {
  create_symbol_table_entry(LIBRARY_TABLE, "write", 0, PROCEDURE, UINT64_T, 0, code_size);

  emit_load(REG_A0, REG_SP, 0); // fd
  emit_addi(REG_SP, REG_SP, WORDSIZE);

  emit_load(REG_A1, REG_SP, 0); // *buffer
  emit_addi(REG_SP, REG_SP, WORDSIZE);

  emit_load(REG_A2, REG_SP, 0); // size
  emit_addi(REG_SP, REG_SP, WORDSIZE);

  emit_addi(REG_A7, REG_ZR, SYSCALL_WRITE);

  emit_ecall();

  emit_jalr(REG_ZR, REG_RA, 0);
}

void implement_write(uint64_t* context) {
  // parameters
  uint64_t fd;
  uint64_t vbuffer;
  uint64_t size;

  // local variables
  uint64_t written_total;
  uint64_t bytes_to_write;
  uint64_t failed;
  uint64_t* buffer;
  uint64_t actually_written;

  if (debug_syscalls) {
    print("(write): ");
    print_register_value(REG_A0);
    print(",");
    print_register_hexadecimal(REG_A1);
    print(",");
    print_register_value(REG_A2);
    print(" |- ");
    print_register_value(REG_A0);
  }

  fd      = *(get_regs(context) + REG_A0);
  vbuffer = *(get_regs(context) + REG_A1);
  size    = *(get_regs(context) + REG_A2);

  if (debug_write)
    printf("%s: trying to write %lu bytes from buffer at virtual address 0x%08lX into file with descriptor %lu\n", selfie_name,
      size,
      (uint64_t) vbuffer,
      fd);

  written_total = 0;

  bytes_to_write = SIZEOFUINT64;

  failed = 0;

  while (size > 0) {
    if (size < bytes_to_write)
      bytes_to_write = size;

    if (is_virtual_address_valid(vbuffer, WORDSIZE))
      if (is_data_stack_heap_address(context, vbuffer))
        if (is_virtual_address_mapped(get_pt(context), vbuffer)) {
          buffer = tlb(get_pt(context), vbuffer);

          actually_written = sign_extend(write(fd, buffer, bytes_to_write), SYSCALL_BITWIDTH);

          if (actually_written == bytes_to_write) {
            written_total = written_total + actually_written;

            size = size - actually_written;

            if (size > 0)
              vbuffer = vbuffer + SIZEOFUINT64;
          } else {
            if (signed_less_than(0, actually_written))
              written_total = written_total + actually_written;

            size = 0;
          }
        } else {
          failed = 1;

          size = 0;

          printf("%s: writing from virtual address 0x%08lX failed because the address is unmapped\n", selfie_name, (uint64_t) vbuffer);
        }
      else {
        failed = 1;

        size = 0;

        printf("%s: writing from virtual address 0x%08lX failed because the address is in an invalid segment\n", selfie_name, (uint64_t) vbuffer);
      }
    else {
      failed = 1;

      size = 0;

      printf("%s: writing from virtual address 0x%08lX failed because the address is invalid\n", selfie_name, (uint64_t) vbuffer);
    }
  }

  if (failed)
    *(get_regs(context) + REG_A0) = sign_shrink(-1, SYSCALL_BITWIDTH);
  else
    *(get_regs(context) + REG_A0) = written_total;

  set_pc(context, get_pc(context) + INSTRUCTIONSIZE);

  if (debug_write)
    printf("%s: actually wrote %lu bytes into file with descriptor %lu\n", selfie_name, written_total, fd);

  if (debug_syscalls) {
    print(" -> ");
    print_register_value(REG_A0);
    println();
  }
}

void emit_open() {
  create_symbol_table_entry(LIBRARY_TABLE, "open", 0, PROCEDURE, UINT64_T, 0, code_size);

  emit_load(REG_A1, REG_SP, 0); // filename
  emit_addi(REG_SP, REG_SP, WORDSIZE);

  emit_load(REG_A2, REG_SP, 0); // flags
  emit_addi(REG_SP, REG_SP, WORDSIZE);

  emit_load(REG_A3, REG_SP, 0); // mode
  emit_addi(REG_SP, REG_SP, WORDSIZE);

  // DIRFD_AT_FDCWD makes sure that openat behaves like open
  emit_addi(REG_A0, REG_ZR, DIRFD_AT_FDCWD);

  emit_addi(REG_A7, REG_ZR, SYSCALL_OPENAT);

  emit_ecall();

  emit_jalr(REG_ZR, REG_RA, 0);
}

uint64_t down_load_string(uint64_t* context, uint64_t vaddr, char* s) {
  uint64_t i;
  uint64_t j;

  i = 0;

  while (i < MAX_FILENAME_LENGTH / SIZEOFUINT64) {
    if (is_virtual_address_valid(vaddr, WORDSIZE))
      if (is_data_stack_heap_address(context, vaddr)) {
        if (is_virtual_address_mapped(get_pt(context), vaddr))
          *((uint64_t*) s + i) = load_virtual_memory(get_pt(context), vaddr);
        else {
          printf("%s: opening file failed because the file name address 0x%08lX is unmapped\n", selfie_name, (uint64_t) vaddr);

          return 0;
        }

        j = 0;

        // check if string ends in the current word
        while (j < SIZEOFUINT64) {
          if (load_character((char*) ((uint64_t*) s + i), j) == 0)
            return 1;

          j = j + 1;
        }

        // advance to the next word in virtual memory
        vaddr = vaddr + SIZEOFUINT64;

        // advance to the next word in our memory
        i = i + 1;
      } else {
        printf("%s: opening file failed because the file name address 0x%08lX is in an invalid segment\n", selfie_name, (uint64_t) vaddr);

        return 0;
      }
    else {
      printf("%s: opening file failed because the file name address 0x%08lX is invalid\n", selfie_name, (uint64_t) vaddr);

      return 0;
    }
  }

  printf("%s: opening file failed because the file name is too long at address 0x%08lX\n", selfie_name, (uint64_t) vaddr);

  return 0;
}

void implement_openat(uint64_t* context) {
  // parameters
  uint64_t vfilename;
  uint64_t flags;
  uint64_t mode;

  // return value
  uint64_t fd;

  if (debug_syscalls) {
    print("(openat): ");
    print_register_hexadecimal(REG_A0);
    print(",");
    print_register_hexadecimal(REG_A1);
    print(",");
    print_register_hexadecimal(REG_A2);
    print(",");
    print_register_octal(REG_A3);
    print(" |- ");
    print_register_value(REG_A1);
  }

  /* We actually emulate the part of the openat system call here that is
     implemented by the open system call which is deprecated in Linux.
     In particular, the first parameter (REG_A0) is ignored here while
     set to DIRFD_AT_FDCWD in the wrapper for the open library call to
     make sure openat behaves like open when bootstrapping selfie. */

  vfilename = *(get_regs(context) + REG_A1);
  flags     = *(get_regs(context) + REG_A2);
  mode      = *(get_regs(context) + REG_A3);

  if (down_load_string(context, vfilename, filename_buffer)) {
    if (flags == LINUX_O_CREAT_TRUNC_WRONLY)
      // use correct flags for host operating system
      flags = O_CREAT_TRUNC_WRONLY;

    fd = sign_extend(open(filename_buffer, flags, mode), SYSCALL_BITWIDTH);

    *(get_regs(context) + REG_A0) = fd;

    if (debug_open)
      printf("%s: opened file %s with flags 0x%lX and mode 0o%lo returning file descriptor %lu\n", selfie_name,
        filename_buffer,
        flags,
        mode,
        fd);
  } else
    *(get_regs(context) + REG_A0) = sign_shrink(-1, SYSCALL_BITWIDTH);

  set_pc(context, get_pc(context) + INSTRUCTIONSIZE);

  if (debug_syscalls) {
    print(" -> ");
    print_register_value(REG_A0);
    println();
  }
}

void emit_malloc() {
  uint64_t* entry;

  create_symbol_table_entry(LIBRARY_TABLE, "malloc", 0, PROCEDURE, UINT64STAR_T, 0, code_size);

  // on boot levels higher than 0, zalloc falls back to malloc
  // assuming that page frames are zeroed on boot level zero
  create_symbol_table_entry(LIBRARY_TABLE, "zalloc", 0, PROCEDURE, UINT64STAR_T, 0, code_size);

  // allocate memory in data segment for recording state of
  // malloc (bump pointer) in compiler-declared global variable
  data_size = data_size + WORDSIZE;

  // define global variable _bump for storing malloc's bump pointer
  // copy "_bump" string into zeroed word to obtain unique hash
  create_symbol_table_entry(GLOBAL_TABLE, string_copy("_bump"), 1, VARIABLE, UINT64_T, 0, -data_size);

  // do not account for _bump as global variable
  number_of_global_variables = number_of_global_variables - 1;

  entry = search_global_symbol_table(string_copy("_bump"), VARIABLE);

  // allocate register for size parameter
  talloc();

  emit_load(current_temporary(), REG_SP, 0); // size
  emit_addi(REG_SP, REG_SP, WORDSIZE);

  // round up to word size
  emit_round_up(current_temporary(), WORDSIZE);

  // allocate register to compute new bump pointer
  talloc();

  // assert: current temporary is $t1 register to enable propagation of
  // lower and upper bounds on addresses in model generation of brk syscall

  // get current _bump which will be returned upon success
  emit_load(current_temporary(), get_scope(entry), get_address(entry));

  // call brk syscall to set new program break to _bump + size
  emit_add(REG_A0, current_temporary(), previous_temporary());
  emit_addi(REG_A7, REG_ZR, SYSCALL_BRK);
  emit_ecall();

  // caution: if mipster runs with garbage collection enabled,
  // the brk syscall is redirected to the gc_brk syscall which
  // skips the next seven instructions, see implement_gc_brk

  // return 0 if memory allocation failed, that is,
  // if new program break is still _bump and size != 0
  emit_beq(REG_A0, current_temporary(), 2 * INSTRUCTIONSIZE);
  emit_beq(REG_ZR, REG_ZR, 4 * INSTRUCTIONSIZE);
  emit_beq(REG_ZR, previous_temporary(), 3 * INSTRUCTIONSIZE);
  emit_addi(REG_A0, REG_ZR, 0);
  emit_beq(REG_ZR, REG_ZR, 3 * INSTRUCTIONSIZE);

  // if memory was successfully allocated
  // set _bump to new program break
  // and then return original _bump
  emit_store(get_scope(entry), get_address(entry), REG_A0);
  emit_addi(REG_A0, current_temporary(), 0);

  tfree(2);

  emit_jalr(REG_ZR, REG_RA, 0);
}

uint64_t try_brk(uint64_t* context, uint64_t new_program_break) {
  uint64_t current_program_break;

  current_program_break = get_program_break(context);

  if (is_virtual_address_valid(new_program_break, WORDSIZE))
    if (is_address_between_stack_and_heap(context, new_program_break)) {
      if (debug_brk)
        printf("%s: setting program break to 0x%08lX\n", selfie_name, (uint64_t) new_program_break);

      set_program_break(context, new_program_break);

      // account for memory allocated by brk
      mc_brk = mc_brk + (new_program_break - current_program_break);

      return new_program_break;
    }

  // setting new program break failed, return current program break

  if (debug_brk)
    printf("%s: retrieving current program break 0x%08lX\n", selfie_name, (uint64_t) current_program_break);

  return current_program_break;
}

void implement_brk(uint64_t* context) {
  // parameter
  uint64_t new_program_break;

  // local variable
  uint64_t previous_program_break;

  new_program_break = *(get_regs(context) + REG_A0);

  previous_program_break = get_program_break(context);

  // attempt to update program break

  new_program_break = try_brk(context, new_program_break);

  if (debug_syscalls) {
    print("(brk): ");
    print_register_hexadecimal(REG_A0);
    print(" |- ");
    print_register_hexadecimal(REG_A0);
  }

  if (new_program_break == *(get_regs(context) + REG_A0)) {
    // attempt to update program break succeeded
    if (*(get_regs(context) + REG_A0) != previous_program_break)
      // account for brk syscall if program break actually changed
      sc_brk = sc_brk + 1;
  } else
    // attempt to update program break failed
    *(get_regs(context) + REG_A0) = previous_program_break;

  if (debug_syscalls) {
    print(" -> ");
    print_register_hexadecimal(REG_A0);
    println();
  }

  set_pc(context, get_pc(context) + INSTRUCTIONSIZE);
}

uint64_t is_boot_level_zero() {
  // C99 malloc(0) returns either a null pointer or a unique pointer,
  // see http://pubs.opengroup.org/onlinepubs/9699919799
  // in contrast, selfie's malloc(0) returns the same not null address,
  // if malloc(0) is called consecutively.
  uint64_t first_malloc;
  uint64_t second_malloc;

  first_malloc  = (uint64_t) malloc(0);
  second_malloc = (uint64_t) malloc(0);

  if (first_malloc == 0)
    return 1;
  if (first_malloc != second_malloc)
    return 1;

  // selfie's malloc, cannot be boot level zero!
  return 0;
}

// -----------------------------------------------------------------
// ----------------------- HYPSTER SYSCALLS ------------------------
// -----------------------------------------------------------------

void emit_switch() {
  create_symbol_table_entry(LIBRARY_TABLE, "hypster_switch", 0, PROCEDURE, UINT64STAR_T, 0, code_size);

  emit_load(REG_A0, REG_SP, 0); // context to which we switch
  emit_addi(REG_SP, REG_SP, WORDSIZE);

  emit_load(REG_A1, REG_SP, 0); // number of instructions to execute
  emit_addi(REG_SP, REG_SP, WORDSIZE);

  emit_addi(REG_A7, REG_ZR, SYSCALL_SWITCH);

  emit_ecall();

  // save context from which we are switching here in return register
  emit_addi(REG_A0, REG_A6, 0);

  emit_jalr(REG_ZR, REG_RA, 0);
}

uint64_t* do_switch(uint64_t* from_context, uint64_t* to_context, uint64_t timeout) {
  restore_context(to_context);

  // use REG_A6 instead of REG_A0 for returning from_context
  // to avoid overwriting REG_A0 in to_context
  if (get_parent(from_context) != MY_CONTEXT)
    *(registers + REG_A6) = (uint64_t) get_virtual_context(from_context);
  else
    *(registers + REG_A6) = (uint64_t) from_context;

  timer = timeout;

  if (debug_switch) {
    printf("%s: switched from context 0x%08lX to context 0x%08lX", selfie_name,
      (uint64_t) from_context,
      (uint64_t) to_context);
    if (timer != TIMEROFF)
      printf(" to execute %lu instructions", timer);
    println();
  }

  return to_context;
}

void implement_switch() {
  // parameters
  uint64_t* to_context;
  uint64_t timeout;

  if (debug_syscalls) {
    print("(switch): ");
    print_register_hexadecimal(REG_A0);
    print(",");
    print_register_value(REG_A1);
    print(" |- ");
    print_register_value(REG_A6);
  }

  to_context = (uint64_t*) *(registers + REG_A0);
  timeout    =             *(registers + REG_A1);

  save_context(current_context);

  // cache context on my boot level before switching
  to_context = cache_context(to_context);

  current_context = do_switch(current_context, to_context, timeout);

  if (debug_syscalls) {
    print(" -> ");
    print_register_hexadecimal(REG_A6);
    println();
  }
}

uint64_t* mipster_switch(uint64_t* to_context, uint64_t timeout) {
  current_context = do_switch(current_context, to_context, timeout);

  run_until_exception();

  save_context(current_context);

  return current_context;
}

uint64_t* hypster_switch(uint64_t* to_context, uint64_t timeout) {
  // this procedure is only executed at boot level zero
  return mipster_switch(to_context, timeout);
}

// *~*~ *~*~ *~*~ *~*~ *~*~ *~*~ *~*~ *~*~ *~*~ *~*~ *~*~ *~*~ *~*~
// -----------------------------------------------------------------
// -----------------    A R C H I T E C T U R E    -----------------
// -----------------------------------------------------------------
// *~*~ *~*~ *~*~ *~*~ *~*~ *~*~ *~*~ *~*~ *~*~ *~*~ *~*~ *~*~ *~*~

// -----------------------------------------------------------------
// ----------------------------- CACHE -----------------------------
// -----------------------------------------------------------------

void reset_cache_counters(uint64_t* cache) {
  set_cache_hits(cache, 0);
  set_cache_misses(cache, 0);
}

void reset_all_cache_counters() {
  if (L1_CACHE_ENABLED) {
    reset_cache_counters(L1_DCACHE);
    reset_cache_counters(L1_ICACHE);
  }
}

void init_cache_memory(uint64_t* cache) {
  uint64_t number_of_cache_blocks;
  uint64_t* cache_memory;
  uint64_t i;
  uint64_t* cache_block;

  number_of_cache_blocks = get_cache_size(cache) / get_cache_block_size(cache);

  cache_memory = smalloc(number_of_cache_blocks * SIZEOFUINT64STAR);

  set_cache_memory(cache, cache_memory);

  i = 0;

  while (i < number_of_cache_blocks) {
    cache_block = allocate_cache_block();

    // valid bit and timestamp are already initialized to 0

    *(cache_memory + i) = (uint64_t) cache_block;

    set_block_memory(cache_block, smalloc(get_cache_block_size(cache)));

    i = i + 1;
  }
}

void init_cache(uint64_t* cache, uint64_t cache_size, uint64_t associativity, uint64_t cache_block_size) {
  set_cache_size(cache, cache_size);
  set_associativity(cache, associativity);
  set_cache_block_size(cache, cache_block_size);

  init_cache_memory(cache);

  reset_cache_counters(cache);
}

void init_all_caches() {
  L1_DCACHE = allocate_cache();

  init_cache(L1_DCACHE, L1_DCACHE_SIZE, L1_DCACHE_ASSOCIATIVITY, L1_DCACHE_BLOCK_SIZE);

  L1_ICACHE = allocate_cache();

  init_cache(L1_ICACHE, L1_ICACHE_SIZE, L1_ICACHE_ASSOCIATIVITY, L1_ICACHE_BLOCK_SIZE);
}

void flush_cache(uint64_t* cache) {
  uint64_t number_of_cache_blocks;
  uint64_t* cache_memory;
  uint64_t i;
  uint64_t* cache_block;

  number_of_cache_blocks = get_cache_size(cache) / get_cache_block_size(cache);

  cache_memory = get_cache_memory(cache);

  i = 0;

  while (i < number_of_cache_blocks) {
    cache_block = (uint64_t*) *(cache_memory + i);

    set_valid_flag(cache_block, 0);
    set_timestamp(cache_block, 0);

    i = i + 1;
  }

  set_cache_timer(cache, 0);
}

void flush_all_caches() {
  if (L1_CACHE_ENABLED) {
    flush_cache(L1_DCACHE);
    flush_cache(L1_ICACHE);
  }
}

uint64_t cache_set_size(uint64_t* cache) {
  return get_cache_size(cache) / get_associativity(cache);
}

// cache addressing:
//
// vaddr
// +-----+-------+-------------+
// |     | index | byte offset |
// +-----+-------+-------------+
// 31    ^       ^             0
//       |       |
//       |  log(cache_block_size)
//       |
// log(cache_size / associativity)
//       |
// paddr v
// +-----+---------------------+
// | tag |                     |
// +-----+---------------------+

uint64_t cache_tag(uint64_t* cache, uint64_t address) {
  return address / cache_set_size(cache);
}

uint64_t cache_index(uint64_t* cache, uint64_t address) {
  return (address - cache_tag(cache, address) * cache_set_size(cache)) / get_cache_block_size(cache);
}

uint64_t cache_block_address(uint64_t* cache, uint64_t address) {
  return address / get_cache_block_size(cache) * get_cache_block_size(cache);
}

uint64_t cache_byte_offset(uint64_t* cache, uint64_t address) {
  return address - cache_block_address(cache, address);
}

uint64_t* cache_set(uint64_t* cache, uint64_t vaddr) {
  return get_cache_memory(cache) + cache_index(cache, vaddr) * get_associativity(cache);
}

uint64_t get_new_timestamp(uint64_t* cache) {
  uint64_t timestamp;

  timestamp = get_cache_timer(cache);

  set_cache_timer(cache, timestamp + 1);

  return timestamp;
}

uint64_t* cache_lookup(uint64_t* cache, uint64_t vaddr, uint64_t paddr, uint64_t is_access) {
  uint64_t tag;
  uint64_t* set;
  uint64_t i;
  uint64_t* lru_block;
  uint64_t* cache_block;

  tag = cache_tag(cache, paddr);
  set = cache_set(cache, vaddr);

  i = 0;

  lru_block = (uint64_t*) *set;

  while (i < get_associativity(cache)) {
    cache_block = (uint64_t*) *(set + i);

    if (get_timestamp(cache_block) < get_timestamp(lru_block))
      lru_block = cache_block;

    if (get_valid_flag(cache_block))
      if (get_tag(cache_block) == tag) {
        // cache hit

        if (is_access) {
          set_cache_hits(cache, get_cache_hits(cache) + 1);

          set_timestamp(cache_block, get_new_timestamp(cache));
        }

        return cache_block;
      }

    i = i + 1;
  }

  // cache miss

  set_valid_flag(lru_block, 0);

  return lru_block;
}

void fill_cache_block(uint64_t* cache, uint64_t* cache_block, uint64_t paddr) {
  uint64_t number_of_words_in_cache_block;
  uint64_t* block_memory;
  uint64_t i;

  number_of_words_in_cache_block = get_cache_block_size(cache) / WORDSIZE;

  block_memory = get_block_memory(cache_block);

  // align paddr to cache block
  paddr = cache_block_address(cache, paddr);

  i = 0;

  while (i < number_of_words_in_cache_block) {
    *(block_memory + i) = load_physical_memory((uint64_t*) paddr + i);

    i = i + 1;
  }
}

uint64_t* handle_cache_miss(uint64_t* cache, uint64_t* cache_block, uint64_t paddr, uint64_t is_access) {
  if (is_access) {
    set_cache_misses(cache, get_cache_misses(cache) + 1);

    // make sure the entire cache block contains valid data
    fill_cache_block(cache, cache_block, paddr);

    set_tag(cache_block, cache_tag(cache, paddr));

    set_timestamp(cache_block, get_new_timestamp(cache));

    set_valid_flag(cache_block, 1);

    return cache_block;
  } else
    return (uint64_t*) 0;
}

uint64_t* retrieve_cache_block(uint64_t* cache, uint64_t vaddr, uint64_t paddr, uint64_t is_access) {
  uint64_t* cache_block;

  cache_block = cache_lookup(cache, vaddr, paddr, is_access);

  if (get_valid_flag(cache_block))
    // cache hit
    return cache_block;
  else
    return handle_cache_miss(cache, cache_block, paddr, is_access);
}

void flush_cache_block(uint64_t* cache, uint64_t* cache_block, uint64_t paddr) {
  uint64_t number_of_words_in_cache_block;
  uint64_t* block_memory;
  uint64_t i;

  number_of_words_in_cache_block = get_cache_block_size(cache) / WORDSIZE;

  block_memory = get_block_memory(cache_block);

  // align paddr to cache block
  paddr = cache_block_address(cache, paddr);

  i = 0;

  while (i < number_of_words_in_cache_block) {
    store_physical_memory((uint64_t*) paddr + i, *(block_memory + i));

    i = i + 1;
  }
}

uint64_t load_from_cache(uint64_t* cache, uint64_t vaddr, uint64_t paddr) {
  uint64_t* cache_block;
  uint64_t* block_memory;

  cache_block = retrieve_cache_block(cache, vaddr, paddr, 1);

  block_memory = get_block_memory(cache_block);

  return *(block_memory + cache_byte_offset(cache, vaddr) / WORDSIZE);
}

void store_in_cache(uint64_t* cache, uint64_t vaddr, uint64_t paddr, uint64_t data) {
  uint64_t* cache_block;
  uint64_t* block_memory;

  cache_block = retrieve_cache_block(cache, vaddr, paddr, 1);

  block_memory = get_block_memory(cache_block);

  *(block_memory + cache_byte_offset(cache, vaddr) / WORDSIZE) = data;

  flush_cache_block(cache, cache_block, paddr);
}

uint64_t load_instruction_from_cache(uint64_t vaddr, uint64_t paddr) {
  // assert: is_valid_virtual_address(vaddr) == 1

  return load_from_cache(L1_ICACHE, vaddr, paddr);
}

uint64_t load_data_from_cache(uint64_t vaddr, uint64_t paddr) {
  // assert: is_valid_virtual_address(vaddr) == 1

  return load_from_cache(L1_DCACHE, vaddr, paddr);
}

void store_data_in_cache(uint64_t vaddr, uint64_t paddr, uint64_t data) {
  uint64_t* cache_block;

  // assert: is_valid_virtual_address(vaddr) == 1

  store_in_cache(L1_DCACHE, vaddr, paddr, data);

  if (L1_CACHE_COHERENCY) {
    cache_block = retrieve_cache_block(L1_ICACHE, vaddr, paddr, 0);

    // mimicking x86 behavior (see Intel 64 and IA-32 Architectures Software Developer's
    // Manual Volume 3, Chapter 11.6 Self-Modifying Code: "A write to a memory location in
    // a code segment that is currently cached in the processor causes the associated
    // cache line (or lines) to be invalidated")
    if (cache_block != (uint64_t*) 0) {
      set_valid_flag(cache_block, 0);
      set_timestamp(cache_block, 0);

      L1_icache_coherency_invalidations = L1_icache_coherency_invalidations + 1;
    }
  }
}

void print_cache_profile(uint64_t hits, uint64_t misses, char* cache_name) {
  uint64_t accesses;

  accesses = hits + misses;

  printf("%s: %s%lu,", selfie_name, cache_name, accesses);
  printf("%lu(%.2lu%%),%lu(%.2lu%%)",
    hits,
    percentage_format(accesses, hits),
    misses,
    percentage_format(accesses, misses));
}

// -----------------------------------------------------------------
// ---------------------------- MEMORY -----------------------------
// -----------------------------------------------------------------

uint64_t load_physical_memory(uint64_t* paddr) {
  return *paddr;
}

void store_physical_memory(uint64_t* paddr, uint64_t data) {
  *paddr = data;
}

uint64_t get_root_PDE_offset(uint64_t page) {
  // with 4GB (2^32B) virtual memory there are 2^(32-12) 4KB (2^12B) pages;
  // in a two-level page table with 4KB (2^12B) pages as leaf nodes and
  // 64-bit pointers (2^3B), each leaf node accommodates 2^(12-3) PTEs;
  // thus bits 9 through 19 encode the root PDE (page directory entry) offset
  return page / NUMBEROFLEAFPTES; // right shift by 9 bits
}

uint64_t get_leaf_PTE_offset(uint64_t page) {
  // bits 0 through 8 encode the leaf PTE (page table entry) offset
  return page - get_root_PDE_offset(page) * NUMBEROFLEAFPTES; // extract the 9 LSBs
}

uint64_t* get_PTE_address_for_page(uint64_t* parent_table, uint64_t* table, uint64_t page) {
  uint64_t* leaf_pt;

  // assert: 0 <= page < NUMBEROFPAGES

  if (PAGETABLETREE == 0)
    // just pointer arithmetic, no access!
    return table + page;
  else {
    // to get leaf page table, root page directory access is required!
    if (parent_table == (uint64_t*) 0)
      leaf_pt = (uint64_t*) *(table + get_root_PDE_offset(page));
    else
      // table is in address space of parent_table
      leaf_pt = (uint64_t*) load_virtual_memory(parent_table, (uint64_t) (table + get_root_PDE_offset(page)));

    if (leaf_pt == (uint64_t*) 0)
      return (uint64_t*) 0;
    else
      // again, just pointer arithmetic, no access!
      return leaf_pt + get_leaf_PTE_offset(page);
  }
}

uint64_t get_frame_for_page(uint64_t* table, uint64_t page) {
  uint64_t* PTE_address;

  PTE_address = get_PTE_address_for_page(0, table, page);

  if (PTE_address == (uint64_t*) 0)
    return 0;
  else
    return (uint64_t) *PTE_address;
}

void set_PTE_for_page(uint64_t* table, uint64_t page, uint64_t frame) {
  uint64_t  root_PDE_offset;
  uint64_t* leaf_pt;

  // assert: 0 <= page < NUMBEROFPAGES

  if (PAGETABLETREE == 0)
    *(table + page) = frame;
  else {
    root_PDE_offset = get_root_PDE_offset(page);

    leaf_pt = (uint64_t*) *(table + root_PDE_offset);

    if (leaf_pt == (uint64_t*) 0) {
      leaf_pt = palloc(); // 4KB leaf page table

      *(table + root_PDE_offset) = (uint64_t) leaf_pt;
    }

    *(leaf_pt + get_leaf_PTE_offset(page)) = frame;
  }
}

uint64_t is_page_mapped(uint64_t* table, uint64_t page) {
  if (get_frame_for_page(table, page) != 0)
    return 1;
  else
    return 0;
}

uint64_t get_page_of_virtual_address(uint64_t vaddr) {
  return vaddr / PAGESIZE;
}

uint64_t get_virtual_address_of_page_start(uint64_t page) {
  return page * PAGESIZE;
}

uint64_t is_virtual_address_valid(uint64_t vaddr, uint64_t alignment) {
  // is address virtual?
  if (vaddr <= VIRTUALMEMORYSIZE * GIGABYTE - alignment)
    // is address aligned?
    if (vaddr % alignment == 0)
      return 1;

  return 0;
}

uint64_t is_virtual_address_mapped(uint64_t* table, uint64_t vaddr) {
  // assert: is_virtual_address_valid(vaddr, WORDSIZE) == 1

  return is_page_mapped(table, get_page_of_virtual_address(vaddr));
}

uint64_t* tlb(uint64_t* table, uint64_t vaddr) {
  uint64_t page;
  uint64_t frame;
  uint64_t paddr;

  // assert: is_virtual_address_valid(vaddr, WORDSIZE) == 1
  // assert: is_virtual_address_mapped(table, vaddr) == 1

  page = get_page_of_virtual_address(vaddr);

  frame = get_frame_for_page(table, page);

  // map virtual address to physical address
  paddr = vaddr - page * PAGESIZE + frame;

  if (debug_tlb)
    printf("%s: tlb access:\n vaddr: 0x%08lX\n page:  0x%08lX\n frame: 0x%08lX\n paddr: 0x%08lX\n", selfie_name,
      vaddr,
      page * PAGESIZE,
      frame,
      paddr);

  return (uint64_t*) paddr;
}

uint64_t load_virtual_memory(uint64_t* table, uint64_t vaddr) {
  // assert: is_virtual_address_valid(vaddr, WORDSIZE) == 1
  // assert: is_virtual_address_mapped(table, vaddr) == 1

  return load_physical_memory(tlb(table, vaddr));
}

void store_virtual_memory(uint64_t* table, uint64_t vaddr, uint64_t data) {
  // assert: is_virtual_address_valid(vaddr, WORDSIZE) == 1
  // assert: is_virtual_address_mapped(table, vaddr) == 1

  store_physical_memory(tlb(table, vaddr), data);
}

uint64_t load_cached_virtual_memory(uint64_t* table, uint64_t vaddr) {
  if (L1_CACHE_ENABLED)
    // assert: is_virtual_address_valid(vaddr, WORDSIZE) == 1
    // assert: is_virtual_address_mapped(table, vaddr) == 1
    return load_data_from_cache(vaddr, (uint64_t) tlb(table, vaddr));
  else
    return load_virtual_memory(table, vaddr);
}

void store_cached_virtual_memory(uint64_t* table, uint64_t vaddr, uint64_t data) {
  if (L1_CACHE_ENABLED)
    // assert: is_virtual_address_valid(vaddr, WORDSIZE) == 1
    // assert: is_virtual_address_mapped(table, vaddr) == 1
    store_data_in_cache(vaddr, (uint64_t) tlb(table, vaddr), data);
  else
    store_virtual_memory(table, vaddr, data);
}

uint64_t load_cached_instruction_word(uint64_t* table, uint64_t vaddr) {
  if (L1_CACHE_ENABLED)
    // assert: is_virtual_address_valid(vaddr, WORDSIZE) == 1
    // assert: is_virtual_address_mapped(table, vaddr) == 1
    return load_instruction_from_cache(vaddr, (uint64_t) tlb(table, vaddr));
  else
    return load_virtual_memory(table, vaddr);
}

// -----------------------------------------------------------------
// ---------------------- GARBAGE COLLECTOR ------------------------
// -----------------------------------------------------------------

void emit_fetch_stack_pointer() {
  create_symbol_table_entry(LIBRARY_TABLE, "fetch_stack_pointer", 0, PROCEDURE, UINT64_T, 0, code_size);

  emit_add(REG_A0, REG_ZR, REG_SP);

  emit_jalr(REG_ZR, REG_RA, 0);
}

void emit_fetch_global_pointer() {
  create_symbol_table_entry(LIBRARY_TABLE, "fetch_global_pointer", 0, PROCEDURE, UINT64_T, 0, code_size);

  emit_add(REG_A0, REG_ZR, REG_GP);

  emit_jalr(REG_ZR, REG_RA, 0);
}

void emit_fetch_data_segment_size_interface() {
  create_symbol_table_entry(LIBRARY_TABLE, "fetch_data_segment_size", 0, PROCEDURE, UINT64_T, 0, code_size);

  // up to three instructions needed to load data segment size but is not yet known

  emit_nop();
  emit_nop();
  emit_nop();

  emit_jalr(REG_ZR, REG_RA, 0);
}

void emit_fetch_data_segment_size_implementation(uint64_t fetch_dss_code_location) {
  uint64_t saved_code_size;

  // set code emission to fetch_data_segment_size
  saved_code_size = code_size;
  code_size       = fetch_dss_code_location;

  // assert: emitting no more than 3 instructions

  // load data segment size into A0 (size is independent of entry point)
  load_small_and_medium_integer(REG_A0, data_size);

  // discount NOPs in profile that were generated for fetch_data_segment_size
  ic_addi = ic_addi - (code_size - fetch_dss_code_location) / INSTRUCTIONSIZE;

  // restore original code size
  code_size = saved_code_size;
}

void implement_gc_brk(uint64_t* context) {
  // parameter
  uint64_t program_break;

  // local variable
  uint64_t size;

  program_break = *(get_regs(context) + REG_A0);

  // check if malloc actually asks for more memory
  // if not, fall back to the default brk syscall
  if (program_break > get_program_break(context)) {
    if (debug_syscalls) {
      print("(gc_brk): ");
      print_register_hexadecimal(REG_A0);
    }

    // calculate size by subtracting the current from the new program break
    size = program_break - get_program_break(context);

    if (debug_syscalls) {
      print(" |- ");
      print_register_hexadecimal(REG_A0);
    }

    // yields the pointer to the newly/reused memory (or 0 if failed)
    *(get_regs(context) + REG_A0) = (uint64_t) gc_malloc_implementation(context, size);

    if (debug_syscalls) {
      print(" -> ");
      print_register_hexadecimal(REG_A0);
      println();
    }

    // assert: _bump pointer is last entry in data segment

    // updating the _bump pointer of the program (for consistency)
    store_virtual_memory(get_pt(context), get_data_seg_end_gc(context) - SIZEOFUINT64, get_program_break(context));

    sc_brk = sc_brk + 1;

    // assert: gc_brk syscall is invoked by selfie's malloc

    // skip next seven instructions of selfie's malloc
    // to avoid using its bump pointer allocator
    set_pc(context, get_pc(context) + 8 * INSTRUCTIONSIZE);
  } else
    implement_brk(context);
}

uint64_t is_gc_library(uint64_t* context) {
  if (context == (uint64_t*) 0)
    return 1;
  else
    return 0;
}

uint64_t* allocate_metadata(uint64_t* context) {
  if (is_gc_library(context))
    return allocate_new_memory(context, GC_METADATA_SIZE);
  else
    return smalloc(GC_METADATA_SIZE);
}

uint64_t get_stack_seg_start_gc(uint64_t* context) {
  if (is_gc_library(context))
    return fetch_stack_pointer();
  else
    return *(get_regs(context) + REG_SP);
}

uint64_t get_data_seg_start_gc(uint64_t* context) {
  if (is_gc_library(context))
    return gc_data_seg_start;
  else
    return get_data_seg_start(context);
}

uint64_t get_data_seg_end_gc(uint64_t* context) {
  if (is_gc_library(context))
    return gc_data_seg_end;
  else
    return get_data_seg_start(context) + get_data_seg_size(context);
}

uint64_t get_heap_seg_start_gc(uint64_t* context) {
  if (is_gc_library(context))
    return gc_heap_seg_start;
  else
    return get_heap_seg_start(context);
}

uint64_t get_heap_seg_end_gc(uint64_t* context) {
  if (is_gc_library(context))
    return gc_heap_seg_end;
  else
    return get_program_break(context);
}

uint64_t* get_used_list_head_gc(uint64_t* context) {
  if (is_gc_library(context))
    return gc_used_list;
  else
    return get_used_list_head(context);
}

uint64_t* get_free_list_head_gc(uint64_t* context) {
  if (is_gc_library(context))
    return gc_free_list;
  else
    return get_free_list_head(context);
}

uint64_t get_gcs_in_period_gc(uint64_t* context) {
  if (is_gc_library(context))
    return gc_num_gcs_in_period;
  else
    return get_gcs_in_period(context);
}

uint64_t get_gc_enabled_gc(uint64_t* context) {
  if (is_gc_library(context))
    return USE_GC_LIBRARY;
  else
    return get_use_gc_kernel(context);
}

void set_data_and_heap_segments_gc(uint64_t* context) {
  if (is_gc_library(context)) {
    // we use fetch_global_pointer rather than smalloc_system(0)
    // to be accurate even if smalloc has been called before
    gc_data_seg_end   = fetch_global_pointer();
    gc_data_seg_start = gc_data_seg_end - fetch_data_segment_size();

    // assert: smalloc_system(0) returns program break
    gc_heap_seg_start = (uint64_t) smalloc_system(0);
    gc_heap_seg_end   = gc_heap_seg_start;
  }
}

void set_used_list_head_gc(uint64_t* context, uint64_t* used_list_head){
  if (is_gc_library(context))
    gc_used_list = used_list_head;
  else
    set_used_list_head(context, used_list_head);
}

void set_free_list_head_gc(uint64_t* context, uint64_t* free_list_head) {
  if (is_gc_library(context))
    gc_free_list = free_list_head;
  else
    set_free_list_head(context, free_list_head);
}

void set_gcs_in_period_gc(uint64_t* context, uint64_t gcs) {
  if (is_gc_library(context))
    gc_num_gcs_in_period = gcs;
  else
    set_gcs_in_period(context, gcs);
}

void set_gc_enabled_gc(uint64_t* context) {
  if (is_gc_library(context))
    USE_GC_LIBRARY = GC_ENABLED;
  else
    set_use_gc_kernel(context, GC_ENABLED);
}

void gc_init(uint64_t* context) {
  gc_init_selfie(context);
}

void gc_init_selfie(uint64_t* context) {
  reset_memory_counters();
  reset_gc_counters();

  // calculate metadata size using actual width of integers/pointers
  GC_METADATA_SIZE =  SIZEOFUINT64 * 2 + SIZEOFUINT64STAR * 2;

  set_data_and_heap_segments_gc(context);

  set_used_list_head_gc(context, (uint64_t*) 0);
  set_free_list_head_gc(context, (uint64_t*) 0);
  set_gcs_in_period_gc(context, 0);
  set_gc_enabled_gc(context);
}

uint64_t* retrieve_from_free_list(uint64_t* context, uint64_t size) {
  uint64_t* prev_node;
  uint64_t* node;

  prev_node = (uint64_t*) 0;

  node = get_free_list_head_gc(context);

  while (node != (uint64_t*) 0) {
    if (get_metadata_size(node) == size) {
      if (prev_node == (uint64_t*) 0)
        set_free_list_head_gc(context, get_metadata_next(node));
      else
        set_metadata_next(prev_node, get_metadata_next(node));

      set_metadata_next(node, get_used_list_head_gc(context));

      set_used_list_head_gc(context, node);

      return node;
    }

    prev_node = node;

    node = get_metadata_next(node);
  }

  return (uint64_t*) 0;
}

uint64_t gc_load_memory(uint64_t* context, uint64_t address) {
  if (is_gc_library(context))
    return *((uint64_t*) address);
  else
    // assert: is_virtual_address_valid(address, WORDSIZE) == 1
    if (is_virtual_address_mapped(get_pt(context), address))
      return load_virtual_memory(get_pt(context), address);
    else
      return 0;
}

void gc_store_memory(uint64_t* context, uint64_t address, uint64_t value) {
  if (is_gc_library(context))
    *((uint64_t*) address) = value;
  else
    // assert: is_virtual_address_valid(address, WORDSIZE) == 1
    if (is_virtual_address_mapped(get_pt(context), address))
      store_virtual_memory(get_pt(context), address, value);
}

void zero_object(uint64_t* context, uint64_t* metadata) {
  uint64_t object_start;
  uint64_t object_end;

  // zero object memory
  object_start = (uint64_t) get_metadata_memory(metadata);
  object_end   = object_start + get_metadata_size(metadata);

  while (object_start < object_end) {
    gc_store_memory(context, object_start, 0);

    object_start = object_start + SIZEOFUINT64;
  }
}

uint64_t* allocate_new_memory(uint64_t* context, uint64_t size) {
  uint64_t object;
  uint64_t new_program_break;

  if (is_gc_library(context)) {
    object = (uint64_t) smalloc_system(size);

    // assert: smalloc_system is a bump pointer allocator that may reuse memory

    if (object + size > gc_heap_seg_end)
      gc_heap_seg_end = object + size;

    return (uint64_t*) object;
  } else {
    object = get_program_break(context);

    // attempt to update program break

    new_program_break = try_brk(context, object + size);

    if (new_program_break == object + size)
      // attempt to update program break succeeded
      return (uint64_t*) object;
  }

  return (uint64_t*) 0;
}

uint64_t* reuse_memory(uint64_t* context, uint64_t size) {
  uint64_t* metadata;

  // check if reusable memory is available in free list
  metadata = retrieve_from_free_list(context, size);

  if (metadata != (uint64_t*) 0) {
    // zeroing reused memory is optional!
    zero_object(context, metadata);

    return get_metadata_memory(metadata);
  }

  return (uint64_t*) 0;
}

uint64_t* allocate_memory(uint64_t* context, uint64_t size) {
  return allocate_memory_selfie(context, size);
}

uint64_t* allocate_memory_selfie(uint64_t* context, uint64_t size) {
  uint64_t* object;
  uint64_t* metadata;

  gc_num_mallocated = gc_num_mallocated + 1;
  gc_mem_mallocated = gc_mem_mallocated + size;

  // try reusing memory first
  object = reuse_memory(context, size);

  if (object != (uint64_t*) 0) {
    gc_num_reused_mallocs = gc_num_reused_mallocs + 1;
    gc_mem_reused         = gc_mem_reused + size;

    return object;
  }

  // allocate new object memory if there is no reusable memory
  object = allocate_new_memory(context, size);

  if (object != (uint64_t*) 0) {
    // allocate metadata for managing object
    metadata = allocate_metadata(context);

    if (metadata != (uint64_t*) 0) {
      set_metadata_next(metadata, get_used_list_head_gc(context));
      set_used_list_head_gc(context, metadata);

      set_metadata_memory(metadata, object);
      set_metadata_size(metadata, size);
      set_metadata_markbit(metadata, GC_MARKBIT_UNREACHABLE);

      gc_num_gced_mallocs   = gc_num_gced_mallocs + 1;
      gc_num_ungced_mallocs = gc_num_ungced_mallocs + 1;

      gc_mem_objects  = gc_mem_objects + size;
      gc_mem_metadata = gc_mem_metadata + GC_METADATA_SIZE;
    } else
      return (uint64_t*) 0;
  } else
    // if object allocation failed discount memory from mallocated total
    gc_mem_mallocated = gc_mem_mallocated - size;

  return object;
}

uint64_t* gc_malloc_implementation(uint64_t* context, uint64_t size) {
  // first, garbage collect
  if (get_gcs_in_period_gc(context) >= GC_PERIOD) {
    gc_collect(context);

    set_gcs_in_period_gc(context, 0);
  } else
    set_gcs_in_period_gc(context, get_gcs_in_period_gc(context) + 1);

  // then, allocate memory

  size = round_up(size, SIZEOFUINT64);

  return allocate_memory(context, size);
}

uint64_t* get_metadata_if_address_is_valid(uint64_t* context, uint64_t address) {
  uint64_t* node;
  uint64_t  object;

  // pointer below gced heap
  if (address < get_heap_seg_start_gc(context))
    return (uint64_t*) 0;

  // pointer above gced heap
  if (address >= get_heap_seg_end_gc(context))
    return (uint64_t*) 0;

  node = get_used_list_head_gc(context);

  while (node != (uint64_t*) 0) {
    if (address >= (uint64_t) node)
      if (address < ((uint64_t) node + GC_METADATA_SIZE))
        // address points to metadata
        return (uint64_t*) 0;

    object = (uint64_t) get_metadata_memory(node);

    if (address >= object)
      if (address < object + get_metadata_size(node))
        // address points into a gced object
        return node;

    node = get_metadata_next(node);
  }

  return (uint64_t*) 0;
}

void mark_object(uint64_t* context, uint64_t address) {
  uint64_t gc_address;

  gc_address = gc_load_memory(context, address);

  mark_object_selfie(context, gc_address);
}

void mark_object_selfie(uint64_t* context, uint64_t gc_address) {
  uint64_t* metadata;
  uint64_t object_start;
  uint64_t object_end;

  if (is_virtual_address_valid(gc_address, WORDSIZE) == 0)
    return;

  metadata = get_metadata_if_address_is_valid(context, gc_address);

  if (metadata == (uint64_t*) 0)
    // address is not a pointer to a gced object
    return;
  else if (get_metadata_markbit(metadata) == GC_MARKBIT_UNREACHABLE)
    set_metadata_markbit(metadata, GC_MARKBIT_REACHABLE);
  else
    // object has already been marked as reachable
    return;

  object_start = (uint64_t) get_metadata_memory(metadata);
  object_end   = object_start + get_metadata_size(metadata);

  while (object_start < object_end) {
    mark_object(context, object_start);

    object_start = object_start + SIZEOFUINT64;
  }
}

void mark_segment(uint64_t* context, uint64_t segment_start, uint64_t segment_end) {
  // assert: segment is not heap

  // prevent (32-bit) overflow by subtracting SIZEOFUINT64 from index
  segment_start = segment_start - SIZEOFUINT64;

  while (segment_start < segment_end - WORDSIZE) {
    // assert: is_virtual_address_valid(segment_start, WORDSIZE) == 1
    // assert: is_virtual_address_mapped(segment_start) == 1
    // undo index offset before marking address
    mark_object(context, segment_start + SIZEOFUINT64);

    segment_start = segment_start + SIZEOFUINT64;
  }
}

void mark(uint64_t* context) {
  if (get_used_list_head_gc(context) == (uint64_t*) 0)
    return; // if there is no used memory skip collection

  // not traversing registers

  // assert: temporary registers do not contain any reference to gc_heap memory
  // selfie saves all relevant temporary registers on stack, see procedure_prologue().

  // root segments: call stack and data segment

  // traverse call stack
  mark_segment(context, get_stack_seg_start_gc(context), VIRTUALMEMORYSIZE * GIGABYTE);

  // traverse data segment
  mark_segment(context, get_data_seg_start_gc(context), get_data_seg_end_gc(context));
}

void free_object(uint64_t* context, uint64_t* metadata, uint64_t* prev_metadata) {
  if (prev_metadata == (uint64_t*) 0)
    set_used_list_head_gc(context, get_metadata_next(metadata));
  else
    set_metadata_next(prev_metadata, get_metadata_next(metadata));

  if (GC_REUSE) {
    set_metadata_next(metadata, get_free_list_head_gc(context));

    set_free_list_head_gc(context, metadata);
  }

  gc_mem_collected = gc_mem_collected + get_metadata_size(metadata);
}

void sweep(uint64_t* context) {
  sweep_selfie(context);
}

void sweep_selfie(uint64_t* context) {
  uint64_t* prev_node;
  uint64_t* node;
  uint64_t* next_node;

  prev_node = (uint64_t*) 0;

  node = get_used_list_head_gc(context);

  while (node != (uint64_t*) 0) {
    // next node changes when object is reused
    next_node = get_metadata_next(node);

    if (get_metadata_markbit(node) == GC_MARKBIT_UNREACHABLE)
      free_object(context, node, prev_node);
    else {
      // clear mark bit for next marking
      set_metadata_markbit(node, GC_MARKBIT_UNREACHABLE);

      prev_node = node;
    }

    node = next_node;
  }
}

void gc_collect(uint64_t* context) {
  mark(context);
  sweep(context);

  gc_num_collects = gc_num_collects + 1;
}

void print_gc_profile(uint64_t* context) {
  printf("%s: --------------------------------------------------------------------------------\n", selfie_name);
  printf("%s: gc:      %lu.%.2luMB requested in %lu mallocs (%lu gced, %lu reuses)\n", selfie_name,
    ratio_format_integer(ratio_format(gc_mem_mallocated, MEGABYTE)),
    ratio_format_fractional(ratio_format(gc_mem_mallocated, MEGABYTE)),
    gc_num_mallocated,
    gc_num_gced_mallocs,
    gc_num_reused_mallocs);
  printf("%s: gc:      %lu.%.2luMB(%lu.%.2lu%%) reused in %lu reused mallocs\n", selfie_name,
    ratio_format_integer(ratio_format(gc_mem_reused, MEGABYTE)),
    ratio_format_fractional(ratio_format(gc_mem_reused, MEGABYTE)),
    ratio_format_integer(percentage_format(gc_mem_mallocated, gc_mem_reused)),
    ratio_format_fractional(percentage_format(gc_mem_mallocated, gc_mem_reused)),
    gc_num_reused_mallocs);
  printf("%s: gc:      %lu.%.2luMB collected in %lu gc runs\n", selfie_name,
    ratio_format_integer(ratio_format(gc_mem_collected, MEGABYTE)),
    ratio_format_fractional(ratio_format(gc_mem_collected, MEGABYTE)),
    gc_num_collects);
  printf("%s: gc:      %lu.%.2luMB(%lu.%.2lu%%) allocated in %lu mallocs (%lu gced, %lu ungced)\n", selfie_name,
    ratio_format_integer(ratio_format(gc_mem_objects + gc_mem_metadata, MEGABYTE)),
    ratio_format_fractional(ratio_format(gc_mem_objects + gc_mem_metadata, MEGABYTE)),
    ratio_format_integer(percentage_format(gc_mem_mallocated, gc_mem_objects + gc_mem_metadata)),
    ratio_format_fractional(percentage_format(gc_mem_mallocated, gc_mem_objects + gc_mem_metadata)),
    gc_num_gced_mallocs + gc_num_ungced_mallocs,
    gc_num_gced_mallocs,
    gc_num_ungced_mallocs);
  printf("%s: gc:      %lu.%.2luMB(%lu.%.2lu%%) allocated in %lu gced mallocs\n", selfie_name,
    ratio_format_integer(ratio_format(gc_mem_objects, MEGABYTE)),
    ratio_format_fractional(ratio_format(gc_mem_objects, MEGABYTE)),
    ratio_format_integer(percentage_format(gc_mem_mallocated, gc_mem_objects)),
    ratio_format_fractional(percentage_format(gc_mem_mallocated, gc_mem_objects)),
    gc_num_gced_mallocs);
  printf("%s: gc:      %lu.%.2luMB(%lu.%.2lu%%) allocated in %lu ungced mallocs", selfie_name,
    ratio_format_integer(ratio_format(gc_mem_metadata, MEGABYTE)),
    ratio_format_fractional(ratio_format(gc_mem_metadata, MEGABYTE)),
    ratio_format_integer(percentage_format(gc_mem_mallocated, gc_mem_metadata)),
    ratio_format_fractional(percentage_format(gc_mem_mallocated, gc_mem_metadata)),
    gc_num_ungced_mallocs);
  if (is_gc_library(context) == 0)
    print(" (external)");
  println();
}

void gc_arguments() {
  if (string_compare(argument, "-gc")) {
    GC_ON = GC_ENABLED;

    get_argument();
  } else if (string_compare(argument, "-nrgc")) {
    GC_ON    = GC_ENABLED;
    GC_REUSE = GC_DISABLED;

    get_argument();
  } else if (string_compare(argument, "-nr")) {
    GC_REUSE = GC_DISABLED;

    get_argument();
  } else
    GC_ON = GC_DISABLED;
}

// -----------------------------------------------------------------
// ------------------------- INSTRUCTIONS --------------------------
// -----------------------------------------------------------------

void print_code_line_number_for_instruction(uint64_t address, uint64_t offset) {
  if (code_line_number != (uint64_t*) 0){
    sprintf(string_buffer, "(~%lu)", *(code_line_number + (address - offset) / INSTRUCTIONSIZE));
    direct_output(string_buffer);
  }
}

void print_code_context_for_instruction(uint64_t address) {
  if (run) {
    sprintf(string_buffer,"%s: pc=0x%lX", binary_name, address);
    direct_output(string_buffer);
    print_code_line_number_for_instruction(address, code_start);
    if (symbolic)
      // skip further output
      return;
    else
      print(": ");
  } else {
    if (model) {
      sprintf(string_buffer,"0x%lX", address);
      direct_output(string_buffer);
      print_code_line_number_for_instruction(address, code_start);
      print(": ");
    } else if (disassemble_verbose) {
      sprintf(string_buffer,"0x%lX", address);
      direct_output(string_buffer);
      print_code_line_number_for_instruction(address, 0);
      sprintf(string_buffer, ": 0x%08lX: ", (uint64_t) ir);
      direct_output(string_buffer);
    }
  }
}

void print_lui() {
  print_code_context_for_instruction(pc);
  sprintf(string_buffer,"%s %s,0x%lX", get_mnemonic(is), get_register_name(rd), sign_shrink(imm, 20));
  direct_output(string_buffer);
}

void print_lui_before() {
  print(": |- ");
  print_register_hexadecimal(rd);
}

void print_lui_after() {
  print(" -> ");
  print_register_hexadecimal(rd);
}

void record_lui_addi_add_sub_mul_divu_remu_sltu_jal_jalr() {
  record_state(*(registers + rd));
}

void do_lui() {
  // load upper immediate

  uint64_t next_rd_value;

  update_register_counters();

  if (rd != REG_ZR) {
    // semantics of lui
    next_rd_value = left_shift(imm, 12);

    if (*(registers + rd) != next_rd_value)
      *(registers + rd) = next_rd_value;
    else
      nopc_lui = nopc_lui + 1;
  } else
    nopc_lui = nopc_lui + 1;

  pc = pc + INSTRUCTIONSIZE;

  ic_lui = ic_lui + 1;
}

void undo_lui_addi_add_sub_mul_divu_remu_sltu_load_jal_jalr() {
  *(registers + rd) = *(values + (tc % MAX_REPLAY_LENGTH));
}

void print_addi() {
  print_code_context_for_instruction(pc);

  if (rd == REG_ZR)
    if (rs1 == REG_ZR)
      if (imm == 0) {
        sprintf(string_buffer, "nop");
        direct_output(string_buffer);

        return;
      }

  sprintf(string_buffer, "%s %s,%s,%ld", get_mnemonic(is), get_register_name(rd), get_register_name(rs1), imm);
  direct_output(string_buffer);
}

void print_addi_before() {
  print(": ");
  print_register_value(rs1);
  print(" |- ");
  print_register_value(rd);
}

void print_addi_add_sub_mul_divu_remu_sltu_after() {
  print(" -> ");
  print_register_value(rd);
}

void do_addi() {
  // add immediate

  uint64_t next_rd_value;

  update_register_counters();

  if (rd != REG_ZR) {
    // semantics of addi
    next_rd_value = *(registers + rs1) + imm;

    if (*(registers + rd) != next_rd_value)
      *(registers + rd) = next_rd_value;
    else
      nopc_addi = nopc_addi + 1;
  } else
    nopc_addi = nopc_addi + 1;

  pc = pc + INSTRUCTIONSIZE;

  ic_addi = ic_addi + 1;
}

void print_add_sub_mul_divu_remu_sltu() {
  print_code_context_for_instruction(pc);
  sprintf(string_buffer, "%s %s,%s,%s", get_mnemonic(is), get_register_name(rd), get_register_name(rs1), get_register_name(rs2));
  direct_output(string_buffer);
}

void print_add_sub_mul_divu_remu_sltu_before() {
  print(": ");
  print_register_value(rs1);
  print(",");
  print_register_value(rs2);
  print(" |- ");
  print_register_value(rd);
}

void do_add() {
  uint64_t next_rd_value;

  update_register_counters();

  if (rd != REG_ZR) {
    // semantics of add
    next_rd_value = *(registers + rs1) + *(registers + rs2);

    if (*(registers + rd) != next_rd_value)
      *(registers + rd) = next_rd_value;
    else
      nopc_add = nopc_add + 1;
  } else
    nopc_add = nopc_add + 1;

  pc = pc + INSTRUCTIONSIZE;

  ic_add = ic_add + 1;
}

void do_sub() {
  uint64_t next_rd_value;

  update_register_counters();

  if (rd != REG_ZR) {
    // semantics of sub
    next_rd_value = *(registers + rs1) - *(registers + rs2);

    if (*(registers + rd) != next_rd_value)
      *(registers + rd) = next_rd_value;
    else
      nopc_sub = nopc_sub + 1;
  } else
    nopc_sub = nopc_sub + 1;

  pc = pc + INSTRUCTIONSIZE;

  ic_sub = ic_sub + 1;
}

void do_mul() {
  uint64_t next_rd_value;

  update_register_counters();

  if (rd != REG_ZR) {
    // semantics of mul
    next_rd_value = *(registers + rs1) * *(registers + rs2);

    // TODO: support of 128-bit resolution

    if (*(registers + rd) != next_rd_value)
      *(registers + rd) = next_rd_value;
    else
      nopc_mul = nopc_mul + 1;
  } else
    nopc_mul = nopc_mul + 1;

  pc = pc + INSTRUCTIONSIZE;

  ic_mul = ic_mul + 1;
}

void do_divu() {
  // division unsigned

  uint64_t next_rd_value;

  if (*(registers + rs2) != 0) {
    update_register_counters();

    if (rd != REG_ZR) {
      // semantics of divu
      next_rd_value = *(registers + rs1) / *(registers + rs2);

      if (*(registers + rd) != next_rd_value)
        *(registers + rd) = next_rd_value;
      else
        nopc_divu = nopc_divu + 1;
    } else
      nopc_divu = nopc_divu + 1;

    pc = pc + INSTRUCTIONSIZE;

    ic_divu = ic_divu + 1;
  } else
    throw_exception(EXCEPTION_DIVISIONBYZERO, pc);
}

void do_remu() {
  // remainder unsigned

  uint64_t next_rd_value;

  if (*(registers + rs2) != 0) {
    update_register_counters();

    if (rd != REG_ZR) {
      // semantics of remu
      next_rd_value = *(registers + rs1) % *(registers + rs2);

      if (*(registers + rd) != next_rd_value)
        *(registers + rd) = next_rd_value;
      else
        nopc_remu = nopc_remu + 1;
    } else
      nopc_remu = nopc_remu + 1;

    pc = pc + INSTRUCTIONSIZE;

    ic_remu = ic_remu + 1;
  } else
    throw_exception(EXCEPTION_DIVISIONBYZERO, pc);
}

void do_sltu() {
  // set on less than unsigned

  uint64_t next_rd_value;

  update_register_counters();

  if (rd != REG_ZR) {
    // semantics of sltu
    if (*(registers + rs1) < *(registers + rs2))
      next_rd_value = 1;
    else
      next_rd_value = 0;

    if (*(registers + rd) != next_rd_value)
      *(registers + rd) = next_rd_value;
    else
      nopc_sltu = nopc_sltu + 1;
  } else
    nopc_sltu = nopc_sltu + 1;

  pc = pc + INSTRUCTIONSIZE;

  ic_sltu = ic_sltu + 1;
}

void print_load() {
  print_code_context_for_instruction(pc);
  sprintf(string_buffer, "%s %s,%ld(%s)", get_mnemonic(is), get_register_name(rd), imm, get_register_name(rs1));
  direct_output(string_buffer);
}

void print_load_before() {
  uint64_t vaddr;

  vaddr = *(registers + rs1) + imm;

  print(": ");
  print_register_hexadecimal(rs1);

  if (is_virtual_address_valid(vaddr, WORDSIZE))
    if (is_virtual_address_mapped(pt, vaddr)) {
      if (is_system_register(rd))
        printf(",mem[0x%lX]=0x%lX |- ", vaddr, load_virtual_memory(pt, vaddr));
      else
        printf(",mem[0x%lX]=%ld |- ", vaddr, load_virtual_memory(pt, vaddr));
      print_register_value(rd);

      return;
    }

  print(" |-");
}

void print_load_after(uint64_t vaddr) {
  if (is_virtual_address_valid(vaddr, WORDSIZE))
    if (is_virtual_address_mapped(pt, vaddr)) {
      print(" -> ");
      print_register_value(rd);
      printf("=mem[0x%lX]", vaddr);
    }
}

void record_load() {
  uint64_t vaddr;

  vaddr = *(registers + rs1) + imm;

  if (is_virtual_address_valid(vaddr, WORDSIZE))
    if (is_virtual_address_mapped(pt, vaddr))
      record_state(*(registers + rd));
}

uint64_t do_load() {
  uint64_t vaddr;
  uint64_t next_rd_value;
  uint64_t a;

  // load (double) word

  vaddr = *(registers + rs1) + imm;

  if (is_virtual_address_valid(vaddr, WORDSIZE)) {
    if (is_valid_segment_read(vaddr)) {
      if (is_virtual_address_mapped(pt, vaddr)) {
        update_register_counters();

        if (rd != REG_ZR) {
          // semantics of load (double) word
          next_rd_value = load_cached_virtual_memory(pt, vaddr);

          if (*(registers + rd) != next_rd_value)
            *(registers + rd) = next_rd_value;
          else
            nopc_load = nopc_load + 1;
        } else
          nopc_load = nopc_load + 1;

        // keep track of instruction address for profiling loads
        a = (pc - code_start) / INSTRUCTIONSIZE;

        pc = pc + INSTRUCTIONSIZE;

        // keep track of number of loads in total
        ic_load = ic_load + 1;

        // and individually
        *(loads_per_instruction + a) = *(loads_per_instruction + a) + 1;
      } else
        throw_exception(EXCEPTION_PAGEFAULT, get_page_of_virtual_address(vaddr));
    } else
      throw_exception(EXCEPTION_SEGMENTATIONFAULT, vaddr);
  } else
    throw_exception(EXCEPTION_INVALIDADDRESS, vaddr);

  return vaddr;
}

void print_store() {
  print_code_context_for_instruction(pc);
  sprintf(string_buffer, "%s %s,%ld(%s)", get_mnemonic(is), get_register_name(rs2), imm, get_register_name(rs1));
  direct_output(string_buffer);
}

void print_store_before() {
  uint64_t vaddr;

  vaddr = *(registers + rs1) + imm;

  print(": ");
  print_register_hexadecimal(rs1);

  if (is_virtual_address_valid(vaddr, WORDSIZE))
    if (is_virtual_address_mapped(pt, vaddr)) {
      print(",");
      print_register_value(rs2);
      if (is_system_register(rd))
        printf(" |- mem[0x%lX]=0x%lX", vaddr, load_virtual_memory(pt, vaddr));
      else
        printf(" |- mem[0x%lX]=%ld", vaddr, load_virtual_memory(pt, vaddr));

      return;
    }

  print(" |-");
}

void print_store_after(uint64_t vaddr) {
  if (is_virtual_address_valid(vaddr, WORDSIZE))
    if (is_virtual_address_mapped(pt, vaddr)) {
      printf(" -> mem[0x%lX]=", vaddr);
      print_register_value(rs2);
    }
}

void record_store() {
  uint64_t vaddr;

  vaddr = *(registers + rs1) + imm;

  if (is_virtual_address_valid(vaddr, WORDSIZE))
    if (is_virtual_address_mapped(pt, vaddr))
      record_state(load_virtual_memory(pt, vaddr));
}

uint64_t do_store() {
  uint64_t vaddr;
  uint64_t a;

  // store (double) word

  vaddr = *(registers + rs1) + imm;

  if (is_virtual_address_valid(vaddr, WORDSIZE)) {
    if (is_valid_segment_write(vaddr)) {
      if (is_virtual_address_mapped(pt, vaddr)) {
        update_register_counters();

        // semantics of store (double) word
        if (load_virtual_memory(pt, vaddr) != *(registers + rs2))
          store_cached_virtual_memory(pt, vaddr, *(registers + rs2));
        else {
          nopc_store = nopc_store + 1;

          if (L1_CACHE_ENABLED)
            // effective nop still changes the cache state
            store_cached_virtual_memory(pt, vaddr, *(registers + rs2));
        }

        // keep track of instruction address for profiling stores
        a = (pc - code_start) / INSTRUCTIONSIZE;

        pc = pc + INSTRUCTIONSIZE;

        // keep track of number of stores in total
        ic_store = ic_store + 1;

        // and individually
        *(stores_per_instruction + a) = *(stores_per_instruction + a) + 1;
      } else
        throw_exception(EXCEPTION_PAGEFAULT, get_page_of_virtual_address(vaddr));
    } else
      throw_exception(EXCEPTION_SEGMENTATIONFAULT, vaddr);
  } else
    throw_exception(EXCEPTION_INVALIDADDRESS, vaddr);

  return vaddr;
}

void undo_store() {
  uint64_t vaddr;

  vaddr = *(registers + rs1) + imm;

  store_virtual_memory(pt, vaddr, *(values + (tc % MAX_REPLAY_LENGTH)));
}

void print_beq() {
  print_code_context_for_instruction(pc);
  sprintf(string_buffer, "%s %s,%s,%ld", get_mnemonic(is), get_register_name(rs1), get_register_name(rs2), signed_division(imm, INSTRUCTIONSIZE));
  direct_output(string_buffer);
  if (disassemble_verbose) {
    sprintf(string_buffer, "[0x%lX]", pc + imm);
    direct_output(string_buffer);
  }
}

void print_beq_before() {
  print(": ");
  print_register_value(rs1);
  print(",");
  print_register_value(rs2);
  printf(" |- pc=0x%lX", pc);
}

void print_beq_after() {
  printf(" -> pc=0x%lX", pc);
}

void record_beq() {
  record_state(0);
}

void do_beq() {
  // branch on equal

  update_register_counters();

  // semantics of beq
  if (*(registers + rs1) == *(registers + rs2))
    pc = pc + imm;
  else {
    pc = pc + INSTRUCTIONSIZE;

    nopc_beq = nopc_beq + 1;
  }

  ic_beq = ic_beq + 1;
}

void print_jal() {
  print_code_context_for_instruction(pc);
  sprintf(string_buffer, "%s %s,%ld", get_mnemonic(is), get_register_name(rd), signed_division(imm, INSTRUCTIONSIZE));
  direct_output(string_buffer);
  if (disassemble_verbose){
    sprintf(string_buffer,"[0x%lX]", pc + imm);
    direct_output(string_buffer);
  }
}

void print_jal_before() {
  print(": |- ");
  if (rd != REG_ZR) {
    print_register_hexadecimal(rd);
    print(",");
  }
  printf("pc=0x%lX", pc);
}

void print_jal_jalr_after() {
  print_beq_after();
  if (rd != REG_ZR) {
    print(",");
    print_register_hexadecimal(rd);
  }
}

void do_jal() {
  uint64_t a;

  // jump and link

  update_register_counters();

  if (rd != REG_ZR) {
    // first link
    *(registers + rd) = pc + INSTRUCTIONSIZE;

    // then jump for procedure calls
    pc = pc + imm;

    // prologue address for profiling procedure calls
    a = (pc - code_start) / INSTRUCTIONSIZE;

    // keep track of number of procedure calls in total
    calls = calls + 1;

    // and individually
    *(calls_per_procedure + a) = *(calls_per_procedure + a) + 1;
  } else if (signed_less_than(imm, 0)) {
    // jump backwards to check for another loop iteration
    pc = pc + imm;

    // first loop instruction address for profiling loop iterations
    a = (pc - code_start) / INSTRUCTIONSIZE;

    // keep track of number of loop iterations in total
    iterations = iterations + 1;

    // and individually
    *(iterations_per_loop + a) = *(iterations_per_loop + a) + 1;
  } else {
    // just jump forward
    pc = pc + imm;

    if (imm == INSTRUCTIONSIZE)
      nopc_jal = nopc_jal + 1;
  }

  ic_jal = ic_jal + 1;
}

void print_jalr() {
  print_code_context_for_instruction(pc);
  sprintf(string_buffer, "%s %s,%ld(%s)", get_mnemonic(is), get_register_name(rd), signed_division(imm, INSTRUCTIONSIZE), get_register_name(rs1));
  direct_output(string_buffer);
}

void print_jalr_before() {
  print(": ");
  print_register_hexadecimal(rs1);
  print(" |- ");
  if (rd != REG_ZR) {
    print_register_hexadecimal(rd);
    print(",");
  }
  printf("pc=0x%lX", pc);
}

void do_jalr() {
  uint64_t next_pc;

  // jump and link register

  update_register_counters();

  // prepare jump rs1-relative with LSB reset
  next_pc = left_shift(right_shift(*(registers + rs1) + imm, 1), 1);

  if (rd == REG_ZR) {
    // just jump
    if (next_pc == pc + INSTRUCTIONSIZE)
      nopc_jalr = nopc_jalr + 1;

    pc = next_pc;
  } else {
    // first link, then jump

    // link to next instruction (works even if rd == rs1)
    *(registers + rd) = pc + INSTRUCTIONSIZE;

    // jump
    pc = next_pc;
  }

  ic_jalr = ic_jalr + 1;
}

void print_ecall() {
  print_code_context_for_instruction(pc);
  sprintf(string_buffer, "%s", get_mnemonic(is));
  direct_output(string_buffer);
}

void record_ecall() {
  // TODO: record all side effects
  record_state(*(registers + REG_A0));
}

void do_ecall() {
  ic_ecall = ic_ecall + 1;

  if (redo) {
    // TODO: redo all side effects
    *(registers + REG_A0) = *(values + (tc % MAX_REPLAY_LENGTH));

    // TODO: print ecall details
    println();

    pc = pc + INSTRUCTIONSIZE;
  } else if (*(registers + REG_A7) == SYSCALL_SWITCH)
    if (record) {
      printf("%s: context switching during recording is unsupported\n", selfie_name);

      exit(EXITCODE_UNSUPPORTEDSYSCALL);
    } else if (symbolic) {
      printf("%s: context switching during symbolic execution is unsupported\n", selfie_name);

      exit(EXITCODE_UNSUPPORTEDSYSCALL);
    } else {
      pc = pc + INSTRUCTIONSIZE;

      implement_switch();
    }
  else
    // all system calls other than switch are handled by exception
    throw_exception(EXCEPTION_SYSCALL, *(registers + REG_A7));
}

void undo_ecall() {
  uint64_t a0;

  a0 = *(registers + REG_A0);

  // TODO: undo all side effects
  *(registers + REG_A0) = *(values + (tc % MAX_REPLAY_LENGTH));

  // save register a0 for redoing system call
  *(values + (tc % MAX_REPLAY_LENGTH)) = a0;
}

void print_data_line_number() {
  if (data_line_number != (uint64_t*) 0) {
    sprintf(string_buffer, "(~%lu)", *(data_line_number + (pc - code_size) / SIZEOFUINT64));
    direct_output(string_buffer);
  }
}

void print_data_context(uint64_t data) {
  sprintf(string_buffer, "0x%lX", pc);
  direct_output(string_buffer);

  if (disassemble_verbose) {
    print_data_line_number();
    print(": ");
    print_hexadecimal(data, SIZEOFUINT64 * 2);
    print(" ");
  } else
    print(": ");
}

void print_data(uint64_t data) {
  if (disassemble_verbose)
    print_data_context(data);
  if (IS64BITSYSTEM)
    sprintf(string_buffer, ".8byte 0x%lX", data);
  else
    sprintf(string_buffer, ".4byte 0x%lX", data);
  direct_output(string_buffer);
}

// -----------------------------------------------------------------
// -------------------------- DISASSEMBLER -------------------------
// -----------------------------------------------------------------

char* get_mnemonic(uint64_t ins) {
  return (char*) *(MNEMONICS + ins);
}

void print_instruction() {
  // assert: 1 <= is <= number of RISC-U instructions
  if (is == ADDI)
    print_addi();
  else if (is == LOAD)
    print_load();
  else if (is == STORE)
    print_store();
  else if (is == ADD)
    print_add_sub_mul_divu_remu_sltu();
  else if (is == SUB)
    print_add_sub_mul_divu_remu_sltu();
  else if (is == MUL)
    print_add_sub_mul_divu_remu_sltu();
  else if (is == DIVU)
    print_add_sub_mul_divu_remu_sltu();
  else if (is == REMU)
    print_add_sub_mul_divu_remu_sltu();
  else if (is == SLTU)
    print_add_sub_mul_divu_remu_sltu();
  else if (is == BEQ)
    print_beq();
  else if (is == JAL)
    print_jal();
  else if (is == JALR)
    print_jalr();
  else if (is == LUI)
    print_lui();
  else if (is == ECALL)
    print_ecall();
}

void selfie_disassemble(uint64_t verbose) {
  uint64_t data;

  assembly_name = get_argument();

  if (code_size + data_size == 0) {
    printf("%s: nothing to disassemble to output file %s\n", selfie_name, assembly_name);

    return;
  }

  // assert: assembly_name is mapped and not longer than MAX_FILENAME_LENGTH

  assembly_fd = open_write_only(assembly_name, S_IRUSR_IWUSR_IRGRP_IROTH);

  if (signed_less_than(assembly_fd, 0)) {
    printf("%s: could not create assembly output file %s\n", selfie_name, assembly_name);

    exit(EXITCODE_IOERROR);
  }

  output_name = assembly_name;
  output_fd   = assembly_fd;

  reset_library();
  reset_interpreter();

  run = 0;

  disassemble_verbose = verbose;

  while (pc < code_size) {
    ir = load_instruction(pc);

    decode();
    print_instruction();
    println();

    pc = pc + INSTRUCTIONSIZE;
  }

  while (pc - code_size < data_size) {
    data = load_data(pc - code_size);

    print_data(data);
    println();

    pc = pc + WORDSIZE;
  }

  disassemble_verbose = 0;

  output_name = (char*) 0;
  output_fd   = 1;

  printf("%s: %lu characters of assembly with %lu instructions and %lu bytes of data written into %s\n", selfie_name,
    number_of_written_characters,
    code_size / INSTRUCTIONSIZE,
    data_size,
    assembly_name);
}

// -----------------------------------------------------------------
// -------------------------- REPLAY ENGINE ------------------------
// -----------------------------------------------------------------

void record_state(uint64_t value) {
  *(pcs + (tc % MAX_REPLAY_LENGTH))    = pc;
  *(values + (tc % MAX_REPLAY_LENGTH)) = value;

  tc = tc + 1;
}

void replay_trace() {
  uint64_t trace_length;
  uint64_t tl;

  if (tc < MAX_REPLAY_LENGTH)
    trace_length = tc;
  else
    trace_length = MAX_REPLAY_LENGTH;

  record = 0;

  tl = trace_length;

  // undo trace_length number of instructions
  while (tl > 0) {
    tc = tc - 1;

    pc = *(pcs + (tc % MAX_REPLAY_LENGTH));

    fetch();
    decode();
    execute_undo();

    tl = tl - 1;
  }

  redo = 1;

  tl = trace_length;

  // redo trace_length number of instructions
  while (tl > 0) {
    // assert: pc == *(pcs + (tc % MAX_REPLAY_LENGTH))

    fetch();
    decode();
    execute_debug();

    tc = tc + 1;
    tl = tl - 1;
  }

  redo   = 0;
  record = 1;
}

// -----------------------------------------------------------------
// -------------------------- INTERPRETER --------------------------
// -----------------------------------------------------------------

void print_register_hexadecimal(uint64_t reg) {
  printf("%s=0x%lX", get_register_name(reg), *(registers + reg));
}

void print_register_octal(uint64_t reg) {
  printf("%s=0o%lo", get_register_name(reg), *(registers + reg));
}

void print_register_value(uint64_t reg) {
  if (is_system_register(reg))
    print_register_hexadecimal(reg);
  else
    printf("%s=%ld(0x%lX)", get_register_name(reg), *(registers + reg), *(registers + reg));
}

void print_exception(uint64_t exception, uint64_t fault) {
  print((char*) *(EXCEPTIONS + exception));

  if (exception == EXCEPTION_PAGEFAULT)
    printf(" at page 0x%08lX", (uint64_t) fault);
  else if (exception == EXCEPTION_SEGMENTATIONFAULT)
    printf(" at address 0x%08lX", (uint64_t) fault);
  else if (exception == EXCEPTION_SYSCALL)
    printf(" ID %lu", fault);
  else if (exception == EXCEPTION_DIVISIONBYZERO)
    printf(" at address 0x%08lX", (uint64_t) fault);
  else if (exception == EXCEPTION_INVALIDADDRESS)
    printf(" 0x%08lX", (uint64_t) fault);
  else if (exception == EXCEPTION_UNKNOWNINSTRUCTION)
    printf(" at address 0x%08lX", (uint64_t) fault);
  else if (exception == EXCEPTION_UNINITIALIZEDREGISTER) {
    print(" ");print_register_name(fault);
  }
}

void throw_exception(uint64_t exception, uint64_t fault) {
  if (get_exception(current_context) != EXCEPTION_NOEXCEPTION)
    if (get_exception(current_context) != exception) {
      printf("%s: context 0x%08lX throws exception: ", selfie_name, (uint64_t) current_context);
      print_exception(exception, fault);
      print(" in presence of existing exception: ");
      print_exception(get_exception(current_context), get_fault(current_context));
      println();

      exit(EXITCODE_MULTIPLEEXCEPTIONERROR);
    }

  set_exception(current_context, exception);
  set_fault(current_context, fault);

  trap = 1;

  if (debug_exception) {
    printf("%s: context 0x%08lX throws exception: ", selfie_name, (uint64_t) current_context);
    print_exception(exception, fault);
    println();
  }
}

void fetch() {
  if (is_virtual_address_valid(pc, INSTRUCTIONSIZE)) {
    if (is_code_address(current_context, pc)) {
      // assert: is_virtual_address_mapped(pt, pc) == 1

      if (pc % WORDSIZE == 0)
        ir = get_low_instruction(load_cached_instruction_word(pt, pc));
      else
        ir = get_high_instruction(load_cached_instruction_word(pt, pc - INSTRUCTIONSIZE));

      return;
    } else
      throw_exception(EXCEPTION_SEGMENTATIONFAULT, pc);
  } else
    throw_exception(EXCEPTION_INVALIDADDRESS, pc);

  // reset instruction register
  ir = encode_nop();
}

void decode() {
  opcode = get_opcode(ir);

  is = 0;

  if (opcode == OP_IMM) {
    decode_i_format();

    if (funct3 == F3_ADDI)
      is = ADDI;
  } else if (opcode == OP_LOAD) {
    decode_i_format();

    if (IS64BITSYSTEM) {
      if (funct3 == F3_LD)
        is = LOAD;
    } else if (funct3 == F3_LW)
      is = LOAD;
  } else if (opcode == OP_STORE) {
    decode_s_format();

    if (IS64BITSYSTEM) {
      if (funct3 == F3_SD)
        is = STORE;
    } else if (funct3 == F3_SW)
      is = STORE;
  } else if (opcode == OP_OP) { // could be ADD, SUB, MUL, DIVU, REMU, SLTU
    decode_r_format();

    if (funct3 == F3_ADD) { // = F3_SUB = F3_MUL
      if (funct7 == F7_ADD)
        is = ADD;
      else if (funct7 == F7_SUB)
        is = SUB;
      else if (funct7 == F7_MUL)
        is = MUL;
    } else if (funct3 == F3_DIVU) {
      if (funct7 == F7_DIVU)
        is = DIVU;
    } else if (funct3 == F3_REMU) {
      if (funct7 == F7_REMU)
        is = REMU;
    } else if (funct3 == F3_SLTU) {
      if (funct7 == F7_SLTU)
        is = SLTU;
    }
  } else if (opcode == OP_BRANCH) {
    decode_b_format();

    if (funct3 == F3_BEQ)
      is = BEQ;
  } else if (opcode == OP_JAL) {
    decode_j_format();

    is = JAL;
  } else if (opcode == OP_JALR) {
    decode_i_format();

    if (funct3 == F3_JALR)
      is = JALR;
  } else if (opcode == OP_LUI) {
    decode_u_format();

    is = LUI;
  } else if (opcode == OP_SYSTEM) {
    decode_i_format();

    if (funct3 == F3_ECALL)
      is = ECALL;
  }

  if (is == 0) {
    if (run)
      throw_exception(EXCEPTION_UNKNOWNINSTRUCTION, pc);
    else {
      //report the error on the console
      output_fd = 1;

      printf("%s: at address 0x%lX unknown instruction 0x%lX with opcode 0x%lX detected\n", selfie_name,
        pc,
        ir,
        opcode);

      exit(EXITCODE_UNKNOWNINSTRUCTION);
    }
  }
}

void execute() {
  if (debug) {
    if (record)
      execute_record();
    else
      execute_debug();

    return;
  }

  // assert: 1 <= is <= number of RISC-U instructions
  if (is == ADDI)
    do_addi();
  else if (is == LOAD)
    do_load();
  else if (is == STORE)
    do_store();
  else if (is == ADD)
    do_add();
  else if (is == SUB)
    do_sub();
  else if (is == MUL)
    do_mul();
  else if (is == DIVU)
    do_divu();
  else if (is == REMU)
    do_remu();
  else if (is == SLTU)
    do_sltu();
  else if (is == BEQ)
    do_beq();
  else if (is == JAL)
    do_jal();
  else if (is == JALR)
    do_jalr();
  else if (is == LUI)
    do_lui();
  else if (is == ECALL)
    do_ecall();
}

void execute_record() {
  // assert: 1 <= is <= number of RISC-U instructions
  if (is == ADDI) {
    record_lui_addi_add_sub_mul_divu_remu_sltu_jal_jalr();
    do_addi();
  } else if (is == LOAD) {
    record_load();
    do_load();
  } else if (is == STORE) {
    record_store();
    do_store();
  } else if (is == ADD) {
    record_lui_addi_add_sub_mul_divu_remu_sltu_jal_jalr();
    do_add();
  } else if (is == SUB) {
    record_lui_addi_add_sub_mul_divu_remu_sltu_jal_jalr();
    do_sub();
  } else if (is == MUL) {
    record_lui_addi_add_sub_mul_divu_remu_sltu_jal_jalr();
    do_mul();
  } else if (is == DIVU) {
    record_lui_addi_add_sub_mul_divu_remu_sltu_jal_jalr();
    do_divu();
  } else if (is == REMU) {
    record_lui_addi_add_sub_mul_divu_remu_sltu_jal_jalr();
    do_remu();
  } else if (is == SLTU) {
    record_lui_addi_add_sub_mul_divu_remu_sltu_jal_jalr();
    do_sltu();
  } else if (is == BEQ) {
    record_beq();
    do_beq();
  } else if (is == JAL) {
    record_lui_addi_add_sub_mul_divu_remu_sltu_jal_jalr();
    do_jal();
  } else if (is == JALR) {
    record_lui_addi_add_sub_mul_divu_remu_sltu_jal_jalr();
    do_jalr();
  } else if (is == LUI) {
    record_lui_addi_add_sub_mul_divu_remu_sltu_jal_jalr();
    do_lui();
  } else if (is == ECALL) {
    record_ecall();
    do_ecall();
  }
}

void execute_undo() {
  // assert: 1 <= is <= number of RISC-U instructions
  if (is == STORE)
    undo_store();
  else if (is == BEQ)
    // beq does not require any undo
    return;
  else if (is == ECALL)
    undo_ecall();
  else
    undo_lui_addi_add_sub_mul_divu_remu_sltu_load_jal_jalr();
}

void execute_debug() {
  print_instruction();

  // assert: 1 <= is <= number of RISC-U instructions
  if (is == ADDI) {
    print_addi_before();
    do_addi();
    print_addi_add_sub_mul_divu_remu_sltu_after();
  } else if (is == LOAD) {
    print_load_before();
    print_load_after(do_load());
  } else if (is == STORE) {
    print_store_before();
    print_store_after(do_store());
  } else if (is == ADD) {
    print_add_sub_mul_divu_remu_sltu_before();
    do_add();
    print_addi_add_sub_mul_divu_remu_sltu_after();
  } else if (is == SUB) {
    print_add_sub_mul_divu_remu_sltu_before();
    do_sub();
    print_addi_add_sub_mul_divu_remu_sltu_after();
  } else if (is == MUL) {
    print_add_sub_mul_divu_remu_sltu_before();
    do_mul();
    print_addi_add_sub_mul_divu_remu_sltu_after();
  } else if (is == DIVU) {
    print_add_sub_mul_divu_remu_sltu_before();
    do_divu();
    print_addi_add_sub_mul_divu_remu_sltu_after();
  } else if (is == REMU) {
    print_add_sub_mul_divu_remu_sltu_before();
    do_remu();
    print_addi_add_sub_mul_divu_remu_sltu_after();
  } else if (is == SLTU) {
    print_add_sub_mul_divu_remu_sltu_before();
    do_sltu();
    print_addi_add_sub_mul_divu_remu_sltu_after();
  } else if (is == BEQ) {
    print_beq_before();
    do_beq();
    print_beq_after();
  } else if (is == JAL) {
    print_jal_before();
    do_jal();
    print_jal_jalr_after();
  } else if (is == JALR) {
    print_jalr_before();
    do_jalr();
    print_jal_jalr_after();
  } else if (is == LUI) {
    print_lui_before();
    do_lui();
    print_lui_after();
  } else if (is == ECALL) {
    do_ecall();

    return;
  }

  println();
}

void interrupt() {
  if (timer != TIMEROFF) {
    timer = timer - 1;

    if (timer == 0) {
      if (get_exception(current_context) == EXCEPTION_NOEXCEPTION)
        // only throw exception if no other is pending
        // TODO: handle multiple pending exceptions
        throw_exception(EXCEPTION_TIMER, 0);
      else
        // trigger timer in the next interrupt cycle
        timer = 1;
    }
  }
}

void run_until_exception() {
  trap = 0;

  while (trap == 0) {
    fetch();
    decode();
    execute();

    interrupt();
  }

  trap = 0;
}

uint64_t instruction_with_max_counter(uint64_t* counters, uint64_t max) {
  uint64_t a;
  uint64_t n;
  uint64_t i;
  uint64_t c;

  a = UINT64_MAX;

  n = 0;
  i = 0;

  while (i < code_size / INSTRUCTIONSIZE) {
    c = *(counters + i);

    if (n < c) {
      if (c < max) {
        n = c;
        a = i;
      } else
        return i * INSTRUCTIONSIZE;
    }

    i = i + 1;
  }

  if (a != UINT64_MAX)
    return a * INSTRUCTIONSIZE;
  else
    return UINT64_MAX;
}

uint64_t print_per_instruction_counter(uint64_t total, uint64_t* counters, uint64_t max) {
  uint64_t a;
  uint64_t c;

  a = instruction_with_max_counter(counters, max);

  if (a != UINT64_MAX) {
    c = *(counters + a / INSTRUCTIONSIZE);

    // CAUTION: we reset counter to avoid reporting it again
    *(counters + a / INSTRUCTIONSIZE) = 0;

    printf(",%lu(%lu.%.2lu%%)@0x%lX",
      c,
      ratio_format_integer(percentage_format(total, c)),
      ratio_format_fractional(percentage_format(total, c)),
      a);
    print_code_line_number_for_instruction(a, 0);

    return c;
  } else {
    print(",0(0.00%)");

    return 0;
  }
}

void print_per_instruction_profile(char* message, uint64_t total, uint64_t* counters) {
  printf("%s: %s%lu", selfie_name, message, total);
  print_per_instruction_counter(total, counters, print_per_instruction_counter(total, counters, print_per_instruction_counter(total, counters, UINT64_MAX)));
  println();
}

void print_access_profile(char* message, char* padding, uint64_t reads, uint64_t writes) {
  if (reads + writes > 0) {
    if (writes == 0)
      // may happen in read-only memory segments
      writes = 1;

    printf("%s: %s%s%lu,%lu,%lu[%lu.%.2lu]\n", selfie_name, message, padding,
      reads + writes, reads, writes,
      ratio_format_integer(ratio_format(reads, writes)),
      ratio_format_fractional(ratio_format(reads, writes)));
  }
}

void print_per_register_profile(uint64_t reg) {
  print_access_profile(get_register_name(reg), " register:   ", *(reads_per_register + reg), *(writes_per_register + reg));
}

void print_register_memory_profile() {
  uint64_t reg;

  printf("%s: CPU+memory:    reads+writes,reads,writes[reads/writes]\n", selfie_name);

  print_access_profile("heap segment:  ", "", heap_reads, heap_writes);

  print_per_register_profile(REG_GP);
  print_access_profile("data segment:  ", "", data_reads, data_writes);

  reg = 1;

  while (reg < NUMBEROFREGISTERS) {
    if (is_stack_register(reg)) {
      stack_register_reads  = stack_register_reads + *(reads_per_register + reg);
      stack_register_writes = stack_register_writes + *(writes_per_register + reg);

      print_per_register_profile(reg);
    }

    reg = reg + 1;
  }

  print_access_profile("stack total:   ", "", stack_register_reads, stack_register_writes);
  print_access_profile("stack segment: ", "", stack_reads, stack_writes);

  reg = 1;

  while (reg < NUMBEROFREGISTERS) {
    if (is_argument_register(reg)) {
      argument_register_reads  = argument_register_reads + *(reads_per_register + reg);
      argument_register_writes = argument_register_writes + *(writes_per_register + reg);

      print_per_register_profile(reg);
    }

    reg = reg + 1;
  }

  print_access_profile("args total:    ", "", argument_register_reads, argument_register_writes);

  reg = 1;

  while (reg < NUMBEROFREGISTERS) {
    if (is_temporary_register(reg)) {
      temporary_register_reads  = temporary_register_reads + *(reads_per_register + reg);
      temporary_register_writes = temporary_register_writes + *(writes_per_register + reg);

      print_per_register_profile(reg);
    }

    reg = reg + 1;
  }

  print_access_profile("temps total:   ", "", temporary_register_reads, temporary_register_writes);
}

void print_profile(uint64_t* context) {
  printf("%s: --------------------------------------------------------------------------------\n", selfie_name);
  printf("%s: summary: %lu executed instructions [%lu.%.2lu%% nops]\n", selfie_name,
    get_total_number_of_instructions(),
    ratio_format_integer(percentage_format(get_total_number_of_instructions(), get_total_number_of_nops())),
    ratio_format_fractional(percentage_format(get_total_number_of_instructions(), get_total_number_of_nops())));
  printf("%s:          %lu.%.2luMB allocated in %lu mallocs\n", selfie_name,
    ratio_format_integer(ratio_format(mc_brk, MEGABYTE)),
    ratio_format_fractional(ratio_format(mc_brk, MEGABYTE)),
    sc_brk);
  printf("%s:          %lu.%.2luMB(%lu.%.2lu%% of %lu.%.2luMB) actually accessed\n", selfie_name,
    ratio_format_integer(ratio_format(mc_mapped_heap, MEGABYTE)),
    ratio_format_fractional(ratio_format(mc_mapped_heap, MEGABYTE)),
    ratio_format_integer(percentage_format(round_up(mc_brk, PAGESIZE), mc_mapped_heap)),
    ratio_format_fractional(percentage_format(round_up(mc_brk, PAGESIZE), mc_mapped_heap)),
    ratio_format_integer(ratio_format(mc_brk, MEGABYTE)),
    ratio_format_fractional(ratio_format(mc_brk, MEGABYTE)));
  printf("%s:          %lu.%.2luMB(%lu.%.2lu%% of %luMB) mapped memory\n", selfie_name,
    ratio_format_integer(ratio_format(pused(), MEGABYTE)),
    ratio_format_fractional(ratio_format(pused(), MEGABYTE)),
    ratio_format_integer(percentage_format(total_page_frame_memory, pused())),
    ratio_format_fractional(percentage_format(total_page_frame_memory, pused())),
    total_page_frame_memory / MEGABYTE);

  if (GC_ON)
    print_gc_profile(context);

  if (get_total_number_of_instructions() > 0) {
    printf("%s: --------------------------------------------------------------------------------\n", selfie_name);
    print_instruction_counters();

    if (code_line_number != (uint64_t*) 0)
      printf("%s: profile: total,max(ratio%%)@addr(line#),2max,3max\n", selfie_name);
    else
      printf("%s: profile: total,max(ratio%%)@addr,2max,3max\n", selfie_name);

    print_per_instruction_profile("calls:   ", calls, calls_per_procedure);
    print_per_instruction_profile("loops:   ", iterations, iterations_per_loop);
    print_per_instruction_profile("loads:   ", ic_load, loads_per_instruction);
    print_per_instruction_profile("stores:  ", ic_store, stores_per_instruction);

    print_register_memory_profile();
  }

  if (L1_CACHE_ENABLED) {
    printf("%s: L1 caches:     accesses,hits,misses\n", selfie_name);

    print_cache_profile(get_cache_hits(L1_DCACHE), get_cache_misses(L1_DCACHE), "data:          ");
    println();

    print_cache_profile(get_cache_hits(L1_ICACHE), get_cache_misses(L1_ICACHE), "instruction:   ");
    if (L1_CACHE_COHERENCY)
      printf(" (coherency invalidations: %ld)", L1_icache_coherency_invalidations);
    println();
  }

  printf("%s: --------------------------------------------------------------------------------\n", selfie_name);
}

void print_host_os() {
  if (OS == SELFIE)
    print("selfie");
  else if (OS == LINUX)
    print("Linux");
  else if (OS == MACOS)
    print("macOS");
  else if (OS == WINDOWS)
    print("Windows");
  else if (OS == BAREMETAL)
    print("bare metal");
  else
    print("unknown");
}

// *~*~ *~*~ *~*~ *~*~ *~*~ *~*~ *~*~ *~*~ *~*~ *~*~ *~*~ *~*~ *~*~
// -----------------------------------------------------------------
// ----------------------    R U N T I M E    ----------------------
// -----------------------------------------------------------------
// *~*~ *~*~ *~*~ *~*~ *~*~ *~*~ *~*~ *~*~ *~*~ *~*~ *~*~ *~*~ *~*~

// -----------------------------------------------------------------
// ---------------------------- CONTEXTS ---------------------------
// -----------------------------------------------------------------

uint64_t* new_context() {
  uint64_t* context;

  if (free_contexts == (uint64_t*) 0)
    context = allocate_context();
  else {
    context = free_contexts;

    free_contexts = get_next_context(free_contexts);
  }

  set_next_context(context, used_contexts);
  set_prev_context(context, (uint64_t*) 0);

  if (used_contexts != (uint64_t*) 0)
    set_prev_context(used_contexts, context);

  used_contexts = context;

  return context;
}

void init_context(uint64_t* context, uint64_t* parent, uint64_t* vctxt) {
  // some fields are set in boot loader or when context switching

  // allocate zeroed memory for general-purpose registers
  // TODO: reuse memory
  set_regs(context, zmalloc(NUMBEROFREGISTERS * SIZEOFUINT64));

  // allocate zeroed memory for page table
  // TODO: save and reuse memory for page table
  if (PAGETABLETREE == 0)
    // for a 4GB-virtual-memory page table with
    // 4KB pages and 64-bit pointers, allocate
    // 8MB = 2^23 ((2^32 / 2^12) * 2^3) bytes to
    // accommodate 2^20 (2^32 / 2^12) PTEs
    set_pt(context, zmalloc(NUMBEROFPAGES * SIZEOFUINT64STAR));
  else
    // for the root node (page directory), allocate
    // 16KB = 2^14 (2^32 / 2^12 / 2^9 * 2^3) bytes to
    // accommodate 2^11 ((2^32 / 2^12) / 2^9) root PDEs
    // pointing to 4KB leaf nodes (page tables) that
    // each accommodate 2^9 (2^12 / 2^3) leaf PTEs
    set_pt(context, zmalloc(NUMBEROFPAGES / NUMBEROFLEAFPTES * SIZEOFUINT64STAR));

  // reset page table cache
  set_lowest_lo_page(context, 0);
  set_highest_lo_page(context, get_lowest_lo_page(context));
  set_lowest_hi_page(context, get_page_of_virtual_address(VIRTUALMEMORYSIZE * GIGABYTE - WORDSIZE));
  set_highest_hi_page(context, get_lowest_hi_page(context));

  if (parent != MY_CONTEXT) {
    set_code_seg_start(context, load_virtual_memory(get_pt(parent), code_seg_start(vctxt)));
    set_code_seg_size(context, load_virtual_memory(get_pt(parent), code_seg_size(vctxt)));
    set_data_seg_start(context, load_virtual_memory(get_pt(parent), data_seg_start(vctxt)));
    set_data_seg_size(context, load_virtual_memory(get_pt(parent), data_seg_size(vctxt)));
    set_heap_seg_start(context, load_virtual_memory(get_pt(parent), heap_seg_start(vctxt)));

    // TODO: cache name
    set_name(context, (char*) 0);
  } else {
    set_exception(context, EXCEPTION_NOEXCEPTION);
    set_fault(context, 0);

    set_exit_code(context, EXITCODE_NOERROR);
  }

  set_parent(context, parent);
  set_virtual_context(context, vctxt);

  // garbage collector
  set_used_list_head(context, (uint64_t*) 0);
  set_free_list_head(context, (uint64_t*) 0);
  set_gcs_in_period(context, 0);
  set_use_gc_kernel(context, GC_DISABLED);
}

uint64_t* find_context(uint64_t* parent, uint64_t* vctxt) {
  uint64_t* context;

  context = used_contexts;

  while (context != (uint64_t*) 0) {
    if (get_parent(context) == parent)
      if (get_virtual_context(context) == vctxt)
        return context;

    context = get_next_context(context);
  }

  return (uint64_t*) 0;
}

void free_context(uint64_t* context) {
  set_next_context(context, free_contexts);

  free_contexts = context;
}

uint64_t* delete_context(uint64_t* context, uint64_t* from) {
  if (get_next_context(context) != (uint64_t*) 0)
    set_prev_context(get_next_context(context), get_prev_context(context));

  if (get_prev_context(context) != (uint64_t*) 0) {
    set_next_context(get_prev_context(context), get_next_context(context));
    set_prev_context(context, (uint64_t*) 0);
  } else
    from = get_next_context(context);

  free_context(context);

  return from;
}

// -----------------------------------------------------------------
// -------------------------- MICROKERNEL --------------------------
// -----------------------------------------------------------------

uint64_t* create_context(uint64_t* parent, uint64_t* vctxt) {
  uint64_t* context;

  context = new_context();

  init_context(context, parent, vctxt);

  if (debug_create)
    printf("%s: parent context 0x%08lX created child context 0x%08lX\n", selfie_name,
      (uint64_t) parent,
      (uint64_t) used_contexts);

  return context;
}

uint64_t* cache_context(uint64_t* vctxt) {
  uint64_t* context;

  // find cached context on my boot level
  context = find_context(current_context, vctxt);

  if (context == (uint64_t*) 0)
    // create cached context on my boot level
    context = create_context(current_context, vctxt);

  return context;
}

void save_context(uint64_t* context) {
  uint64_t* parent_table;
  uint64_t* vctxt;
  uint64_t r;
  uint64_t* pregs;
  uint64_t* vregs;

  // save machine state
  set_pc(context, pc);

  if (get_parent(context) != MY_CONTEXT) {
    // upload changes in context to virtual context in parent address space
    parent_table = get_pt(get_parent(context));

    vctxt = get_virtual_context(context);

    store_virtual_memory(parent_table, program_counter(vctxt), get_pc(context));

    r = 0;

    pregs = get_regs(context);
    vregs = (uint64_t*) load_virtual_memory(parent_table, regs(vctxt));

    while (r < NUMBEROFREGISTERS) {
      store_virtual_memory(parent_table, (uint64_t) (vregs + r), *(pregs + r));

      r = r + 1;
    }

    store_virtual_memory(parent_table, program_break(vctxt), get_program_break(context));

    store_virtual_memory(parent_table, exception(vctxt), get_exception(context));
    store_virtual_memory(parent_table, fault(vctxt), get_fault(context));
    store_virtual_memory(parent_table, exit_code(vctxt), get_exit_code(context));

    // garbage collector state (only necessary if context is gced by different gcs)

    store_virtual_memory(parent_table, used_list_head(vctxt), (uint64_t) get_used_list_head(context));
    store_virtual_memory(parent_table, free_list_head(vctxt), (uint64_t) get_free_list_head(context));
    store_virtual_memory(parent_table, gcs_in_period(vctxt), get_gcs_in_period(context));
    store_virtual_memory(parent_table, use_gc_kernel(vctxt), get_use_gc_kernel(context));
  }
}

uint64_t lowest_page(uint64_t page, uint64_t lo) {
  if (page < lo)
    return page;
  else
    return lo;
}

uint64_t highest_page(uint64_t page, uint64_t hi) {
  if (page >= hi)
    // only lo <= page < hi will be cached
    return page + 1;
  else
    return hi;
}

void map_page(uint64_t* context, uint64_t page, uint64_t frame) {
  uint64_t* table;

  if (frame != 0) {
    table = get_pt(context);

    if (get_frame_for_page(table, page) == 0) {
      set_PTE_for_page(table, page, frame);

      // exploit spatial locality in page table caching
      if (page <= get_page_of_virtual_address(get_program_break(context) - WORDSIZE)) {
        set_lowest_lo_page(context, lowest_page(page, get_lowest_lo_page(context)));
        set_highest_lo_page(context, highest_page(page, get_highest_lo_page(context)));
      } else {
        set_lowest_hi_page(context, lowest_page(page, get_lowest_hi_page(context)));
        set_highest_hi_page(context, highest_page(page, get_highest_hi_page(context)));
      }
    } // else assert: frame == get_frame_for_page(table, page)
  }

  if (debug_map) {
    printf("%s: page ", selfie_name);
    print_hexadecimal(page, 4);
    printf(" mapped to frame 0x%08lX in context 0x%08lX\n", (uint64_t) frame, (uint64_t) context);
  }
}

void restore_region(uint64_t* context, uint64_t* table, uint64_t* parent_table, uint64_t lo, uint64_t hi) {
  uint64_t frame;

  while (lo < hi) {
    if (is_virtual_address_mapped(parent_table, (uint64_t) get_PTE_address_for_page(parent_table, table, lo))) {
      frame = load_virtual_memory(parent_table, (uint64_t) get_PTE_address_for_page(parent_table, table, lo));

      map_page(context, lo, get_frame_for_page(parent_table, get_page_of_virtual_address(frame)));
    }

    lo = lo + 1;
  }
}

void restore_context(uint64_t* context) {
  uint64_t* parent_table;
  uint64_t* vctxt;
  uint64_t r;
  uint64_t* pregs;
  uint64_t* vregs;
  uint64_t* table;
  uint64_t lo;
  uint64_t hi;

  if (get_parent(context) != MY_CONTEXT) {
    // download changes in virtual context in parent address space to context
    parent_table = get_pt(get_parent(context));

    vctxt = get_virtual_context(context);

    set_pc(context, load_virtual_memory(parent_table, program_counter(vctxt)));

    r = 0;

    pregs = get_regs(context);
    vregs = (uint64_t*) load_virtual_memory(parent_table, regs(vctxt));

    while (r < NUMBEROFREGISTERS) {
      *(pregs + r) = load_virtual_memory(parent_table, (uint64_t) (vregs + r));

      r = r + 1;
    }

    set_program_break(context, load_virtual_memory(parent_table, program_break(vctxt)));

    set_exception(context, load_virtual_memory(parent_table, exception(vctxt)));
    set_fault(context, load_virtual_memory(parent_table, fault(vctxt)));

    set_exit_code(context, load_virtual_memory(parent_table, exit_code(vctxt)));

    table = (uint64_t*) load_virtual_memory(parent_table, page_table(vctxt));

    // assert: virtual context page table is only mapped from beginning up and end down

    lo = load_virtual_memory(parent_table, lowest_lo_page(vctxt));
    hi = load_virtual_memory(parent_table, highest_lo_page(vctxt));

    restore_region(context, table, parent_table, lo, hi);

    store_virtual_memory(parent_table, lowest_lo_page(vctxt), hi);

    lo = load_virtual_memory(parent_table, lowest_hi_page(vctxt));
    hi = load_virtual_memory(parent_table, highest_hi_page(vctxt));

    restore_region(context, table, parent_table, lo, hi);

    store_virtual_memory(parent_table, highest_hi_page(vctxt), lo);

    // garbage collector state (only necessary if context is gced by different gcs)

    set_used_list_head(context, (uint64_t*) load_virtual_memory(parent_table, used_list_head(vctxt)));
    set_free_list_head(context, (uint64_t*) load_virtual_memory(parent_table, free_list_head(vctxt)));
    set_gcs_in_period(context, load_virtual_memory(parent_table, gcs_in_period(vctxt)));
    set_use_gc_kernel(context, load_virtual_memory(parent_table, use_gc_kernel(vctxt)));
  }

  // restore machine state
  pc        = get_pc(context);
  registers = get_regs(context);
  pt        = get_pt(context);

  flush_all_caches();
}

uint64_t is_code_address(uint64_t* context, uint64_t vaddr) {
  // is address in code segment?
  if (vaddr >= get_code_seg_start(context))
    if (vaddr < get_code_seg_start(context) + get_code_seg_size(context))
      return 1;

  return 0;
}

uint64_t is_data_address(uint64_t* context, uint64_t vaddr) {
  // is address in data segment?
  if (vaddr >= get_data_seg_start(context))
    if (vaddr < get_data_seg_start(context) + get_data_seg_size(context))
      return 1;

  return 0;
}

uint64_t is_stack_address(uint64_t* context, uint64_t vaddr) {
  // is address in stack segment?
  if (vaddr >= *(get_regs(context) + REG_SP))
    if (vaddr <= VIRTUALMEMORYSIZE * GIGABYTE - WORDSIZE)
      return 1;

  return 0;
}

uint64_t is_heap_address(uint64_t* context, uint64_t vaddr) {
  // is address in heap segment?
  if (vaddr >= get_heap_seg_start(context))
    if (vaddr < get_program_break(context))
      return 1;

  return 0;
}

uint64_t is_address_between_stack_and_heap(uint64_t* context, uint64_t vaddr) {
  // is address between heap and stack segments?
  if (vaddr >= get_program_break(context))
    if (vaddr < *(get_regs(context) + REG_SP))
      return 1;

  return 0;
}

uint64_t is_data_stack_heap_address(uint64_t* context, uint64_t vaddr) {
  if (is_data_address(context, vaddr))
    return 1;
  else if (is_stack_address(context, vaddr))
    return 1;
  else if (is_heap_address(context, vaddr))
    return 1;
  else
    return 0;
}

uint64_t is_valid_segment_read(uint64_t vaddr) {
  if (is_data_address(current_context, vaddr)) {
    data_reads = data_reads + 1;

    return 1;
  } else if (is_stack_address(current_context, vaddr)) {
    stack_reads = stack_reads + 1;

    return 1;
  } else if (is_heap_address(current_context, vaddr)) {
    heap_reads = heap_reads + 1;

    return 1;
  } else
    return 0;
}

uint64_t is_valid_segment_write(uint64_t vaddr) {
  if (is_data_address(current_context, vaddr)) {
    data_writes = data_writes + 1;

    return 1;
  } else if (is_stack_address(current_context, vaddr)) {
    stack_writes = stack_writes + 1;

    return 1;
  } else if (is_heap_address(current_context, vaddr)) {
    heap_writes = heap_writes + 1;

    return 1;
  } else
    return 0;
}

// -----------------------------------------------------------------
// ---------------------------- KERNEL -----------------------------
// -----------------------------------------------------------------

uint64_t pavailable() {
  if (free_page_frame_memory > 0)
    return 1;
  else if (allocated_page_frame_memory + MEGABYTE <= total_page_frame_memory)
    return 1;
  else
    return 0;
}

uint64_t pexcess() {
  if (pavailable())
    return 1;
  else if (allocated_page_frame_memory + MEGABYTE <= 2 * total_page_frame_memory)
    // tolerate twice as much memory mapped on demand than physically available
    return 1;
  else
    return 0;
}

uint64_t pused() {
  return allocated_page_frame_memory - free_page_frame_memory;
}

uint64_t* palloc() {
  uint64_t block;
  uint64_t frame;

  // assert: total_page_frame_memory is equal to or a multiple of MEGABYTE
  // assert: PAGESIZE is a factor of MEGABYTE strictly less than MEGABYTE

  if (free_page_frame_memory == 0) {
    if (pexcess()) {
      free_page_frame_memory = MEGABYTE;

      // on boot level zero allocate zeroed memory
      block = (uint64_t) zmalloc(free_page_frame_memory);

      allocated_page_frame_memory = allocated_page_frame_memory + free_page_frame_memory;

      // page frames must be page-aligned to work as page table index
      next_page_frame = round_up(block, PAGESIZE);

      if (next_page_frame > block)
        // losing one page frame to fragmentation
        free_page_frame_memory = free_page_frame_memory - PAGESIZE;
    } else {
      printf("%s: palloc out of physical memory\n", selfie_name);

      exit(EXITCODE_OUTOFPHYSICALMEMORY);
    }
  }

  frame = next_page_frame;

  next_page_frame = next_page_frame + PAGESIZE;

  free_page_frame_memory = free_page_frame_memory - PAGESIZE;

  // strictly, touching is only necessary on boot levels higher than 0
  return touch((uint64_t*) frame, PAGESIZE);
}

void pfree(uint64_t* frame) {
  // TODO: implement free list of page frames
  frame = frame + 1;
}

void map_and_store(uint64_t* context, uint64_t vaddr, uint64_t data) {
  // assert: is_virtual_address_valid(vaddr, WORDSIZE) == 1

  if (is_virtual_address_mapped(get_pt(context), vaddr) == 0)
    map_page(context, get_page_of_virtual_address(vaddr), (uint64_t) palloc());

  store_virtual_memory(get_pt(context), vaddr, data);
}

void up_load_binary(uint64_t* context) {
  uint64_t baddr;

  // assert: e_entry is multiple of PAGESIZE and INSTRUCTIONSIZE

  set_pc(context, e_entry);

  // setting up page table cache

  set_lowest_lo_page(context, get_page_of_virtual_address(code_start));
  set_highest_lo_page(context, get_lowest_lo_page(context));

  // setting up memory segments

  set_code_seg_start(context, code_start);
  set_code_seg_size(context, code_size);
  set_data_seg_start(context, data_start);
  set_data_seg_size(context, data_size);
  set_heap_seg_start(context, round_up(data_start + data_size, p_align));
  set_program_break(context, get_heap_seg_start(context));

  baddr = 0;

  while (baddr < code_size) {
    map_and_store(context, get_code_seg_start(context) + baddr, load_code(baddr));

    baddr = baddr + WORDSIZE;
  }

  baddr = 0;

  while (baddr < data_size) {
    map_and_store(context, get_data_seg_start(context) + baddr, load_data(baddr));

    baddr = baddr + WORDSIZE;
  }

  set_name(context, binary_name);
}

uint64_t up_load_string(uint64_t* context, char* s, uint64_t SP) {
  uint64_t bytes;
  uint64_t i;

  bytes = round_up(string_length(s) + 1, WORDSIZE);

  // allocate memory for storing string
  SP = SP - bytes;

  i = 0;

  while (i < bytes) {
    // CAUTION: at boot levels higher than 0, s is only accessible
    // in C* at word granularity, not individual characters
    map_and_store(context, SP + i, *((uint64_t*) s));

    s = (char*) ((uint64_t*) s + 1);

    i = i + WORDSIZE;
  }

  return SP;
}

void up_load_arguments(uint64_t* context, uint64_t argc, uint64_t* argv) {
  /* upload arguments like a UNIX system

      SP
      |
      V
   | argc | argv[0] | ... | argv[n] | 0 | env[0] | ... | env[m] | 0 |

     with argc > 0, n == argc - 1, and m == 0 (that is, env is empty) */
  uint64_t SP;
  uint64_t* vargv;
  uint64_t i;

  // the call stack grows top down
  SP = VIRTUALMEMORYSIZE * GIGABYTE;

  vargv = smalloc(argc * SIZEOFUINT64STAR);

  i = 0;

  // push program parameters onto the stack
  while (i < argc) {
    SP = up_load_string(context, (char*) *(argv + i), SP);

    // store pointer in virtual *argv
    *(vargv + i) = SP;

    i = i + 1;
  }

  // allocate memory for termination of env table
  SP = SP - WORDSIZE;

  // push null value to terminate env table
  map_and_store(context, SP, 0);

  // allocate memory for termination of argv table
  SP = SP - WORDSIZE;

  // push null value to terminate argv table
  map_and_store(context, SP, 0);

  // assert: i == argc

  // push argv table onto the stack
  while (i > 0) {
    // allocate memory for argv table entry
    SP = SP - WORDSIZE;

    i = i - 1;

    // push argv table entry
    map_and_store(context, SP, *(vargv + i));
  }
<<<<<<< HEAD
=======

  // allocate memory for &argv
  SP = SP - WORDSIZE;
>>>>>>> d584015f

  // allocate memory for argc
  SP = SP - WORDSIZE;

  // push argc
  map_and_store(context, SP, argc);

  // store stack pointer value in stack pointer register
  *(get_regs(context) + REG_SP) = SP;

  // initialize frame pointer register for completeness (redundant)
  *(get_regs(context) + REG_S0) = 0;
}

uint64_t handle_system_call(uint64_t* context) {
  uint64_t a7;

  set_exception(context, EXCEPTION_NOEXCEPTION);

  a7 = *(get_regs(context) + REG_A7);

  if (a7 == SYSCALL_BRK) {
    if (get_gc_enabled_gc(context))
      implement_gc_brk(context);
    else
      implement_brk(context);
  } else if (a7 == SYSCALL_READ)
    implement_read(context);
  else if (a7 == SYSCALL_WRITE)
    implement_write(context);
  else if (a7 == SYSCALL_OPENAT)
    implement_openat(context);
  else if (a7 == SYSCALL_EXIT) {
    implement_exit(context);

    // TODO: exit only if all contexts have exited
    return EXIT;
  } else {
    printf("%s: unknown system call %lu\n", selfie_name, a7);

    set_exit_code(context, EXITCODE_UNKNOWNSYSCALL);

    return EXIT;
  }

  return DONOTEXIT;
}

uint64_t handle_page_fault(uint64_t* context) {
  uint64_t page;

  set_exception(context, EXCEPTION_NOEXCEPTION);

  page = get_fault(context);

  // TODO: reuse frames
  map_page(context, page, (uint64_t) palloc());

  if (is_heap_address(context, get_virtual_address_of_page_start(page)))
    mc_mapped_heap = mc_mapped_heap + PAGESIZE;

  return DONOTEXIT;
}

uint64_t handle_division_by_zero(uint64_t* context) {
  set_exception(context, EXCEPTION_NOEXCEPTION);

  if (record) {
    printf("%s: division by zero, replaying...\n", selfie_name);

    replay_trace();

    set_exit_code(context, EXITCODE_NOERROR);
  } else {
    printf("%s: division by zero\n", selfie_name);

    set_exit_code(context, EXITCODE_DIVISIONBYZERO);
  }

  return EXIT;
}

uint64_t handle_timer(uint64_t* context) {
  set_exception(context, EXCEPTION_NOEXCEPTION);

  return DONOTEXIT;
}

uint64_t handle_exception(uint64_t* context) {
  uint64_t exception;

  exception = get_exception(context);

  if (exception == EXCEPTION_SYSCALL)
    return handle_system_call(context);
  else if (exception == EXCEPTION_PAGEFAULT)
    return handle_page_fault(context);
  else if (exception == EXCEPTION_DIVISIONBYZERO)
    return handle_division_by_zero(context);
  else if (exception == EXCEPTION_TIMER)
    return handle_timer(context);
  else {
    printf("%s: context %s threw uncaught exception: ", selfie_name, get_name(context));
    print_exception(exception, get_fault(context));
    println();

    set_exit_code(context, EXITCODE_UNCAUGHTEXCEPTION);

    return EXIT;
  }
}

uint64_t mipster(uint64_t* to_context) {
  uint64_t timeout;
  uint64_t* from_context;

  print("mipster\n");
  printf("%s: >>>>>>>>>>>>>>>>>>>>>>>>>>>>>>>>>>>>>>>>>>>>>>>>>>>>>>>>>>>>>>>>>>>>>>>>>>>>>>>>\n", selfie_name);

  timeout = TIMESLICE;

  while (1) {
    from_context = mipster_switch(to_context, timeout);

    if (get_parent(from_context) != MY_CONTEXT) {
      // switch to parent which is in charge of handling exceptions
      to_context = get_parent(from_context);

      timeout = TIMEROFF;
    } else if (handle_exception(from_context) == EXIT)
      return get_exit_code(from_context);
    else {
      // TODO: scheduler should go here
      to_context = from_context;

      timeout = TIMESLICE;
    }
  }
}

uint64_t hypster(uint64_t* to_context) {
  uint64_t* from_context;

  print("hypster\n");
  printf("%s: >>>>>>>>>>>>>>>>>>>>>>>>>>>>>>>>>>>>>>>>>>>>>>>>>>>>>>>>>>>>>>>>>>>>>>>>>>>>>>>>\n", selfie_name);

  while (1) {
    from_context = hypster_switch(to_context, TIMESLICE);

    if (handle_exception(from_context) == EXIT)
      return get_exit_code(from_context);
    else
      // TODO: scheduler should go here
      to_context = from_context;
  }
}

uint64_t mixter(uint64_t* to_context, uint64_t mix) {
  // works with mipsters and hypsters
  uint64_t mslice;
  uint64_t timeout;
  uint64_t* from_context;

  printf("mixter (%lu%% mipster/%lu%% hypster)\n", mix, 100 - mix);
  printf("%s: >>>>>>>>>>>>>>>>>>>>>>>>>>>>>>>>>>>>>>>>>>>>>>>>>>>>>>>>>>>>>>>>>>>>>>>>>>>>>>>>\n", selfie_name);

  mslice = TIMESLICE;

  if (mslice <= UINT64_MAX / 100)
    mslice = mslice * mix / 100;
  else if (mslice <= UINT64_MAX / 10)
    mslice = mslice / 10 * (mix / 10);
  else
    mslice = mslice / 100 * mix;

  if (mslice > 0) {
    mix = 1;

    timeout = mslice;
  } else {
    mix = 0;

    timeout = TIMESLICE;
  }

  while (1) {
    if (mix)
      from_context = mipster_switch(to_context, timeout);
    else
      from_context = hypster_switch(to_context, timeout);

    if (get_parent(from_context) != MY_CONTEXT) {
      // switch to parent which is in charge of handling exceptions
      to_context = get_parent(from_context);

      timeout = TIMEROFF;
    } else if (handle_exception(from_context) == EXIT)
      return get_exit_code(from_context);
    else {
      // TODO: scheduler should go here
      to_context = from_context;

      if (mix) {
        if (mslice != TIMESLICE) {
          mix = 0;

          timeout = TIMESLICE - mslice;
        }
      } else if (mslice > 0) {
        mix = 1;

        timeout = mslice;
      }
    }
  }
}

uint64_t minmob(uint64_t* to_context) {
  uint64_t timeout;
  uint64_t* from_context;

  timeout = TIMESLICE;

  while (1) {
    from_context = mipster_switch(to_context, timeout);

    if (get_parent(from_context) != MY_CONTEXT) {
      // switch to parent which is in charge of handling exceptions
      to_context = get_parent(from_context);

      timeout = TIMEROFF;
    } else {
      // minster and mobster do not handle page faults
      if (get_exception(from_context) == EXCEPTION_PAGEFAULT) {
        printf("%s: context %s threw uncaught exception: ", selfie_name, get_name(from_context));
        print_exception(get_exception(from_context), get_fault(from_context));
        println();

        return EXITCODE_UNCAUGHTEXCEPTION;
      } else if (handle_exception(from_context) == EXIT)
        return get_exit_code(from_context);

      // TODO: scheduler should go here
      to_context = from_context;

      timeout = TIMESLICE;
    }
  }
}

void map_unmapped_pages(uint64_t* context) {
  uint64_t page;

  // assert: page table is only mapped from beginning up and end down

  page = get_lowest_lo_page(context);

  while (is_page_mapped(get_pt(context), page))
    page = page + 1;

  while (pavailable()) {
    map_page(context, page, (uint64_t) palloc());

    page = page + 1;
  }
}

uint64_t minster(uint64_t* to_context) {
  print("minster\n");
  printf("%s: >>>>>>>>>>>>>>>>>>>>>>>>>>>>>>>>>>>>>>>>>>>>>>>>>>>>>>>>>>>>>>>>>>>>>>>>>>>>>>>>\n", selfie_name);

  // virtual is like physical memory in initial context up to memory size
  // by mapping unmapped pages (for the heap) to all available page frames
  // CAUTION: consumes memory even when not accessed
  map_unmapped_pages(to_context);

  // does not handle page faults, works only until running out of mapped pages
  return minmob(to_context);
}

uint64_t mobster(uint64_t* to_context) {
  print("mobster\n");
  printf("%s: >>>>>>>>>>>>>>>>>>>>>>>>>>>>>>>>>>>>>>>>>>>>>>>>>>>>>>>>>>>>>>>>>>>>>>>>>>>>>>>>\n", selfie_name);

  // does not handle page faults, relies on fancy hypsters to do that
  return minmob(to_context);
}

char* replace_extension(char* filename, char* extension) {
  char* s;
  char* filename_without_extension;
  uint64_t i;
  uint64_t c;

  // assert: string_length(filename) + 1 + string_length(extension) < MAX_FILENAME_LENGTH

  s = string_alloc(string_length(filename) + 1 + string_length(extension));

  // start reading at end of filename
  i = string_length(filename);

  c = load_character(filename, i);

  // look for extension
  while (c != '.') {
    if (c == '/')
      i = 0;

    if (i > 0) {
      i = i - 1;

      c = load_character(filename, i);
    } else
      c = '.';
  }

  // filename has no extension
  if (i == 0)
    // writing filename plus extension into s
    sprintf(s, "%s.%s", filename, extension);
  else {
    // gcc's sprintf dislikes overlapping input and output buffers, an additional copy is necessary
    filename_without_extension = string_alloc(string_length(filename));

    // assert: filename_without_extension is zeroed and thus null-terminated

    // copy filename without extension and null-terminator into filename_without_extension
    while (i > 0) {
      i = i - 1;

      store_character(filename_without_extension, i, load_character(filename, i));
    }

    // writing filename_without_extension plus extension into s
    sprintf(s, "%s.%s", filename_without_extension, extension);
  }

  return s;
}

void boot_loader(uint64_t* context) {
  up_load_binary(context);

  // pass binary name as first argument by replacing next argument
  set_argument(binary_name);

  up_load_arguments(context, number_of_remaining_arguments(), remaining_arguments());
}

uint64_t selfie_run(uint64_t machine) {
  uint64_t exit_code;

  if (code_size == 0) {
    printf("%s: nothing to run, debug, or host\n", selfie_name);

    return EXITCODE_BADARGUMENTS;
  } else if (machine == HYPSTER) {
    if (OS != SELFIE) {
      printf("%s: hypster only runs on mipster\n", selfie_name);

      return EXITCODE_BADARGUMENTS;
    }
  }

  if (machine == CAPSTER) {
    init_all_caches();

    L1_CACHE_ENABLED = 1;

    machine = MIPSTER;
  }

  reset_interpreter();
  reset_profiler();
  reset_microkernel();

  init_memory(atoi(peek_argument(0)));

  current_context = create_context(MY_CONTEXT, 0);

  // assert: number_of_remaining_arguments() > 0

  boot_loader(current_context);

  // current_context is ready to run

  run = 1;

  printf("%s: selfie executing %s with %luMB physical memory", selfie_name,
    binary_name,
    total_page_frame_memory / MEGABYTE);

  if (GC_ON) {
    gc_init(current_context);

    printf(", gcing every %lu mallocs, ", GC_PERIOD);
    if (GC_REUSE) print("reusing memory"); else print("not reusing memory");
  }

  if (machine == DIPSTER) {
    debug          = 1;
    debug_syscalls = 1;
    print(", debugger");
    machine = MIPSTER;
  } else if (machine == RIPSTER) {
    debug  = 1;
    record = 1;
    init_replay_engine();
    print(", replay");
    machine = MIPSTER;
  }

  print(" on ");

  if (machine == MIPSTER)
    exit_code = mipster(current_context);
  else if (machine == MINSTER)
    exit_code = minster(current_context);
  else if (machine == MOBSTER)
    exit_code = mobster(current_context);
  else if (machine == HYPSTER)
    exit_code = hypster(current_context);
  else
    // change 0 to anywhere between 0% to 100% mipster
    exit_code = mixter(current_context, 0);

  record = 0;

  debug_syscalls = 0;
  debug          = 0;

  printf("%s: selfie terminating %s with exit code %ld\n", selfie_name,
    get_name(current_context),
    sign_extend(exit_code, SYSCALL_BITWIDTH));

  if (machine != HYPSTER)
    print_profile(current_context);
  else if (GC_ON)
    print_gc_profile(current_context);

  run = 0;

  return exit_code;
}

// -----------------------------------------------------------------
// ------------------- CONSOLE ARGUMENT SCANNER --------------------
// -----------------------------------------------------------------

uint64_t number_of_remaining_arguments() {
  return selfie_argc;
}

uint64_t* remaining_arguments() {
  return selfie_argv;
}

char* peek_argument(uint64_t lookahead) {
  if (number_of_remaining_arguments() > lookahead)
    return (char*) *(selfie_argv + lookahead);
  else
    return (char*) 0;
}

char* get_argument() {
  argument = peek_argument(0);

  if (number_of_remaining_arguments() > 0) {
    selfie_argc = selfie_argc - 1;
    selfie_argv = selfie_argv + 1;
  }

  return argument;
}

void set_argument(char* argv) {
  *selfie_argv = (uint64_t) argv;
}

uint64_t no_or_bad_or_more_arguments(uint64_t exit_code) {
  if (exit_code == EXITCODE_NOARGUMENTS)
    return 1;
  else if (exit_code == EXITCODE_BADARGUMENTS)
    return 1;
  else if (exit_code == EXITCODE_MOREARGUMENTS)
    return 1;
  else
    return 0;
}

void print_synopsis(char* extras) {
  printf("synopsis: %s { -c { source } | -o binary | [ -s | -S ] assembly | -l binary }%s\n", selfie_name, extras);
}

// -----------------------------------------------------------------
// ----------------------------- SELFIE ----------------------------
// -----------------------------------------------------------------

uint64_t selfie(uint64_t extras) {
  if (number_of_remaining_arguments() == 0)
    return EXITCODE_NOARGUMENTS;
  else {
    printf("%s: this is the selfie system from %s with\n", selfie_name, SELFIE_URL);
    printf("%s: %lu-bit unsigned integers and %lu-bit pointers hosted on ", selfie_name,
      SIZEOFUINT64INBITS,
      SIZEOFUINT64STARINBITS);
    print_host_os();
    println();

    init_scanner();
    init_register();
    init_disassembler();
    init_interpreter();

    while (number_of_remaining_arguments() > 0) {
      get_argument();

      gc_arguments();

      if (string_compare(argument, "-c"))
        selfie_compile();
      else if (number_of_remaining_arguments() == 0)
        // remaining options have at least one argument
        return EXITCODE_BADARGUMENTS;
      else if (string_compare(argument, "-o"))
        selfie_output(get_argument());
      else if (string_compare(argument, "-s"))
        selfie_disassemble(0);
      else if (string_compare(argument, "-S"))
        selfie_disassemble(1);
      else if (string_compare(argument, "-l"))
        selfie_load();
      else if (extras == 0) {
        if (string_compare(argument, "-m"))
          return selfie_run(MIPSTER);
        else if (string_compare(argument, "-d"))
          return selfie_run(DIPSTER);
        else if (string_compare(argument, "-r"))
          return selfie_run(RIPSTER);
        else if (string_compare(argument, "-y"))
          return selfie_run(HYPSTER);
        else if (string_compare(argument, "-min"))
          return selfie_run(MINSTER);
        else if (string_compare(argument, "-mob"))
          return selfie_run(MOBSTER);
        else if (string_compare(argument, "-L1"))
          return selfie_run(CAPSTER);
        else
          return EXITCODE_BADARGUMENTS;
      } else
        return EXITCODE_MOREARGUMENTS;
    }

    return EXITCODE_NOERROR;
  }
}

uint64_t exit_selfie(uint64_t exit_code, char* extras) {
  if (no_or_bad_or_more_arguments(exit_code))
    print_synopsis(extras);

  if (exit_code == EXITCODE_MOREARGUMENTS)
    return EXITCODE_BADARGUMENTS;
  else if (exit_code == EXITCODE_NOARGUMENTS)
    return EXITCODE_NOERROR;
  else
    return exit_code;
}

// -----------------------------------------------------------------
// ----------------------------- MAIN ------------------------------
// -----------------------------------------------------------------

// selfie bootstraps int and char** to uint64_t and uint64_t*, respectively!
int main(int argc, char** argv) {
  uint64_t exit_code;

  init_selfie((uint64_t) argc, (uint64_t*) argv);

  init_library();

  init_system();

  exit_code = selfie(0);

  return exit_selfie(exit_code, " [ ( -m | -d | -r | -y ) 0-4096 ... ]");
}<|MERGE_RESOLUTION|>--- conflicted
+++ resolved
@@ -11029,12 +11029,6 @@
     // push argv table entry
     map_and_store(context, SP, *(vargv + i));
   }
-<<<<<<< HEAD
-=======
-
-  // allocate memory for &argv
-  SP = SP - WORDSIZE;
->>>>>>> d584015f
 
   // allocate memory for argc
   SP = SP - WORDSIZE;
