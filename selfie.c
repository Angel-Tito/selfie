// Copyright (c) 2015-2017, the Selfie Project authors. All rights reserved.
// Please see the AUTHORS file for details. Use of this source code is
// governed by a BSD license that can be found in the LICENSE file.
//
// Selfie is a project of the Computational Systems Group at the
// Department of Computer Sciences of the University of Salzburg
// in Austria. For further information and code please refer to:
//
// http://selfie.cs.uni-salzburg.at
//
// The Selfie Project provides an educational platform for teaching
// undergraduate and graduate students the design and implementation
// of programming languages and runtime systems. The focus is on the
// construction of compilers, libraries, operating systems, and even
// virtual machine monitors. The common theme is to identify and
// resolve self-reference in systems code which is seen as the key
// challenge when teaching systems engineering, hence the name.
//
// Selfie is a fully self-referential 7k-line C implementation of:
//
// 1. a self-compiling compiler called starc that compiles
//    a tiny but powerful subset of C called C Star (C*) to
//    a tiny but powerful subset of MIPS64 called MIPSter,
// 2. a self-executing emulator called mipster that executes
//    MIPSter code including itself when compiled with starc,
// 3. a self-hosting hypervisor called hypster which is based on
//    a tiny microkernel implemented in mipster and provides
//    MIPSter virtual machines that can host all of selfie,
//    that is, starc, mipster, and hypster itself, and
// 4. a tiny C* library called libcstar utilized by selfie.
//
// Selfie is kept minimal for simplicity and implemented in a single file.
// There is a simple linker, disassembler, profiler, and debugger as well as
// minimal operating system support in the form of MIPS64 o64 system calls
// built into the emulator.
//
// C* is a tiny Turing-complete subset of C that includes dereferencing
// (the * operator) but excludes composite data types, bitwise and Boolean
// operators, and many other features. There are only unsigned 64-bit
// integers and 64-bit pointers as well as character and string literals.
// This choice turns out to be helpful for students to understand the
// true role of composite data types such as arrays and records.
// Bitwise operations are implemented in libcstar using signed integer
// arithmetics helping students gain true understanding of two's complement.
// C* is supposed to be close to the minimum necessary for implementing
// a self-compiling, single-pass, recursive-descent compiler. C* can be
// taught in around two weeks of classes depending on student background.
//
// The compiler can readily be extended to compile features missing in C*
// and to improve performance of the generated code. The compiler generates
// MIPSter executables that can directly be executed by the emulator or
// written to a file in a simple, custom-defined format. Support of standard
// MIPS64 ELF binaries should be easy but remains future work.
//
// MIPSter is a tiny Turing-complete subset of the MIPS64 instruction set.
// It only features arithmetic, memory, and control-flow instructions but
// neither bitwise nor byte-level instructions. MIPSter can be properly
// explained in a single week of classes.
//
// The emulator implements minimal operating system support that is meant
// to be extended by students, first as part of the emulator, and then
// ported to run on top of it, similar to an actual operating system or
// virtual machine monitor. The fact that the emulator can execute itself
// helps exposing the self-referential nature of that challenge. In fact,
// selfie goes one step further by implementing microkernel functionality
// as part of the emulator and a hypervisor that can run as part of the
// emulator as well as on top of it, all with the same code.
//
// Selfie is the result of many years of teaching systems engineering.
// The design of the compiler is inspired by the Oberon compiler of
// Professor Niklaus Wirth from ETH Zurich. The design of the selfie
// microkernel is inspired by microkernels of Professor Jochen Liedtke
// from University of Karlsruhe.

// *~*~ *~*~ *~*~ *~*~ *~*~ *~*~ *~*~ *~*~ *~*~ *~*~ *~*~ *~*~ *~*~
// -----------------------------------------------------------------
// ---------------------     L I B R A R Y     ---------------------
// -----------------------------------------------------------------
// *~*~ *~*~ *~*~ *~*~ *~*~ *~*~ *~*~ *~*~ *~*~ *~*~ *~*~ *~*~ *~*~

// -----------------------------------------------------------------
// ----------------------- BUILTIN PROCEDURES ----------------------
// -----------------------------------------------------------------

void exit(uint64_t code);
uint64_t read(uint64_t fd, uint64_t* buffer, uint64_t bytesToRead);
uint64_t write(uint64_t fd, uint64_t* buffer, uint64_t bytesToWrite);
uint64_t open(uint64_t* filename, uint64_t flags, uint64_t mode);
uint64_t* malloc(uint64_t size);

// -----------------------------------------------------------------
// ----------------------- LIBRARY PROCEDURES ----------------------
// -----------------------------------------------------------------

void initLibrary();
void resetLibrary();

uint64_t twoToThePowerOf(uint64_t p);
uint64_t leftShift(uint64_t n, uint64_t b);
uint64_t rightShift(uint64_t n, uint64_t b);
uint64_t signedLessThan(uint64_t lhs, uint64_t rhs);
uint64_t signedGreaterThan(uint64_t lhs, uint64_t rhs);

uint64_t  loadCharacter(uint64_t* s, uint64_t i);
uint64_t* storeCharacter(uint64_t* s, uint64_t i, uint64_t c);

uint64_t  stringLength(uint64_t* s);
void stringReverse(uint64_t* s);
uint64_t  stringCompare(uint64_t* s, uint64_t* t);

uint64_t  atoi(uint64_t* s);
uint64_t* itoa(uint64_t n, uint64_t* s, uint64_t b, uint64_t a, uint64_t p);

uint64_t fixedPointRatio(uint64_t a, uint64_t b);

void putCharacter(uint64_t c);

void print(uint64_t* s);
void println();

void printCharacter(uint64_t c);
void printString(uint64_t* s);
void printInteger(uint64_t n);
void printFixedPointPercentage(uint64_t a, uint64_t b);
void printFixedPointRatio(uint64_t a, uint64_t b);
void printHexadecimal(uint64_t n, uint64_t a);
void printOctal(uint64_t n, uint64_t a);
void printBinary(uint64_t n, uint64_t a);

uint64_t roundUp(uint64_t n, uint64_t m);

uint64_t* smalloc(uint64_t size);
uint64_t* zalloc(uint64_t size);

// ------------------------ GLOBAL CONSTANTS -----------------------

uint64_t CHAR_EOF          = -1; // end of file
uint64_t CHAR_TAB          = 9;  // ASCII code 9  = tabulator
uint64_t CHAR_LF           = 10; // ASCII code 10 = line feed
uint64_t CHAR_CR           = 13; // ASCII code 13 = carriage return
uint64_t CHAR_SPACE        = ' ';
uint64_t CHAR_SEMICOLON    = ';';
uint64_t CHAR_PLUS         = '+';
uint64_t CHAR_DASH         = '-';
uint64_t CHAR_ASTERISK     = '*';
uint64_t CHAR_SLASH        = '/';
uint64_t CHAR_UNDERSCORE   = '_';
uint64_t CHAR_EQUAL        = '=';
uint64_t CHAR_LPARENTHESIS = '(';
uint64_t CHAR_RPARENTHESIS = ')';
uint64_t CHAR_LBRACE       = '{';
uint64_t CHAR_RBRACE       = '}';
uint64_t CHAR_COMMA        = ',';
uint64_t CHAR_LT           = '<';
uint64_t CHAR_GT           = '>';
uint64_t CHAR_EXCLAMATION  = '!';
uint64_t CHAR_PERCENTAGE   = '%';
uint64_t CHAR_SINGLEQUOTE  = 39; // ASCII code 39 = '
uint64_t CHAR_DOUBLEQUOTE  = '"';

uint64_t CPUBITWIDTH   = 64;

uint64_t SIZEOFINT     = 8; // must be the same as REGISTERSIZE
uint64_t SIZEOFINTSTAR = 8; // must be the same as REGISTERSIZE

uint64_t* power_of_two_table;

uint64_t INT64_MAX; // maximum numerical value of a signed 64-bit integer
uint64_t INT64_MIN; // minimum numerical value of a signed 64-bit integer

uint64_t maxFilenameLength = 128;

uint64_t* character_buffer; // buffer for reading and writing characters
uint64_t* integer_buffer;   // buffer for printing integers
uint64_t* filename_buffer;  // buffer for opening files
uint64_t* binary_buffer;    // buffer for binary I/O

// flags for opening read-only files
// LINUX:       0 = 0x0000 = O_RDONLY (0x0000)
// MAC:         0 = 0x0000 = O_RDONLY (0x0000)
// WINDOWS: 32768 = 0x8000 = _O_BINARY (0x8000) | _O_RDONLY (0x0000)
// since LINUX/MAC do not seem to mind about _O_BINARY set
// we use the WINDOWS flags as default
uint64_t O_RDONLY = 32768;

// flags for opening write-only files
// MAC: 1537 = 0x0601 = O_CREAT (0x0200) | O_TRUNC (0x0400) | O_WRONLY (0x0001)
uint64_t MAC_O_CREAT_TRUNC_WRONLY = 1537;

// LINUX: 577 = 0x0241 = O_CREAT (0x0040) | O_TRUNC (0x0200) | O_WRONLY (0x0001)
uint64_t LINUX_O_CREAT_TRUNC_WRONLY = 577;

// WINDOWS: 33537 = 0x8301 = _O_BINARY (0x8000) | _O_CREAT (0x0100) | _O_TRUNC (0x0200) | _O_WRONLY (0x0001)
uint64_t WINDOWS_O_BINARY_CREAT_TRUNC_WRONLY = 33537;

// flags for rw-r--r-- file permissions
// 420 = 00644 = S_IRUSR (00400) | S_IWUSR (00200) | S_IRGRP (00040) | S_IROTH (00004)
// these flags seem to be working for LINUX, MAC, and WINDOWS
uint64_t S_IRUSR_IWUSR_IRGRP_IROTH = 420;

// ------------------------ GLOBAL VARIABLES -----------------------

uint64_t numberOfWrittenCharacters = 0;

uint64_t* outputName = (uint64_t*) 0;
uint64_t  outputFD   = 1;

// ------------------------- INITIALIZATION ------------------------

void initLibrary() {
  uint64_t i;

  // powers of two table with CPUBITWIDTH entries for 2^0 to 2^(CPUBITWIDTH - 1)
  power_of_two_table = smalloc(CPUBITWIDTH * SIZEOFINT);

  *power_of_two_table = 1; // 2^0 == 1

  i = 1;

  while (i < CPUBITWIDTH) {
    // compute powers of two incrementally using this recurrence relation
    *(power_of_two_table + i) = *(power_of_two_table + (i - 1)) * 2;

    i = i + 1;
  }

  // compute INT64_MAX and INT64_MIN without integer overflows
  INT64_MAX = (twoToThePowerOf(CPUBITWIDTH - 2) - 1) * 2 + 1;
  INT64_MIN = -INT64_MAX - 1;

  // allocate and touch to make sure memory is mapped for read calls
  character_buffer  = smalloc(SIZEOFINT);
  *character_buffer = 0;

  // accommodate at least CPUBITWIDTH numbers for itoa, no mapping needed
  integer_buffer = smalloc(CPUBITWIDTH + 1);

  // does not need to be mapped
  filename_buffer = smalloc(maxFilenameLength);

  // allocate and touch to make sure memory is mapped for read calls
  binary_buffer  = smalloc(SIZEOFINT);
  *binary_buffer = 0;
}

void resetLibrary() {
  numberOfWrittenCharacters = 0;
}

// *~*~ *~*~ *~*~ *~*~ *~*~ *~*~ *~*~ *~*~ *~*~ *~*~ *~*~ *~*~ *~*~
// -----------------------------------------------------------------
// ---------------------    C O M P I L E R    ---------------------
// -----------------------------------------------------------------
// *~*~ *~*~ *~*~ *~*~ *~*~ *~*~ *~*~ *~*~ *~*~ *~*~ *~*~ *~*~ *~*~

// -----------------------------------------------------------------
// ---------------------------- SCANNER ----------------------------
// -----------------------------------------------------------------

void initScanner();
void resetScanner();

void printSymbol(uint64_t symbol);
void printLineNumber(uint64_t* message, uint64_t line);

void syntaxErrorMessage(uint64_t* message);
void syntaxErrorCharacter(uint64_t character);
void syntaxErrorIdentifier(uint64_t* expected);

void getCharacter();

uint64_t isCharacterNewLine();
uint64_t isCharacterWhitespace();

uint64_t findNextCharacter();

uint64_t isCharacterLetter();
uint64_t isCharacterDigit();
uint64_t isCharacterLetterOrDigitOrUnderscore();
uint64_t isCharacterNotDoubleQuoteOrNewLineOrEOF();

uint64_t identifierStringMatch(uint64_t stringIndex);
uint64_t identifierOrKeyword();

void getSymbol();

// ------------------------ GLOBAL CONSTANTS -----------------------

uint64_t SYM_EOF          = -1; // end of file
uint64_t SYM_IDENTIFIER   = 0;  // identifier
uint64_t SYM_INTEGER      = 1;  // integer
uint64_t SYM_VOID         = 2;  // VOID
uint64_t SYM_UINT64       = 3;  // uint64_t
uint64_t SYM_SEMICOLON    = 4;  // ;
uint64_t SYM_IF           = 5;  // IF
uint64_t SYM_ELSE         = 6;  // ELSE
uint64_t SYM_PLUS         = 7;  // +
uint64_t SYM_MINUS        = 8;  // -
uint64_t SYM_ASTERISK     = 9;  // *
uint64_t SYM_DIV          = 10; // /
uint64_t SYM_EQUALITY     = 11; // ==
uint64_t SYM_ASSIGN       = 12; // =
uint64_t SYM_LPARENTHESIS = 13; // (
uint64_t SYM_RPARENTHESIS = 14; // )
uint64_t SYM_LBRACE       = 15; // {
uint64_t SYM_RBRACE       = 16; // }
uint64_t SYM_WHILE        = 17; // WHILE
uint64_t SYM_RETURN       = 18; // RETURN
uint64_t SYM_COMMA        = 19; // ,
uint64_t SYM_LT           = 20; // <
uint64_t SYM_LEQ          = 21; // <=
uint64_t SYM_GT           = 22; // >
uint64_t SYM_GEQ          = 23; // >=
uint64_t SYM_NOTEQ        = 24; // !=
uint64_t SYM_MOD          = 25; // %
uint64_t SYM_CHARACTER    = 26; // character
uint64_t SYM_STRING       = 27; // string

uint64_t* SYMBOLS; // strings representing symbols

uint64_t maxIdentifierLength = 64; // maximum number of characters in an identifier
uint64_t maxIntegerLength    = 19; // maximum number of characters in an integer
uint64_t maxStringLength     = 128; // maximum number of characters in a string

// ------------------------ GLOBAL VARIABLES -----------------------

uint64_t lineNumber = 1; // current line number for error reporting

uint64_t* identifier = (uint64_t*) 0; // stores scanned identifier as string
uint64_t* integer    = (uint64_t*) 0; // stores scanned integer as string
uint64_t* string     = (uint64_t*) 0; // stores scanned string

uint64_t literal = 0; // stores numerical value of scanned integer or character

uint64_t mayBeINTMIN = 0; // allow INT64_MIN if '-' was scanned before
uint64_t isINTMIN    = 0; // flag to indicate that INT64_MIN was scanned

uint64_t character; // most recently read character

uint64_t numberOfReadCharacters = 0;

uint64_t symbol; // most recently recognized symbol

uint64_t numberOfIgnoredCharacters = 0;
uint64_t numberOfComments          = 0;
uint64_t numberOfScannedSymbols    = 0;

uint64_t* sourceName = (uint64_t*) 0; // name of source file
uint64_t  sourceFD   = 0;        // file descriptor of open source file

// ------------------------- INITIALIZATION ------------------------

void initScanner () {
  SYMBOLS = smalloc((SYM_STRING + 1) * SIZEOFINTSTAR);

  *(SYMBOLS + SYM_IDENTIFIER)   = (uint64_t) "identifier";
  *(SYMBOLS + SYM_INTEGER)      = (uint64_t) "integer";
  *(SYMBOLS + SYM_VOID)         = (uint64_t) "void";
  *(SYMBOLS + SYM_UINT64)       = (uint64_t) "uint64_t";
  *(SYMBOLS + SYM_SEMICOLON)    = (uint64_t) ";";
  *(SYMBOLS + SYM_IF)           = (uint64_t) "if";
  *(SYMBOLS + SYM_ELSE)         = (uint64_t) "else";
  *(SYMBOLS + SYM_PLUS)         = (uint64_t) "+";
  *(SYMBOLS + SYM_MINUS)        = (uint64_t) "-";
  *(SYMBOLS + SYM_ASTERISK)     = (uint64_t) "*";
  *(SYMBOLS + SYM_DIV)          = (uint64_t) "/";
  *(SYMBOLS + SYM_EQUALITY)     = (uint64_t) "==";
  *(SYMBOLS + SYM_ASSIGN)       = (uint64_t) "=";
  *(SYMBOLS + SYM_LPARENTHESIS) = (uint64_t) "(";
  *(SYMBOLS + SYM_RPARENTHESIS) = (uint64_t) ")";
  *(SYMBOLS + SYM_LBRACE)       = (uint64_t) "{";
  *(SYMBOLS + SYM_RBRACE)       = (uint64_t) "}";
  *(SYMBOLS + SYM_WHILE)        = (uint64_t) "while";
  *(SYMBOLS + SYM_RETURN)       = (uint64_t) "return";
  *(SYMBOLS + SYM_COMMA)        = (uint64_t) ",";
  *(SYMBOLS + SYM_LT)           = (uint64_t) "<";
  *(SYMBOLS + SYM_LEQ)          = (uint64_t) "<=";
  *(SYMBOLS + SYM_GT)           = (uint64_t) ">";
  *(SYMBOLS + SYM_GEQ)          = (uint64_t) ">=";
  *(SYMBOLS + SYM_NOTEQ)        = (uint64_t) "!=";
  *(SYMBOLS + SYM_MOD)          = (uint64_t) "%";
  *(SYMBOLS + SYM_CHARACTER)    = (uint64_t) "character";
  *(SYMBOLS + SYM_STRING)       = (uint64_t) "string";

  character = CHAR_EOF;
  symbol    = SYM_EOF;
}

void resetScanner() {
  lineNumber = 1;

  numberOfReadCharacters = 0;

  getCharacter();

  numberOfIgnoredCharacters = 0;
  numberOfComments          = 0;
  numberOfScannedSymbols    = 0;
}

// -----------------------------------------------------------------
// ------------------------- SYMBOL TABLE --------------------------
// -----------------------------------------------------------------

void resetSymbolTables();

void createSymbolTableEntry(uint64_t which, uint64_t* string, uint64_t line, uint64_t class, uint64_t type, uint64_t value, uint64_t address);

uint64_t* searchSymbolTable(uint64_t* entry, uint64_t* string, uint64_t class);
uint64_t* getScopedSymbolTableEntry(uint64_t* string, uint64_t class);

uint64_t isUndefinedProcedure(uint64_t* entry);
uint64_t reportUndefinedProcedures();

// symbol table entry:
// +----+---------+
// |  0 | next    | pointer to next entry
// |  1 | string  | identifier string, string literal
// |  2 | line#   | source line number
// |  3 | class   | VARIABLE, PROCEDURE, STRING
// |  4 | type    | UINT64_T, UINT64STAR_T, VOID_T
// |  5 | value   | VARIABLE: initial value
// |  6 | address | VARIABLE: offset, PROCEDURE: address, STRING: offset
// |  7 | scope   | REG_GP, REG_FP
// +----+---------+

uint64_t* getNextEntry(uint64_t* entry)  { return (uint64_t*) *entry; }
uint64_t* getString(uint64_t* entry)     { return (uint64_t*) *(entry + 1); }
uint64_t  getLineNumber(uint64_t* entry) { return        *(entry + 2); }
uint64_t  getClass(uint64_t* entry)      { return        *(entry + 3); }
uint64_t  getType(uint64_t* entry)       { return        *(entry + 4); }
uint64_t  getValue(uint64_t* entry)      { return        *(entry + 5); }
uint64_t  getAddress(uint64_t* entry)    { return        *(entry + 6); }
uint64_t  getScope(uint64_t* entry)      { return        *(entry + 7); }

void setNextEntry(uint64_t* entry, uint64_t* next)    { *entry       = (uint64_t) next; }
void setString(uint64_t* entry, uint64_t* identifier) { *(entry + 1) = (uint64_t) identifier; }
void setLineNumber(uint64_t* entry, uint64_t line)    { *(entry + 2) = line; }
void setClass(uint64_t* entry, uint64_t class)        { *(entry + 3) = class; }
void setType(uint64_t* entry, uint64_t type)          { *(entry + 4) = type; }
void setValue(uint64_t* entry, uint64_t value)        { *(entry + 5) = value; }
void setAddress(uint64_t* entry, uint64_t address)    { *(entry + 6) = address; }
void setScope(uint64_t* entry, uint64_t scope)        { *(entry + 7) = scope; }

// ------------------------ GLOBAL CONSTANTS -----------------------

// classes
uint64_t VARIABLE  = 1;
uint64_t PROCEDURE = 2;
uint64_t STRING    = 3;

// types
uint64_t UINT64_T     = 1;
uint64_t UINT64STAR_T = 2;
uint64_t VOID_T       = 3;

// symbol tables
uint64_t GLOBAL_TABLE  = 1;
uint64_t LOCAL_TABLE   = 2;
uint64_t LIBRARY_TABLE = 3;

// ------------------------ GLOBAL VARIABLES -----------------------

// table pointers
uint64_t* global_symbol_table  = (uint64_t*) 0;
uint64_t* local_symbol_table   = (uint64_t*) 0;
uint64_t* library_symbol_table = (uint64_t*) 0;

uint64_t numberOfGlobalVariables = 0;
uint64_t numberOfProcedures      = 0;
uint64_t numberOfStrings         = 0;

// ------------------------- INITIALIZATION ------------------------

void resetSymbolTables() {
  global_symbol_table  = (uint64_t*) 0;
  local_symbol_table   = (uint64_t*) 0;
  library_symbol_table = (uint64_t*) 0;

  numberOfGlobalVariables = 0;
  numberOfProcedures      = 0;
  numberOfStrings         = 0;
}

// -----------------------------------------------------------------
// ---------------------------- PARSER -----------------------------
// -----------------------------------------------------------------

void resetParser();

uint64_t isNotRbraceOrEOF();
uint64_t isExpression();
uint64_t isLiteral();
uint64_t isStarOrDivOrModulo();
uint64_t isPlusOrMinus();
uint64_t isComparison();

uint64_t lookForFactor();
uint64_t lookForStatement();
uint64_t lookForType();

void save_temporaries();
void restore_temporaries(uint64_t numberOfTemporaries);

void syntaxErrorSymbol(uint64_t expected);
void syntaxErrorUnexpected();
void printType(uint64_t type);
void typeWarning(uint64_t expected, uint64_t found);

uint64_t* getVariable(uint64_t* variable);
uint64_t  load_variable(uint64_t* variable);
void load_integer(uint64_t value);
void load_string(uint64_t* string);

uint64_t help_call_codegen(uint64_t* entry, uint64_t* procedure);
void help_procedure_prologue(uint64_t localVariables);
void help_procedure_epilogue(uint64_t parameters);

uint64_t gr_call(uint64_t* procedure);
uint64_t gr_factor();
uint64_t gr_term();
uint64_t gr_simpleExpression();
uint64_t gr_expression();
void gr_while();
void gr_if();
void gr_return();
void gr_statement();
uint64_t gr_type();
void gr_variable(uint64_t offset);
uint64_t gr_initialization(uint64_t type);
void gr_procedure(uint64_t* procedure, uint64_t type);
void gr_cstar();

// ------------------------ GLOBAL VARIABLES -----------------------

uint64_t allocatedTemporaries = 0; // number of allocated temporaries

uint64_t allocatedMemory = 0; // number of bytes for global variables and strings

uint64_t returnBranches = 0; // fixup chain for return statements

uint64_t returnType = 0; // return type of currently parsed procedure

uint64_t mainJump = 0; // address where JAL instruction to main procedure is

uint64_t numberOfCalls       = 0;
uint64_t numberOfAssignments = 0;
uint64_t numberOfWhile       = 0;
uint64_t numberOfIf          = 0;
uint64_t numberOfReturn      = 0;

// ------------------------- INITIALIZATION ------------------------

void resetParser() {
  numberOfCalls       = 0;
  numberOfAssignments = 0;
  numberOfWhile       = 0;
  numberOfIf          = 0;
  numberOfReturn      = 0;

  getSymbol();
}

// -----------------------------------------------------------------
// ---------------------- MACHINE CODE LIBRARY ---------------------
// -----------------------------------------------------------------

void emitLeftShiftBy(uint64_t reg, uint64_t b);
void emitMainEntry();
void bootstrapCode();

// -----------------------------------------------------------------
// --------------------------- COMPILER ----------------------------
// -----------------------------------------------------------------

void selfie_compile();

// *~*~ *~*~ *~*~ *~*~ *~*~ *~*~ *~*~ *~*~ *~*~ *~*~ *~*~ *~*~ *~*~
// -----------------------------------------------------------------
// -------------------     I N T E R F A C E     -------------------
// -----------------------------------------------------------------
// *~*~ *~*~ *~*~ *~*~ *~*~ *~*~ *~*~ *~*~ *~*~ *~*~ *~*~ *~*~ *~*~

// -----------------------------------------------------------------
// ---------------------------- REGISTER ---------------------------
// -----------------------------------------------------------------

void initRegister();

void printRegister(uint64_t reg);

// ------------------------ GLOBAL CONSTANTS -----------------------

uint64_t NUMBEROFREGISTERS = 32;

uint64_t REG_ZR = 0;
uint64_t REG_AT = 1;
uint64_t REG_V0 = 2;
uint64_t REG_V1 = 3;
uint64_t REG_A0 = 4;
uint64_t REG_A1 = 5;
uint64_t REG_A2 = 6;
uint64_t REG_A3 = 7;
uint64_t REG_T0 = 8;
uint64_t REG_T1 = 9;
uint64_t REG_T2 = 10;
uint64_t REG_T3 = 11;
uint64_t REG_T4 = 12;
uint64_t REG_T5 = 13;
uint64_t REG_T6 = 14;
uint64_t REG_T7 = 15;
uint64_t REG_S0 = 16;
uint64_t REG_S1 = 17;
uint64_t REG_S2 = 18;
uint64_t REG_S3 = 19;
uint64_t REG_S4 = 20;
uint64_t REG_S5 = 21;
uint64_t REG_S6 = 22;
uint64_t REG_S7 = 23;
uint64_t REG_T8 = 24;
uint64_t REG_T9 = 25;
uint64_t REG_K0 = 26;
uint64_t REG_K1 = 27;
uint64_t REG_GP = 28;
uint64_t REG_SP = 29;
uint64_t REG_FP = 30;
uint64_t REG_RA = 31;

uint64_t* REGISTERS; // strings representing registers

// ------------------------- INITIALIZATION ------------------------

void initRegister() {
  REGISTERS = smalloc(NUMBEROFREGISTERS * SIZEOFINTSTAR);

  *(REGISTERS + REG_ZR) = (uint64_t) "$zero";
  *(REGISTERS + REG_AT) = (uint64_t) "$at";
  *(REGISTERS + REG_V0) = (uint64_t) "$v0";
  *(REGISTERS + REG_V1) = (uint64_t) "$v1";
  *(REGISTERS + REG_A0) = (uint64_t) "$a0";
  *(REGISTERS + REG_A1) = (uint64_t) "$a1";
  *(REGISTERS + REG_A2) = (uint64_t) "$a2";
  *(REGISTERS + REG_A3) = (uint64_t) "$a3";
  *(REGISTERS + REG_T0) = (uint64_t) "$t0";
  *(REGISTERS + REG_T1) = (uint64_t) "$t1";
  *(REGISTERS + REG_T2) = (uint64_t) "$t2";
  *(REGISTERS + REG_T3) = (uint64_t) "$t3";
  *(REGISTERS + REG_T4) = (uint64_t) "$t4";
  *(REGISTERS + REG_T5) = (uint64_t) "$t5";
  *(REGISTERS + REG_T6) = (uint64_t) "$t6";
  *(REGISTERS + REG_T7) = (uint64_t) "$t7";
  *(REGISTERS + REG_S0) = (uint64_t) "$s0";
  *(REGISTERS + REG_S1) = (uint64_t) "$s1";
  *(REGISTERS + REG_S2) = (uint64_t) "$s2";
  *(REGISTERS + REG_S3) = (uint64_t) "$s3";
  *(REGISTERS + REG_S4) = (uint64_t) "$s4";
  *(REGISTERS + REG_S5) = (uint64_t) "$s5";
  *(REGISTERS + REG_S6) = (uint64_t) "$s6";
  *(REGISTERS + REG_S7) = (uint64_t) "$s7";
  *(REGISTERS + REG_T8) = (uint64_t) "$t8";
  *(REGISTERS + REG_T9) = (uint64_t) "$t9";
  *(REGISTERS + REG_K0) = (uint64_t) "$k0";
  *(REGISTERS + REG_K1) = (uint64_t) "$k1";
  *(REGISTERS + REG_GP) = (uint64_t) "$gp";
  *(REGISTERS + REG_SP) = (uint64_t) "$sp";
  *(REGISTERS + REG_FP) = (uint64_t) "$fp";
  *(REGISTERS + REG_RA) = (uint64_t) "$ra";
}

// -----------------------------------------------------------------
// ---------------------------- ENCODER ----------------------------
// -----------------------------------------------------------------

uint64_t encodeRFormat(uint64_t opcode, uint64_t rs, uint64_t rt, uint64_t rd, uint64_t function);
uint64_t encodeIFormat(uint64_t opcode, uint64_t rs, uint64_t rt, uint64_t immediate);
uint64_t encodeJFormat(uint64_t opcode, uint64_t instr_index);

// -----------------------------------------------------------------
// ---------------------------- DECODER ----------------------------
// -----------------------------------------------------------------

void initDecoder();

uint64_t getOpcode(uint64_t instruction);
uint64_t getRS(uint64_t instruction);
uint64_t getRT(uint64_t instruction);
uint64_t getRD(uint64_t instruction);
uint64_t getFunction(uint64_t instruction);
uint64_t getImmediate(uint64_t instruction);
uint64_t getInstrIndex(uint64_t instruction);
uint64_t signExtend(uint64_t immediate, uint64_t bits);

void decodeRFormat();
void decodeIFormat();
void decodeJFormat();

void decode();

void printOpcode(uint64_t opcode);
void printFunction(uint64_t function);

// ------------------------ GLOBAL CONSTANTS -----------------------

uint64_t OP_SPECIAL = 0;
uint64_t OP_J       = 2;
uint64_t OP_JAL     = 3;
uint64_t OP_BEQ     = 4;
uint64_t OP_DADDIU  = 25;
uint64_t OP_LD      = 55;
uint64_t OP_SD      = 63;

uint64_t* OPCODES; // strings representing MIPS opcodes

uint64_t FCT_NOP     = 0;
uint64_t FCT_JR      = 8;
uint64_t FCT_SYSCALL = 12;
uint64_t FCT_MFHI    = 16;
uint64_t FCT_MFLO    = 18;
uint64_t FCT_DMULTU  = 29;
uint64_t FCT_DDIVU   = 31;
uint64_t FCT_SLTU    = 43;
uint64_t FCT_DADDU   = 45;
uint64_t FCT_DSUBU   = 47;

uint64_t* FUNCTIONS; // strings representing MIPS functions

// ------------------------ GLOBAL VARIABLES -----------------------

uint64_t opcode      = 0;
uint64_t rs          = 0;
uint64_t rt          = 0;
uint64_t rd          = 0;
uint64_t immediate   = 0;
uint64_t function    = 0;
uint64_t instr_index = 0;

// ------------------------- INITIALIZATION ------------------------

void initDecoder() {
  OPCODES = smalloc((OP_SD + 1) * SIZEOFINTSTAR);

  *(OPCODES + OP_SPECIAL) = (uint64_t) "nop";
  *(OPCODES + OP_J)       = (uint64_t) "j";
  *(OPCODES + OP_JAL)     = (uint64_t) "jal";
  *(OPCODES + OP_BEQ)     = (uint64_t) "beq";
  *(OPCODES + OP_DADDIU)  = (uint64_t) "daddiu";
  *(OPCODES + OP_LD)      = (uint64_t) "ld";
  *(OPCODES + OP_SD)      = (uint64_t) "sd";

  FUNCTIONS = smalloc((FCT_DSUBU + 1) * SIZEOFINTSTAR);

  *(FUNCTIONS + FCT_NOP)     = (uint64_t) "nop";
  *(FUNCTIONS + FCT_JR)      = (uint64_t) "jr";
  *(FUNCTIONS + FCT_SYSCALL) = (uint64_t) "syscall";
  *(FUNCTIONS + FCT_MFHI)    = (uint64_t) "mfhi";
  *(FUNCTIONS + FCT_MFLO)    = (uint64_t) "mflo";
  *(FUNCTIONS + FCT_DMULTU)  = (uint64_t) "dmultu";
  *(FUNCTIONS + FCT_DDIVU)   = (uint64_t) "ddivu";
  *(FUNCTIONS + FCT_SLTU)    = (uint64_t) "sltu";
  *(FUNCTIONS + FCT_DADDU)   = (uint64_t) "daddu";
  *(FUNCTIONS + FCT_DSUBU)   = (uint64_t) "dsubu";
}

// -----------------------------------------------------------------
// ----------------------------- CODE ------------------------------
// -----------------------------------------------------------------

uint64_t loadInstruction(uint64_t baddr);
void storeInstruction(uint64_t baddr, uint64_t instruction);

uint64_t loadData(uint64_t baddr);
void storeData(uint64_t baddr, uint64_t data);

void emitInstruction(uint64_t instruction);
void emitRFormat(uint64_t opcode, uint64_t rs, uint64_t rt, uint64_t rd, uint64_t function);
void emitIFormat(uint64_t opcode, uint64_t rs, uint64_t rt, uint64_t immediate);
void emitJFormat(uint64_t opcode, uint64_t instr_index);

void fixup_relative(uint64_t fromAddress);
void fixup_absolute(uint64_t fromAddress, uint64_t toAddress);
void fixlink_absolute(uint64_t fromAddress, uint64_t toAddress);

uint64_t copyStringToBinary(uint64_t* s, uint64_t a);

void emitGlobalsStrings();

uint64_t openWriteOnly(uint64_t* name);

void selfie_output();

uint64_t* touch(uint64_t* memory, uint64_t length);

void selfie_load();

// ------------------------ GLOBAL CONSTANTS -----------------------

uint64_t maxBinaryLength = 262144; // 256KB

// ------------------------ GLOBAL VARIABLES -----------------------

uint64_t* binary = (uint64_t*) 0; // binary of emitted instructions

uint64_t binaryLength = 0; // length of binary in bytes incl. globals & strings

uint64_t codeLength = 0; // length of code portion of binary in bytes

uint64_t* binaryName = (uint64_t*) 0; // file name of binary

uint64_t* sourceLineNumber = (uint64_t*) 0; // source line number per emitted instruction

uint64_t* assemblyName = (uint64_t*) 0; // name of assembly file
uint64_t  assemblyFD   = 0;        // file descriptor of open assembly file

// -----------------------------------------------------------------
// ----------------------- MIPSTER SYSCALLS ------------------------
// -----------------------------------------------------------------

void emitExit();
void implementExit(uint64_t* context);

void emitRead();
void implementRead(uint64_t* context);

void emitWrite();
void implementWrite(uint64_t* context);

void emitOpen();
uint64_t down_loadString(uint64_t* table, uint64_t vaddr, uint64_t* s);
void implementOpen(uint64_t* context);

void emitMalloc();
uint64_t implementMalloc(uint64_t* context);

// ------------------------ GLOBAL CONSTANTS -----------------------

uint64_t debug_read   = 0;
uint64_t debug_write  = 0;
uint64_t debug_open   = 0;

uint64_t debug_malloc = 0;

uint64_t SYSCALL_EXIT   = 4001;
uint64_t SYSCALL_READ   = 4003;
uint64_t SYSCALL_WRITE  = 4004;
uint64_t SYSCALL_OPEN   = 4005;

uint64_t SYSCALL_MALLOC = 4045;

// -----------------------------------------------------------------
// ----------------------- HYPSTER SYSCALLS ------------------------
// -----------------------------------------------------------------

void emitSwitch();
void doSwitch(uint64_t* toContext, uint64_t timeout);
void implementSwitch();
uint64_t* mipster_switch(uint64_t* toContext, uint64_t timeout);

// ------------------------ GLOBAL CONSTANTS -----------------------

uint64_t SYSCALL_SWITCH = 4901;

uint64_t debug_switch = 0;

// *~*~ *~*~ *~*~ *~*~ *~*~ *~*~ *~*~ *~*~ *~*~ *~*~ *~*~ *~*~ *~*~
// -----------------------------------------------------------------
// ----------------------    R U N T I M E    ----------------------
// -----------------------------------------------------------------
// *~*~ *~*~ *~*~ *~*~ *~*~ *~*~ *~*~ *~*~ *~*~ *~*~ *~*~ *~*~ *~*~

// -----------------------------------------------------------------
// ---------------------------- MEMORY -----------------------------
// -----------------------------------------------------------------

void initMemory(uint64_t megabytes);

uint64_t loadPhysicalMemory(uint64_t* paddr);
void storePhysicalMemory(uint64_t* paddr, uint64_t data);

uint64_t FrameForPage(uint64_t* table, uint64_t page);
uint64_t getFrameForPage(uint64_t* table, uint64_t page);
uint64_t isPageMapped(uint64_t* table, uint64_t page);

uint64_t isValidVirtualAddress(uint64_t vaddr);
uint64_t getPageOfVirtualAddress(uint64_t vaddr);
uint64_t isVirtualAddressMapped(uint64_t* table, uint64_t vaddr);

uint64_t* tlb(uint64_t* table, uint64_t vaddr);

uint64_t loadVirtualMemory(uint64_t* table, uint64_t vaddr);
void storeVirtualMemory(uint64_t* table, uint64_t vaddr, uint64_t data);

// ------------------------ GLOBAL CONSTANTS -----------------------

uint64_t debug_tlb = 0;

uint64_t MEGABYTE = 1048576;

uint64_t VIRTUALMEMORYSIZE = 4294967296; // 4GB of virtual memory

uint64_t WORDSIZE = 4;
uint64_t DOUBLEWORDSIZE = 8;

uint64_t INSTRUCTIONSIZE = 4; // must be the same as WORDSIZE
uint64_t REGISTERSIZE = 8;    // must be the same as DOUBLEWORDSIZE

uint64_t PAGESIZE = 8192;  // we use standard 8KB pages (=> 13 pagebits: 2^13 == 8192)

// ------------------------ GLOBAL VARIABLES -----------------------

uint64_t pageFrameMemory = 0; // size of memory for frames

// ------------------------- INITIALIZATION ------------------------

void initMemory(uint64_t megabytes) {
  if (megabytes > 4096)
    megabytes = 4096;

  pageFrameMemory = megabytes * MEGABYTE;
}

// -----------------------------------------------------------------
// ------------------------- INSTRUCTIONS --------------------------
// -----------------------------------------------------------------

void fct_nop();
void fct_daddu();
void fct_dsubu();
void fct_dmultu();
void fct_ddivu();
void fct_mfhi();
void fct_mflo();
void fct_sltu();
void fct_jr();
void fct_syscall();

void op_daddiu();
void op_ld();
void op_sd();
void op_beq();
void op_jal();
void op_j();

// ------------------------ GLOBAL CONSTANTS -----------------------

uint64_t debug_divisionByZero = 1;

// -----------------------------------------------------------------
// -------------------------- INTERPRETER --------------------------
// -----------------------------------------------------------------

void initInterpreter();
void resetInterpreter();

void printException(uint64_t exception, uint64_t faultingPage);
void throwException(uint64_t exception, uint64_t faultingPage);

void fetch();
void execute();
void interrupt();

uint64_t* runUntilException();

uint64_t addressWithMaxCounter(uint64_t* counters, uint64_t max);

uint64_t printCounters(uint64_t total, uint64_t* counters, uint64_t max);
void printProfile(uint64_t* message, uint64_t total, uint64_t* counters);

void selfie_disassemble();

// ------------------------ GLOBAL CONSTANTS -----------------------

uint64_t EXCEPTION_NOEXCEPTION        = 0;
uint64_t EXCEPTION_PAGEFAULT          = 1;
uint64_t EXCEPTION_SYSCALL            = 2;
uint64_t EXCEPTION_TIMER              = 3;
uint64_t EXCEPTION_INVALIDADDRESS     = 4;
uint64_t EXCEPTION_UNKNOWNINSTRUCTION = 5;

uint64_t* EXCEPTIONS; // strings representing exceptions

uint64_t debug_exception = 0;

// number of instructions from context switch to timer interrupt
// CAUTION: avoid interrupting any kernel activities, keep TIMESLICE large
// TODO: implement proper interrupt controller to turn interrupts on and off
uint64_t TIMESLICE = 10000000;

uint64_t TIMEROFF = -1;

// ------------------------ GLOBAL VARIABLES -----------------------

uint64_t interpret = 0; // flag for executing or disassembling code

<<<<<<< HEAD
int symbolic = 0; // flag for executing code symbolically

int debug = 0; // flag for logging code execution
=======
uint64_t debug = 0; // flag for logging code execution
>>>>>>> 4daac2a5

// hardware thread state

uint64_t pc = 0; // program counter
uint64_t ir = 0; // instruction register

uint64_t* registers = (uint64_t*) 0; // general-purpose registers

uint64_t loReg = 0; // lo register for multiplication/division
uint64_t hiReg = 0; // hi register for multiplication/division

uint64_t* pt = (uint64_t*) 0; // page table

// core state

uint64_t timer = -1; // counter for timer interrupt

uint64_t trap = 0; // flag for creating a trap

uint64_t  calls           = 0;        // total number of executed procedure calls
uint64_t* callsPerAddress = (uint64_t*) 0; // number of executed calls of each procedure

uint64_t  loops           = 0;        // total number of executed loop iterations
uint64_t* loopsPerAddress = (uint64_t*) 0; // number of executed iterations of each loop

uint64_t  loads           = 0;        // total number of executed memory loads
uint64_t* loadsPerAddress = (uint64_t*) 0; // number of executed loads per load operation

uint64_t  stores           = 0;        // total number of executed memory stores
uint64_t* storesPerAddress = (uint64_t*) 0; // number of executed stores per store operation

// ------------------------- INITIALIZATION ------------------------

void initInterpreter() {
  EXCEPTIONS = smalloc((EXCEPTION_UNKNOWNINSTRUCTION + 1) * SIZEOFINTSTAR);

  *(EXCEPTIONS + EXCEPTION_NOEXCEPTION)        = (uint64_t) "no exception";
  *(EXCEPTIONS + EXCEPTION_PAGEFAULT)          = (uint64_t) "page fault";
  *(EXCEPTIONS + EXCEPTION_SYSCALL)            = (uint64_t) "syscall";
  *(EXCEPTIONS + EXCEPTION_TIMER)              = (uint64_t) "timer interrupt";
  *(EXCEPTIONS + EXCEPTION_INVALIDADDRESS)     = (uint64_t) "invalid address";
  *(EXCEPTIONS + EXCEPTION_UNKNOWNINSTRUCTION) = (uint64_t) "unknown instruction";
}

void resetInterpreter() {
  pc = 0;
  ir = 0;

  registers = (uint64_t*) 0;

  loReg = 0;
  hiReg = 0;

  pt = (uint64_t*) 0;

  trap = 0;

  timer = TIMEROFF;

  if (interpret) {
    calls           = 0;
    callsPerAddress = zalloc(maxBinaryLength / INSTRUCTIONSIZE * SIZEOFINT);

    loops           = 0;
    loopsPerAddress = zalloc(maxBinaryLength / INSTRUCTIONSIZE * SIZEOFINT);

    loads           = 0;
    loadsPerAddress = zalloc(maxBinaryLength / INSTRUCTIONSIZE * SIZEOFINT);

    stores           = 0;
    storesPerAddress = zalloc(maxBinaryLength / INSTRUCTIONSIZE * SIZEOFINT);
  }
}

// -----------------------------------------------------------------
// ---------------------------- CONTEXTS ---------------------------
// -----------------------------------------------------------------

uint64_t* allocateContext(uint64_t* parent, uint64_t* vctxt, uint64_t* in);

uint64_t* findContext(uint64_t* parent, uint64_t* vctxt, uint64_t* in);

void freeContext(uint64_t* context);
uint64_t* deleteContext(uint64_t* context, uint64_t* from);

// context struct:
// +----+----------------+
// |  0 | nextContext    | pointer to next context
// |  1 | prevContext    | pointer to previous context
// |  2 | pc             | program counter
// |  3 | regs           | pointer to general purpose registers
// |  4 | loReg          | lo register
// |  5 | hiReg          | hi register
// |  6 | pt             | pointer to page table
// |  7 | loPage         | lowest low unmapped page
// |  8 | mePage         | highest low unmapped page
// |  9 | hiPage         | highest high unmapped page
// | 10 | brk            | break between code, data, and heap
// | 11 | exception      | exception ID
// | 12 | faultingPage   | faulting page
// | 13 | exitCode       | exit code
// | 14 | parent         | context that created this context
// | 15 | virtualContext | virtual context address
// | 16 | name           | binary name loaded into context
// +----+----------------+

uint64_t nextContext(uint64_t* context)    { return (uint64_t) context; }
uint64_t prevContext(uint64_t* context)    { return (uint64_t) (context + 1); }
uint64_t PC(uint64_t* context)             { return (uint64_t) (context + 2); }
uint64_t Regs(uint64_t* context)           { return (uint64_t) (context + 3); }
uint64_t LoReg(uint64_t* context)          { return (uint64_t) (context + 4); }
uint64_t HiReg(uint64_t* context)          { return (uint64_t) (context + 5); }
uint64_t PT(uint64_t* context)             { return (uint64_t) (context + 6); }
uint64_t LoPage(uint64_t* context)         { return (uint64_t) (context + 7); }
uint64_t MePage(uint64_t* context)         { return (uint64_t) (context + 8); }
uint64_t HiPage(uint64_t* context)         { return (uint64_t) (context + 9); }
uint64_t ProgramBreak(uint64_t* context)   { return (uint64_t) (context + 10); }
uint64_t Exception(uint64_t* context)      { return (uint64_t) (context + 11); }
uint64_t FaultingPage(uint64_t* context)   { return (uint64_t) (context + 12); }
uint64_t ExitCode(uint64_t* context)       { return (uint64_t) (context + 13); }
uint64_t Parent(uint64_t* context)         { return (uint64_t) (context + 14); }
uint64_t VirtualContext(uint64_t* context) { return (uint64_t) (context + 15); }
uint64_t Name(uint64_t* context)           { return (uint64_t) (context + 16); }

uint64_t* getNextContext(uint64_t* context)    { return (uint64_t*) *context; }
uint64_t* getPrevContext(uint64_t* context)    { return (uint64_t*) *(context + 1); }
uint64_t  getPC(uint64_t* context)             { return        *(context + 2); }
uint64_t* getRegs(uint64_t* context)           { return (uint64_t*) *(context + 3); }
uint64_t  getLoReg(uint64_t* context)          { return        *(context + 4); }
uint64_t  getHiReg(uint64_t* context)          { return        *(context + 5); }
uint64_t* getPT(uint64_t* context)             { return (uint64_t*) *(context + 6); }
uint64_t  getLoPage(uint64_t* context)         { return        *(context + 7); }
uint64_t  getMePage(uint64_t* context)         { return        *(context + 8); }
uint64_t  getHiPage(uint64_t* context)         { return        *(context + 9); }
uint64_t  getProgramBreak(uint64_t* context)   { return        *(context + 10); }
uint64_t  getException(uint64_t* context)      { return        *(context + 11); }
uint64_t  getFaultingPage(uint64_t* context)   { return        *(context + 12); }
uint64_t  getExitCode(uint64_t* context)       { return        *(context + 13); }
uint64_t* getParent(uint64_t* context)         { return (uint64_t*) *(context + 14); }
uint64_t* getVirtualContext(uint64_t* context) { return (uint64_t*) *(context + 15); }
uint64_t* getName(uint64_t* context)           { return (uint64_t*) *(context + 16); }

void setNextContext(uint64_t* context, uint64_t* next) { *context       = (uint64_t) next; }
void setPrevContext(uint64_t* context, uint64_t* prev) { *(context + 1) = (uint64_t) prev; }
void setPC(uint64_t* context, uint64_t pc)             { *(context + 2) = pc; }
void setRegs(uint64_t* context, uint64_t* regs)        { *(context + 3) = (uint64_t) regs; }
void setLoReg(uint64_t* context, uint64_t loReg)       { *(context + 4) = loReg; }
void setHiReg(uint64_t* context, uint64_t hiReg)       { *(context + 5) = hiReg; }
void setPT(uint64_t* context, uint64_t* pt)            { *(context + 6) = (uint64_t) pt; }
void setLoPage(uint64_t* context, uint64_t loPage)     { *(context + 7) = loPage; }
void setMePage(uint64_t* context, uint64_t mePage)     { *(context + 8) = mePage; }
void setHiPage(uint64_t* context, uint64_t hiPage)     { *(context + 9) = hiPage; }
void setProgramBreak(uint64_t* context, uint64_t brk)  { *(context + 10) = brk; }
void setException(uint64_t* context, uint64_t exception) { *(context + 11) = exception; }
void setFaultingPage(uint64_t* context, uint64_t page) { *(context + 12) = page; }
void setExitCode(uint64_t* context, uint64_t code)     { *(context + 13) = code; }
void setParent(uint64_t* context, uint64_t* parent)    { *(context + 14) = (uint64_t) parent; }
void setVirtualContext(uint64_t* context, uint64_t* vctxt) { *(context + 15) = (uint64_t) vctxt; }
void setName(uint64_t* context, uint64_t* name)        { *(context + 16) = (uint64_t) name; }

// -----------------------------------------------------------------
// -------------------------- MICROKERNEL --------------------------
// -----------------------------------------------------------------

void resetMicrokernel();

uint64_t* createContext(uint64_t* parent, uint64_t* vctxt);

uint64_t* cacheContext(uint64_t* vctxt);

void saveContext(uint64_t* context);

void mapPage(uint64_t* context, uint64_t page, uint64_t frame);

void restoreContext(uint64_t* context);

// ------------------------ GLOBAL CONSTANTS -----------------------

uint64_t debug_create = 0;
uint64_t debug_map    = 0;

// ------------------------ GLOBAL VARIABLES -----------------------

uint64_t* currentContext = (uint64_t*) 0; // context currently running

uint64_t* usedContexts = (uint64_t*) 0; // doubly-linked list of used contexts
uint64_t* freeContexts = (uint64_t*) 0; // singly-linked list of free contexts

// ------------------------- INITIALIZATION ------------------------

void resetMicrokernel() {
  currentContext = (uint64_t*) 0;

  while (usedContexts != (uint64_t*) 0)
    usedContexts = deleteContext(usedContexts, usedContexts);
}

// -----------------------------------------------------------------
// ---------------------------- KERNEL -----------------------------
// -----------------------------------------------------------------

uint64_t pavailable();
uint64_t pused();

uint64_t* palloc();
void pfree(uint64_t* frame);

void mapAndStore(uint64_t* context, uint64_t vaddr, uint64_t data);

void up_loadBinary(uint64_t* context);

uint64_t up_loadString(uint64_t* context, uint64_t* s, uint64_t SP);
void up_loadArguments(uint64_t* context, uint64_t argc, uint64_t* argv);

void mapUnmappedPages(uint64_t* context);

uint64_t isBootLevelZero();

uint64_t handleSystemCalls(uint64_t* context);

uint64_t mipster(uint64_t* toContext);
uint64_t minster(uint64_t* toContext);
uint64_t mobster(uint64_t* toContext);
uint64_t hypster(uint64_t* toContext);
uint64_t mixter(uint64_t* toContext, uint64_t mix);

uint64_t selfie_run(uint64_t machine);

// ------------------------ GLOBAL CONSTANTS -----------------------

uint64_t* MY_CONTEXT = (uint64_t*) 0;

uint64_t DONOTEXIT = 0;
uint64_t EXIT = 1;

// signed 32-bit exit codes [int]
uint64_t EXITCODE_NOERROR = 0;
uint64_t EXITCODE_IOERROR = 4294967295;             // -1
uint64_t EXITCODE_SCANNERERROR = 4294967294;        // -2
uint64_t EXITCODE_PARSERERROR = 4294967293;         // -3
uint64_t EXITCODE_COMPILERERROR = 4294967292;       // -4
uint64_t EXITCODE_OUTOFVIRTUALMEMORY = 4294967291;  // -5
uint64_t EXITCODE_OUTOFPHYSICALMEMORY = 4294967290; // -6
uint64_t EXITCODE_UNKNOWNSYSCALL = 4294967289;      // -7
uint64_t EXITCODE_UNCAUGHTEXCEPTION = 4294967288;   // -8

uint64_t MINSTER = 1;
uint64_t MIPSTER = 2;
uint64_t MOBSTER = 3;

uint64_t HYPSTER = 4;

// ------------------------ GLOBAL VARIABLES -----------------------

uint64_t nextPageFrame = 0;        // [number of words]

uint64_t usedPageFrameMemory = 0;  // [number of words]
uint64_t freePageFrameMemory = 0;  // [number of words]

// *~*~ *~*~ *~*~ *~*~ *~*~ *~*~ *~*~ *~*~ *~*~ *~*~ *~*~ *~*~ *~*~
// -----------------------------------------------------------------
// ----------------   T H E O R E M  P R O V E R    ----------------
// -----------------------------------------------------------------
// *~*~ *~*~ *~*~ *~*~ *~*~ *~*~ *~*~ *~*~ *~*~ *~*~ *~*~ *~*~ *~*~

// -----------------------------------------------------------------
// -------------------------- SAT Solver ---------------------------
// -----------------------------------------------------------------

uint64_t FALSE = 0;
uint64_t TRUE  = 1;

uint64_t UNSAT = 0;
uint64_t SAT   = 1;

uint64_t* dimacsName = (uint64_t*) 0;

uint64_t numberOfSATVariables = 0;

 // numberOfSATVariables
uint64_t* SATAssignment = (uint64_t*) 0;

uint64_t numberOfSATClauses = 0;

// numberOfSATClauses * 2 * numberOfSATVariables
uint64_t* SATInstance = (uint64_t*) 0;

uint64_t clauseMayBeTrue(uint64_t* clauseAddress, uint64_t depth);
uint64_t instanceMayBeTrue(uint64_t depth);

uint64_t babysat(uint64_t depth);

// -----------------------------------------------------------------
// ----------------------- DIMACS CNF PARSER -----------------------
// -----------------------------------------------------------------

void selfie_printDimacs();

void dimacs_findNextCharacter(uint64_t newLine);
void dimacs_getSymbol();
void dimacs_word(uint64_t* word);
uint64_t dimacs_number();
void dimacs_getClause(uint64_t clause);
void dimacs_getInstance();

void selfie_loadDimacs();

void selfie_sat();

// *~*~ *~*~ *~*~ *~*~ *~*~ *~*~ *~*~ *~*~ *~*~ *~*~ *~*~ *~*~ *~*~
// -----------------------------------------------------------------
// ------------   S Y M B O L I C  E X E C U T I O N    ------------
// -----------------------------------------------------------------
// *~*~ *~*~ *~*~ *~*~ *~*~ *~*~ *~*~ *~*~ *~*~ *~*~ *~*~ *~*~ *~*~

// -----------------------------------------------------------------
// ------------------- EXPRESSION REPRESENTATION -------------------
// -----------------------------------------------------------------

// We represent symbolic expressions through a tree structure.
// For example: a + 1           +
// ("a" is symbolic)           / \
//                            a   1

int* createSymbolicNode(int type, int value, int* leftCh, int* rightCh);

// symbolic expression node:
// +----+---------+
// |  0 | type    | symbolic value / concrete value / operation
// |  1 | value   | representation of symbolic value, concrete value or operation
// |  2 | leftCh  | pointer to left child node (or 0 if there is none)
// |  3 | rightCh | pointer to right child node (or 0 if there is none)
// +----+---------+

int getSymNodeType(int* entry)   {return *(entry + 0);}
int getSymNodeValue(int* entry)  {return *(entry + 1);}
int* getSymNodeLeft(int* entry)   {return (int*) *(entry + 2);}
int* getSymNodeRight(int* entry)  {return (int*) *(entry + 3);}

void setSymNodeType(int* entry, int type)    {*(entry + 0) = type;}
void setSymNodeValue(int* entry, int value)  {*(entry + 1) = value;}
void setSymNodeLeft(int* entry, int* node)   {*(entry + 2) = (int) node;}
void setSymNodeRight(int* entry, int* node)  {*(entry + 3) = (int) node;}

// ------------------------ GLOBAL CONSTANTS -----------------------

// types
int SYMBOLIC_VAL = 0;
int SYMBOLIC_CON = 1;
int SYMBOLIC_OP = 2;

// *~*~ *~*~ *~*~ *~*~ *~*~ *~*~ *~*~ *~*~ *~*~ *~*~ *~*~ *~*~ *~*~
// -----------------------------------------------------------------
// --------------------   S M T  S O L V E R    --------------------
// -----------------------------------------------------------------
// *~*~ *~*~ *~*~ *~*~ *~*~ *~*~ *~*~ *~*~ *~*~ *~*~ *~*~ *~*~ *~*~

// -----------------------------------------------------------------
// ----------------------------- MAIN ------------------------------
// -----------------------------------------------------------------

void initSelfie(uint64_t argc, uint64_t* argv);

uint64_t numberOfRemainingArguments();
uint64_t* remainingArguments();

uint64_t* peekArgument();
uint64_t* getArgument();
void setArgument(uint64_t* argv);

void printUsage();

// ------------------------ GLOBAL VARIABLES -----------------------

uint64_t selfie_argc = 0;
uint64_t* selfie_argv = (uint64_t*) 0;

uint64_t* selfieName = (uint64_t*) 0;

// ------------------------- INITIALIZATION ------------------------

void initSelfie(uint64_t argc, uint64_t* argv) {
  selfie_argc = argc;
  selfie_argv = argv;

  selfieName = getArgument();
}

// *~*~ *~*~ *~*~ *~*~ *~*~ *~*~ *~*~ *~*~ *~*~ *~*~ *~*~ *~*~ *~*~
// -----------------------------------------------------------------
// ---------------------     L I B R A R Y     ---------------------
// -----------------------------------------------------------------
// *~*~ *~*~ *~*~ *~*~ *~*~ *~*~ *~*~ *~*~ *~*~ *~*~ *~*~ *~*~ *~*~

// -----------------------------------------------------------------
// ----------------------- LIBRARY PROCEDURES ----------------------
// -----------------------------------------------------------------

uint64_t twoToThePowerOf(uint64_t p) {
  // assert: 0 <= p < CPUBITWIDTH
  return *(power_of_two_table + p);
}

uint64_t leftShift(uint64_t n, uint64_t b) {
  // assert: 0 <= b < CPUBITWIDTH
  return n * twoToThePowerOf(b);
}

uint64_t rightShift(uint64_t n, uint64_t b) {
  // assert: 0 <= b < CPUBITWIDTH
  return n / twoToThePowerOf(b);
}

uint64_t signedLessThan(uint64_t lhs, uint64_t rhs) {
  // signed "<" operator: compare lhs and rhs in two's complement
  return lhs + INT64_MIN < rhs + INT64_MIN;
}

uint64_t signedGreaterThan(uint64_t lhs, uint64_t rhs) {
  // signed ">" operator: compare lhs and rhs in two's complement
  return lhs + INT64_MIN > rhs + INT64_MIN;
}

uint64_t loadCharacter(uint64_t* s, uint64_t i) {
  // assert: i >= 0
  uint64_t a;

  // a is the index of the word where the to-be-loaded i-th character in s is
  a = i / SIZEOFINT;

  // shift to-be-loaded character to the left resetting all bits to the left
  // then shift to-be-loaded character all the way to the right and return
  return rightShift(leftShift(*(s + a), ((SIZEOFINT - 1) - (i % SIZEOFINT)) * 8), (SIZEOFINT - 1) * 8);
}

uint64_t* storeCharacter(uint64_t* s, uint64_t i, uint64_t c) {
  // assert: i >= 0, all characters are 7-bit
  uint64_t a;

  // a is the index of the word where the with c
  // to-be-overwritten i-th character in s is
  a = i / SIZEOFINT;

  // subtract the to-be-overwritten character resetting its bits in s
  // then add c setting its bits at the i-th position in s
  *(s + a) = (*(s + a) - leftShift(loadCharacter(s, i), (i % SIZEOFINT) * 8)) + leftShift(c, (i % SIZEOFINT) * 8);

  return s;
}

uint64_t stringLength(uint64_t* s) {
  uint64_t i;

  i = 0;

  while (loadCharacter(s, i) != 0)
    i = i + 1;

  return i;
}

void stringReverse(uint64_t* s) {
  uint64_t i;
  uint64_t j;
  uint64_t tmp;

  i = 0;
  j = stringLength(s) - 1;

  while (i < j) {
    tmp = loadCharacter(s, i);

    storeCharacter(s, i, loadCharacter(s, j));
    storeCharacter(s, j, tmp);

    i = i + 1;
    j = j - 1;
  }
}

uint64_t stringCompare(uint64_t* s, uint64_t* t) {
  uint64_t i;

  i = 0;

  while (1)
    if (loadCharacter(s, i) == 0)
      if (loadCharacter(t, i) == 0)
        return 1;
      else
        return 0;
    else if (loadCharacter(s, i) == loadCharacter(t, i))
      i = i + 1;
    else
      return 0;
}

uint64_t atoi(uint64_t* s) {
  uint64_t i;
  uint64_t n;
  uint64_t c;

  // the conversion of the ASCII string in s to its
  // numerical value n begins with the leftmost digit in s
  i = 0;

  // and the numerical value 0 for n
  n = 0;

  // load character (one byte) at index i in s from memory
  // requires bit shifting since memory access is in words
  c = loadCharacter(s, i);

  // loop until s is terminated
  while (c != 0) {
    // the numerical value of ASCII-encoded decimal digits
    // is offset by the ASCII code of '0' (which is 48)
    c = c - '0';

    if (c > 9)
      // c was not a decimal digit
      return -1;

    // assert: s contains a decimal number

    // use base 10 but avoid integer overflow
    if (n < INT64_MAX / 10)
      n = n * 10 + c;
    else if (n == INT64_MAX / 10) {
      if (c <= INT64_MAX % 10)
        n = n * 10 + c;
      else if (c == (INT64_MAX % 10) + 1)
        // s must be terminated next, check below
        n = INT64_MIN;
      else
        // s contains a decimal number larger than INT64_MAX
        return -1;
    } else
      // s contains a decimal number larger than INT64_MAX
      return -1;

    // go to the next digit
    i = i + 1;

    // load character (one byte) at index i in s from memory
    // requires bit shifting since memory access is in words
    c = loadCharacter(s, i);

    if (n == INT64_MIN)
      if (c != 0)
        // n == INT64_MIN but s is not terminated yet
        return -1;
  }

  return n;
}

uint64_t* itoa(uint64_t n, uint64_t* s, uint64_t b, uint64_t a, uint64_t p) {
  // assert: b in {2,4,8,10,16}

  uint64_t i;
  uint64_t sign;
  uint64_t msb;

  // the conversion of the integer n to an ASCII string in s
  // with base b, alignment a, and fixed point p
  // begins with the leftmost digit in s
  i = 0;

  // for now assuming n is positive
  sign = 0;

  // and msb not set
  msb = 0;

  if (n == 0) {
    storeCharacter(s, 0, '0');

    i = 1;
  } else if (signedLessThan(n, 0)) {
    // convert n to a positive number but remember the sign
    sign = 1;

    if (b == 10) {
      if (n == INT64_MIN) {
        // rightmost decimal digit of 32-bit INT64_MIN
        storeCharacter(s, 0, '8');

        // avoids overflow
        n = -(n / 10);
        i = 1;
      } else
        n = -n;
    } else {
      if (n == INT64_MIN) {
        // rightmost non-decimal digit of INT64_MIN
        storeCharacter(s, 0, '0');

        // avoids setting n to 0
        n = (rightShift(INT64_MIN, 1) / b) * 2;
        i = 1;
      } else {
        // reset msb, restore below
        n   = rightShift(leftShift(n, 1), 1);
        msb = 1;
      }
    }

    // assert: n > 0
  }

  while (n != 0) {
    if (p > 0)
      if (i == p) {
        storeCharacter(s, i, '.'); // set point of fixed point number

        // go to the next digit
        i = i + 1;

        // we are done with the fixed point
        p = 0;
      }

    if (n % b > 9)
      // the ASCII code of hexadecimal digits larger than 9
      // is offset by the ASCII code of 'A' (which is 65)
      storeCharacter(s, i, n % b - 10 + 'A');
    else
      // the ASCII code of digits less than or equal to 9
      // is offset by the ASCII code of '0' (which is 48)
      storeCharacter(s, i, n % b + '0');

    // convert n by dividing n with base b
    n = n / b;

    i = i + 1;

    if (msb) {
      // restore msb from above
      n   = n + (rightShift(INT64_MIN, 1) / b) * 2;
      msb = 0;
    }
  }

  if (p > 0) {
    while (i < p) {
      storeCharacter(s, i, '0'); // no point yet, fill with 0s

      i = i + 1;
    }

    storeCharacter(s, i, '.'); // set point
    storeCharacter(s, i + 1, '0'); // leading 0

    // go to the second next digit
    i = i + 2;

    // we are done with the fixed point
    p = 0;
  }

  if (b == 10) {
    if (sign) {
      storeCharacter(s, i, '-'); // negative decimal numbers start with -

      i = i + 1;
    }

    while (i < a) {
      storeCharacter(s, i, ' '); // align with spaces

      i = i + 1;
    }
  } else {
    while (i < a) {
      storeCharacter(s, i, '0'); // align with 0s

      i = i + 1;
    }

    if (b == 8) {
      storeCharacter(s, i, '0');   // octal numbers start with 00
      storeCharacter(s, i + 1, '0');

      i = i + 2;
    } else if (b == 16) {
      storeCharacter(s, i, 'x');   // hexadecimal numbers start with 0x
      storeCharacter(s, i + 1, '0');

      i = i + 2;
    }
  }

  storeCharacter(s, i, 0); // null-terminated string

  // our numeral system is positional hindu-arabic, that is,
  // the weight of digits increases right to left, which means
  // that we need to reverse the string we computed above
  stringReverse(s);

  return s;
}

uint64_t fixedPointRatio(uint64_t a, uint64_t b) {
  // compute fixed point ratio with 2 fractional digits

  // multiply a/b with 100 but avoid overflow

  if (a <= INT64_MAX / 100) {
    if (b != 0)
      return a * 100 / b;
  } else if (a <= INT64_MAX / 10) {
    if (b / 10 != 0)
      return a * 10 / (b / 10);
  } else {
    if (b / 100 != 0)
      return a / (b / 100);
  }

  return 0;
}

uint64_t fixedPointPercentage(uint64_t r) {
  if (r != 0)
    // 1000000 = 10000 (for 100.00%) * 100 (for 2 fractional digits of r)
    return 1000000 / r;
  else
    return 0;
}

void putCharacter(uint64_t c) {
  *character_buffer = c;

  // assert: character_buffer is mapped

  // try to write 1 character from character_buffer
  // into file with outputFD file descriptor
  if (write(outputFD, character_buffer, 1) == 1) {
    if (outputFD != 1)
      // count number of characters written to a file,
      // not the console which has file descriptor 1
      numberOfWrittenCharacters = numberOfWrittenCharacters + 1;
  } else {
    // write failed
    if (outputFD != 1) {
      // failed write was not to the console which has file descriptor 1
      // to report the error we may thus still write to the console via print
      outputFD = 1;

      print(selfieName);
      print((uint64_t*) ": could not write character to output file ");
      print(outputName);
      println();
    }

    exit(EXITCODE_IOERROR);
  }
}

void print(uint64_t* s) {
  uint64_t i;

  if (s == (uint64_t*) 0)
    print((uint64_t*) "NULL");
  else {
    i = 0;

    while (loadCharacter(s, i) != 0) {
      putCharacter(loadCharacter(s, i));

      i = i + 1;
    }
  }
}

void println() {
  putCharacter(CHAR_LF);
}

void printCharacter(uint64_t c) {
  putCharacter(CHAR_SINGLEQUOTE);

  if (c == CHAR_EOF)
    print((uint64_t*) "end of file");
  else if (c == CHAR_TAB)
    print((uint64_t*) "tabulator");
  else if (c == CHAR_LF)
    print((uint64_t*) "line feed");
  else if (c == CHAR_CR)
    print((uint64_t*) "carriage return");
  else
    putCharacter(c);

  putCharacter(CHAR_SINGLEQUOTE);
}

void printString(uint64_t* s) {
  putCharacter(CHAR_DOUBLEQUOTE);

  print(s);

  putCharacter(CHAR_DOUBLEQUOTE);
}

void printInteger(uint64_t n) {
  print(itoa(n, integer_buffer, 10, 0, 0));
}

void printFixedPointPercentage(uint64_t a, uint64_t b) {
  print(itoa(fixedPointPercentage(fixedPointRatio(a, b)), integer_buffer, 10, 0, 2));
}

void printFixedPointRatio(uint64_t a, uint64_t b) {
  print(itoa(fixedPointRatio(a, b), integer_buffer, 10, 0, 2));
}

void printHexadecimal(uint64_t n, uint64_t a) {
  print(itoa(n, integer_buffer, 16, a, 0));
}

void printOctal(uint64_t n, uint64_t a) {
  print(itoa(n, integer_buffer, 8, a, 0));
}

void printBinary(uint64_t n, uint64_t a) {
  print(itoa(n, integer_buffer, 2, a, 0));
}

uint64_t roundUp(uint64_t n, uint64_t m) {
  if (n % m == 0)
    return n;
  else
    return n - n % m + m;
}

uint64_t* smalloc(uint64_t size) {
  // this procedure ensures a defined program exit,
  // if no memory can be allocated
  uint64_t* memory;

  memory = malloc(size);

  if (size == 0)
    // any address including null
    return memory;
  else if ((uint64_t) memory == 0) {
    print(selfieName);
    print((uint64_t*) ": malloc out of memory");
    println();

    exit(EXITCODE_OUTOFVIRTUALMEMORY);
  }

  return memory;
}

uint64_t* zalloc(uint64_t size) {
  // this procedure is only executed at boot level zero
  // zalloc allocates size bytes rounded up to word size
  // and then zeroes that memory, similar to calloc, but
  // called zalloc to avoid redeclaring calloc
  uint64_t* memory;
  uint64_t  i;

  size = roundUp(size, SIZEOFINT);

  memory = smalloc(size);

  size = size / SIZEOFINT;

  i = 0;

  while (i < size) {
    // erase memory by setting it to 0
    *(memory + i) = 0;

    i = i + 1;
  }

  return memory;
}

// *~*~ *~*~ *~*~ *~*~ *~*~ *~*~ *~*~ *~*~ *~*~ *~*~ *~*~ *~*~ *~*~
// -----------------------------------------------------------------
// ---------------------    C O M P I L E R    ---------------------
// -----------------------------------------------------------------
// *~*~ *~*~ *~*~ *~*~ *~*~ *~*~ *~*~ *~*~ *~*~ *~*~ *~*~ *~*~ *~*~

// -----------------------------------------------------------------
// ---------------------------- SCANNER ----------------------------
// -----------------------------------------------------------------

void printSymbol(uint64_t symbol) {
  putCharacter(CHAR_DOUBLEQUOTE);

  if (symbol == SYM_EOF)
    print((uint64_t*) "end of file");
  else
    print((uint64_t*) *(SYMBOLS + symbol));

  putCharacter(CHAR_DOUBLEQUOTE);
}

void printLineNumber(uint64_t* message, uint64_t line) {
  print(selfieName);
  print((uint64_t*) ": ");
  print(message);
  print((uint64_t*) " in ");
  print(sourceName);
  print((uint64_t*) " in line ");
  printInteger(line);
  print((uint64_t*) ": ");
}

void syntaxErrorMessage(uint64_t* message) {
  printLineNumber((uint64_t*) "error", lineNumber);

  print(message);

  println();
}

void syntaxErrorCharacter(uint64_t expected) {
  printLineNumber((uint64_t*) "error", lineNumber);

  printCharacter(expected);
  print((uint64_t*) " expected but ");

  printCharacter(character);
  print((uint64_t*) " found");

  println();
}

void syntaxErrorIdentifier(uint64_t* expected) {
  printLineNumber((uint64_t*) "error", lineNumber);

  print(expected);
  print((uint64_t*) " expected but ");

  print(identifier);
  print((uint64_t*) " found");

  println();
}

void getCharacter() {
  uint64_t numberOfReadBytes;

  // assert: character_buffer is mapped

  // try to read 1 character into character_buffer
  // from file with sourceFD file descriptor
  numberOfReadBytes = read(sourceFD, character_buffer, 1);

  if (numberOfReadBytes == 1) {
    // store the read character in the global variable called character
    character = *character_buffer;

    numberOfReadCharacters = numberOfReadCharacters + 1;
  } else if (numberOfReadBytes == 0)
    // reached end of file
    character = CHAR_EOF;
  else {
    print(selfieName);
    print((uint64_t*) ": could not read character from input file ");
    print(sourceName);
    println();

    exit(EXITCODE_IOERROR);
  }
}

uint64_t isCharacterNewLine() {
  if (character == CHAR_LF)
    return 1;
  else if (character == CHAR_CR)
    return 1;
  else
    return 0;
}

uint64_t isCharacterWhitespace() {
  if (character == CHAR_SPACE)
    return 1;
  else if (character == CHAR_TAB)
    return 1;
  else
    return isCharacterNewLine();
}

uint64_t findNextCharacter() {
  uint64_t inComment;

  // assuming we are not in a comment
  inComment = 0;

  // read and discard all whitespace and comments until a character is found
  // that is not whitespace and does not occur in a comment, or the file ends
  while (1) {
    if (inComment) {
      getCharacter();

      if (isCharacterNewLine())
        // comments end with new line
        inComment = 0;
      else if (character == CHAR_EOF)
        return character;
      else
        // count the characters in comments as ignored characters
        // line feed and carriage return are counted below
        numberOfIgnoredCharacters = numberOfIgnoredCharacters + 1;

    } else if (isCharacterWhitespace()) {
      // keep track of line numbers for error reporting and code annotation
      if (character == CHAR_LF)
        lineNumber = lineNumber + 1;

      // count line feed and carriage return as ignored characters
      numberOfIgnoredCharacters = numberOfIgnoredCharacters + 1;

      getCharacter();

    } else if (character == CHAR_SLASH) {
      getCharacter();

      if (character == CHAR_SLASH) {
        // "//" begins a comment
        inComment = 1;

        // count both slashes as ignored characters as well
        numberOfIgnoredCharacters = numberOfIgnoredCharacters + 2;

        // count the number of comments
        numberOfComments = numberOfComments + 1;
      } else {
        // while looking for "//" we actually found '/'
        symbol = SYM_DIV;

        return character;
      }

    } else
      // character found that is not whitespace and not occurring in a comment
      return character;
  }
}

uint64_t isCharacterLetter() {
  // ASCII codes for lower- and uppercase letters are in contiguous intervals
  if (character >= 'a')
    if (character <= 'z')
      return 1;
    else
      return 0;
  else if (character >= 'A')
    if (character <= 'Z')
      return 1;
    else
      return 0;
  else
    return 0;
}

uint64_t isCharacterDigit() {
  // ASCII codes for digits are in a contiguous interval
  if (character >= '0')
    if (character <= '9')
      return 1;
    else
      return 0;
  else
    return 0;
}

uint64_t isCharacterLetterOrDigitOrUnderscore() {
  if (isCharacterLetter())
    return 1;
  else if (isCharacterDigit())
    return 1;
  else if (character == CHAR_UNDERSCORE)
    return 1;
  else
    return 0;
}

uint64_t isCharacterNotDoubleQuoteOrNewLineOrEOF() {
  if (character == CHAR_DOUBLEQUOTE)
    return 0;
  else if (isCharacterNewLine())
    return 0;
  else if (character == CHAR_EOF)
    return 0;
  else
    return 1;
}

uint64_t identifierStringMatch(uint64_t keyword) {
  return stringCompare(identifier, (uint64_t*) *(SYMBOLS + keyword));
}

uint64_t identifierOrKeyword() {
  if (identifierStringMatch(SYM_WHILE))
    return SYM_WHILE;
  if (identifierStringMatch(SYM_IF))
    return SYM_IF;
  if (identifierStringMatch(SYM_UINT64))
    return SYM_UINT64;
  if (identifierStringMatch(SYM_ELSE))
    return SYM_ELSE;
  if (identifierStringMatch(SYM_RETURN))
    return SYM_RETURN;
  if (identifierStringMatch(SYM_VOID))
    return SYM_VOID;
  else
    return SYM_IDENTIFIER;
}

void getSymbol() {
  uint64_t i;

  // reset previously scanned symbol
  symbol = SYM_EOF;

  if (findNextCharacter() != CHAR_EOF) {
    if (symbol != SYM_DIV) {
      // '/' may have already been recognized
      // while looking for whitespace and "//"
      if (isCharacterLetter()) {
        // accommodate identifier and null for termination
        identifier = smalloc(maxIdentifierLength + 1);

        i = 0;

        while (isCharacterLetterOrDigitOrUnderscore()) {
          if (i >= maxIdentifierLength) {
            syntaxErrorMessage((uint64_t*) "identifier too long");

            exit(EXITCODE_SCANNERERROR);
          }

          storeCharacter(identifier, i, character);

          i = i + 1;

          getCharacter();
        }

        storeCharacter(identifier, i, 0); // null-terminated string

        symbol = identifierOrKeyword();

      } else if (isCharacterDigit()) {
        // accommodate integer and null for termination
        integer = smalloc(maxIntegerLength + 1);

        i = 0;

        while (isCharacterDigit()) {
          if (i >= maxIntegerLength) {
            syntaxErrorMessage((uint64_t*) "integer out of bound");

            exit(EXITCODE_SCANNERERROR);
          }

          storeCharacter(integer, i, character);

          i = i + 1;

          getCharacter();
        }

        storeCharacter(integer, i, 0); // null-terminated string

        literal = atoi(integer);

        if (signedLessThan(literal, 0)) {
          if (literal == INT64_MIN) {
            if (mayBeINTMIN)
              isINTMIN = 1;
            else {
              syntaxErrorMessage((uint64_t*) "integer out of bound");

              exit(EXITCODE_SCANNERERROR);
            }
          } else {
            syntaxErrorMessage((uint64_t*) "integer out of bound");

            exit(EXITCODE_SCANNERERROR);
          }
        }

        symbol = SYM_INTEGER;

      } else if (character == CHAR_SINGLEQUOTE) {
        getCharacter();

        literal = 0;

        if (character == CHAR_EOF) {
          syntaxErrorMessage((uint64_t*) "reached end of file looking for a character literal");

          exit(EXITCODE_SCANNERERROR);
        } else
          literal = character;

        getCharacter();

        if (character == CHAR_SINGLEQUOTE)
          getCharacter();
        else if (character == CHAR_EOF) {
          syntaxErrorCharacter(CHAR_SINGLEQUOTE);

          exit(EXITCODE_SCANNERERROR);
        } else
          syntaxErrorCharacter(CHAR_SINGLEQUOTE);

        symbol = SYM_CHARACTER;

      } else if (character == CHAR_DOUBLEQUOTE) {
        getCharacter();

        // accommodate string and null for termination
        // allocate zeroed memory since strings are emitted
        // in whole words but may end non-word-aligned
        string = zalloc(maxStringLength + 1);

        i = 0;

        while (isCharacterNotDoubleQuoteOrNewLineOrEOF()) {
          if (i >= maxStringLength) {
            syntaxErrorMessage((uint64_t*) "string too long");

            exit(EXITCODE_SCANNERERROR);
          }

          storeCharacter(string, i, character);

          i = i + 1;

          getCharacter();
        }

        if (character == CHAR_DOUBLEQUOTE)
          getCharacter();
        else {
          syntaxErrorCharacter(CHAR_DOUBLEQUOTE);

          exit(EXITCODE_SCANNERERROR);
        }

        storeCharacter(string, i, 0); // null-terminated string

        symbol = SYM_STRING;

      } else if (character == CHAR_SEMICOLON) {
        getCharacter();

        symbol = SYM_SEMICOLON;

      } else if (character == CHAR_PLUS) {
        getCharacter();

        symbol = SYM_PLUS;

      } else if (character == CHAR_DASH) {
        getCharacter();

        symbol = SYM_MINUS;

      } else if (character == CHAR_ASTERISK) {
        getCharacter();

        symbol = SYM_ASTERISK;

      } else if (character == CHAR_EQUAL) {
        getCharacter();

        if (character == CHAR_EQUAL) {
          getCharacter();

          symbol = SYM_EQUALITY;
        } else
          symbol = SYM_ASSIGN;

      } else if (character == CHAR_LPARENTHESIS) {
        getCharacter();

        symbol = SYM_LPARENTHESIS;

      } else if (character == CHAR_RPARENTHESIS) {
        getCharacter();

        symbol = SYM_RPARENTHESIS;

      } else if (character == CHAR_LBRACE) {
        getCharacter();

        symbol = SYM_LBRACE;

      } else if (character == CHAR_RBRACE) {
        getCharacter();

        symbol = SYM_RBRACE;

      } else if (character == CHAR_COMMA) {
        getCharacter();

        symbol = SYM_COMMA;

      } else if (character == CHAR_LT) {
        getCharacter();

        if (character == CHAR_EQUAL) {
          getCharacter();

          symbol = SYM_LEQ;
        } else
          symbol = SYM_LT;

      } else if (character == CHAR_GT) {
        getCharacter();

        if (character == CHAR_EQUAL) {
          getCharacter();

          symbol = SYM_GEQ;
        } else
          symbol = SYM_GT;

      } else if (character == CHAR_EXCLAMATION) {
        getCharacter();

        if (character == CHAR_EQUAL)
          getCharacter();
        else
          syntaxErrorCharacter(CHAR_EQUAL);

        symbol = SYM_NOTEQ;

      } else if (character == CHAR_PERCENTAGE) {
        getCharacter();

        symbol = SYM_MOD;

      } else {
        printLineNumber((uint64_t*) "error", lineNumber);
        print((uint64_t*) "found unknown character ");
        printCharacter(character);

        println();

        exit(EXITCODE_SCANNERERROR);
      }
    }

    numberOfScannedSymbols = numberOfScannedSymbols + 1;
  }
}

// -----------------------------------------------------------------
// ------------------------- SYMBOL TABLE --------------------------
// -----------------------------------------------------------------

void createSymbolTableEntry(uint64_t whichTable, uint64_t* string, uint64_t line, uint64_t class, uint64_t type, uint64_t value, uint64_t address) {
  uint64_t* newEntry;

  newEntry = smalloc(2 * SIZEOFINTSTAR + 6 * SIZEOFINT);

  setString(newEntry, string);
  setLineNumber(newEntry, line);
  setClass(newEntry, class);
  setType(newEntry, type);
  setValue(newEntry, value);
  setAddress(newEntry, address);

  // create entry at head of symbol table
  if (whichTable == GLOBAL_TABLE) {
    setScope(newEntry, REG_GP);
    setNextEntry(newEntry, global_symbol_table);
    global_symbol_table = newEntry;

    if (class == VARIABLE)
      numberOfGlobalVariables = numberOfGlobalVariables + 1;
    else if (class == PROCEDURE)
      numberOfProcedures = numberOfProcedures + 1;
    else if (class == STRING)
      numberOfStrings = numberOfStrings + 1;
  } else if (whichTable == LOCAL_TABLE) {
    setScope(newEntry, REG_FP);
    setNextEntry(newEntry, local_symbol_table);
    local_symbol_table = newEntry;
  } else {
    // library procedures
    setScope(newEntry, REG_GP);
    setNextEntry(newEntry, library_symbol_table);
    library_symbol_table = newEntry;
  }
}

uint64_t* searchSymbolTable(uint64_t* entry, uint64_t* string, uint64_t class) {
  while (entry != (uint64_t*) 0) {
    if (stringCompare(string, getString(entry)))
      if (class == getClass(entry))
        return entry;

    // keep looking
    entry = getNextEntry(entry);
  }

  return (uint64_t*) 0;
}

uint64_t* getScopedSymbolTableEntry(uint64_t* string, uint64_t class) {
  uint64_t* entry;

  if (class == VARIABLE)
    // local variables override global variables
    entry = searchSymbolTable(local_symbol_table, string, VARIABLE);
  else if (class == PROCEDURE)
    // library procedures override declared or defined procedures
    entry = searchSymbolTable(library_symbol_table, string, PROCEDURE);
  else
    entry = (uint64_t*) 0;

  if (entry == (uint64_t*) 0)
    return searchSymbolTable(global_symbol_table, string, class);
  else
    return entry;
}

uint64_t isUndefinedProcedure(uint64_t* entry) {
  uint64_t* libraryEntry;

  if (getClass(entry) == PROCEDURE) {
    // library procedures override declared or defined procedures
    libraryEntry = searchSymbolTable(library_symbol_table, getString(entry), PROCEDURE);

    if (libraryEntry != (uint64_t*) 0)
      // procedure is library procedure
      return 0;
    else if (getAddress(entry) == 0)
      // procedure declared but not defined
      return 1;
    else if (getOpcode(loadInstruction(getAddress(entry))) == OP_JAL)
      // procedure called but not defined
      return 1;
  }

  return 0;
}

uint64_t reportUndefinedProcedures() {
  uint64_t undefined;
  uint64_t* entry;

  undefined = 0;

  entry = global_symbol_table;

  while (entry != (uint64_t*) 0) {
    if (isUndefinedProcedure(entry)) {
      undefined = 1;

      printLineNumber((uint64_t*) "error", getLineNumber(entry));
      print((uint64_t*) "procedure ");
      print(getString(entry));
      print((uint64_t*) " undefined");
      println();
    }

    // keep looking
    entry = getNextEntry(entry);
  }

  return undefined;
}

// -----------------------------------------------------------------
// ---------------------------- PARSER -----------------------------
// -----------------------------------------------------------------

uint64_t isNotRbraceOrEOF() {
  if (symbol == SYM_RBRACE)
    return 0;
  else if (symbol == SYM_EOF)
    return 0;
  else
    return 1;
}

uint64_t isExpression() {
  if (symbol == SYM_MINUS)
    return 1;
  else if (symbol == SYM_LPARENTHESIS)
    return 1;
  else if (symbol == SYM_IDENTIFIER)
    return 1;
  else if (symbol == SYM_INTEGER)
    return 1;
  else if (symbol == SYM_ASTERISK)
    return 1;
  else if (symbol == SYM_STRING)
    return 1;
  else if (symbol == SYM_CHARACTER)
    return 1;
  else
    return 0;
}

uint64_t isLiteral() {
  if (symbol == SYM_INTEGER)
    return 1;
  else if (symbol == SYM_CHARACTER)
    return 1;
  else
    return 0;
}

uint64_t isStarOrDivOrModulo() {
  if (symbol == SYM_ASTERISK)
    return 1;
  else if (symbol == SYM_DIV)
    return 1;
  else if (symbol == SYM_MOD)
    return 1;
  else
    return 0;
}

uint64_t isPlusOrMinus() {
  if (symbol == SYM_MINUS)
    return 1;
  else if (symbol == SYM_PLUS)
    return 1;
  else
    return 0;
}

uint64_t isComparison() {
  if (symbol == SYM_EQUALITY)
    return 1;
  else if (symbol == SYM_NOTEQ)
    return 1;
  else if (symbol == SYM_LT)
    return 1;
  else if (symbol == SYM_GT)
    return 1;
  else if (symbol == SYM_LEQ)
    return 1;
  else if (symbol == SYM_GEQ)
    return 1;
  else
    return 0;
}

uint64_t lookForFactor() {
  if (symbol == SYM_LPARENTHESIS)
    return 0;
  else if (symbol == SYM_ASTERISK)
    return 0;
  else if (symbol == SYM_IDENTIFIER)
    return 0;
  else if (symbol == SYM_INTEGER)
    return 0;
  else if (symbol == SYM_CHARACTER)
    return 0;
  else if (symbol == SYM_STRING)
    return 0;
  else if (symbol == SYM_EOF)
    return 0;
  else
    return 1;
}

uint64_t lookForStatement() {
  if (symbol == SYM_ASTERISK)
    return 0;
  else if (symbol == SYM_IDENTIFIER)
    return 0;
  else if (symbol == SYM_WHILE)
    return 0;
  else if (symbol == SYM_IF)
    return 0;
  else if (symbol == SYM_RETURN)
    return 0;
  else if (symbol == SYM_EOF)
    return 0;
  else
    return 1;
}

uint64_t lookForType() {
  if (symbol == SYM_UINT64)
    return 0;
  else if (symbol == SYM_VOID)
    return 0;
  else if (symbol == SYM_EOF)
    return 0;
  else
    return 1;
}

void talloc() {
  // we use registers REG_T0-REG_T7 for temporaries
  if (allocatedTemporaries < REG_T7 - REG_A3)
    allocatedTemporaries = allocatedTemporaries + 1;
  else {
    syntaxErrorMessage((uint64_t*) "out of registers");

    exit(EXITCODE_COMPILERERROR);
  }
}

uint64_t currentTemporary() {
  if (allocatedTemporaries > 0)
    return allocatedTemporaries + REG_A3;
  else {
    syntaxErrorMessage((uint64_t*) "illegal register access");

    exit(EXITCODE_COMPILERERROR);
  }
}

uint64_t previousTemporary() {
  if (allocatedTemporaries > 1)
    return currentTemporary() - 1;
  else {
    syntaxErrorMessage((uint64_t*) "illegal register access");

    exit(EXITCODE_COMPILERERROR);
  }
}

uint64_t nextTemporary() {
  if (allocatedTemporaries < REG_T7 - REG_A3)
    return currentTemporary() + 1;
  else {
    syntaxErrorMessage((uint64_t*) "out of registers");

    exit(EXITCODE_COMPILERERROR);
  }
}

void tfree(uint64_t numberOfTemporaries) {
  if (allocatedTemporaries >= numberOfTemporaries)
    allocatedTemporaries = allocatedTemporaries - numberOfTemporaries;
  else {
    syntaxErrorMessage((uint64_t*) "illegal register deallocation");

    exit(EXITCODE_COMPILERERROR);
  }
}

void save_temporaries() {
  while (allocatedTemporaries > 0) {
    // push temporary onto stack
    emitIFormat(OP_DADDIU, REG_SP, REG_SP, -REGISTERSIZE);
    emitIFormat(OP_SD, REG_SP, currentTemporary(), 0);

    tfree(1);
  }
}

void restore_temporaries(uint64_t numberOfTemporaries) {
  while (allocatedTemporaries < numberOfTemporaries) {
    talloc();

    // restore temporary from stack
    emitIFormat(OP_LD, REG_SP, currentTemporary(), 0);
    emitIFormat(OP_DADDIU, REG_SP, REG_SP, REGISTERSIZE);
  }
}

void syntaxErrorSymbol(uint64_t expected) {
  printLineNumber((uint64_t*) "error", lineNumber);

  printSymbol(expected);
  print((uint64_t*) " expected but ");

  printSymbol(symbol);
  print((uint64_t*) " found");

  println();
}

void syntaxErrorUnexpected() {
  printLineNumber((uint64_t*) "error", lineNumber);

  print((uint64_t*) "unexpected symbol ");
  printSymbol(symbol);
  print((uint64_t*) " found");

  println();
}

void printType(uint64_t type) {
  if (type == UINT64_T)
    print((uint64_t*) "uint64_t");
  else if (type == UINT64STAR_T)
    print((uint64_t*) "uint64_t*");
  else if (type == VOID_T)
    print((uint64_t*) "void");
  else
    print((uint64_t*) "unknown");
}

void typeWarning(uint64_t expected, uint64_t found) {
  printLineNumber((uint64_t*) "warning", lineNumber);

  print((uint64_t*) "type mismatch, ");

  printType(expected);

  print((uint64_t*) " expected but ");

  printType(found);

  print((uint64_t*) " found");

  println();
}

uint64_t* getVariable(uint64_t* variable) {
  uint64_t* entry;

  entry = getScopedSymbolTableEntry(variable, VARIABLE);

  if (entry == (uint64_t*) 0) {
    printLineNumber((uint64_t*) "error", lineNumber);
    print(variable);
    print((uint64_t*) " undeclared");
    println();

    exit(EXITCODE_PARSERERROR);
  }

  return entry;
}

uint64_t load_variable(uint64_t* variable) {
  uint64_t* entry;

  entry = getVariable(variable);

  talloc();

  emitIFormat(OP_LD, getScope(entry), currentTemporary(), getAddress(entry));

  return getType(entry);
}

void load_integer(uint64_t value) {
  uint64_t reg;
  uint64_t shifted;
  uint64_t toShift;
  uint64_t i;

  talloc();

  reg = REG_ZR;
  shifted = 0;
  
  toShift = CPUBITWIDTH % 14;

  i = CPUBITWIDTH - toShift;

  while (i >= 14) {
    if (value >= twoToThePowerOf(i)) {
      emitIFormat(OP_DADDIU, reg, currentTemporary(), rightShift(leftShift(value, shifted), shifted + i));

      reg = currentTemporary();

      emitLeftShiftBy(reg, 14);
    }

    shifted = shifted + toShift;

    toShift = 14;

    i = i - toShift;
  }

  emitIFormat(OP_DADDIU, reg, currentTemporary(), rightShift(leftShift(value, shifted), shifted));
}

void load_string(uint64_t* string) {
  uint64_t length;

  length = stringLength(string) + 1;

  allocatedMemory = allocatedMemory + roundUp(length, REGISTERSIZE);

  createSymbolTableEntry(GLOBAL_TABLE, string, lineNumber, STRING, UINT64STAR_T, 0, -allocatedMemory);

  talloc();

  emitIFormat(OP_DADDIU, REG_GP, currentTemporary(), -allocatedMemory);
}

uint64_t help_call_codegen(uint64_t* entry, uint64_t* procedure) {
  uint64_t type;

  if (entry == (uint64_t*) 0) {
    // procedure never called nor declared nor defined

    // default return type is "int"
    type = UINT64_T;

    createSymbolTableEntry(GLOBAL_TABLE, procedure, lineNumber, PROCEDURE, type, 0, binaryLength);

    emitJFormat(OP_JAL, 0);

  } else {
    type = getType(entry);

    if (getAddress(entry) == 0) {
      // procedure declared but never called nor defined
      setAddress(entry, binaryLength);

      emitJFormat(OP_JAL, 0);
    } else if (getOpcode(loadInstruction(getAddress(entry))) == OP_JAL) {
      // procedure called and possibly declared but not defined

      // create fixup chain
      emitJFormat(OP_JAL, getAddress(entry) / INSTRUCTIONSIZE);
      setAddress(entry, binaryLength - 2 * INSTRUCTIONSIZE);
    } else
      // procedure defined, use address
      emitJFormat(OP_JAL, getAddress(entry) / INSTRUCTIONSIZE);
  }

  return type;
}

void help_procedure_prologue(uint64_t localVariables) {
  // allocate memory for return address
  emitIFormat(OP_DADDIU, REG_SP, REG_SP, -REGISTERSIZE);

  // save return address
  emitIFormat(OP_SD, REG_SP, REG_RA, 0);

  // allocate memory for caller's frame pointer
  emitIFormat(OP_DADDIU, REG_SP, REG_SP, -REGISTERSIZE);

  // save caller's frame pointer
  emitIFormat(OP_SD, REG_SP, REG_FP, 0);

  // set callee's frame pointer
  emitIFormat(OP_DADDIU, REG_SP, REG_FP, 0);

  // allocate memory for callee's local variables
  if (localVariables != 0)
    emitIFormat(OP_DADDIU, REG_SP, REG_SP, -localVariables * REGISTERSIZE);
}

void help_procedure_epilogue(uint64_t parameters) {
  // deallocate memory for callee's frame pointer and local variables
  emitIFormat(OP_DADDIU, REG_FP, REG_SP, 0);

  // restore caller's frame pointer
  emitIFormat(OP_LD, REG_SP, REG_FP, 0);

  // deallocate memory for caller's frame pointer
  emitIFormat(OP_DADDIU, REG_SP, REG_SP, REGISTERSIZE);

  // restore return address
  emitIFormat(OP_LD, REG_SP, REG_RA, 0);

  // deallocate memory for return address and parameters
  emitIFormat(OP_DADDIU, REG_SP, REG_SP, (parameters + 1) * REGISTERSIZE);

  // return
  emitRFormat(OP_SPECIAL, REG_RA, 0, 0, FCT_JR);
}

uint64_t gr_call(uint64_t* procedure) {
  uint64_t* entry;
  uint64_t numberOfTemporaries;
  uint64_t type;

  // assert: n = allocatedTemporaries

  entry = getScopedSymbolTableEntry(procedure, PROCEDURE);

  numberOfTemporaries = allocatedTemporaries;

  save_temporaries();

  // assert: allocatedTemporaries == 0

  if (isExpression()) {
    gr_expression();

    // TODO: check if types/number of parameters is correct

    // push first parameter onto stack
    emitIFormat(OP_DADDIU, REG_SP, REG_SP, -REGISTERSIZE);
    emitIFormat(OP_SD, REG_SP, currentTemporary(), 0);

    tfree(1);

    while (symbol == SYM_COMMA) {
      getSymbol();

      gr_expression();

      // push more parameters onto stack
      emitIFormat(OP_DADDIU, REG_SP, REG_SP, -REGISTERSIZE);
      emitIFormat(OP_SD, REG_SP, currentTemporary(), 0);

      tfree(1);
    }

    if (symbol == SYM_RPARENTHESIS) {
      getSymbol();

      type = help_call_codegen(entry, procedure);
    } else {
      syntaxErrorSymbol(SYM_RPARENTHESIS);

      type = UINT64_T;
    }
  } else if (symbol == SYM_RPARENTHESIS) {
    getSymbol();

    type = help_call_codegen(entry, procedure);
  } else {
    syntaxErrorSymbol(SYM_RPARENTHESIS);

    type = UINT64_T;
  }

  // assert: allocatedTemporaries == 0

  restore_temporaries(numberOfTemporaries);

  numberOfCalls = numberOfCalls + 1;

  // assert: allocatedTemporaries == n

  return type;
}

uint64_t gr_factor() {
  uint64_t hasCast;
  uint64_t cast;
  uint64_t type;

  uint64_t* variableOrProcedureName;

  // assert: n = allocatedTemporaries

  hasCast = 0;

  type = UINT64_T;

  while (lookForFactor()) {
    syntaxErrorUnexpected();

    if (symbol == SYM_EOF)
      exit(EXITCODE_PARSERERROR);
    else
      getSymbol();
  }

  // optional cast: [ cast ]
  if (symbol == SYM_LPARENTHESIS) {
    getSymbol();

    // cast: "(" "uint64_t" [ "*" ] ")"
    if (symbol == SYM_UINT64) {
      hasCast = 1;

      cast = gr_type();

      if (symbol == SYM_RPARENTHESIS)
        getSymbol();
      else
        syntaxErrorSymbol(SYM_RPARENTHESIS);

    // not a cast: "(" expression ")"
    } else {
      type = gr_expression();

      if (symbol == SYM_RPARENTHESIS)
        getSymbol();
      else
        syntaxErrorSymbol(SYM_RPARENTHESIS);

      // assert: allocatedTemporaries == n + 1

      return type;
    }
  }

  // dereference?
  if (symbol == SYM_ASTERISK) {
    getSymbol();

    // ["*"] identifier
    if (symbol == SYM_IDENTIFIER) {
      type = load_variable(identifier);

      getSymbol();

    // * "(" expression ")"
    } else if (symbol == SYM_LPARENTHESIS) {
      getSymbol();

      type = gr_expression();

      if (symbol == SYM_RPARENTHESIS)
        getSymbol();
      else
        syntaxErrorSymbol(SYM_RPARENTHESIS);
    } else
      syntaxErrorUnexpected();

    if (type != UINT64STAR_T)
      typeWarning(UINT64STAR_T, type);

    // dereference
    emitIFormat(OP_LD, currentTemporary(), currentTemporary(), 0);

    type = UINT64_T;

  // identifier?
  } else if (symbol == SYM_IDENTIFIER) {
    variableOrProcedureName = identifier;

    getSymbol();

    if (symbol == SYM_LPARENTHESIS) {
      getSymbol();

      // procedure call: identifier "(" ... ")"
      type = gr_call(variableOrProcedureName);

      talloc();

      // retrieve return value
      emitIFormat(OP_DADDIU, REG_V0, currentTemporary(), 0);

      // reset return register to initial return value
      // for missing return expressions
      emitIFormat(OP_DADDIU, REG_ZR, REG_V0, 0);
    } else
      // variable access: identifier
      type = load_variable(variableOrProcedureName);

  // integer?
  } else if (symbol == SYM_INTEGER) {
    load_integer(literal);

    getSymbol();

    type = UINT64_T;

  // character?
  } else if (symbol == SYM_CHARACTER) {
    talloc();

    emitIFormat(OP_DADDIU, REG_ZR, currentTemporary(), literal);

    getSymbol();

    type = UINT64_T;

  // string?
  } else if (symbol == SYM_STRING) {
    load_string(string);

    getSymbol();

    type = UINT64STAR_T;

  //  "(" expression ")"
  } else if (symbol == SYM_LPARENTHESIS) {
    getSymbol();

    type = gr_expression();

    if (symbol == SYM_RPARENTHESIS)
      getSymbol();
    else
      syntaxErrorSymbol(SYM_RPARENTHESIS);
  } else
    syntaxErrorUnexpected();

  // assert: allocatedTemporaries == n + 1

  if (hasCast)
    return cast;
  else
    return type;
}

uint64_t gr_term() {
  uint64_t ltype;
  uint64_t operatorSymbol;
  uint64_t rtype;

  // assert: n = allocatedTemporaries

  ltype = gr_factor();

  // assert: allocatedTemporaries == n + 1

  // * / or % ?
  while (isStarOrDivOrModulo()) {
    operatorSymbol = symbol;

    getSymbol();

    rtype = gr_factor();

    // assert: allocatedTemporaries == n + 2

    if (ltype != rtype)
      typeWarning(ltype, rtype);

    if (operatorSymbol == SYM_ASTERISK) {
      emitRFormat(OP_SPECIAL, previousTemporary(), currentTemporary(), 0, FCT_DMULTU);
      emitRFormat(OP_SPECIAL, 0, 0, previousTemporary(), FCT_MFLO);

    } else if (operatorSymbol == SYM_DIV) {
      emitRFormat(OP_SPECIAL, previousTemporary(), currentTemporary(), 0, FCT_DDIVU);
      emitRFormat(OP_SPECIAL, 0, 0, previousTemporary(), FCT_MFLO);

    } else if (operatorSymbol == SYM_MOD) {
      emitRFormat(OP_SPECIAL, previousTemporary(), currentTemporary(), 0, FCT_DDIVU);
      emitRFormat(OP_SPECIAL, 0, 0, previousTemporary(), FCT_MFHI);
    }

    tfree(1);
  }

  // assert: allocatedTemporaries == n + 1

  return ltype;
}

uint64_t gr_simpleExpression() {
  uint64_t sign;
  uint64_t ltype;
  uint64_t operatorSymbol;
  uint64_t rtype;

  // assert: n = allocatedTemporaries

  // optional: -
  if (symbol == SYM_MINUS) {
    sign = 1;

    mayBeINTMIN = 1;
    isINTMIN    = 0;

    getSymbol();

    mayBeINTMIN = 0;

    if (isINTMIN) {
      isINTMIN = 0;

      // avoids 0-INT64_MIN overflow when bootstrapping
      // even though 0-INT64_MIN == INT64_MIN
      sign = 0;
    }
  } else
    sign = 0;

  ltype = gr_term();

  // assert: allocatedTemporaries == n + 1

  if (sign) {
    if (ltype != UINT64_T) {
      typeWarning(UINT64_T, ltype);

      ltype = UINT64_T;
    }

    emitRFormat(OP_SPECIAL, REG_ZR, currentTemporary(), currentTemporary(), FCT_DSUBU);
  }

  // + or -?
  while (isPlusOrMinus()) {
    operatorSymbol = symbol;

    getSymbol();

    rtype = gr_term();

    // assert: allocatedTemporaries == n + 2

    if (operatorSymbol == SYM_PLUS) {
      if (ltype == UINT64STAR_T) {
        if (rtype == UINT64_T)
          // UINT64STAR_T + UINT64_T
          // pointer arithmetic: factor of 2^3 of integer operand
          emitLeftShiftBy(currentTemporary(), 3);
        else
          // UINT64STAR_T + UINT64STAR_T
          syntaxErrorMessage((uint64_t*) "(uint64_t*) + (uint64_t*) is undefined");
      } else if (rtype == UINT64STAR_T) {
        // UINT64_T + UINT64STAR_T
        // pointer arithmetic: factor of 2^3 of integer operand
        emitLeftShiftBy(previousTemporary(), 3);

        ltype = UINT64STAR_T;
      }

      emitRFormat(OP_SPECIAL, previousTemporary(), currentTemporary(), previousTemporary(), FCT_DADDU);

    } else if (operatorSymbol == SYM_MINUS) {
      if (ltype == UINT64STAR_T) {
        if (rtype == UINT64_T) {
          // UINT64STAR_T - UINT64_T
          // pointer arithmetic: factor of 2^3 of integer operand
          emitLeftShiftBy(currentTemporary(), 3);
          emitRFormat(OP_SPECIAL, previousTemporary(), currentTemporary(), previousTemporary(), FCT_DSUBU);
        } else {
          // UINT64STAR_T - UINT64STAR_T
          // pointer arithmetic: (left_term - right_term) / SIZEOFINT
          emitRFormat(OP_SPECIAL, previousTemporary(), currentTemporary(), previousTemporary(), FCT_DSUBU);
          emitIFormat(OP_DADDIU, REG_ZR, currentTemporary(), SIZEOFINT);
          emitRFormat(OP_SPECIAL, previousTemporary(), currentTemporary(), 0, FCT_DDIVU);
          emitRFormat(OP_SPECIAL, 0, 0, previousTemporary(), FCT_MFLO);

          ltype = UINT64_T;
        }
      } else if (rtype == UINT64STAR_T)
        // UINT64_T - UINT64STAR_T
        syntaxErrorMessage((uint64_t*) "(uint64_t) - (uint64_t*) is undefined");
      else
        // UINT64_T - UINT64_T
        emitRFormat(OP_SPECIAL, previousTemporary(), currentTemporary(), previousTemporary(), FCT_DSUBU);
    }

    tfree(1);
  }

  // assert: allocatedTemporaries == n + 1

  return ltype;
}

uint64_t gr_expression() {
  uint64_t ltype;
  uint64_t operatorSymbol;
  uint64_t rtype;

  // assert: n = allocatedTemporaries

  ltype = gr_simpleExpression();

  // assert: allocatedTemporaries == n + 1

  //optional: ==, !=, <, >, <=, >= simpleExpression
  if (isComparison()) {
    operatorSymbol = symbol;

    getSymbol();

    rtype = gr_simpleExpression();

    // assert: allocatedTemporaries == n + 2

    if (ltype != rtype)
      typeWarning(ltype, rtype);

    if (operatorSymbol == SYM_EQUALITY) {
      // if a == b load 1 else load 0
      emitIFormat(OP_BEQ, previousTemporary(), currentTemporary(), 4);

      tfree(1);

      emitIFormat(OP_DADDIU, REG_ZR, currentTemporary(), 0);
      emitIFormat(OP_BEQ, REG_ZR, REG_ZR, 2);
      emitIFormat(OP_DADDIU, REG_ZR, currentTemporary(), 1);

    } else if (operatorSymbol == SYM_NOTEQ) {
      // if a == b load 0 else load 1
      emitIFormat(OP_BEQ, previousTemporary(), currentTemporary(), 4);

      tfree(1);

      emitIFormat(OP_DADDIU, REG_ZR, currentTemporary(), 1);
      emitIFormat(OP_BEQ, REG_ZR, REG_ZR, 2);
      emitIFormat(OP_DADDIU, REG_ZR, currentTemporary(), 0);

    } else if (operatorSymbol == SYM_LT) {
      // if a < b load 1 else load 0
      emitRFormat(OP_SPECIAL, previousTemporary(), currentTemporary(), previousTemporary(), FCT_SLTU);

      tfree(1);

    } else if (operatorSymbol == SYM_GT) {
      // if b < a load 1 else load 0
      emitRFormat(OP_SPECIAL, currentTemporary(), previousTemporary(), previousTemporary(), FCT_SLTU);

      tfree(1);

    } else if (operatorSymbol == SYM_LEQ) {
      // if b < a load 0 else load 1
      emitRFormat(OP_SPECIAL, currentTemporary(), previousTemporary(), previousTemporary(), FCT_SLTU);

      tfree(1);

      emitIFormat(OP_BEQ, REG_ZR, currentTemporary(), 4);
      emitIFormat(OP_DADDIU, REG_ZR, currentTemporary(), 0);
      emitIFormat(OP_BEQ, REG_ZR, REG_ZR, 2);
      emitIFormat(OP_DADDIU, REG_ZR, currentTemporary(), 1);

    } else if (operatorSymbol == SYM_GEQ) {
      // if a < b load 0 else load 1
      emitRFormat(OP_SPECIAL, previousTemporary(), currentTemporary(), previousTemporary(), FCT_SLTU);

      tfree(1);

      emitIFormat(OP_BEQ, REG_ZR, currentTemporary(), 4);
      emitIFormat(OP_DADDIU, REG_ZR, currentTemporary(), 0);
      emitIFormat(OP_BEQ, REG_ZR, REG_ZR, 2);
      emitIFormat(OP_DADDIU, REG_ZR, currentTemporary(), 1);
    }
  }

  // assert: allocatedTemporaries == n + 1

  return ltype;
}

void gr_while() {
  uint64_t brBackToWhile;
  uint64_t brForwardToEnd;

  // assert: allocatedTemporaries == 0

  brBackToWhile = binaryLength;

  brForwardToEnd = 0;

  // while ( expression )
  if (symbol == SYM_WHILE) {
    getSymbol();

    if (symbol == SYM_LPARENTHESIS) {
      getSymbol();

      gr_expression();

      // do not know where to branch, fixup later
      brForwardToEnd = binaryLength;

      emitIFormat(OP_BEQ, REG_ZR, currentTemporary(), 0);

      tfree(1);

      if (symbol == SYM_RPARENTHESIS) {
        getSymbol();

        // zero or more statements: { statement }
        if (symbol == SYM_LBRACE) {
          getSymbol();

          while (isNotRbraceOrEOF())
            gr_statement();

          if (symbol == SYM_RBRACE)
            getSymbol();
          else {
            syntaxErrorSymbol(SYM_RBRACE);

            exit(EXITCODE_PARSERERROR);
          }
        }
        // only one statement without {}
        else
          gr_statement();
      } else
        syntaxErrorSymbol(SYM_RPARENTHESIS);
    } else
      syntaxErrorSymbol(SYM_LPARENTHESIS);
  } else
    syntaxErrorSymbol(SYM_WHILE);

  // unconditional branch to beginning of while
  emitIFormat(OP_BEQ, REG_ZR, REG_ZR, 
    (brBackToWhile - binaryLength - INSTRUCTIONSIZE) / INSTRUCTIONSIZE);

  if (brForwardToEnd != 0)
    // first instruction after loop comes here
    // now we have the address for the conditional branch from above
    fixup_relative(brForwardToEnd);

  // assert: allocatedTemporaries == 0

  numberOfWhile = numberOfWhile + 1;
}

void gr_if() {
  uint64_t brForwardToElseOrEnd;
  uint64_t brForwardToEnd;

  // assert: allocatedTemporaries == 0

  // if ( expression )
  if (symbol == SYM_IF) {
    getSymbol();

    if (symbol == SYM_LPARENTHESIS) {
      getSymbol();

      gr_expression();

      // if the "if" case is not true, we branch to "else" (if provided)
      brForwardToElseOrEnd = binaryLength;

      emitIFormat(OP_BEQ, REG_ZR, currentTemporary(), 0);

      tfree(1);

      if (symbol == SYM_RPARENTHESIS) {
        getSymbol();

        // zero or more statements: { statement }
        if (symbol == SYM_LBRACE) {
          getSymbol();

          while (isNotRbraceOrEOF())
            gr_statement();

          if (symbol == SYM_RBRACE)
            getSymbol();
          else {
            syntaxErrorSymbol(SYM_RBRACE);

            exit(EXITCODE_PARSERERROR);
          }
        }
        // only one statement without {}
        else
          gr_statement();

        //optional: else
        if (symbol == SYM_ELSE) {
          getSymbol();

          // if the "if" case was true, we branch to the end
          brForwardToEnd = binaryLength;
          emitIFormat(OP_BEQ, REG_ZR, REG_ZR, 0);

          // if the "if" case was not true, we branch here
          fixup_relative(brForwardToElseOrEnd);

          // zero or more statements: { statement }
          if (symbol == SYM_LBRACE) {
            getSymbol();

            while (isNotRbraceOrEOF())
              gr_statement();

            if (symbol == SYM_RBRACE)
              getSymbol();
            else {
              syntaxErrorSymbol(SYM_RBRACE);

              exit(EXITCODE_PARSERERROR);
            }

          // only one statement without {}
          } else
            gr_statement();

          // if the "if" case was true, we branch here
          fixup_relative(brForwardToEnd);
        } else
          // if the "if" case was not true, we branch here
          fixup_relative(brForwardToElseOrEnd);
      } else
        syntaxErrorSymbol(SYM_RPARENTHESIS);
    } else
      syntaxErrorSymbol(SYM_LPARENTHESIS);
  } else
    syntaxErrorSymbol(SYM_IF);

  // assert: allocatedTemporaries == 0

  numberOfIf = numberOfIf + 1;
}

void gr_return() {
  uint64_t type;

  // assert: allocatedTemporaries == 0

  if (symbol == SYM_RETURN)
    getSymbol();
  else
    syntaxErrorSymbol(SYM_RETURN);

  // optional: expression
  if (symbol != SYM_SEMICOLON) {
    type = gr_expression();

    if (type != returnType)
      typeWarning(returnType, type);

    // save value of expression in return register
    emitRFormat(OP_SPECIAL, REG_ZR, currentTemporary(), REG_V0, FCT_DADDU);

    tfree(1);
  } else if (returnType != VOID_T)
    typeWarning(returnType, VOID_T);

  // unconditional branch to procedure epilogue
  // maintain fixup chain for later fixup
  emitJFormat(OP_J, returnBranches / INSTRUCTIONSIZE);

  // new head of fixup chain
  // offest is two words rather than one because of delay slot NOP
  returnBranches = binaryLength - 2 * INSTRUCTIONSIZE;

  // assert: allocatedTemporaries == 0

  numberOfReturn = numberOfReturn + 1;
}

void gr_statement() {
  uint64_t ltype;
  uint64_t rtype;
  uint64_t* variableOrProcedureName;
  uint64_t* entry;

  // assert: allocatedTemporaries == 0

  while (lookForStatement()) {
    syntaxErrorUnexpected();

    if (symbol == SYM_EOF)
      exit(EXITCODE_PARSERERROR);
    else
      getSymbol();
  }

  // ["*"]
  if (symbol == SYM_ASTERISK) {
    getSymbol();

    // "*" identifier
    if (symbol == SYM_IDENTIFIER) {
      ltype = load_variable(identifier);

      if (ltype != UINT64STAR_T)
        typeWarning(UINT64STAR_T, ltype);

      getSymbol();

      // "*" identifier "="
      if (symbol == SYM_ASSIGN) {
        getSymbol();

        rtype = gr_expression();

        if (rtype != UINT64_T)
          typeWarning(UINT64_T, rtype);

        emitIFormat(OP_SD, previousTemporary(), currentTemporary(), 0);

        tfree(2);

        numberOfAssignments = numberOfAssignments + 1;
      } else {
        syntaxErrorSymbol(SYM_ASSIGN);

        tfree(1);
      }

      if (symbol == SYM_SEMICOLON)
        getSymbol();
      else
        syntaxErrorSymbol(SYM_SEMICOLON);

    // "*" "(" expression ")"
    } else if (symbol == SYM_LPARENTHESIS) {
      getSymbol();

      ltype = gr_expression();

      if (ltype != UINT64STAR_T)
        typeWarning(UINT64STAR_T, ltype);

      if (symbol == SYM_RPARENTHESIS) {
        getSymbol();

        // "*" "(" expression ")" "="
        if (symbol == SYM_ASSIGN) {
          getSymbol();

          rtype = gr_expression();

          if (rtype != UINT64_T)
            typeWarning(UINT64_T, rtype);

          emitIFormat(OP_SD, previousTemporary(), currentTemporary(), 0);

          tfree(2);

          numberOfAssignments = numberOfAssignments + 1;
        } else {
          syntaxErrorSymbol(SYM_ASSIGN);

          tfree(1);
        }

        if (symbol == SYM_SEMICOLON)
          getSymbol();
        else
          syntaxErrorSymbol(SYM_SEMICOLON);
      } else
        syntaxErrorSymbol(SYM_RPARENTHESIS);
    } else
      syntaxErrorSymbol(SYM_LPARENTHESIS);
  }
  // identifier "=" expression | call
  else if (symbol == SYM_IDENTIFIER) {
    variableOrProcedureName = identifier;

    getSymbol();

    // procedure call
    if (symbol == SYM_LPARENTHESIS) {
      getSymbol();

      gr_call(variableOrProcedureName);

      // reset return register to initial return value
      // for missing return expressions
      emitIFormat(OP_DADDIU, REG_ZR, REG_V0, 0);

      if (symbol == SYM_SEMICOLON)
        getSymbol();
      else
        syntaxErrorSymbol(SYM_SEMICOLON);

    // identifier = expression
    } else if (symbol == SYM_ASSIGN) {
      entry = getVariable(variableOrProcedureName);

      ltype = getType(entry);

      getSymbol();

      rtype = gr_expression();

      if (ltype != rtype)
        typeWarning(ltype, rtype);

      emitIFormat(OP_SD, getScope(entry), currentTemporary(), getAddress(entry));

      tfree(1);

      numberOfAssignments = numberOfAssignments + 1;

      if (symbol == SYM_SEMICOLON)
        getSymbol();
      else
        syntaxErrorSymbol(SYM_SEMICOLON);
    } else
      syntaxErrorUnexpected();
  }
  // while statement?
  else if (symbol == SYM_WHILE) {
    gr_while();
  }
  // if statement?
  else if (symbol == SYM_IF) {
    gr_if();
  }
  // return statement?
  else if (symbol == SYM_RETURN) {
    gr_return();

    if (symbol == SYM_SEMICOLON)
      getSymbol();
    else
      syntaxErrorSymbol(SYM_SEMICOLON);
  }
}

uint64_t gr_type() {
  uint64_t type;

  type = UINT64_T;

  if (symbol == SYM_UINT64) {
    getSymbol();

    if (symbol == SYM_ASTERISK) {
      type = UINT64STAR_T;

      getSymbol();
    }
  } else
    syntaxErrorSymbol(SYM_UINT64);

  return type;
}

void gr_variable(uint64_t offset) {
  uint64_t type;

  type = gr_type();

  if (symbol == SYM_IDENTIFIER) {
    // TODO: check if identifier has already been declared
    createSymbolTableEntry(LOCAL_TABLE, identifier, lineNumber, VARIABLE, type, 0, offset);

    getSymbol();
  } else {
    syntaxErrorSymbol(SYM_IDENTIFIER);

    createSymbolTableEntry(LOCAL_TABLE, (uint64_t*) "missing variable name", lineNumber, VARIABLE, type, 0, offset);
  }
}

uint64_t gr_initialization(uint64_t type) {
  uint64_t initialValue;
  uint64_t hasCast;
  uint64_t cast;
  uint64_t sign;

  initialValue = 0;

  hasCast = 0;

  if (symbol == SYM_ASSIGN) {
    getSymbol();

    // optional cast: [ cast ]
    if (symbol == SYM_LPARENTHESIS) {
      hasCast = 1;

      getSymbol();

      cast = gr_type();

      if (symbol == SYM_RPARENTHESIS)
        getSymbol();
      else
        syntaxErrorSymbol(SYM_RPARENTHESIS);
    }

    // optional: -
    if (symbol == SYM_MINUS) {
      sign = 1;

      mayBeINTMIN = 1;
      isINTMIN    = 0;

      getSymbol();

      mayBeINTMIN = 0;

      if (isINTMIN) {
        isINTMIN = 0;

        // avoids 0-INT64_MIN overflow when bootstrapping
        // even though 0-INT64_MIN == INT64_MIN
        sign = 0;
      }
    } else
      sign = 0;

    if (isLiteral()) {
      initialValue = literal;

      getSymbol();

      if (sign)
        initialValue = -initialValue;
    } else
      syntaxErrorUnexpected();

    if (symbol == SYM_SEMICOLON)
      getSymbol();
    else
      syntaxErrorSymbol(SYM_SEMICOLON);
  } else
    syntaxErrorSymbol(SYM_ASSIGN);

  if (hasCast) {
    if (type != cast)
      typeWarning(type, cast);
  } else if (type != UINT64_T)
    typeWarning(type, UINT64_T);

  return initialValue;
}

void gr_procedure(uint64_t* procedure, uint64_t type) {
  uint64_t isUndefined;
  uint64_t numberOfParameters;
  uint64_t parameters;
  uint64_t localVariables;
  uint64_t* entry;

  // assuming procedure is undefined
  isUndefined = 1;

  numberOfParameters = 0;

  // try parsing formal parameters
  if (symbol == SYM_LPARENTHESIS) {
    getSymbol();

    if (symbol != SYM_RPARENTHESIS) {
      gr_variable(0);

      numberOfParameters = 1;

      while (symbol == SYM_COMMA) {
        getSymbol();

        gr_variable(0);

        numberOfParameters = numberOfParameters + 1;
      }

      entry = local_symbol_table;

      parameters = 0;

      while (parameters < numberOfParameters) {
        // 8 bytes offset to skip frame pointer and link
        setAddress(entry, parameters * REGISTERSIZE + 2 * REGISTERSIZE);

        parameters = parameters + 1;

        entry = getNextEntry(entry);
      }

      if (symbol == SYM_RPARENTHESIS)
        getSymbol();
      else
        syntaxErrorSymbol(SYM_RPARENTHESIS);
    } else
      getSymbol();
  } else
    syntaxErrorSymbol(SYM_LPARENTHESIS);

  entry = searchSymbolTable(global_symbol_table, procedure, PROCEDURE);

  if (symbol == SYM_SEMICOLON) {
    // this is a procedure declaration
    if (entry == (uint64_t*) 0)
      // procedure never called nor declared nor defined
      createSymbolTableEntry(GLOBAL_TABLE, procedure, lineNumber, PROCEDURE, type, 0, 0);
    else if (getType(entry) != type)
      // procedure already called, declared, or even defined
      // check return type but otherwise ignore
      typeWarning(getType(entry), type);

    getSymbol();

  } else if (symbol == SYM_LBRACE) {
    // this is a procedure definition
    if (entry == (uint64_t*) 0)
      // procedure never called nor declared nor defined
      createSymbolTableEntry(GLOBAL_TABLE, procedure, lineNumber, PROCEDURE, type, 0, binaryLength);
    else {
      // procedure already called or declared or defined
      if (getAddress(entry) != 0) {
        // procedure already called or defined
        if (getOpcode(loadInstruction(getAddress(entry))) == OP_JAL) {
          // procedure already called but not defined
          fixlink_absolute(getAddress(entry), binaryLength);

          if (stringCompare(procedure, (uint64_t*) "main"))
            // first source containing main procedure provides binary name
            binaryName = sourceName;
        } else
          // procedure already defined
          isUndefined = 0;
      }

      if (isUndefined) {
        // procedure already called or declared but not defined
        setLineNumber(entry, lineNumber);

        if (getType(entry) != type)
          typeWarning(getType(entry), type);

        setType(entry, type);
        setAddress(entry, binaryLength);
      } else {
        // procedure already defined
        printLineNumber((uint64_t*) "warning", lineNumber);
        print((uint64_t*) "redefinition of procedure ");
        print(procedure);
        print((uint64_t*) " ignored");
        println();
      }
    }

    getSymbol();

    localVariables = 0;

    while (symbol == SYM_UINT64) {
      localVariables = localVariables + 1;

      gr_variable(-localVariables * REGISTERSIZE);

      if (symbol == SYM_SEMICOLON)
        getSymbol();
      else
        syntaxErrorSymbol(SYM_SEMICOLON);
    }

    help_procedure_prologue(localVariables);

    // create a fixup chain for return statements
    returnBranches = 0;

    returnType = type;

    while (isNotRbraceOrEOF())
      gr_statement();

    returnType = 0;

    if (symbol == SYM_RBRACE)
      getSymbol();
    else {
      syntaxErrorSymbol(SYM_RBRACE);

      exit(EXITCODE_PARSERERROR);
    }

    fixlink_absolute(returnBranches, binaryLength);
    
    returnBranches = 0;

    help_procedure_epilogue(numberOfParameters);

  } else
    syntaxErrorUnexpected();

  local_symbol_table = (uint64_t*) 0;

  // assert: allocatedTemporaries == 0
}

void gr_cstar() {
  uint64_t type;
  uint64_t* variableOrProcedureName;
  uint64_t currentLineNumber;
  uint64_t initialValue;
  uint64_t* entry;

  while (symbol != SYM_EOF) {
    while (lookForType()) {
      syntaxErrorUnexpected();

      if (symbol == SYM_EOF)
        exit(EXITCODE_PARSERERROR);
      else
        getSymbol();
    }

    if (symbol == SYM_VOID) {
      // void identifier ...
      // procedure declaration or definition
      type = VOID_T;

      getSymbol();

      if (symbol == SYM_IDENTIFIER) {
        variableOrProcedureName = identifier;

        getSymbol();


        gr_procedure(variableOrProcedureName, type);
      } else
        syntaxErrorSymbol(SYM_IDENTIFIER);
    } else {
      type = gr_type();

      if (symbol == SYM_IDENTIFIER) {
        variableOrProcedureName = identifier;

        getSymbol();

        if (symbol == SYM_LPARENTHESIS)
          // type identifier "(" ...
          // procedure declaration or definition
          gr_procedure(variableOrProcedureName, type);
        else {
          currentLineNumber = lineNumber;

          if (symbol == SYM_SEMICOLON) {
            // type identifier ";" ...
            // global variable declaration
            getSymbol();

            initialValue = 0;
          } else
            // type identifier "=" ...
            // global variable definition
            initialValue = gr_initialization(type);

          entry = searchSymbolTable(global_symbol_table, variableOrProcedureName, VARIABLE);

          if (entry == (uint64_t*) 0) {
            allocatedMemory = allocatedMemory + REGISTERSIZE;

            createSymbolTableEntry(GLOBAL_TABLE, variableOrProcedureName, currentLineNumber, VARIABLE, type, initialValue, -allocatedMemory);
          } else {
            // global variable already declared or defined
            printLineNumber((uint64_t*) "warning", currentLineNumber);
            print((uint64_t*) "redefinition of global variable ");
            print(variableOrProcedureName);
            print((uint64_t*) " ignored");
            println();
          }
        }
      } else
        syntaxErrorSymbol(SYM_IDENTIFIER);
    }
  }
}

// -----------------------------------------------------------------
// ------------------------ MACHINE CODE LIBRARY -------------------
// -----------------------------------------------------------------

void emitLeftShiftBy(uint64_t reg, uint64_t b) {
  // assert: 0 <= b < 15

  // load multiplication factor less than 2^15 to avoid sign extension
  emitIFormat(OP_DADDIU, REG_ZR, nextTemporary(), twoToThePowerOf(b));
  emitRFormat(OP_SPECIAL, reg, nextTemporary(), 0, FCT_DMULTU);
  emitRFormat(OP_SPECIAL, 0, 0, reg, FCT_MFLO);
}

void emitMainEntry() {
  uint64_t i;

  // the instruction at address zero cannot be fixed up
  // we therefore need at least one not-to-be-fixed-up instruction here

  // we generate NOPs to accommodate GP and SP register
  // initialization code that overwrites the NOPs later
  // when binaryLength is known

  i = 0;

  // 26 NOPs per register is enough for initialization
  // since we load integers 0 <= n < 2^64 which take
  // no more than 26 instructions each, see load_integer
  while (i < 52) {
    emitRFormat(OP_SPECIAL, 0, 0, 0, FCT_NOP);

    i = i + 1;
  }

  mainJump = binaryLength;

  createSymbolTableEntry(GLOBAL_TABLE, (uint64_t*) "main", 0, PROCEDURE, UINT64_T, 0, mainJump);

  // jump and link to main, will return here only if there is no exit call
  emitJFormat(OP_JAL, 0);

  // we exit with exit code in return register pushed onto the stack
  emitIFormat(OP_DADDIU, REG_SP, REG_SP, -REGISTERSIZE);
  emitIFormat(OP_SD, REG_SP, REG_V0, 0);

  // no need to reset return register here
}

void bootstrapCode() {
  uint64_t savedBinaryLength;

  savedBinaryLength = binaryLength;

  binaryLength = 0;

  // assert: allocatedTemporaries == 0

  load_integer(savedBinaryLength);

  // load binaryLength into GP register
  emitIFormat(OP_DADDIU, currentTemporary(), REG_GP, 0);

  tfree(1);

  // assert: allocatedTemporaries == 0

  // initial stack pointer is stored at highest virtual address
  load_integer(VIRTUALMEMORYSIZE - REGISTERSIZE);

  // load initial stack pointer into SP register
  emitIFormat(OP_LD, currentTemporary(), REG_SP, 0);

  tfree(1);

  // assert: allocatedTemporaries == 0

  binaryLength = savedBinaryLength;

  if (reportUndefinedProcedures())
    // rather than jump and link to the main procedure
    // exit by continuing to the next instruction (with delay slot)
    fixup_absolute(mainJump, mainJump + 2 * INSTRUCTIONSIZE);

  mainJump = 0;
}

// -----------------------------------------------------------------
// --------------------------- COMPILER ----------------------------
// -----------------------------------------------------------------

void selfie_compile() {
  uint64_t link;
  uint64_t numberOfSourceFiles;

  // link until next console option
  link = 1;

  numberOfSourceFiles = 0;

  sourceName = (uint64_t*) "library";

  binaryName = sourceName;

  // allocate memory for storing binary
  binary       = smalloc(maxBinaryLength);
  binaryLength = 0;

  // reset code length
  codeLength = 0;

  // allocate zeroed memory for storing source code line numbers
  sourceLineNumber = zalloc(maxBinaryLength / INSTRUCTIONSIZE * SIZEOFINT);

  resetSymbolTables();

  // jump and link to main
  emitMainEntry();

  // library:
  // exit must be first to exit main
  // if exit call in main is missing
  emitExit();
  emitRead();
  emitWrite();
  emitOpen();
  emitMalloc();

  emitSwitch();

  while (link) {
    if (numberOfRemainingArguments() == 0)
      link = 0;
    else if (loadCharacter(peekArgument(), 0) == '-')
      link = 0;
    else {
      sourceName = getArgument();

      numberOfSourceFiles = numberOfSourceFiles + 1;

      print(selfieName);
      print((uint64_t*) ": this is selfie compiling ");
      print(sourceName);
      print((uint64_t*) " with starc");
      println();

      // assert: sourceName is mapped and not longer than maxFilenameLength

      sourceFD = signExtend(open(sourceName, O_RDONLY, 0), 32);

      if (signedLessThan(sourceFD, 0)) {
        print(selfieName);
        print((uint64_t*) ": could not open input file ");
        print(sourceName);
        println();

        exit(EXITCODE_IOERROR);
      }

      resetScanner();
      resetParser();

      // compile
      gr_cstar();

      print(selfieName);
      print((uint64_t*) ": ");
      printInteger(numberOfReadCharacters);
      print((uint64_t*) " characters read in ");
      printInteger(lineNumber - 1);
      print((uint64_t*) " lines and ");
      printInteger(numberOfComments);
      print((uint64_t*) " comments");
      println();

      print(selfieName);
      print((uint64_t*) ": with ");
      printInteger(numberOfReadCharacters - numberOfIgnoredCharacters);
      print((uint64_t*) "(");
      printFixedPointPercentage(numberOfReadCharacters, numberOfReadCharacters - numberOfIgnoredCharacters);
      print((uint64_t*) "%) characters in ");
      printInteger(numberOfScannedSymbols);
      print((uint64_t*) " actual symbols");
      println();

      print(selfieName);
      print((uint64_t*) ": ");
      printInteger(numberOfGlobalVariables);
      print((uint64_t*) " global variables, ");
      printInteger(numberOfProcedures);
      print((uint64_t*) " procedures, ");
      printInteger(numberOfStrings);
      print((uint64_t*) " string literals");
      println();

      print(selfieName);
      print((uint64_t*) ": ");
      printInteger(numberOfCalls);
      print((uint64_t*) " calls, ");
      printInteger(numberOfAssignments);
      print((uint64_t*) " assignments, ");
      printInteger(numberOfWhile);
      print((uint64_t*) " while, ");
      printInteger(numberOfIf);
      print((uint64_t*) " if, ");
      printInteger(numberOfReturn);
      print((uint64_t*) " return");
      println();
    }
  }

  if (numberOfSourceFiles == 0) {
    print(selfieName);
    print((uint64_t*) ": nothing to compile, only library generated");
    println();
  }

  emitGlobalsStrings();

  bootstrapCode();

  print(selfieName);
  print((uint64_t*) ": ");
  printInteger(binaryLength + DOUBLEWORDSIZE);
  print((uint64_t*) " bytes generated with ");
  printInteger(codeLength / INSTRUCTIONSIZE);
  print((uint64_t*) " instructions and ");
  printInteger(binaryLength - codeLength + DOUBLEWORDSIZE);
  print((uint64_t*) " bytes of data");
  println();
}

// *~*~ *~*~ *~*~ *~*~ *~*~ *~*~ *~*~ *~*~ *~*~ *~*~ *~*~ *~*~ *~*~
// -----------------------------------------------------------------
// -------------------     I N T E R F A C E     -------------------
// -----------------------------------------------------------------
// *~*~ *~*~ *~*~ *~*~ *~*~ *~*~ *~*~ *~*~ *~*~ *~*~ *~*~ *~*~ *~*~

// -----------------------------------------------------------------
// ---------------------------- REGISTER ---------------------------
// -----------------------------------------------------------------

void printRegister(uint64_t reg) {
  print((uint64_t*) *(REGISTERS + reg));
}

// -----------------------------------------------------------------
// ---------------------------- ENCODER ----------------------------
// -----------------------------------------------------------------

// -----------------------------------------------------------------
// 32 bit
//
// +------+-----+-----+-----+-----+------+
// |opcode| rs  | rt  | rd  |00000|fction|
// +------+-----+-----+-----+-----+------+
//    6      5     5     5     5     6
uint64_t encodeRFormat(uint64_t opcode, uint64_t rs, uint64_t rt, uint64_t rd, uint64_t function) {
  // assert: 0 <= opcode < 2^6
  // assert: 0 <= rs < 2^5
  // assert: 0 <= rt < 2^5
  // assert: 0 <= rd < 2^5
  // assert: 0 <= function < 2^6
  return leftShift(leftShift(leftShift(leftShift(opcode, 5) + rs, 5) + rt, 5) + rd, 11) + function;
}

// -----------------------------------------------------------------
// 32 bit
//
// +------+-----+-----+----------------+
// |opcode| rs  | rt  |   immediate    |
// +------+-----+-----+----------------+
//    6      5     5          16
uint64_t encodeIFormat(uint64_t opcode, uint64_t rs, uint64_t rt, uint64_t immediate) {
  // assert: 0 <= opcode < 2^6
  // assert: 0 <= rs < 2^5
  // assert: 0 <= rt < 2^5
  // assert: -2^15 <= immediate < 2^15

  // convert from 64-bit to 16-bit two's complement
  immediate = rightShift(leftShift(immediate, 16 + 32), 16 + 32);

  return leftShift(leftShift(leftShift(opcode, 5) + rs, 5) + rt, 16) + immediate;
}

// --------------------------------------------------------------
// 32 bit
//
// +------+--------------------------+
// |opcode|       instr_index        |
// +------+--------------------------+
//    6                26
uint64_t encodeJFormat(uint64_t opcode, uint64_t instr_index) {
  // assert: 0 <= opcode < 2^6
  // assert: 0 <= instr_index < 2^26
  return leftShift(opcode, 26) + instr_index;
}

// -----------------------------------------------------------------
// ---------------------------- DECODER ----------------------------
// -----------------------------------------------------------------

uint64_t getOpcode(uint64_t instruction) {
  return rightShift(leftShift(instruction, 32), 26 + 32);
}

uint64_t getRS(uint64_t instruction) {
  return rightShift(leftShift(instruction, 6 + 32), 27 + 32);
}

uint64_t getRT(uint64_t instruction) {
  return rightShift(leftShift(instruction, 11 + 32), 27 + 32);
}

uint64_t getRD(uint64_t instruction) {
  return rightShift(leftShift(instruction, 16 + 32), 27 + 32);
}

uint64_t getFunction(uint64_t instruction) {
  return rightShift(leftShift(instruction, 26 + 32), 26 + 32);
}

uint64_t getImmediate(uint64_t instruction) {
  return rightShift(leftShift(instruction, 16 + 32), 16 + 32);
}

uint64_t getInstrIndex(uint64_t instruction) {
  return rightShift(leftShift(instruction, 6 + 32), 6 + 32);
}

uint64_t signExtend(uint64_t immediate, uint64_t bits) {
  // sign-extend from n-bits to 64-bit two's complement
  if (immediate < twoToThePowerOf(bits - 1))
    return immediate;
  else
    return immediate - twoToThePowerOf(bits);
}

// --------------------------------------------------------------
// 32 bit
//
// +------+-----+-----+-----+-----+------+
// |opcode| rs  | rt  | rd  |00000|fction|
// +------+-----+-----+-----+-----+------+
//    6      5     5     5     5     6
void decodeRFormat() {
  rs          = getRS(ir);
  rt          = getRT(ir);
  rd          = getRD(ir);
  immediate   = 0;
  function    = getFunction(ir);
  instr_index = 0;
}

// --------------------------------------------------------------
// 32 bit
//
// +------+-----+-----+----------------+
// |opcode| rs  | rt  |   immediate    |
// +------+-----+-----+----------------+
//    6      5     5          16
void decodeIFormat() {
  rs          = getRS(ir);
  rt          = getRT(ir);
  rd          = 0;
  immediate   = getImmediate(ir);
  function    = 0;
  instr_index = 0;
}

// --------------------------------------------------------------
// 32 bit
//
// +------+--------------------------+
// |opcode|       instr_index        |
// +------+--------------------------+
//    6                26
void decodeJFormat() {
  rs          = 0;
  rt          = 0;
  rd          = 0;
  immediate   = 0;
  function    = 0;
  instr_index = getInstrIndex(ir);
}

void decode() {
  opcode = getOpcode(ir);

  if (opcode == 0)
    decodeRFormat();
  else if (opcode == OP_JAL)
    decodeJFormat();
  else if (opcode == OP_J)
    decodeJFormat();
  else
    decodeIFormat();
}

void printOpcode(uint64_t opcode) {
  print((uint64_t*) *(OPCODES + opcode));
}

void printFunction(uint64_t function) {
  print((uint64_t*) *(FUNCTIONS + function));
}

// -----------------------------------------------------------------
// ----------------------------- CODE ------------------------------
// -----------------------------------------------------------------

uint64_t loadInstruction(uint64_t baddr) {
  if (baddr % REGISTERSIZE == 0)
    // high word access
    return rightShift(*(binary + baddr / SIZEOFINT), 32);
  else
    // low word access
    return rightShift(leftShift(*(binary + baddr / SIZEOFINT), 32), 32);
}

void storeInstruction(uint64_t baddr, uint64_t instruction) {
  uint64_t temp;

  if (baddr >= maxBinaryLength) {
    syntaxErrorMessage((uint64_t*) "maximum binary length exceeded");

    exit(EXITCODE_COMPILERERROR);
  }

  temp = *(binary + baddr / SIZEOFINT);

  if (baddr % SIZEOFINT == 0)
    // high word access
    temp = leftShift(instruction, 32) + rightShift(leftShift(temp, 32), 32);
  else
    // low word access
    temp = instruction + leftShift(rightShift(temp, 32), 32);

  *(binary + baddr / SIZEOFINT) = temp;
}

uint64_t loadData(uint64_t baddr) {
  return *(binary + baddr / SIZEOFINT);
}

void storeData(uint64_t baddr, uint64_t data) {
  if (baddr >= maxBinaryLength) {
    syntaxErrorMessage((uint64_t*) "maximum binary length exceeded");

    exit(EXITCODE_COMPILERERROR);
  }

  *(binary + baddr / SIZEOFINT) = data;
}

void emitInstruction(uint64_t instruction) {
  storeInstruction(binaryLength, instruction);

  if (*(sourceLineNumber + binaryLength / INSTRUCTIONSIZE) == 0)
    *(sourceLineNumber + binaryLength / INSTRUCTIONSIZE) = lineNumber;

  binaryLength = binaryLength + INSTRUCTIONSIZE;
}

void emitRFormat(uint64_t opcode, uint64_t rs, uint64_t rt, uint64_t rd, uint64_t function) {
  emitInstruction(encodeRFormat(opcode, rs, rt, rd, function));

  if (opcode == OP_SPECIAL) {
    if (function == FCT_JR)
      emitRFormat(OP_SPECIAL, 0, 0, 0, FCT_NOP); // delay slot
    else if (function == FCT_MFLO) {
      // In MIPS I-III two instructions after MFLO/MFHI
      // must not modify the LO/HI registers
      emitRFormat(OP_SPECIAL, 0, 0, 0, FCT_NOP); // pipeline delay
      emitRFormat(OP_SPECIAL, 0, 0, 0, FCT_NOP); // pipeline delay
    } else if (function == FCT_MFHI) {
      emitRFormat(OP_SPECIAL, 0, 0, 0, FCT_NOP); // pipeline delay
      emitRFormat(OP_SPECIAL, 0, 0, 0, FCT_NOP); // pipeline delay
    }
  }
}

void emitIFormat(uint64_t opcode, uint64_t rs, uint64_t rt, uint64_t immediate) {
  emitInstruction(encodeIFormat(opcode, rs, rt, immediate));

  if (opcode == OP_BEQ)
    emitRFormat(OP_SPECIAL, 0, 0, 0, FCT_NOP); // delay slot
}

void emitJFormat(uint64_t opcode, uint64_t instr_index) {
  emitInstruction(encodeJFormat(opcode, instr_index));

  emitRFormat(OP_SPECIAL, 0, 0, 0, FCT_NOP); // delay slot
}

void fixup_relative(uint64_t fromAddress) {
  uint64_t instruction;

  instruction = loadInstruction(fromAddress);

  storeInstruction(fromAddress,
    encodeIFormat(getOpcode(instruction),
      getRS(instruction),
      getRT(instruction),
      (binaryLength - fromAddress - INSTRUCTIONSIZE) / INSTRUCTIONSIZE));
}

void fixup_absolute(uint64_t fromAddress, uint64_t toAddress) {
  storeInstruction(fromAddress,
    encodeJFormat(getOpcode(loadInstruction(fromAddress)), toAddress / INSTRUCTIONSIZE));
}

void fixlink_absolute(uint64_t fromAddress, uint64_t toAddress) {
  uint64_t previousAddress;

  while (fromAddress != 0) {
    previousAddress = getInstrIndex(loadInstruction(fromAddress)) * INSTRUCTIONSIZE;

    fixup_absolute(fromAddress, toAddress);

    fromAddress = previousAddress;
  }
}

uint64_t copyStringToBinary(uint64_t* s, uint64_t baddr) {
  uint64_t next;

  next = baddr + roundUp(stringLength(s) + 1, SIZEOFINT);

  while (baddr < next) {
    storeData(baddr, *s);

    s = s + 1;

    baddr = baddr + SIZEOFINT;
  }

  return next;
}

void emitGlobalsStrings() {
  uint64_t* entry;

  // align data section for register access
  if (binaryLength % REGISTERSIZE != 0)
    emitRFormat(OP_SPECIAL, 0, 0, 0, FCT_NOP);

  codeLength = binaryLength;

  entry = global_symbol_table;

  // assert: n = binaryLength

  // allocate space for global variables and copy strings
  while ((uint64_t) entry != 0) {
    if (getClass(entry) == VARIABLE) {
      storeData(binaryLength, getValue(entry));

      binaryLength = binaryLength + REGISTERSIZE;
    } else if (getClass(entry) == STRING)
      binaryLength = copyStringToBinary(getString(entry), binaryLength);

    entry = getNextEntry(entry);
  }

  // assert: binaryLength == n + allocatedMemory

  allocatedMemory = 0;
}

uint64_t openWriteOnly(uint64_t* name) {
  // we try opening write-only files using platform-specific flags
  // to make selfie platform-independent, this may nevertheless
  // not always work and require intervention
  uint64_t fd;

  // try Mac flags
  fd = signExtend(open(name, MAC_O_CREAT_TRUNC_WRONLY, S_IRUSR_IWUSR_IRGRP_IROTH), 32);

  if (signedLessThan(fd, 0)) {
    // try Linux flags
    fd = signExtend(open(name, LINUX_O_CREAT_TRUNC_WRONLY, S_IRUSR_IWUSR_IRGRP_IROTH), 32);

    if (signedLessThan(fd, 0))
      // try Windows flags
      fd = signExtend(open(name, WINDOWS_O_BINARY_CREAT_TRUNC_WRONLY, S_IRUSR_IWUSR_IRGRP_IROTH), 32);
  }

  return fd;
}

void selfie_output() {
  uint64_t fd;

  binaryName = getArgument();

  if (binaryLength == 0) {
    print(selfieName);
    print((uint64_t*) ": nothing to emit to output file ");
    print(binaryName);
    println();

    return;
  }

  // assert: binaryName is mapped and not longer than maxFilenameLength

  fd = openWriteOnly(binaryName);

  if (signedLessThan(fd, 0)) {
    print(selfieName);
    print((uint64_t*) ": could not create binary output file ");
    print(binaryName);
    println();

    exit(EXITCODE_IOERROR);
  }

  *binary_buffer = codeLength;

  // assert: binary_buffer is mapped

  // first write code length
  write(fd, binary_buffer, SIZEOFINT);

  // assert: binary is mapped

  // then write binary
  write(fd, binary, binaryLength);

  print(selfieName);
  print((uint64_t*) ": ");
  printInteger(binaryLength + DOUBLEWORDSIZE);
  print((uint64_t*) " bytes with ");
  printInteger(codeLength / INSTRUCTIONSIZE);
  print((uint64_t*) " instructions and ");
  printInteger(binaryLength - codeLength + DOUBLEWORDSIZE);
  print((uint64_t*) " bytes of data written into ");
  print(binaryName);
  println();
}

uint64_t* touch(uint64_t* memory, uint64_t length) {
  uint64_t* m;
  uint64_t n;

  m = memory;

  if (length > 0)
    // touch memory at beginning
    n = *m;

  while (length > PAGESIZE) {
    length = length - PAGESIZE;

    m = m + PAGESIZE / SIZEOFINT;

    // touch every following page
    n = *m;
  }

  if (length > 0) {
    m = m + (length - 1) / SIZEOFINT;

    // touch at end
    n = *m;
  }

  // avoids unused warning for n
  n = 0; n = n + 1;

  return memory;
}

void selfie_load() {
  uint64_t fd;
  uint64_t numberOfReadBytes;

  binaryName = getArgument();

  // assert: binaryName is mapped and not longer than maxFilenameLength

  fd = signExtend(open(binaryName, O_RDONLY, 0), 32);

  if (signedLessThan(fd, 0)) {
    print(selfieName);
    print((uint64_t*) ": could not open input file ");
    print(binaryName);
    println();

    exit(EXITCODE_IOERROR);
  }

  // make sure binary is mapped
  binary = touch(smalloc(maxBinaryLength), maxBinaryLength);

  binaryLength = 0;
  codeLength   = 0;

  // no source line numbers in binaries
  sourceLineNumber = (uint64_t*) 0;

  // assert: binary_buffer is mapped

  // read code length first
  numberOfReadBytes = read(fd, binary_buffer, SIZEOFINT);

  if (numberOfReadBytes == SIZEOFINT) {
    codeLength = *binary_buffer;

    if (codeLength <= maxBinaryLength) {
      // assert: binary is mapped

      // now read binary including global variables and strings
      numberOfReadBytes = signExtend(read(fd, binary, maxBinaryLength), 32);

      if (signedGreaterThan(numberOfReadBytes, 0)) {
        binaryLength = numberOfReadBytes;

        // check if we are really at EOF
        if (read(fd, binary_buffer, SIZEOFINT) == 0) {
          print(selfieName);
          print((uint64_t*) ": ");
          printInteger(binaryLength + DOUBLEWORDSIZE);
          print((uint64_t*) " bytes with ");
          printInteger(codeLength / INSTRUCTIONSIZE);
          print((uint64_t*) " instructions and ");
          printInteger(binaryLength - codeLength + DOUBLEWORDSIZE);
          print((uint64_t*) " bytes of data loaded from ");
          print(binaryName);
          println();

          return;
        }
      }
    }
  }

  print(selfieName);
  print((uint64_t*) ": failed to load code from input file ");
  print(binaryName);
  println();

  exit(EXITCODE_IOERROR);
}

// -----------------------------------------------------------------
// ----------------------- MIPSTER SYSCALLS ------------------------
// -----------------------------------------------------------------

void emitExit() {
  createSymbolTableEntry(LIBRARY_TABLE, (uint64_t*) "exit", 0, PROCEDURE, VOID_T, 0, binaryLength);

  // load argument for exit
  emitIFormat(OP_LD, REG_SP, REG_A0, 0); // exit code

  // remove the argument from the stack
  emitIFormat(OP_DADDIU, REG_SP, REG_SP, REGISTERSIZE);

  // load the correct syscall number and invoke syscall
  emitIFormat(OP_DADDIU, REG_ZR, REG_V0, SYSCALL_EXIT);
  emitRFormat(0, 0, 0, 0, FCT_SYSCALL);

  // never returns here
}

void implementExit(uint64_t* context) {
  setExitCode(context, *(getRegs(context)+REG_A0));

  print(selfieName);
  print((uint64_t*) ": ");
  print(getName(context));
  print((uint64_t*) " exiting with exit code ");
  printInteger(getExitCode(context));
  print((uint64_t*) " and ");
  printFixedPointRatio(getProgramBreak(context) - maxBinaryLength, MEGABYTE);
  print((uint64_t*) "MB of mallocated memory");
  println();
}

void emitRead() {
  createSymbolTableEntry(LIBRARY_TABLE, (uint64_t*) "read", 0, PROCEDURE, UINT64_T, 0, binaryLength);

  emitIFormat(OP_LD, REG_SP, REG_A2, 0); // size
  emitIFormat(OP_DADDIU, REG_SP, REG_SP, REGISTERSIZE);

  emitIFormat(OP_LD, REG_SP, REG_A1, 0); // *buffer
  emitIFormat(OP_DADDIU, REG_SP, REG_SP, REGISTERSIZE);

  emitIFormat(OP_LD, REG_SP, REG_A0, 0); // fd
  emitIFormat(OP_DADDIU, REG_SP, REG_SP, REGISTERSIZE);

  emitIFormat(OP_DADDIU, REG_ZR, REG_V0, SYSCALL_READ);
  emitRFormat(OP_SPECIAL, 0, 0, 0, FCT_SYSCALL);

  // jump back to caller, return value is in REG_V0
  emitRFormat(OP_SPECIAL, REG_RA, 0, 0, FCT_JR);
}

void implementRead(uint64_t* context) {
  uint64_t size;
  uint64_t vaddr;
  uint64_t fd;
  uint64_t readTotal;
  uint64_t bytesToRead;
  uint64_t* buffer;
  uint64_t actuallyRead;
  uint64_t failed;

  // assert: read buffer is mapped

  size  = *(getRegs(context)+REG_A2);
  vaddr = *(getRegs(context)+REG_A1);
  fd    = *(getRegs(context)+REG_A0);

  if (debug_read) {
    print(selfieName);
    print((uint64_t*) ": trying to read ");
    printInteger(size);
    print((uint64_t*) " bytes from file with descriptor ");
    printInteger(fd);
    print((uint64_t*) " into buffer at virtual address ");
    printHexadecimal(vaddr, 8);
    println();
  }

  readTotal   = 0;
  bytesToRead = SIZEOFINT;

  failed = 0;

  while (size > 0) {
    if (isValidVirtualAddress(vaddr)) {
      if (isVirtualAddressMapped(getPT(context), vaddr)) {
        buffer = tlb(getPT(context), vaddr);

        if (size < bytesToRead)
          bytesToRead = size;

        actuallyRead = signExtend(read(fd, buffer, bytesToRead), 32);

        if (actuallyRead == bytesToRead) {
          readTotal = readTotal + actuallyRead;

          size = size - actuallyRead;

          if (size > 0)
            vaddr = vaddr + SIZEOFINT;
        } else {
          if (signedGreaterThan(actuallyRead, 0))
            readTotal = readTotal + actuallyRead;

          size = 0;
        }
      } else {
        failed = 1;

        size = 0;

        if (debug_read) {
          print(selfieName);
          print((uint64_t*) ": reading into virtual address ");
          printHexadecimal(vaddr, 8);
          print((uint64_t*) " failed because the address is unmapped");
          println();
        }
      }
    } else {
      failed = 1;

      size = 0;

      if (debug_read) {
        print(selfieName);
        print((uint64_t*) ": reading into virtual address ");
        printHexadecimal(vaddr, 8);
        print((uint64_t*) " failed because the address is invalid");
        println();
      }
    }
  }

  if (failed == 0)
    *(getRegs(context)+REG_V0) = readTotal;
  else
    *(getRegs(context)+REG_V0) = -1;

  if (debug_read) {
    print(selfieName);
    print((uint64_t*) ": actually read ");
    printInteger(readTotal);
    print((uint64_t*) " bytes from file with descriptor ");
    printInteger(fd);
    println();
  }
}

void emitWrite() {
  createSymbolTableEntry(LIBRARY_TABLE, (uint64_t*) "write", 0, PROCEDURE, UINT64_T, 0, binaryLength);

  emitIFormat(OP_LD, REG_SP, REG_A2, 0); // size
  emitIFormat(OP_DADDIU, REG_SP, REG_SP, REGISTERSIZE);

  emitIFormat(OP_LD, REG_SP, REG_A1, 0); // *buffer
  emitIFormat(OP_DADDIU, REG_SP, REG_SP, REGISTERSIZE);

  emitIFormat(OP_LD, REG_SP, REG_A0, 0); // fd
  emitIFormat(OP_DADDIU, REG_SP, REG_SP, REGISTERSIZE);

  emitIFormat(OP_DADDIU, REG_ZR, REG_V0, SYSCALL_WRITE);
  emitRFormat(OP_SPECIAL, 0, 0, 0, FCT_SYSCALL);

  emitRFormat(OP_SPECIAL, REG_RA, 0, 0, FCT_JR);
}

void implementWrite(uint64_t* context) {
  uint64_t size;
  uint64_t vaddr;
  uint64_t fd;
  uint64_t writtenTotal;
  uint64_t bytesToWrite;
  uint64_t* buffer;
  uint64_t actuallyWritten;
  uint64_t failed;

  // assert: write buffer is mapped

  size  = *(getRegs(context)+REG_A2);
  vaddr = *(getRegs(context)+REG_A1);
  fd    = *(getRegs(context)+REG_A0);

  if (debug_write) {
    print(selfieName);
    print((uint64_t*) ": trying to write ");
    printInteger(size);
    print((uint64_t*) " bytes from buffer at virtual address ");
    printHexadecimal(vaddr, 8);
    print((uint64_t*) " into file with descriptor ");
    printInteger(fd);
    println();
  }

  writtenTotal = 0;
  bytesToWrite = SIZEOFINT;

  failed = 0;

  while (size > 0) {
    if (isValidVirtualAddress(vaddr)) {
      if (isVirtualAddressMapped(getPT(context), vaddr)) {
        buffer = tlb(getPT(context), vaddr);

        if (size < bytesToWrite)
          bytesToWrite = size;

        actuallyWritten = signExtend(write(fd, buffer, bytesToWrite), 32);

        if (actuallyWritten == bytesToWrite) {
          writtenTotal = writtenTotal + actuallyWritten;

          size = size - actuallyWritten;

          if (size > 0)
            vaddr = vaddr + SIZEOFINT;
        } else {
          if (signedGreaterThan(actuallyWritten, 0))
            writtenTotal = writtenTotal + actuallyWritten;

          size = 0;
        }
      } else {
        failed = 1;

        size = 0;

        if (debug_write) {
          print(selfieName);
          print((uint64_t*) ": writing into virtual address ");
          printHexadecimal(vaddr, 8);
          print((uint64_t*) " failed because the address is unmapped");
          println();
        }
      }
    } else {
      failed = 1;

      size = 0;

      if (debug_write) {
        print(selfieName);
        print((uint64_t*) ": writing into virtual address ");
        printHexadecimal(vaddr, 8);
        print((uint64_t*) " failed because the address is invalid");
        println();
      }
    }
  }

  if (failed == 0)
    *(getRegs(context)+REG_V0) = writtenTotal;
  else
    *(getRegs(context)+REG_V0) = -1;

  if (debug_write) {
    print(selfieName);
    print((uint64_t*) ": actually wrote ");
    printInteger(writtenTotal);
    print((uint64_t*) " bytes into file with descriptor ");
    printInteger(fd);
    println();
  }
}

void emitOpen() {
  createSymbolTableEntry(LIBRARY_TABLE, (uint64_t*) "open", 0, PROCEDURE, UINT64_T, 0, binaryLength);

  emitIFormat(OP_LD, REG_SP, REG_A2, 0); // mode
  emitIFormat(OP_DADDIU, REG_SP, REG_SP, REGISTERSIZE);

  emitIFormat(OP_LD, REG_SP, REG_A1, 0); // flags
  emitIFormat(OP_DADDIU, REG_SP, REG_SP, REGISTERSIZE);

  emitIFormat(OP_LD, REG_SP, REG_A0, 0); // filename
  emitIFormat(OP_DADDIU, REG_SP, REG_SP, REGISTERSIZE);

  emitIFormat(OP_DADDIU, REG_ZR, REG_V0, SYSCALL_OPEN);
  emitRFormat(OP_SPECIAL, 0, 0, 0, FCT_SYSCALL);

  emitRFormat(OP_SPECIAL, REG_RA, 0, 0, FCT_JR);
}

uint64_t down_loadString(uint64_t* table, uint64_t vaddr, uint64_t* s) {
  uint64_t i;
  uint64_t j;
  uint64_t* paddr;

  i = 0;

  while (i < maxFilenameLength / SIZEOFINT) {
    if (isValidVirtualAddress(vaddr)) {
      if (isVirtualAddressMapped(table, vaddr)) {
        paddr = tlb(table, vaddr);

        *(s + i) = loadPhysicalMemory(paddr);

        j = 0;

        while (j < SIZEOFINT) {
          if (loadCharacter(paddr, j) == 0)
            return 1;

          j = j + 1;
        }

        vaddr = vaddr + SIZEOFINT;

        i = i + 1;
      } else {
        if (debug_open) {
          print(selfieName);
          print((uint64_t*) ": opening file with name at virtual address ");
          printHexadecimal(vaddr, 8);
          print((uint64_t*) " failed because the address is unmapped");
          println();
        }
      }
    } else {
      if (debug_open) {
        print(selfieName);
        print((uint64_t*) ": opening file with name at virtual address ");
        printHexadecimal(vaddr, 8);
        print((uint64_t*) " failed because the address is invalid");
        println();
      }
    }
  }

  return 0;
}

void implementOpen(uint64_t* context) {
  uint64_t mode;
  uint64_t flags;
  uint64_t vaddr;
  uint64_t fd;

  mode  = *(getRegs(context)+REG_A2);
  flags = *(getRegs(context)+REG_A1);
  vaddr = *(getRegs(context)+REG_A0);

  if (down_loadString(getPT(context), vaddr, filename_buffer)) {
    fd = open(filename_buffer, flags, mode);

    *(getRegs(context)+REG_V0) = fd;

    if (debug_open) {
      print(selfieName);
      print((uint64_t*) ": opened file ");
      printString(filename_buffer);
      print((uint64_t*) " with flags ");
      printHexadecimal(flags, 0);
      print((uint64_t*) " and mode ");
      printOctal(mode, 0);
      print((uint64_t*) " returning file descriptor ");
      printInteger(fd);
      println();
    }
  } else {
    *(getRegs(context)+REG_V0) = -1;

    if (debug_open) {
      print(selfieName);
      print((uint64_t*) ": opening file with name at virtual address ");
      printHexadecimal(vaddr, 8);
      print((uint64_t*) " failed because the name is too long");
      println();
    }
  }
}

void emitMalloc() {
  createSymbolTableEntry(LIBRARY_TABLE, (uint64_t*) "malloc", 0, PROCEDURE, UINT64STAR_T, 0, binaryLength);

  // on boot levels higher than zero, zalloc falls back to malloc
  // assuming that page frames are zeroed on boot level zero
  createSymbolTableEntry(LIBRARY_TABLE, (uint64_t*) "zalloc", 0, PROCEDURE, UINT64STAR_T, 0, binaryLength);

  emitIFormat(OP_LD, REG_SP, REG_A0, 0); // size
  emitIFormat(OP_DADDIU, REG_SP, REG_SP, REGISTERSIZE);

  emitIFormat(OP_DADDIU, REG_ZR, REG_V0, SYSCALL_MALLOC);
  emitRFormat(OP_SPECIAL, 0, 0, 0, FCT_SYSCALL);

  emitRFormat(OP_SPECIAL, REG_RA, 0, 0, FCT_JR);
}

uint64_t implementMalloc(uint64_t* context) {
  uint64_t size;
  uint64_t bump;
  uint64_t stackptr;

  if (debug_malloc) {
    print(selfieName);
    print((uint64_t*) ": trying to malloc ");
    printInteger(*(getRegs(context)+REG_A0));
    print((uint64_t*) " bytes");
    println();
  }

  size = roundUp(*(getRegs(context)+REG_A0), SIZEOFINT);

  bump = getProgramBreak(context);

  stackptr = *(getRegs(context)+REG_SP);

  if (size > stackptr - bump) {
    setExitCode(context, EXITCODE_OUTOFVIRTUALMEMORY);

    return EXIT;
  } else {
    *(getRegs(context)+REG_V0) = bump;

    setProgramBreak(context, bump + size);

    if (debug_malloc) {
      print(selfieName);
      print((uint64_t*) ": actually mallocating ");
      printInteger(size);
      print((uint64_t*) " bytes at virtual address ");
      printHexadecimal(bump, 8);
      println();
    }

    return DONOTEXIT;
  }
}

// -----------------------------------------------------------------
// ----------------------- HYPSTER SYSCALLS ------------------------
// -----------------------------------------------------------------

void emitSwitch() {
  createSymbolTableEntry(LIBRARY_TABLE, (uint64_t*) "hypster_switch", 0, PROCEDURE, UINT64STAR_T, 0, binaryLength);

  emitIFormat(OP_LD, REG_SP, REG_A1, 0); // number of instructions to execute
  emitIFormat(OP_DADDIU, REG_SP, REG_SP, REGISTERSIZE);

  emitIFormat(OP_LD, REG_SP, REG_A0, 0); // context to which we switch
  emitIFormat(OP_DADDIU, REG_SP, REG_SP, REGISTERSIZE);

  emitIFormat(OP_DADDIU, REG_ZR, REG_V0, SYSCALL_SWITCH);
  emitRFormat(OP_SPECIAL, 0, 0, 0, FCT_SYSCALL);

  // save context from which we are switching here in return register
  emitRFormat(OP_SPECIAL, REG_ZR, REG_V1, REG_V0, FCT_DADDU);

  emitRFormat(OP_SPECIAL, REG_RA, 0, 0, FCT_JR);
}

void doSwitch(uint64_t* toContext, uint64_t timeout) {
  uint64_t* fromContext;

  fromContext = currentContext;

  restoreContext(toContext);

  // restore machine state
  pc        = getPC(toContext);
  registers = getRegs(toContext);
  loReg     = getLoReg(toContext);
  hiReg     = getHiReg(toContext);
  pt        = getPT(toContext);

  // use REG_V1 instead of REG_V0 to avoid race condition with interrupt
  if (getParent(fromContext) != MY_CONTEXT)
    *(registers+REG_V1) = (uint64_t) getVirtualContext(fromContext);
  else
    *(registers+REG_V1) = (uint64_t) fromContext;

  currentContext = toContext;

  timer = timeout;

  if (debug_switch) {
    print(selfieName);
    print((uint64_t*) ": switched from context ");
    printHexadecimal((uint64_t) fromContext, 8);
    print((uint64_t*) " to context ");
    printHexadecimal((uint64_t) toContext, 8);
    if (signedGreaterThan(timeout, -1)) {
      print((uint64_t*) " to execute ");
      printInteger(timeout);
      print((uint64_t*) " instructions");
    }
    println();
  }
}

void implementSwitch() {
  saveContext(currentContext);

  // cache context on my boot level before switching
  doSwitch(cacheContext((uint64_t*) *(registers+REG_A0)), *(registers+REG_A1));
}

uint64_t* mipster_switch(uint64_t* toContext, uint64_t timeout) {
  doSwitch(toContext, timeout);

  runUntilException();

  saveContext(currentContext);

  return currentContext;
}

uint64_t* hypster_switch(uint64_t* toContext, uint64_t timeout) {
  // this procedure is only executed at boot level zero
  return mipster_switch(toContext, timeout);
}

// *~*~ *~*~ *~*~ *~*~ *~*~ *~*~ *~*~ *~*~ *~*~ *~*~ *~*~ *~*~ *~*~
// -----------------------------------------------------------------
// ----------------------    R U N T I M E    ----------------------
// -----------------------------------------------------------------
// *~*~ *~*~ *~*~ *~*~ *~*~ *~*~ *~*~ *~*~ *~*~ *~*~ *~*~ *~*~ *~*~

// -----------------------------------------------------------------
// ---------------------------- MEMORY -----------------------------
// -----------------------------------------------------------------

uint64_t loadPhysicalMemory(uint64_t* paddr) {
  return *paddr;
}

void storePhysicalMemory(uint64_t* paddr, uint64_t data) {
  *paddr = data;
}

uint64_t FrameForPage(uint64_t* table, uint64_t page) {
  return (uint64_t) (table + page);
}

uint64_t getFrameForPage(uint64_t* table, uint64_t page) {
  return *(table + page);
}

uint64_t isPageMapped(uint64_t* table, uint64_t page) {
  if (getFrameForPage(table, page) != 0)
    return 1;
  else
    return 0;
}

uint64_t isValidVirtualAddress(uint64_t vaddr) {
  // memory must be word-addressed for lack of byte-sized data type
  if (vaddr < VIRTUALMEMORYSIZE)
    if (vaddr % REGISTERSIZE == 0)
      return 1;

  return 0;
}

uint64_t getPageOfVirtualAddress(uint64_t vaddr) {
  return vaddr / PAGESIZE;
}

uint64_t isVirtualAddressMapped(uint64_t* table, uint64_t vaddr) {
  // assert: isValidVirtualAddress(vaddr) == 1

  return isPageMapped(table, getPageOfVirtualAddress(vaddr));
}

uint64_t* tlb(uint64_t* table, uint64_t vaddr) {
  uint64_t page;
  uint64_t frame;
  uint64_t paddr;

  // assert: isValidVirtualAddress(vaddr) == 1
  // assert: isVirtualAddressMapped(table, vaddr) == 1

  page = getPageOfVirtualAddress(vaddr);

  frame = getFrameForPage(table, page);

  // map virtual address to physical address
  paddr = vaddr - page * PAGESIZE + frame;

  if (debug_tlb) {
    print(selfieName);
    print((uint64_t*) ": tlb access:");
    println();
    print((uint64_t*) " vaddr: ");
    printBinary(vaddr, CPUBITWIDTH);
    println();
    print((uint64_t*) " page:  ");
    printBinary(page * PAGESIZE, CPUBITWIDTH);
    println();
    print((uint64_t*) " frame: ");
    printBinary(frame, CPUBITWIDTH);
    println();
    print((uint64_t*) " paddr: ");
    printBinary(paddr, CPUBITWIDTH);
    println();
  }

  return (uint64_t*) paddr;
}

uint64_t loadVirtualMemory(uint64_t* table, uint64_t vaddr) {
  // assert: isValidVirtualAddress(vaddr) == 1
  // assert: isVirtualAddressMapped(table, vaddr) == 1

  return loadPhysicalMemory(tlb(table, vaddr));
}

void storeVirtualMemory(uint64_t* table, uint64_t vaddr, uint64_t data) {
  // assert: isValidVirtualAddress(vaddr) == 1
  // assert: isVirtualAddressMapped(table, vaddr) == 1

  storePhysicalMemory(tlb(table, vaddr), data);
}

// -----------------------------------------------------------------
// ------------------------- INSTRUCTIONS --------------------------
// -----------------------------------------------------------------

void fct_nop() {
  if (debug) {
    printFunction(function);
    println();
  }

  if (interpret)
    pc = pc + INSTRUCTIONSIZE;
}

<<<<<<< HEAD
void fct_addu() {
  int s;
  int t;
  int d;
  int n;
  int* symNode;
  int con;
=======
void fct_daddu() {
  uint64_t s;
  uint64_t t;
  uint64_t d;
  uint64_t n;
>>>>>>> 4daac2a5

  if (interpret) {
    s = *(registers+rs);
    t = *(registers+rt);
    d = *(registers+rd);

    n = s + t;
  }

  if (symbolic) {
    con = 0;

    if (SYMBOLIC_CON == getSymNodeType(*(registers+rs)))
    if (SYMBOLIC_CON == getSymNodeType(*(registers+rt)))
        // no symbolic value in both the trees that rs and rt are pointing to - we can perform the arithmetic operation
        con = 1;


    if (con) {
      n = addWrap(
        getSymNodeValue(*(registers+rs)),
        getSymNodeValue(*(registers+rt))
      );
      symNode = createSymbolicNode(SYMBOLIC_CON, n,(int*) 0,(int*) 0);
    }
    else symNode = createSymbolicNode(SYMBOLIC_OP, FCT_ADDU,*(registers+rs),*(registers+rt));
  }

  if (debug) {
    printFunction(function);
    print((uint64_t*) " ");
    printRegister(rd);
    print((uint64_t*) ",");
    printRegister(rs);
    print((uint64_t*) ",");
    printRegister(rt);
    if (interpret) {
      print((uint64_t*) ": ");
      printRegister(rd);
      print((uint64_t*) "=");
      printInteger(d);
      print((uint64_t*) ",");
      printRegister(rs);
      print((uint64_t*) "=");
      printInteger(s);
      print((uint64_t*) ",");
      printRegister(rt);
      print((uint64_t*) "=");
      printInteger(t);
      print((uint64_t*) " -> ");
      printRegister(rd);
      print((uint64_t*) "=");
      printInteger(n);
    }
    println();
  }

  if (symbolic) {
    *(registers+rd) = symNode;

    pc = pc + WORDSIZE;
  }

  if (interpret) {
    *(registers+rd) = n;

<<<<<<< HEAD
    pc = pc + WORDSIZE;
=======
    pc = pc + INSTRUCTIONSIZE;
>>>>>>> 4daac2a5
  }

  // INT_OVERFLOW == 1 possible only after addWraper, which gets only called during interpretation or symbolic execution
  if (debug_overflow)
    if (INT_OVERFLOW == OVERFLOW_YES) {
      print((int*) "overflow: ");
      printInteger(s);
      print((int*) " + ");
      printInteger(t);
      print((int*) " ~ ");
      printInteger(n);
      println();
    }
}

void fct_dsubu() {
  uint64_t s;
  uint64_t t;
  uint64_t d;
  uint64_t n;

  if (interpret) {
    s = *(registers+rs);
    t = *(registers+rt);
    d = *(registers+rd);

    n = s - t;
  }

  if (debug) {
    printFunction(function);
    print((uint64_t*) " ");
    printRegister(rd);
    print((uint64_t*) ",");
    printRegister(rs);
    print((uint64_t*) ",");
    printRegister(rt);
    if (interpret) {
      print((uint64_t*) ": ");
      printRegister(rd);
      print((uint64_t*) "=");
      printInteger(d);
      print((uint64_t*) ",");
      printRegister(rs);
      print((uint64_t*) "=");
      printInteger(s);
      print((uint64_t*) ",");
      printRegister(rt);
      print((uint64_t*) "=");
      printInteger(t);
      print((uint64_t*) " -> ");
      printRegister(rd);
      print((uint64_t*) "=");
      printInteger(n);
    }
    println();
  }

  if (interpret) {
    *(registers+rd) = n;

    pc = pc + INSTRUCTIONSIZE;
  }
}

void fct_dmultu() {
  uint64_t s;
  uint64_t t;
  uint64_t n;

  if (interpret) {
    s = *(registers+rs);
    t = *(registers+rt);

    n = s * t;
  }

  if (debug) {
    printFunction(function);
    print((uint64_t*) " ");
    printRegister(rs);
    print((uint64_t*) ",");
    printRegister(rt);
    if (interpret) {
      print((uint64_t*) ": ");
      printRegister(rs);
      print((uint64_t*) "=");
      printInteger(s);
      print((uint64_t*) ",");
      printRegister(rt);
      print((uint64_t*) "=");
      printInteger(t);
      print((uint64_t*) ",$lo=");
      printInteger(loReg);
      print((uint64_t*) " -> $lo=");
      printInteger(n);
    }
    println();
  }

  if (interpret) {
    // TODO: 64-bit resolution currently not supported
    loReg = n;

    pc = pc + INSTRUCTIONSIZE;
  }
}

void fct_ddivu() {
  uint64_t s;
  uint64_t t;
  uint64_t l;
  uint64_t h;

  if (interpret) {
    s = *(registers+rs);
    t = *(registers+rt);

    if (t == 0) {
      // division by zero: the result for l and h is undefined
      l = 0;
      h = 0;

      if (debug_divisionByZero) {
        print((uint64_t*) "division-by-zero error: ");
        printInteger(s);
        print((uint64_t*) " / ");
        printInteger(t);
        println();
      }
    } else {
      l = s / t;
      h = s % t;
    }
  }

  if (debug) {
    printFunction(function);
    print((uint64_t*) " ");
    printRegister(rs);
    print((uint64_t*) ",");
    printRegister(rt);
    if (interpret) {
      print((uint64_t*) ": ");
      printRegister(rs);
      print((uint64_t*) "=");
      printInteger(s);
      print((uint64_t*) ",");
      printRegister(rt);
      print((uint64_t*) "=");
      printInteger(t);
      print((uint64_t*) ",$lo=");
      printInteger(loReg);
      print((uint64_t*) ",$hi=");
      printInteger(hiReg);
      print((uint64_t*) " -> $lo=");
      printInteger(l);
      print((uint64_t*) ",$hi=");
      printInteger(h);
    }
    println();
  }
  
  if (interpret) {
    loReg = l;
    hiReg = h;

    pc = pc + INSTRUCTIONSIZE;
  }
}

void fct_mfhi() {
  if (debug) {
    printFunction(function);
    print((uint64_t*) " ");
    printRegister(rd);
    if (interpret) {
      print((uint64_t*) ":");
      printRegister(rd);
      print((uint64_t*) "=");
      printInteger(*(registers+rd));
      print((uint64_t*) ",$hi=");
      printInteger(hiReg);
    }
  }

  if (interpret) {
    *(registers+rd) = hiReg;

    pc = pc + INSTRUCTIONSIZE;
  }

  if (debug) {
    if (interpret) {
      print((uint64_t*) " -> ");
      printRegister(rd);
      print((uint64_t*) "=");
      printInteger(*(registers+rd));
    }
    println();
  }
}

void fct_mflo() {
  if (debug) {
    printFunction(function);
    print((uint64_t*) " ");
    printRegister(rd);
    if (interpret) {
      print((uint64_t*) ": ");
      printRegister(rd);
      print((uint64_t*) "=");
      printInteger(*(registers+rd));
      print((uint64_t*) ",$lo=");
      printInteger(loReg);
    }
  }

  if (interpret) {
    *(registers+rd) = loReg;

    pc = pc + INSTRUCTIONSIZE;
  }

  if (debug) {
    if (interpret) {
      print((uint64_t*) " -> ");
      printRegister(rd);
      print((uint64_t*) "=");
      printInteger(*(registers+rd));
    }
    println();
  }
}

void fct_sltu() {
  if (debug) {
    printFunction(function);
    print((uint64_t*) " ");
    printRegister(rd);
    print((uint64_t*) ",");
    printRegister(rs);
    print((uint64_t*) ",");
    printRegister(rt);
    if (interpret) {
      print((uint64_t*) ": ");
      printRegister(rs);
      print((uint64_t*) "=");
      printInteger(*(registers+rs));
      print((uint64_t*) ",");
      printRegister(rt);
      print((uint64_t*) "=");
      printInteger(*(registers+rt));
    }
  }

  if (interpret) {
    if (*(registers+rs) < *(registers+rt))
      *(registers+rd) = 1;
    else
      *(registers+rd) = 0;

    pc = pc + INSTRUCTIONSIZE;
  }

  if (debug) {
    if (interpret) {
      print((uint64_t*) " -> ");
      printRegister(rd);
      print((uint64_t*) "=");
      printInteger(*(registers+rd));
    }
    println();
  }
}

void fct_jr() {
  if (debug) {
    printFunction(function);
    print((uint64_t*) " ");
    printRegister(rs);
    if (interpret) {
      print((uint64_t*) ": ");
      printRegister(rs);
      print((uint64_t*) "=");
      printHexadecimal(*(registers+rs), 0);
    }
  }

  if (interpret)
    pc = *(registers+rs);

  if (debug) {
    if (interpret) {
      print((uint64_t*) " -> $pc=");
      printHexadecimal(pc, 0);
    }
    println();
  }
}

void fct_syscall() {
  if (debug) {
    printFunction(function);
    println();
  }

  if (interpret) {
    pc = pc + INSTRUCTIONSIZE;

    if (*(registers+REG_V0) == SYSCALL_SWITCH)
      implementSwitch();
    else
      throwException(EXCEPTION_SYSCALL, 0);
  }
}

void op_daddiu() {
  if (debug) {
    printOpcode(opcode);
    print((uint64_t*) " ");
    printRegister(rt);
    print((uint64_t*) ",");
    printRegister(rs);
    print((uint64_t*) ",");
    printInteger(signExtend(immediate, 16));
    if (interpret) {
      print((uint64_t*) ": ");
      printRegister(rt);
      print((uint64_t*) "=");
      printInteger(*(registers+rt));
      print((uint64_t*) ",");
      printRegister(rs);
      print((uint64_t*) "=");
      printInteger(*(registers+rs));
    }
  }

  if (interpret) {
    *(registers+rt) = *(registers+rs) + signExtend(immediate, 16);

    // TODO: check for overflow

    pc = pc + INSTRUCTIONSIZE;
  }

  if (debug) {
    if (interpret) {
      print((uint64_t*) " -> ");
      printRegister(rt);
      print((uint64_t*) "=");
      printInteger(*(registers+rt));
    }
    println();
  }
}

void op_ld() {
  uint64_t vaddr;

  if (debug) {
    printOpcode(opcode);
    print((uint64_t*) " ");
    printRegister(rt);
    print((uint64_t*) ",");
    printInteger(signExtend(immediate, 16));
    print((uint64_t*) "(");
    printRegister(rs);
    print((uint64_t*) ")");
    if (interpret) {
      print((uint64_t*) ": ");
      printRegister(rt);
      print((uint64_t*) "=");
      printInteger(*(registers+rt));
      print((uint64_t*) ",");
      printRegister(rs);
      print((uint64_t*) "=");
      printHexadecimal(*(registers+rs), 0);
    }
  }

  if (interpret) {
    vaddr = *(registers+rs) + signExtend(immediate, 16);

    if (isValidVirtualAddress(vaddr)) {
      if (isVirtualAddressMapped(pt, vaddr)) {
        *(registers+rt) = loadVirtualMemory(pt, vaddr);

        // keep track of number of loads
        loads = loads + 1;

        *(loadsPerAddress + pc / INSTRUCTIONSIZE) = *(loadsPerAddress + pc / INSTRUCTIONSIZE) + 1;

        pc = pc + INSTRUCTIONSIZE;
      } else
        throwException(EXCEPTION_PAGEFAULT, getPageOfVirtualAddress(vaddr));
    } else
      // TODO: pass invalid vaddr
      throwException(EXCEPTION_INVALIDADDRESS, 0);
  }

  if (debug) {
    if (interpret) {
      print((uint64_t*) " -> ");
      printRegister(rt);
      print((uint64_t*) "=");
      printInteger(*(registers+rt));
      print((uint64_t*) "=memory[");
      printHexadecimal(vaddr, 0);
      print((uint64_t*) "]");
    }
    println();
  }
}

void op_sd() {
  uint64_t vaddr;

  if (debug) {
    printOpcode(opcode);
    print((uint64_t*) " ");
    printRegister(rt);
    print((uint64_t*) ",");
    printInteger(signExtend(immediate, 16));
    print((uint64_t*) "(");
    printRegister(rs);
    print((uint64_t*) ")");
    if (interpret) {
      print((uint64_t*) ": ");
      printRegister(rt);
      print((uint64_t*) "=");
      printInteger(*(registers+rt));
      print((uint64_t*) ",");
      printRegister(rs);
      print((uint64_t*) "=");
      printHexadecimal(*(registers+rs), 0);
    }
  }

  if (interpret) {
    vaddr = *(registers+rs) + signExtend(immediate, 16);

    if (isValidVirtualAddress(vaddr)) {
      if (isVirtualAddressMapped(pt, vaddr)) {
        storeVirtualMemory(pt, vaddr, *(registers+rt));

        // keep track of number of stores
        stores = stores + 1;

        *(storesPerAddress + pc / INSTRUCTIONSIZE) = *(storesPerAddress + pc / INSTRUCTIONSIZE) + 1;

        pc = pc + INSTRUCTIONSIZE;
      } else
        throwException(EXCEPTION_PAGEFAULT, getPageOfVirtualAddress(vaddr));
    } else
      // TODO: pass invalid vaddr
      throwException(EXCEPTION_INVALIDADDRESS, 0);
  }

  if (debug) {
    if (interpret) {
      print((uint64_t*) " -> memory[");
      printHexadecimal(vaddr, 0);
      print((uint64_t*) "]=");
      printInteger(*(registers+rt));
      print((uint64_t*) "=");
      printRegister(rt);
    }
    println();
  }
}

void op_beq() {
  if (debug) {
    printOpcode(opcode);
    print((uint64_t*) " ");
    printRegister(rs);
    print((uint64_t*) ",");
    printRegister(rt);
    print((uint64_t*) ",");
    printInteger(signExtend(immediate, 16));
    print((uint64_t*) "[");
    printHexadecimal(pc + INSTRUCTIONSIZE + signExtend(immediate, 16) * INSTRUCTIONSIZE, 0);
    print((uint64_t*) "]");
    if (interpret) {
      print((uint64_t*) ": ");
      printRegister(rs);
      print((uint64_t*) "=");
      printInteger(*(registers+rs));
      print((uint64_t*) ",");
      printRegister(rt);
      print((uint64_t*) "=");
      printInteger(*(registers+rt));
    }
  }

  if (interpret) {
    pc = pc + INSTRUCTIONSIZE;

    if (*(registers+rs) == *(registers+rt)) {
      pc = pc + signExtend(immediate, 16) * INSTRUCTIONSIZE;

      if (signedLessThan(signExtend(immediate, 16), 0)) {
        // keep track of number of loop iterations
        loops = loops + 1;

        *(loopsPerAddress + pc / INSTRUCTIONSIZE) = *(loopsPerAddress + pc / INSTRUCTIONSIZE) + 1;
      }

      // TODO: execute delay slot
    }
  }

  if (debug) {
    if (interpret) {
      print((uint64_t*) " -> $pc=");
      printHexadecimal(pc, 0);
    }
    println();
  }
}

void op_jal() {
  if (debug) {
    printOpcode(opcode);
    print((uint64_t*) " ");
    printHexadecimal(instr_index, 0);
    print((uint64_t*) "[");
    printHexadecimal(instr_index * INSTRUCTIONSIZE, 0);
    print((uint64_t*) "]");
    if (interpret) {
      print((uint64_t*) ": ");
      printRegister(REG_RA);
      print((uint64_t*) "=");
      printHexadecimal(*(registers+REG_RA), 0);
    }
  }

  if (interpret) {
    // skip over delay slot
    *(registers+REG_RA) = pc + 2 * INSTRUCTIONSIZE;

    pc = instr_index * INSTRUCTIONSIZE;

    // keep track of number of procedure calls
    calls = calls + 1;

    *(callsPerAddress + pc / INSTRUCTIONSIZE) = *(callsPerAddress + pc / INSTRUCTIONSIZE) + 1;

    // TODO: execute delay slot
  }

  if (debug) {
    if (interpret) {
      print((uint64_t*) " -> ");
      printRegister(REG_RA);
      print((uint64_t*) "=");
      printHexadecimal(*(registers+REG_RA), 0);
      print((uint64_t*) ",$pc=");
      printHexadecimal(pc, 0);
    }
    println();
  }
}

void op_j() {
  if (debug) {
    printOpcode(opcode);
    print((uint64_t*) " ");
    printHexadecimal(instr_index, 0);
    print((uint64_t*) "[");
    printHexadecimal(instr_index * INSTRUCTIONSIZE, 0);
    print((uint64_t*) "]");
  }

  if (interpret) {
    pc = instr_index * INSTRUCTIONSIZE;

    // TODO: execute delay slot
  }

  if (debug) {
    if (interpret) {
      print((uint64_t*) ": -> $pc=");
      printHexadecimal(pc, 0);
    }
    println();
  }
}

// -----------------------------------------------------------------
// -------------------------- INTERPRETER --------------------------
// -----------------------------------------------------------------

void printException(uint64_t exception, uint64_t faultingPage) {
  print((uint64_t*) *(EXCEPTIONS + exception));

  if (exception == EXCEPTION_PAGEFAULT) {
    print((uint64_t*) " at ");
    printHexadecimal(faultingPage, 8);
  }
}

void throwException(uint64_t exception, uint64_t faultingPage) {
  setException(currentContext, exception);
  setFaultingPage(currentContext, faultingPage);

  trap = 1;

  if (debug_exception) {
    print(selfieName);
    print((uint64_t*) ": context ");
    printHexadecimal((uint64_t) currentContext, 8);
    print((uint64_t*) " throws ");
    printException(exception, faultingPage);
    print((uint64_t*) " exception");
    println();
  }
}

void fetch() {
  // assert: isValidVirtualAddress(pc) == 1
  // assert: isVirtualAddressMapped(pt, pc) == 1

  if (pc % REGISTERSIZE == 0)
    ir = rightShift(loadVirtualMemory(pt, pc), 32);
  else
    ir = rightShift(leftShift(loadVirtualMemory(pt, pc - INSTRUCTIONSIZE), 32), 32);
}

void execute() {
  if (debug) {
    if (interpret) {
      print(getName(currentContext));
      print((uint64_t*) ": $pc=");
    }
    printHexadecimal(pc, 0);
    if (sourceLineNumber != (uint64_t*) 0) {
      print((uint64_t*) "(~");
      printInteger(*(sourceLineNumber + pc / INSTRUCTIONSIZE));
      print((uint64_t*) ")");
    }
    print((uint64_t*) ": ");
    printHexadecimal(ir, 8);
    print((uint64_t*) ": ");
  }

  if (opcode == OP_SPECIAL) {
    if (function == FCT_NOP)
      fct_nop();
    else if (function == FCT_DADDU)
      fct_daddu();
    else if (function == FCT_DSUBU)
      fct_dsubu();
    else if (function == FCT_DMULTU)
      fct_dmultu();
    else if (function == FCT_DDIVU)
      fct_ddivu();
    else if (function == FCT_MFHI)
      fct_mfhi();
    else if (function == FCT_MFLO)
      fct_mflo();
    else if (function == FCT_SLTU)
      fct_sltu();
    else if (function == FCT_JR)
      fct_jr();
    else if (function == FCT_SYSCALL)
      fct_syscall();
    else
      throwException(EXCEPTION_UNKNOWNINSTRUCTION, 0);
  } else if (opcode == OP_DADDIU)
    op_daddiu();
  else if (opcode == OP_LD)
    op_ld();
  else if (opcode == OP_SD)
    op_sd();
  else if (opcode == OP_BEQ)
    op_beq();
  else if (opcode == OP_JAL)
    op_jal();
  else if (opcode == OP_J)
    op_j();
  else
    throwException(EXCEPTION_UNKNOWNINSTRUCTION, 0);
}

void interrupt() {
  if (timer > 0)
    timer = timer - 1;

  if (timer == 0)
    if (getException(currentContext) == EXCEPTION_NOEXCEPTION)
      // only throw exception if no other is pending
      // TODO: handle multiple pending exceptions
      throwException(EXCEPTION_TIMER, 0);
}

uint64_t* runUntilException() {
  trap = 0;

  while (trap == 0) {
    fetch();
    decode();
    execute();
    interrupt();
  }

  trap = 0;

  return currentContext;
}

uint64_t addressWithMaxCounter(uint64_t* counters, uint64_t max) {
  uint64_t a;
  uint64_t n;
  uint64_t i;
  uint64_t c;

  a = -1;

  n = 0;

  i = 0;

  while (i < maxBinaryLength / INSTRUCTIONSIZE) {
    c = *(counters + i);

    if (n < c)
      if (c < max) {
        n = c;
        a = i * INSTRUCTIONSIZE;
      }

    i = i + 1;
  }

  return a;
}

uint64_t printCounters(uint64_t total, uint64_t* counters, uint64_t max) {
  uint64_t a;

  a = addressWithMaxCounter(counters, max);

  printInteger(*(counters + a / INSTRUCTIONSIZE));

  print((uint64_t*) "(");
  printFixedPointPercentage(total, *(counters + a / INSTRUCTIONSIZE));
  print((uint64_t*) "%)");

  if (*(counters + a / INSTRUCTIONSIZE) != 0) {
    print((uint64_t*) "@");
    printHexadecimal(a, 0);
    if (sourceLineNumber != (uint64_t*) 0) {
      print((uint64_t*) "(~");
      printInteger(*(sourceLineNumber + a / INSTRUCTIONSIZE));
      print((uint64_t*) ")");
    }
  }

  return a;
}

void printProfile(uint64_t* message, uint64_t total, uint64_t* counters) {
  uint64_t a;

  if (total > 0) {
    print(selfieName);
    print(message);
    printInteger(total);
    print((uint64_t*) ",");
    a = printCounters(total, counters, INT64_MAX); // max counter
    print((uint64_t*) ",");
    a = printCounters(total, counters, *(counters + a / INSTRUCTIONSIZE)); // 2nd max
    print((uint64_t*) ",");
    a = printCounters(total, counters, *(counters + a / INSTRUCTIONSIZE)); // 3rd max
    println();
  }
}

void selfie_disassemble() {
  assemblyName = getArgument();

  if (codeLength == 0) {
    print(selfieName);
    print((uint64_t*) ": nothing to disassemble to output file ");
    print(assemblyName);
    println();

    return;
  }

  // assert: assemblyName is mapped and not longer than maxFilenameLength

  assemblyFD = openWriteOnly(assemblyName);

  if (signedLessThan(assemblyFD, 0)) {
    print(selfieName);
    print((uint64_t*) ": could not create assembly output file ");
    print(assemblyName);
    println();

    exit(EXITCODE_IOERROR);
  }

  outputName = assemblyName;
  outputFD   = assemblyFD;

  interpret = 0;

  resetLibrary();
  resetInterpreter();

  debug = 1;

  while(pc < codeLength) {
    ir = loadInstruction(pc);

    decode();
    execute();

    pc = pc + INSTRUCTIONSIZE;
  }

  debug = 0;

  outputName = (uint64_t*) 0;
  outputFD   = 1;

  print(selfieName);
  print((uint64_t*) ": ");
  printInteger(numberOfWrittenCharacters);
  print((uint64_t*) " characters of assembly with ");
  printInteger(codeLength / INSTRUCTIONSIZE);
  print((uint64_t*) " instructions written into ");
  print(assemblyName);
  println();
}

// -----------------------------------------------------------------
// ---------------------------- CONTEXTS ---------------------------
// -----------------------------------------------------------------

uint64_t* allocateContext(uint64_t* parent, uint64_t* vctxt, uint64_t* in) {
  uint64_t* context;

  if (freeContexts == (uint64_t*) 0)
    context = smalloc(6 * SIZEOFINTSTAR + 11 * SIZEOFINT);
  else {
    context = freeContexts;

    freeContexts = getNextContext(freeContexts);
  }

  setNextContext(context, in);
  setPrevContext(context, (uint64_t*) 0);

  if (in != (uint64_t*) 0)
    setPrevContext(in, context);

  setPC(context, 0);

  // allocate zeroed memory for general purpose registers
  // TODO: reuse memory
  setRegs(context, zalloc(NUMBEROFREGISTERS * SIZEOFINT));

  setLoReg(context, 0);
  setHiReg(context, 0);

  // allocate zeroed memory for page table
  // TODO: save and reuse memory for page table
  setPT(context, zalloc(VIRTUALMEMORYSIZE / PAGESIZE * SIZEOFINT));

  // determine range of recently mapped pages
  setLoPage(context, 0);
  setMePage(context, 0);
  setHiPage(context, getPageOfVirtualAddress(VIRTUALMEMORYSIZE - REGISTERSIZE));

  // heap starts where it is safe to start
  setProgramBreak(context, maxBinaryLength);

  setException(context, EXCEPTION_NOEXCEPTION);
  setFaultingPage(context, 0);

  setExitCode(context, EXITCODE_NOERROR);

  setParent(context, parent);
  setVirtualContext(context, vctxt);

  setName(context, (uint64_t*) 0);

  return context;
}

uint64_t* findContext(uint64_t* parent, uint64_t* vctxt, uint64_t* in) {
  uint64_t* context;

  context = in;

  while (context != (uint64_t*) 0) {
    if (getParent(context) == parent)
      if (getVirtualContext(context) == vctxt)
        return context;

    context = getNextContext(context);
  }

  return (uint64_t*) 0;
}

void freeContext(uint64_t* context) {
  setNextContext(context, freeContexts);

  freeContexts = context;
}

uint64_t* deleteContext(uint64_t* context, uint64_t* from) {
  if (getNextContext(context) != (uint64_t*) 0)
    setPrevContext(getNextContext(context), getPrevContext(context));

  if (getPrevContext(context) != (uint64_t*) 0) {
    setNextContext(getPrevContext(context), getNextContext(context));
    setPrevContext(context, (uint64_t*) 0);
  } else
    from = getNextContext(context);

  freeContext(context);

  return from;
}

// -----------------------------------------------------------------
// -------------------------- MICROKERNEL --------------------------
// -----------------------------------------------------------------

uint64_t* createContext(uint64_t* parent, uint64_t* vctxt) {
  // TODO: check if context already exists
  usedContexts = allocateContext(parent, vctxt, usedContexts);

  if (currentContext == (uint64_t*) 0)
    currentContext = usedContexts;

  if (debug_create) {
    print(selfieName);
    print((uint64_t*) ": parent context ");
    printHexadecimal((uint64_t) parent, 8);
    print((uint64_t*) " created child context ");
    printHexadecimal((uint64_t) usedContexts, 8);
    println();
  }

  return usedContexts;
}

uint64_t* cacheContext(uint64_t* vctxt) {
  uint64_t* context;

  // find cached context on my boot level
  context = findContext(currentContext, vctxt, usedContexts);

  if (context == (uint64_t*) 0)
    // create cached context on my boot level
    context = createContext(currentContext, vctxt);

  return context;
}

void saveContext(uint64_t* context) {
  uint64_t* parentTable;
  uint64_t* vctxt;
  uint64_t r;
  uint64_t* regs;
  uint64_t* vregs;

  // save machine state
  setPC(context, pc);
  setLoReg(context, loReg);
  setHiReg(context, hiReg);

  if (getParent(context) != MY_CONTEXT) {
    parentTable = getPT(getParent(context));

    vctxt = getVirtualContext(context);

    storeVirtualMemory(parentTable, PC(vctxt), getPC(context));

    r = 0;

    regs = getRegs(context);

    vregs = (uint64_t*) loadVirtualMemory(parentTable, Regs(vctxt));

    while (r < NUMBEROFREGISTERS) {
      storeVirtualMemory(parentTable, (uint64_t) (vregs + r), *(regs + r));

      r = r + 1;
    }

    storeVirtualMemory(parentTable, LoReg(vctxt), getLoReg(context));
    storeVirtualMemory(parentTable, HiReg(vctxt), getHiReg(context));
    storeVirtualMemory(parentTable, ProgramBreak(vctxt), getProgramBreak(context));

    storeVirtualMemory(parentTable, Exception(vctxt), getException(context));
    storeVirtualMemory(parentTable, FaultingPage(vctxt), getFaultingPage(context));
    storeVirtualMemory(parentTable, ExitCode(vctxt), getExitCode(context));
  }
}

void mapPage(uint64_t* context, uint64_t page, uint64_t frame) {
  uint64_t* table;

  table = getPT(context);

  // assert: 0 <= page < VIRTUALMEMORYSIZE / PAGESIZE

  // on boot level zero frame may be any signed integer

  *(table + page) = frame;

  // exploit spatial locality in page table caching
  if (page != getHiPage(context)) {
    if (page < getLoPage(context))
      setLoPage(context, page);
    else if (getMePage(context) < page)
      setMePage(context, page);
  }

  if (debug_map) {
    print(selfieName);
    print((uint64_t*) ": page ");
    printHexadecimal(page, 4);
    print((uint64_t*) " mapped to frame ");
    printHexadecimal(frame, 8);
    print((uint64_t*) " in context ");
    printHexadecimal((uint64_t) context, 8);
    println();
  }
}

void restoreContext(uint64_t* context) {
  uint64_t* parentTable;
  uint64_t* vctxt;
  uint64_t r;
  uint64_t* regs;
  uint64_t* vregs;
  uint64_t* table;
  uint64_t page;
  uint64_t me;
  uint64_t frame;

  if (getParent(context) != MY_CONTEXT) {
    parentTable = getPT(getParent(context));

    vctxt = getVirtualContext(context);

    setPC(context, loadVirtualMemory(parentTable, PC(vctxt)));

    r = 0;

    regs = getRegs(context);

    vregs = (uint64_t*) loadVirtualMemory(parentTable, Regs(vctxt));

    while (r < NUMBEROFREGISTERS) {
      *(regs + r) = loadVirtualMemory(parentTable, (uint64_t) (vregs + r));

      r = r + 1;
    }

    setLoReg(context, loadVirtualMemory(parentTable, LoReg(vctxt)));
    setHiReg(context, loadVirtualMemory(parentTable, HiReg(vctxt)));
    setProgramBreak(context, loadVirtualMemory(parentTable, ProgramBreak(vctxt)));

    setException(context, loadVirtualMemory(parentTable, Exception(vctxt)));
    setFaultingPage(context, loadVirtualMemory(parentTable, FaultingPage(vctxt)));
    setExitCode(context, loadVirtualMemory(parentTable, ExitCode(vctxt)));

    table = (uint64_t*) loadVirtualMemory(parentTable, PT(vctxt));

    // assert: context page table is only mapped from beginning up and end down

    page = loadVirtualMemory(parentTable, LoPage(vctxt));
    me   = loadVirtualMemory(parentTable, MePage(vctxt));

    while (page <= me) {
      frame = loadVirtualMemory(parentTable, FrameForPage(table, page));

      if (frame != 0)
        mapPage(context, page, getFrameForPage(parentTable, getPageOfVirtualAddress(frame)));

      page = page + 1;
    }

    storeVirtualMemory(parentTable, LoPage(vctxt), page);

    page  = loadVirtualMemory(parentTable, HiPage(vctxt));
    frame = loadVirtualMemory(parentTable, FrameForPage(table, page));

    while (frame != 0) {
      mapPage(context, page, getFrameForPage(parentTable, getPageOfVirtualAddress(frame)));

      page  = page - 1;
      frame = loadVirtualMemory(parentTable, FrameForPage(table, page));
    }

    storeVirtualMemory(parentTable, HiPage(vctxt), page);
  }
}

// -----------------------------------------------------------------
// ---------------------------- KERNEL -----------------------------
// -----------------------------------------------------------------

uint64_t pavailable() {
  if (freePageFrameMemory > 0)
    return 1;
  else if (usedPageFrameMemory + MEGABYTE <= pageFrameMemory)
    return 1;
  else
    return 0;
}

uint64_t pused() {
  return usedPageFrameMemory - freePageFrameMemory;
}

uint64_t* palloc() {
  // CAUTION: on boot level zero palloc may return frame addresses < 0
  uint64_t block;
  uint64_t frame;

  // assert: pageFrameMemory is equal to or a multiple of MEGABYTE
  // assert: PAGESIZE is a factor of MEGABYTE strictly less than MEGABYTE

  if (freePageFrameMemory == 0) {
    freePageFrameMemory = MEGABYTE;

    if (usedPageFrameMemory + freePageFrameMemory <= pageFrameMemory) {
      // on boot level zero allocate zeroed memory
      block = (uint64_t) zalloc(freePageFrameMemory);

      usedPageFrameMemory = usedPageFrameMemory + freePageFrameMemory;

      // page frames must be page-aligned to work as page table index
      nextPageFrame = roundUp(block, PAGESIZE);

      if (nextPageFrame > block)
        // losing one page frame to fragmentation
        freePageFrameMemory = freePageFrameMemory - PAGESIZE;
    } else {
      print(selfieName);
      print((uint64_t*) ": palloc out of physical memory");
      println();

      exit(EXITCODE_OUTOFPHYSICALMEMORY);
    }
  }

  frame = nextPageFrame;

  nextPageFrame = nextPageFrame + PAGESIZE;

  freePageFrameMemory = freePageFrameMemory - PAGESIZE;

  // strictly, touching is only necessary on boot levels higher than zero
  return touch((uint64_t*) frame, PAGESIZE);
}

void pfree(uint64_t* frame) {
  // TODO: implement free list of page frames
}

void mapAndStore(uint64_t* context, uint64_t vaddr, uint64_t data) {
  // assert: isValidVirtualAddress(vaddr) == 1

  if (isVirtualAddressMapped(getPT(context), vaddr) == 0)
    mapPage(context, getPageOfVirtualAddress(vaddr), (uint64_t) palloc());

  storeVirtualMemory(getPT(context), vaddr, data);
}

void up_loadBinary(uint64_t* context) {
  uint64_t vaddr;

  setName(context, binaryName);

  // binaries start at lowest virtual address
  vaddr = 0;

  while (vaddr < binaryLength) {
    mapAndStore(context, vaddr, loadData(vaddr));

    vaddr = vaddr + SIZEOFINT;
  }
}

uint64_t up_loadString(uint64_t* context, uint64_t* s, uint64_t SP) {
  uint64_t bytes;
  uint64_t i;

  bytes = roundUp(stringLength(s) + 1, REGISTERSIZE);

  // allocate memory for storing string
  SP = SP - bytes;

  i = 0;

  while (i < bytes) {
    mapAndStore(context, SP + i, *s);

    s = s + 1;

    i = i + REGISTERSIZE;
  }

  return SP;
}

void up_loadArguments(uint64_t* context, uint64_t argc, uint64_t* argv) {
  uint64_t SP;
  uint64_t vargv;
  uint64_t i_argc;
  uint64_t i_vargv;

  // arguments are pushed onto stack which starts at highest virtual address
  SP = VIRTUALMEMORYSIZE - REGISTERSIZE;

  // allocate memory for storing stack pointer later
  SP = SP - REGISTERSIZE;

  // allocate memory for storing *argv array
  SP = SP - argc * REGISTERSIZE;

  // vargv invalid if argc == 0
  vargv = SP + REGISTERSIZE;

  i_vargv = vargv;
  i_argc  = argc;

  while (i_argc > 0) {
    SP = up_loadString(context, (uint64_t*) *argv, SP);

    // store pointer to string in virtual *argv
    mapAndStore(context, i_vargv, SP);

    argv = argv + 1;

    i_vargv = i_vargv + REGISTERSIZE;

    i_argc = i_argc - 1;
  }

  // allocate memory for one word on the stack
  SP = SP - REGISTERSIZE;

  // push argc
  mapAndStore(context, SP, argc);

  // allocate memory for one word on the stack
  SP = SP - REGISTERSIZE;

  // push virtual argv
  mapAndStore(context, SP, vargv);

  // store stack pointer at highest virtual address for binary to retrieve
  mapAndStore(context, VIRTUALMEMORYSIZE - REGISTERSIZE, SP);
}

void mapUnmappedPages(uint64_t* context) {
  uint64_t page;

  // assert: page table is only mapped from beginning up and end down

  page = 0;

  while (isPageMapped(getPT(context), page))
    page = page + 1;

  while (pavailable()) {
    mapPage(context, page, (uint64_t) palloc());

    page = page + 1;
  }
}

uint64_t isBootLevelZero() {
  // in C99 malloc(0) returns either a null pointer or a unique pointer. 
  // (see http://pubs.opengroup.org/onlinepubs/9699919799/)
  // selfie's malloc implementation, on the other hand, 
  // returns the same not null address, if malloc(0) is called consecutively.
  uint64_t firstMalloc;
  uint64_t secondMalloc;

  firstMalloc = (uint64_t) malloc(0);
  secondMalloc = (uint64_t) malloc(0);

  if (firstMalloc == 0)
    return 1;
  if (firstMalloc != secondMalloc)
    return 1;

  // it is selfie's malloc, so it can not be boot level zero.
  return 0;
}

uint64_t handleSystemCalls(uint64_t* context) {
  uint64_t v0;

  if (getException(context) == EXCEPTION_SYSCALL) {
    v0 = *(getRegs(context)+REG_V0);

    if (v0 == SYSCALL_MALLOC)
      return implementMalloc(context);
    else if (v0 == SYSCALL_READ)
      implementRead(context);
    else if (v0 == SYSCALL_WRITE)
      implementWrite(context);
    else if (v0 == SYSCALL_OPEN)
      implementOpen(context);
    else if (v0 == SYSCALL_EXIT) {
      implementExit(context);

      // TODO: exit only if all contexts have exited
      return EXIT;
    } else {
      print(selfieName);
      print((uint64_t*) ": unknown system call ");
      printInteger(v0);
      println();

      setExitCode(context, EXITCODE_UNKNOWNSYSCALL);

      return EXIT;
    }
  } else if (getException(context) != EXCEPTION_TIMER) {
    print(selfieName);
    print((uint64_t*) ": context ");
    print(getName(context));
    print((uint64_t*) " throws uncaught ");
    printException(getException(context), getFaultingPage(context));
    println();

    setExitCode(context, EXITCODE_UNCAUGHTEXCEPTION);

    return EXIT;
  }

  return DONOTEXIT;
}

uint64_t mipster(uint64_t* toContext) {
  uint64_t timeout;
  uint64_t* fromContext;

  print((uint64_t*) "mipster");
  println();

  timeout = TIMESLICE;

  while (1) {
    fromContext = mipster_switch(toContext, timeout);

    if (getParent(fromContext) != MY_CONTEXT) {
      // switch to parent which is in charge of handling exceptions
      toContext = getParent(fromContext);

      timeout = TIMEROFF;
    } else {
       // we are the parent in charge of handling exceptions

      if (getException(fromContext) == EXCEPTION_PAGEFAULT)
        // TODO: use this table to unmap and reuse frames
        mapPage(fromContext, getFaultingPage(fromContext), (uint64_t) palloc());
      else if (handleSystemCalls(fromContext) == EXIT)
        return getExitCode(fromContext);

      setException(fromContext, EXCEPTION_NOEXCEPTION);

      toContext = fromContext;

      timeout = TIMESLICE;
    }
  }
}

uint64_t minster(uint64_t* toContext) {
  uint64_t timeout;
  uint64_t* fromContext;

  print((uint64_t*) "minster");
  println();

  timeout = TIMESLICE;

  // virtual is like physical memory in initial context up to memory size
  // by mapping unmapped pages (for the heap) to all available page frames
  // CAUTION: consumes memory even when not accessed
  mapUnmappedPages(toContext);

  while (1) {
    fromContext = mipster_switch(toContext, timeout);

    if (getParent(fromContext) != MY_CONTEXT) {
      // switch to parent which is in charge of handling exceptions
      toContext = getParent(fromContext);

      timeout = TIMEROFF;
    } else {
      // we are the parent in charge of handling exit exceptions

      if (handleSystemCalls(fromContext) == EXIT)
        return getExitCode(fromContext);

      setException(fromContext, EXCEPTION_NOEXCEPTION);

      toContext = fromContext;

      timeout = TIMESLICE;
    }
  }
}

uint64_t mobster(uint64_t* toContext) {
  uint64_t timeout;
  uint64_t* fromContext;

  print((uint64_t*) "mobster");
  println();

  timeout = TIMESLICE;

  while (1) {
    fromContext = mipster_switch(toContext, TIMESLICE);

    if (getParent(fromContext) != MY_CONTEXT) {
      // switch to parent which is in charge of handling exceptions
      toContext = getParent(fromContext);

      timeout = TIMEROFF;
    } else {
      // we are the parent in charge of handling exit exceptions

      if (handleSystemCalls(fromContext) == EXIT)
        return getExitCode(fromContext);

      setException(fromContext, EXCEPTION_NOEXCEPTION);

      toContext = fromContext;

      timeout = TIMESLICE;
    }
  }
}

uint64_t hypster(uint64_t* toContext) {
  uint64_t* fromContext;

  print((uint64_t*) "hypster");
  println();

  while (1) {
    fromContext = hypster_switch(toContext, TIMESLICE);

    if (getException(fromContext) == EXCEPTION_PAGEFAULT)
      // TODO: use this table to unmap and reuse frames
      mapPage(fromContext, getFaultingPage(fromContext), (uint64_t) palloc());
    else if (handleSystemCalls(fromContext) == EXIT)
      return getExitCode(fromContext);

    setException(fromContext, EXCEPTION_NOEXCEPTION);

    toContext = fromContext;
  }
}

uint64_t mixter(uint64_t* toContext, uint64_t mix) {
  // works with mipsters and hypsters
  uint64_t mslice;
  uint64_t timeout;
  uint64_t* fromContext;

  print((uint64_t*) "mixter (");
  printInteger(mix);
  print((uint64_t*) "% mipster/");
  printInteger(100 - mix);
  print((uint64_t*) "% hypster)");
  println();

  mslice = TIMESLICE;

  if (mslice <= INT64_MAX / 100)
    mslice = mslice * mix / 100;
  else if (mslice <= INT64_MAX / 10)
    mslice = mslice / 10 * (mix / 10);
  else
    mslice = mslice / 100 * mix;

  if (mslice > 0) {
    mix = 1;

    timeout = mslice;
  } else {
    mix = 0;

    timeout = TIMESLICE;
  }

  while (1) {
    if (mix)
      fromContext = mipster_switch(toContext, TIMESLICE);
    else
      fromContext = hypster_switch(toContext, TIMESLICE);

    if (getParent(fromContext) != MY_CONTEXT) {
      // switch to parent which is in charge of handling exceptions
      toContext = getParent(fromContext);

      timeout = TIMEROFF;
    } else {
      // we are the parent in charge of handling exceptions

      if (getException(fromContext) == EXCEPTION_PAGEFAULT)
        // TODO: use this table to unmap and reuse frames
        mapPage(fromContext, getFaultingPage(fromContext), (uint64_t) palloc());
      else if (handleSystemCalls(fromContext) == EXIT)
        return getExitCode(fromContext);

      setException(fromContext, EXCEPTION_NOEXCEPTION);

      // TODO: scheduler should go here
      toContext = fromContext;

      if (mix) {
        if (mslice != TIMESLICE) {
          mix = 0;

          timeout = TIMESLICE - mslice;
        }
      } else if (mslice > 0) {
        mix = 1;

        timeout = mslice;
      }
    }
  }
}

uint64_t selfie_run(uint64_t machine) {
  uint64_t exitCode;

  if (binaryLength == 0) {
    print(selfieName);
    print((uint64_t*) ": nothing to run, debug, or host");
    println();

    return -1;
  }

  initMemory(atoi(peekArgument()));

  interpret = 1;

  resetInterpreter();
  resetMicrokernel();

  createContext(MY_CONTEXT, 0);

  up_loadBinary(currentContext);

  // pass binary name as first argument by replacing memory size
  setArgument(binaryName);

  up_loadArguments(currentContext, numberOfRemainingArguments(), remainingArguments());

  print(selfieName);
  print((uint64_t*) ": this is selfie executing ");
  print(binaryName);
  print((uint64_t*) " with ");
  printInteger(pageFrameMemory / MEGABYTE);
  print((uint64_t*) "MB of physical memory on ");

  if (machine == MIPSTER)
    exitCode = mipster(currentContext);
  else if (machine == MINSTER)
    exitCode = minster(currentContext);
  else if (machine == MOBSTER)
    exitCode = mobster(currentContext);
  else if (machine == HYPSTER)
    if (isBootLevelZero())
      // no hypster on boot level zero
      exitCode = mipster(currentContext);
    else
      exitCode = hypster(currentContext);
  else
    // change 0 to anywhere between 0% to 100% mipster
    exitCode = mixter(currentContext, 0);

  interpret = 0;

  debug = 0;

  print(selfieName);
  print((uint64_t*) ": this is selfie terminating ");
  print(getName(currentContext));
  print((uint64_t*) " with exit code ");
  printInteger(exitCode);
  print((uint64_t*) " and ");
  printFixedPointRatio(pused(), MEGABYTE);
  print((uint64_t*) "MB of mapped memory");
  println();

  if (calls > 0) {
    print(selfieName);
    if (sourceLineNumber != (uint64_t*) 0)
      print((uint64_t*) ": profile: total,max(ratio%)@addr(line#),2max(ratio%)@addr(line#),3max(ratio%)@addr(line#)");
    else
      print((uint64_t*) ": profile: total,max(ratio%)@addr,2max(ratio%)@addr,3max(ratio%)@addr");
    println();
    printProfile((uint64_t*) ": calls: ", calls, callsPerAddress);
    printProfile((uint64_t*) ": loops: ", loops, loopsPerAddress);
    printProfile((uint64_t*) ": loads: ", loads, loadsPerAddress);
    printProfile((uint64_t*) ": stores: ", stores, storesPerAddress);
  }

  return exitCode;
}

// *~*~ *~*~ *~*~ *~*~ *~*~ *~*~ *~*~ *~*~ *~*~ *~*~ *~*~ *~*~ *~*~
// -----------------------------------------------------------------
// ----------------   T H E O R E M  P R O V E R    ----------------
// -----------------------------------------------------------------
// *~*~ *~*~ *~*~ *~*~ *~*~ *~*~ *~*~ *~*~ *~*~ *~*~ *~*~ *~*~ *~*~

// -----------------------------------------------------------------
// -------------------------- SAT Solver ---------------------------
// -----------------------------------------------------------------

uint64_t clauseMayBeTrue(uint64_t* clauseAddress, uint64_t depth) {
  uint64_t variable;

  variable = 0;

  while (variable <= depth) {
    if (*(SATAssignment + variable) == TRUE) {
      if (*(clauseAddress + 2 * variable))
        return TRUE;
    } else if (*(clauseAddress + 2 * variable + 1))
      // variable must be FALSE because variable <= depth
      return TRUE;

    variable = variable + 1;
  }

  while (variable < numberOfSATVariables) {
    // variable must be unassigned because variable > depth
    if (*(clauseAddress + 2 * variable))
      return TRUE;
    else if (*(clauseAddress + 2 * variable + 1))
      return TRUE;

    variable = variable + 1;
  }

  return FALSE;
}

uint64_t instanceMayBeTrue(uint64_t depth) {
  uint64_t clause;

  clause = 0;

  while (clause < numberOfSATClauses) {
    if (clauseMayBeTrue(SATInstance + clause * 2 * numberOfSATVariables, depth))
      clause = clause + 1;
    else
      // clause is FALSE under current assignment
      return FALSE;
  }

  return TRUE;
}

uint64_t babysat(uint64_t depth) {
  if (depth == numberOfSATVariables) return SAT;

  *(SATAssignment + depth) = TRUE;

  if (instanceMayBeTrue(depth)) if (babysat(depth + 1) == SAT) return SAT;

  *(SATAssignment + depth) = FALSE;

  if (instanceMayBeTrue(depth)) if (babysat(depth + 1) == SAT) return SAT;

  return UNSAT;
}

// -----------------------------------------------------------------
// ----------------------- DIMACS CNF PARSER -----------------------
// -----------------------------------------------------------------

void selfie_printDimacs() {
  uint64_t clause;
  uint64_t variable;

  print((uint64_t*) "p cnf ");
  printInteger(numberOfSATVariables);
  print((uint64_t*) " ");
  printInteger(numberOfSATClauses);
  println();

  clause = 0;

  while (clause < numberOfSATClauses) {
    variable = 0;

    while (variable < numberOfSATVariables) {
      if (*(SATInstance + clause * 2 * numberOfSATVariables + 2 * variable) == TRUE) {
        printInteger(variable + 1);
        print((uint64_t*) " ");
      } else if (*(SATInstance + clause * 2 * numberOfSATVariables + 2 * variable + 1) == TRUE) {
        printInteger(-(variable + 1));
        print((uint64_t*) " ");
      }

      variable = variable + 1;
    }

    print((uint64_t*) "0");
    println();

    clause = clause + 1;
  }
}

void dimacs_findNextCharacter(uint64_t newLine) {
  uint64_t inComment;

  // assuming we are not in a comment
  inComment = 0;

  // read and discard all whitespace and comments until a character is found
  // that is not whitespace and does not occur in a comment, or the file ends
  while (1) {
    if (inComment) {
      getCharacter();

      if (isCharacterNewLine())
        // comments end with new line
        inComment = 0;
      else if (character == CHAR_EOF)
        return;
      else
        // count the characters in comments as ignored characters
        // line feed and carriage return are counted below
        numberOfIgnoredCharacters = numberOfIgnoredCharacters + 1;
    } else if (newLine) {
      newLine = 0;

      if (character == 'c') {
        // 'c' at beginning of a line begins a comment
        inComment = 1;

        // count the number of comments
        numberOfComments = numberOfComments + 1;
      }
    } else if (isCharacterWhitespace()) {
      if (isCharacterNewLine()) {
        newLine = 1;

        // keep track of line numbers for error reporting and code annotation
        if (character == CHAR_LF)
          lineNumber = lineNumber + 1;
      } else
        newLine = 0;

      // count whitespace as ignored characters
      numberOfIgnoredCharacters = numberOfIgnoredCharacters + 1;

      getCharacter();
    } else
      // character found that is not whitespace and not occurring in a comment
      return;
  }
}

void dimacs_getSymbol() {
  dimacs_findNextCharacter(0);

  getSymbol();
}

void dimacs_word(uint64_t* word) {
  if (symbol == SYM_IDENTIFIER) {
    if (stringCompare(identifier, word)) {
      dimacs_getSymbol();

      return;
    } else
      syntaxErrorIdentifier(word);
  } else
    syntaxErrorSymbol(SYM_IDENTIFIER);

  exit(EXITCODE_PARSERERROR);
}

uint64_t dimacs_number() {
  uint64_t number;

  if (symbol == SYM_INTEGER) {
    number = literal;

    dimacs_getSymbol();

    return number;
  } else
    syntaxErrorSymbol(SYM_INTEGER);

  exit(EXITCODE_PARSERERROR);
}

void dimacs_getClause(uint64_t clause) {
  uint64_t not;

  while (1) {
    not = 0;

    if (symbol == SYM_MINUS) {
      not = 1;

      dimacs_getSymbol();
    }

    if (symbol == SYM_INTEGER) {
      if (literal <= 0) {
        // if literal < 0 it is equal to INT64_MIN which we treat here as 0
        dimacs_getSymbol();

        return;
      } else if (literal > numberOfSATVariables) {
        syntaxErrorMessage((uint64_t*) "clause exceeds declared number of variables");

        exit(EXITCODE_PARSERERROR);
      }

      // literal encoding starts at 0
      literal = literal - 1;

      if (not)
        *(SATInstance + clause * 2 * numberOfSATVariables + 2 * literal + 1) = TRUE;
      else
        *(SATInstance + clause * 2 * numberOfSATVariables + 2 * literal) = TRUE;
    } else if (symbol == SYM_EOF)
      return;
    else
      syntaxErrorSymbol(SYM_INTEGER);

    dimacs_getSymbol();
  }
}

void dimacs_getInstance() {
  uint64_t clauses;

  clauses = 0;

  while (clauses < numberOfSATClauses)
    if (symbol != SYM_EOF) {
      dimacs_getClause(clauses);

      clauses = clauses + 1;
    } else {
      syntaxErrorMessage((uint64_t*) "instance has fewer clauses than declared");

      exit(EXITCODE_PARSERERROR);
    }

  if (symbol != SYM_EOF) {
    syntaxErrorMessage((uint64_t*) "instance has more clauses than declared");

    exit(EXITCODE_PARSERERROR);
  }
}

void selfie_loadDimacs() {
  sourceName = getArgument();

  print(selfieName);
  print((uint64_t*) ": this is selfie loading SAT instance ");
  print(sourceName);
  println();

  // assert: sourceName is mapped and not longer than maxFilenameLength

  sourceFD = signExtend(open(sourceName, O_RDONLY, 0), 32);

  if (signedLessThan(sourceFD, 0)) {
    print(selfieName);
    print((uint64_t*) ": could not open input file ");
    print(sourceName);
    println();

    exit(EXITCODE_IOERROR);
  }

  resetScanner();

  // ignore all comments before problem
  dimacs_findNextCharacter(1);

  dimacs_getSymbol();

  dimacs_word((uint64_t*) "p");
  dimacs_word((uint64_t*) "cnf");

  numberOfSATVariables = dimacs_number();

  SATAssignment = (uint64_t*) smalloc(numberOfSATVariables * SIZEOFINT);

  numberOfSATClauses = dimacs_number();

  SATInstance = (uint64_t*) smalloc(numberOfSATClauses * 2 * numberOfSATVariables * SIZEOFINT);

  dimacs_getInstance();

  print(selfieName);
  print((uint64_t*) ": ");
  printInteger(numberOfSATClauses);
  print((uint64_t*) " clauses with ");
  printInteger(numberOfSATVariables);
  print((uint64_t*) " declared variables loaded from ");
  print(sourceName);
  println();

  dimacsName = sourceName;
}

void selfie_sat() {
  uint64_t variable;

  selfie_loadDimacs();

  if (dimacsName == (uint64_t*) 0) {
    print(selfieName);
    print((uint64_t*) ": nothing to SAT solve");
    println();

    return;
  }

  selfie_printDimacs();

  if (babysat(0) == SAT) {
    print(selfieName);
    print((uint64_t*) ": ");
    print(dimacsName);
    print((uint64_t*) " is satisfiable with ");

    variable = 0;

    while (variable < numberOfSATVariables) {
      if (*(SATAssignment + variable) == FALSE)
        print((uint64_t*) "-");

      printInteger(variable + 1);
      print((uint64_t*) " ");

      variable = variable + 1;
    }
  } else {
    print(selfieName);
    print((uint64_t*) ": ");
    print(dimacsName);
    print((uint64_t*) " is unsatisfiable");
  }

  println();
}

// *~*~ *~*~ *~*~ *~*~ *~*~ *~*~ *~*~ *~*~ *~*~ *~*~ *~*~ *~*~ *~*~
// -----------------------------------------------------------------
// ------------   S Y M B O L I C  E X E C U T I O N    ------------
// -----------------------------------------------------------------
// *~*~ *~*~ *~*~ *~*~ *~*~ *~*~ *~*~ *~*~ *~*~ *~*~ *~*~ *~*~ *~*~

// -----------------------------------------------------------------
// ------------------- EXPRESSION REPRESENTATION -------------------
// -----------------------------------------------------------------

int* createSymbolicNode(int type, int value, int* leftCh, int* rightCh) {
  int* newNode;

  newNode = malloc(2 * SIZEOFINT + 2 * SIZEOFINTSTAR);

  setSymNodeType(newNode, type);
  setSymNodeValue(newNode, value);
  setSymNodeLeft(newNode, leftCh);
  setSymNodeRight(newNode, rightCh);

  return newNode;
}

// *~*~ *~*~ *~*~ *~*~ *~*~ *~*~ *~*~ *~*~ *~*~ *~*~ *~*~ *~*~ *~*~
// -----------------------------------------------------------------
// --------------------   S M T  S O L V E R    --------------------
// -----------------------------------------------------------------
// *~*~ *~*~ *~*~ *~*~ *~*~ *~*~ *~*~ *~*~ *~*~ *~*~ *~*~ *~*~ *~*~

// -----------------------------------------------------------------
// ----------------------------- MAIN ------------------------------
// -----------------------------------------------------------------

uint64_t numberOfRemainingArguments() {
  return selfie_argc;
}

uint64_t* remainingArguments() {
  return selfie_argv;
}

uint64_t* peekArgument() {
  if (numberOfRemainingArguments() > 0)
    return (uint64_t*) *selfie_argv;
  else
    return (uint64_t*) 0;
}

uint64_t* getArgument() {
  uint64_t* argument;

  argument = peekArgument();

  if (numberOfRemainingArguments() > 0) {
    selfie_argc = selfie_argc - 1;
    selfie_argv = selfie_argv + 1;
  }

  return argument;
}

void setArgument(uint64_t* argv) {
  *selfie_argv = (uint64_t) argv;
}

void printUsage() {
  print(selfieName);
  print((uint64_t*) ": usage: ");
  print((uint64_t*) "selfie { -c { source } | -o binary | -s assembly | -l binary | -sat dimacs } ");
  print((uint64_t*) "[ ( -m | -d | -y | -min | -mob ) size ... ]");
  println();
}

uint64_t selfie() {
  uint64_t* option;

  if (numberOfRemainingArguments() == 0)
    printUsage();
  else {
    initScanner();
    initRegister();
    initDecoder();
    initInterpreter();

    while (numberOfRemainingArguments() > 0) {
      option = getArgument();

      if (stringCompare(option, (uint64_t*) "-c"))
        selfie_compile();
      else if (numberOfRemainingArguments() == 0) {
        // remaining options have at least one argument
        printUsage();

        return -1;
      } else if (stringCompare(option, (uint64_t*) "-o"))
        selfie_output();
      else if (stringCompare(option, (uint64_t*) "-s"))
        selfie_disassemble();
      else if (stringCompare(option, (uint64_t*) "-l"))
        selfie_load();
      else if (stringCompare(option, (uint64_t*) "-sat"))
        selfie_sat();
      else if (stringCompare(option, (uint64_t*) "-m"))
        return selfie_run(MIPSTER);
      else if (stringCompare(option, (uint64_t*) "-d")) {
        debug = 1;

        return selfie_run(MIPSTER);
      } else if (stringCompare(option, (uint64_t*) "-y"))
        return selfie_run(HYPSTER);
      else if (stringCompare(option, (uint64_t*) "-min"))
        return selfie_run(MINSTER);
      else if (stringCompare(option, (uint64_t*) "-mob"))
        return selfie_run(MOBSTER);
      else {
        printUsage();

        return -1;
      }
    }
  }

  return 0;
}

uint64_t main(uint64_t argc, uint64_t* argv) {
  initSelfie((uint64_t) argc, (uint64_t*) argv);

  initLibrary();

  return selfie();
}<|MERGE_RESOLUTION|>--- conflicted
+++ resolved
@@ -991,13 +991,9 @@
 
 uint64_t interpret = 0; // flag for executing or disassembling code
 
-<<<<<<< HEAD
-int symbolic = 0; // flag for executing code symbolically
-
-int debug = 0; // flag for logging code execution
-=======
+uint64_t symbolic = 0; // flag for executing code symbolically
+
 uint64_t debug = 0; // flag for logging code execution
->>>>>>> 4daac2a5
 
 // hardware thread state
 
@@ -1322,7 +1318,7 @@
 // ("a" is symbolic)           / \
 //                            a   1
 
-int* createSymbolicNode(int type, int value, int* leftCh, int* rightCh);
+uint64_t* createSymbolicNode(uint64_t type, uint64_t value, uint64_t* leftCh, uint64_t* rightCh);
 
 // symbolic expression node:
 // +----+---------+
@@ -1332,22 +1328,22 @@
 // |  3 | rightCh | pointer to right child node (or 0 if there is none)
 // +----+---------+
 
-int getSymNodeType(int* entry)   {return *(entry + 0);}
-int getSymNodeValue(int* entry)  {return *(entry + 1);}
-int* getSymNodeLeft(int* entry)   {return (int*) *(entry + 2);}
-int* getSymNodeRight(int* entry)  {return (int*) *(entry + 3);}
-
-void setSymNodeType(int* entry, int type)    {*(entry + 0) = type;}
-void setSymNodeValue(int* entry, int value)  {*(entry + 1) = value;}
-void setSymNodeLeft(int* entry, int* node)   {*(entry + 2) = (int) node;}
-void setSymNodeRight(int* entry, int* node)  {*(entry + 3) = (int) node;}
+uint64_t  getSymNodeType(uint64_t* entry)   {return *(entry + 0);}
+uint64_t  getSymNodeValue(uint64_t* entry)  {return *(entry + 1);}
+uint64_t* getSymNodeLeft(uint64_t* entry)   {return (uint64_t*) *(entry + 2);}
+uint64_t* getSymNodeRight(uint64_t* entry)  {return (uint64_t*) *(entry + 3);}
+
+void setSymNodeType(uint64_t* entry, uint64_t type)    {*(entry + 0) = type;}
+void setSymNodeValue(uint64_t* entry, uint64_t value)  {*(entry + 1) = value;}
+void setSymNodeLeft(uint64_t* entry, uint64_t* node)   {*(entry + 2) = (uint64_t) node;}
+void setSymNodeRight(uint64_t* entry, uint64_t* node)  {*(entry + 3) = (uint64_t) node;}
 
 // ------------------------ GLOBAL CONSTANTS -----------------------
 
 // types
-int SYMBOLIC_VAL = 0;
-int SYMBOLIC_CON = 1;
-int SYMBOLIC_OP = 2;
+uint64_t SYMBOLIC_VAL = 0;
+uint64_t SYMBOLIC_CON = 1;
+uint64_t SYMBOLIC_OP  = 2;
 
 // *~*~ *~*~ *~*~ *~*~ *~*~ *~*~ *~*~ *~*~ *~*~ *~*~ *~*~ *~*~ *~*~
 // -----------------------------------------------------------------
@@ -5408,21 +5404,13 @@
     pc = pc + INSTRUCTIONSIZE;
 }
 
-<<<<<<< HEAD
-void fct_addu() {
-  int s;
-  int t;
-  int d;
-  int n;
-  int* symNode;
-  int con;
-=======
 void fct_daddu() {
   uint64_t s;
   uint64_t t;
   uint64_t d;
   uint64_t n;
->>>>>>> 4daac2a5
+  uint64_t* symNode;
+  uint64_t con;
 
   if (interpret) {
     s = *(registers+rs);
@@ -5436,19 +5424,16 @@
     con = 0;
 
     if (SYMBOLIC_CON == getSymNodeType(*(registers+rs)))
-    if (SYMBOLIC_CON == getSymNodeType(*(registers+rt)))
+      if (SYMBOLIC_CON == getSymNodeType(*(registers+rt)))
         // no symbolic value in both the trees that rs and rt are pointing to - we can perform the arithmetic operation
         con = 1;
 
-
     if (con) {
-      n = addWrap(
-        getSymNodeValue(*(registers+rs)),
-        getSymNodeValue(*(registers+rt))
-      );
-      symNode = createSymbolicNode(SYMBOLIC_CON, n,(int*) 0,(int*) 0);
-    }
-    else symNode = createSymbolicNode(SYMBOLIC_OP, FCT_ADDU,*(registers+rs),*(registers+rt));
+      n = getSymNodeValue(*(registers+rs)) + getSymNodeValue(*(registers+rt));
+
+      symNode = createSymbolicNode(SYMBOLIC_CON, n,(uint64_t*) 0,(uint64_t*) 0);
+    } else 
+      symNode = createSymbolicNode(SYMBOLIC_OP, FCT_ADDU,*(registers+rs),*(registers+rt));
   }
 
   if (debug) {
@@ -5483,30 +5468,14 @@
   if (symbolic) {
     *(registers+rd) = symNode;
 
-    pc = pc + WORDSIZE;
+    pc = pc + INSTRUCTIONSIZE;
   }
 
   if (interpret) {
     *(registers+rd) = n;
 
-<<<<<<< HEAD
-    pc = pc + WORDSIZE;
-=======
     pc = pc + INSTRUCTIONSIZE;
->>>>>>> 4daac2a5
-  }
-
-  // INT_OVERFLOW == 1 possible only after addWraper, which gets only called during interpretation or symbolic execution
-  if (debug_overflow)
-    if (INT_OVERFLOW == OVERFLOW_YES) {
-      print((int*) "overflow: ");
-      printInteger(s);
-      print((int*) " + ");
-      printInteger(t);
-      print((int*) " ~ ");
-      printInteger(n);
-      println();
-    }
+  }
 }
 
 void fct_dsubu() {
@@ -7482,8 +7451,8 @@
 // ------------------- EXPRESSION REPRESENTATION -------------------
 // -----------------------------------------------------------------
 
-int* createSymbolicNode(int type, int value, int* leftCh, int* rightCh) {
-  int* newNode;
+uint64_t* createSymbolicNode(uint64_t type, uint64_t value, uint64_t* leftCh, uint64_t* rightCh) {
+  uint64_t* newNode;
 
   newNode = malloc(2 * SIZEOFINT + 2 * SIZEOFINTSTAR);
 
