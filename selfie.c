/*
Copyright (c) the Selfie Project authors. All rights reserved.
Please see the AUTHORS file for details. Use of this source code is
governed by a BSD license that can be found in the LICENSE file.

Selfie is a project of the Computational Systems Group at the
Department of Computer Sciences of the University of Salzburg
in Austria. For further information and code please refer to:

http://selfie.cs.uni-salzburg.at

The Selfie Project provides an educational platform for teaching
undergraduate and graduate students the design and implementation
of programming languages and runtime systems. The focus is on the
construction of compilers, libraries, operating systems, and even
virtual machine monitors. The common theme is to identify and
resolve self-reference in systems code which is seen as the key
challenge when teaching systems engineering, hence the name.

Selfie is a self-contained 64-bit, 11-KLOC C implementation of:

1. a self-compiling compiler called starc that compiles
   a tiny but still fast subset of C called C Star (C*) to
   a tiny and easy-to-teach subset of RISC-V called RISC-U,
2. a self-executing emulator called mipster that executes
   RISC-U code including itself when compiled with starc,
3. a self-hosting hypervisor called hypster that provides
   RISC-U virtual machines that can host all of selfie,
   that is, starc, mipster, and hypster itself, and
5. a tiny C* library called libcstar utilized by selfie.

Selfie is implemented in a single (!) file and kept minimal for simplicity.
There is also a simple in-memory linker, a RISC-U disassembler, a garbage
collector, a profiler, and a debugger with replay as well as minimal
operating system support in the form of RISC-V system calls built into
the emulator and hypervisor. The garbage collector is conservative and
may operate as library in the same address space as the mutator and
as part of the emulator in the address space of the kernel.

C* is a tiny Turing-complete subset of C that includes dereferencing
(the * operator) but excludes composite data types, bitwise and Boolean
operators, and many other features. There are only unsigned 64-bit
integers and 64-bit pointers as well as character and string literals.
This choice turns out to be helpful for students to understand the
true role of composite data types such as arrays and records.
Bitwise operations are implemented in libcstar using unsigned integer
arithmetics helping students better understand arithmetic operators.
C* is supposed to be close to the minimum necessary for implementing
a self-compiling, single-pass, recursive-descent compiler. C* can be
taught in one to two weeks of classes depending on student background.

The compiler can readily be extended to compile features missing in C*
and to improve performance of the generated code. The compiler generates
RISC-U executables in ELF format that are compatible with the official
RISC-V toolchain. The mipster emulator can execute RISC-U executables
loaded from file but also from memory immediately after code generation
without going through the file system.

RISC-U is a tiny Turing-complete subset of the RISC-V instruction set.
It only features unsigned 64-bit integer arithmetic, double-word memory,
and simple control-flow instructions but neither bitwise nor byte- and
word-level instructions. RISC-U can be taught in one week of classes.

The emulator implements minimal operating system support that is meant
to be extended by students, first as part of the emulator, and then
ported to run on top of it, similar to an actual operating system or
virtual machine monitor. The fact that the emulator can execute itself
helps exposing the self-referential nature of that challenge. In fact,
selfie goes one step further by implementing microkernel functionality
as part of the emulator and a hypervisor that can run as part of the
emulator as well as on top of it, all with the same code.

Selfie is the result of many years of teaching systems engineering.
The design of the compiler is inspired by the Oberon compiler of
Professor Niklaus Wirth from ETH Zurich. RISC-U is inspired by the
RISC-V community around Professor David Patterson from UC Berkeley.
The design of the hypervisor is inspired by microkernels of Professor
Jochen Liedtke from University of Karlsruhe. The garbage collector
is inspired by the conservative garbage collector of Hans Boehm.
*/

// *~*~ *~*~ *~*~ *~*~ *~*~ *~*~ *~*~ *~*~ *~*~ *~*~ *~*~ *~*~ *~*~
// -----------------------------------------------------------------
// ---------------------     L I B R A R Y     ---------------------
// -----------------------------------------------------------------
// *~*~ *~*~ *~*~ *~*~ *~*~ *~*~ *~*~ *~*~ *~*~ *~*~ *~*~ *~*~ *~*~

// -----------------------------------------------------------------
// ----------------------- BUILTIN PROCEDURES ----------------------
// -----------------------------------------------------------------

// selfie bootstraps int to uint64_t!
void exit(int code);

uint64_t read(uint64_t fd, uint64_t* buffer, uint64_t bytes_to_read);
uint64_t write(uint64_t fd, uint64_t* buffer, uint64_t bytes_to_write);

// selfie bootstraps char to uint64_t and ignores ellipsis!
uint64_t open(char* filename, uint64_t flags, ...);

// selfie bootstraps void* to uint64_t* and unsigned to uint64_t!
void* malloc(unsigned long);

// selfie bootstraps the following *printf procedures
int printf(const char* format, ...);
int sprintf(char* str, const char* format, ...);
int dprintf(int fd, const char* format, ...);

// -----------------------------------------------------------------
// ----------------------- LIBRARY PROCEDURES ----------------------
// -----------------------------------------------------------------

void init_library();
void reset_library();

uint64_t two_to_the_power_of(uint64_t p);
uint64_t log_two(uint64_t n);

uint64_t ten_to_the_power_of(uint64_t p);
uint64_t log_ten(uint64_t n);

uint64_t left_shift(uint64_t n, uint64_t b);
uint64_t right_shift(uint64_t n, uint64_t b);

uint64_t get_bits(uint64_t n, uint64_t i, uint64_t b);

uint64_t absolute(uint64_t n);
uint64_t max(uint64_t a, uint64_t b);

uint64_t signed_less_than(uint64_t a, uint64_t b);
uint64_t signed_division(uint64_t a, uint64_t b);

uint64_t is_signed_integer(uint64_t n, uint64_t b);
uint64_t sign_extend(uint64_t n, uint64_t b);
uint64_t sign_shrink(uint64_t n, uint64_t b);

uint64_t load_character(char* s, uint64_t i);
char*    store_character(char* s, uint64_t i, uint64_t c);

uint64_t is_letter(uint64_t c);
uint64_t is_digit(uint64_t c);

char*    string_alloc(uint64_t l);
uint64_t string_length(char* s);
char*    string_shrink(char* s);
void     string_reverse(char* s);
uint64_t string_compare(char* s, char* t);

uint64_t atoi(char* s);
char*    itoa(uint64_t n, char* s, uint64_t b, uint64_t d, uint64_t a);

uint64_t fixed_point_ratio(uint64_t a, uint64_t b, uint64_t f);
uint64_t fixed_point_percentage(uint64_t r, uint64_t f);

uint64_t fixed_point_integral(uint64_t a, uint64_t f);
uint64_t fixed_point_fractional(uint64_t a, uint64_t f);

uint64_t ratio_format_integral_2(uint64_t a, uint64_t b);
uint64_t ratio_format_fractional_2(uint64_t a, uint64_t b);

uint64_t percentage_format_integral_2(uint64_t a, uint64_t b);
uint64_t percentage_format_fractional_2(uint64_t a, uint64_t b);

void put_character(uint64_t c);

void print(char* s);
void println();

void print_character(uint64_t c);
void print_string(char* s);
void print_unsigned_integer(uint64_t n);
void print_integer(uint64_t n);
void print_fractional(uint64_t n, uint64_t p);
void unprint_integer(uint64_t n);
void print_hexadecimal_no_prefix(uint64_t n, uint64_t a);
void print_hexadecimal(uint64_t n, uint64_t a);
void print_octal_no_prefix(uint64_t n, uint64_t a);
void print_octal(uint64_t n, uint64_t a);
void print_binary_no_prefix(uint64_t n, uint64_t a);
void print_binary(uint64_t n, uint64_t a);

// printf

uint64_t print_format(char* s, uint64_t i, char* a);

uint64_t vdsprintf(uint64_t fd, char* buffer, char* format, uint64_t* args);

// selfie implementation of *printf procedures
uint64_t selfie_printf(char* format, ...);
uint64_t selfie_sprintf(char* str, char* format, ...);
uint64_t selfie_dprintf(uint64_t fd, char* format, ...);

// during bootstrapping the "selfie_" prefix of *printf procedures is removed
char* remove_prefix_from_printf_procedures(char* procedure);

// malloc

uint64_t round_up(uint64_t n, uint64_t m);

void zero_memory(uint64_t* memory, uint64_t size);

uint64_t* smalloc(uint64_t size); // use this to allocate memory, not malloc
uint64_t* zmalloc(uint64_t size); // use this to allocate zeroed memory

// ------------------------ GLOBAL CONSTANTS -----------------------

char* SELFIE_URL = (char*) 0;

uint64_t IS64BITSYSTEM = 1; // flag indicating 64-bit selfie
uint64_t IS64BITTARGET = 1; // flag indicating 64-bit target

uint64_t SIZEOFUINT64       = 8;  // in bytes
uint64_t SIZEOFUINT64INBITS = 64; // SIZEOFUINT64 * 8

uint64_t SIZEOFUINT64STAR       = 8;  // in bytes, must be the same as SIZEOFUINT64
uint64_t SIZEOFUINT64STARINBITS = 64; // SIZEOFUINT64STAR * 8

uint64_t* power_of_two_table;

uint64_t UINT64_MAX; // maximum numerical value of an unsigned 64-bit integer

uint64_t INT64_MAX; // maximum numerical value of a signed 64-bit integer
uint64_t INT64_MIN; // minimum numerical value of a signed 64-bit integer

uint64_t SINGLEWORDSIZE       = 4;  // single-word size in bytes
uint64_t SINGLEWORDSIZEINBITS = 32; // single-word size in bits

uint64_t SIZEOFUINT = 8; // size of target-dependent unsigned integer in bytes
uint64_t UINT_MAX;       // maximum numerical value of target-dependent unsigned integer

uint64_t WORDSIZE       = 8;  // target-dependent word size in bytes
uint64_t WORDSIZEINBITS = 64; // WORDSIZE * 8

// amount of entries of the context struct
// contexts are extended in the symbolic execution engine and the Boehm garbage collector
uint64_t CONTEXTENTRIES;

uint64_t CHAR_EOF          =  -1; // end of file
uint64_t CHAR_BACKSPACE    =   8; // ASCII code 8  = backspace
uint64_t CHAR_TAB          =   9; // ASCII code 9  = tabulator
uint64_t CHAR_LF           =  10; // ASCII code 10 = line feed
uint64_t CHAR_CR           =  13; // ASCII code 13 = carriage return
uint64_t CHAR_SPACE        = ' ';
uint64_t CHAR_UNDERSCORE   = '_';
uint64_t CHAR_SINGLEQUOTE  =  39; // ASCII code 39 = '
uint64_t CHAR_DOUBLEQUOTE  = '"';
uint64_t CHAR_COMMA        = ',';
uint64_t CHAR_SEMICOLON    = ';';
uint64_t CHAR_LPARENTHESIS = '(';
uint64_t CHAR_RPARENTHESIS = ')';
uint64_t CHAR_LBRACE       = '{';
uint64_t CHAR_RBRACE       = '}';
uint64_t CHAR_PLUS         = '+';
uint64_t CHAR_DASH         = '-';
uint64_t CHAR_ASTERISK     = '*';
uint64_t CHAR_SLASH        = '/';
uint64_t CHAR_PERCENTAGE   = '%';
uint64_t CHAR_EQUAL        = '=';
uint64_t CHAR_EXCLAMATION  = '!';
uint64_t CHAR_LT           = '<';
uint64_t CHAR_GT           = '>';
uint64_t CHAR_BACKSLASH    =  92; // ASCII code 92 = backslash
uint64_t CHAR_DOT          = '.';

uint64_t* character_buffer; // buffer for reading and writing characters

char* integer_buffer; // buffer for formatting integers

uint64_t MAX_FILENAME_LENGTH = 128;

char* filename_buffer; // buffer for opening files

uint64_t* binary_buffer; // buffer for binary I/O

// flags for opening read-only files
// LINUX:       0 = 0x0000 = O_RDONLY (0x0000)
// MAC:         0 = 0x0000 = O_RDONLY (0x0000)
// WINDOWS: 32768 = 0x8000 = _O_BINARY (0x8000) | _O_RDONLY (0x0000)
// since LINUX/MAC do not seem to mind about _O_BINARY set
// we use the WINDOWS flags as default
uint64_t O_RDONLY = 32768;

// flags for opening write-only files
// LINUX: 577 = 0x0241 = O_CREAT (0x0040) | O_TRUNC (0x0200) | O_WRONLY (0x0001)
uint64_t LINUX_O_CREAT_TRUNC_WRONLY = 577;

// MAC: 1537 = 0x0601 = O_CREAT (0x0200) | O_TRUNC (0x0400) | O_WRONLY (0x0001)
uint64_t MAC_O_CREAT_TRUNC_WRONLY = 1537;

// WINDOWS: 33537 = 0x8301 = _O_BINARY (0x8000) | _O_CREAT (0x0100) | _O_TRUNC (0x0200) | _O_WRONLY (0x0001)
uint64_t WINDOWS_O_BINARY_CREAT_TRUNC_WRONLY = 33537;

// default is LINUX, re-initialized in init_system
uint64_t O_CREAT_TRUNC_WRONLY = 577; // write-only flags for host operating system

// flags for rw-r--r-- (text) file permissions
// 420 = 00644 = S_IRUSR (00400) | S_IWUSR (00200) | S_IRGRP (00040) | S_IROTH (00004)
// these flags seem to be working for LINUX, MAC, and WINDOWS
uint64_t S_IRUSR_IWUSR_IRGRP_IROTH = 420;

// flags for rwxr-xr-x (binary) file permissions
// 493 = 00755 = S_IRUSR_IWUSR_IRGRP_IROTH | S_IXUSR (00100) | S_IXGRP (00010) | S_IXOTH (00001)
// these flags also seem to be working for LINUX, MAC, and WINDOWS
uint64_t S_IRUSR_IWUSR_IXUSR_IRGRP_IXGRP_IROTH_IXOTH = 493;

// ------------------------ GLOBAL VARIABLES -----------------------

uint64_t number_of_written_characters = 0;
uint64_t number_of_put_characters     = 0;

char*    output_name = (char*) 0;
uint64_t output_fd   = 1; // 1 is file descriptor of standard output

char*    output_buffer = (char*) 0;
uint64_t output_cursor = 0; // cursor for output buffer

// ------------------------- INITIALIZATION ------------------------

void init_library() {
  uint64_t i;

  if (SELFIE_URL)
    // avoid repeated initialization in tools
    return;

  SELFIE_URL = "selfie.cs.uni-salzburg.at";

  // determine actual size of uint64_t
  SIZEOFUINT64       = (uint64_t) ((uint64_t*) SELFIE_URL + 1) - (uint64_t) SELFIE_URL;
  SIZEOFUINT64INBITS = SIZEOFUINT64 * 8;

  // determine actual size of uint64_t*
  SIZEOFUINT64STAR       = (uint64_t) ((uint64_t**) SELFIE_URL + 1) - (uint64_t) SELFIE_URL;
  SIZEOFUINT64STARINBITS = SIZEOFUINT64STAR * 8;

  // powers of two table with SIZEOFUINT64INBITS entries for 2^0 to 2^(SIZEOFUINT64INBITS - 1)
  power_of_two_table = smalloc(SIZEOFUINT64INBITS * SIZEOFUINT64);

  *power_of_two_table = 1; // 2^0 == 1

  i = 1;

  while (i < SIZEOFUINT64INBITS) {
    // compute powers of two incrementally using this recurrence relation
    *(power_of_two_table + i) = *(power_of_two_table + (i - 1)) * 2;

    i = i + 1;
  }

  // compute 64-bit unsigned integer range using signed integer arithmetic
  UINT64_MAX = -1;

  // compute 64-bit signed integer range using unsigned integer arithmetic
  INT64_MIN = two_to_the_power_of(SIZEOFUINT64INBITS - 1);
  INT64_MAX = INT64_MIN - 1;

  // 9 uint64_t entries and 16 uint64_t* entries
  CONTEXTENTRIES = 9 + 16;

  // target-dependent, see init_target()
  SIZEOFUINT     = SIZEOFUINT64;
  UINT_MAX       = UINT64_MAX;
  WORDSIZE       = SIZEOFUINT64;
  WORDSIZEINBITS = WORDSIZE * 8;

  // allocate and touch to make sure memory is mapped for read calls
  character_buffer  = smalloc(SIZEOFUINT64);
  *character_buffer = 0;

  // accommodate at least SIZEOFUINT64INBITS numbers for itoa, no mapping needed
  integer_buffer = string_alloc(SIZEOFUINT64INBITS);

  // does not need to be mapped
  filename_buffer = string_alloc(MAX_FILENAME_LENGTH);

  // allocate and touch to make sure memory is mapped for read calls
  binary_buffer  = smalloc(SIZEOFUINT64);
  *binary_buffer = 0;
}

void reset_library() {
  number_of_written_characters = 0;
}

// *~*~ *~*~ *~*~ *~*~ *~*~ *~*~ *~*~ *~*~ *~*~ *~*~ *~*~ *~*~ *~*~
// -----------------------------------------------------------------
// ---------------------    C O M P I L E R    ---------------------
// -----------------------------------------------------------------
// *~*~ *~*~ *~*~ *~*~ *~*~ *~*~ *~*~ *~*~ *~*~ *~*~ *~*~ *~*~ *~*~

// -----------------------------------------------------------------
// ---------------------------- SCANNER ----------------------------
// -----------------------------------------------------------------

void init_scanner();
void reset_scanner();

void print_symbol(uint64_t symbol);
void print_line_number(char* message, uint64_t line);

void syntax_error_message(char* message);
void syntax_error_character(uint64_t character);
void syntax_error_undeclared_identifier(char* name);
void syntax_error_unexpected_identifier(char* expected);

void get_character();

uint64_t is_character_new_line();
uint64_t is_character_whitespace();

uint64_t find_next_character();

uint64_t is_character_letter_or_digit_or_underscore();
uint64_t is_character_not_double_quote_or_new_line_or_eof();

uint64_t identifier_string_match(uint64_t string_index);
uint64_t identifier_or_keyword();

void get_symbol();
uint64_t get_expected_symbol(uint64_t expected_symbol);
void get_required_symbol(uint64_t required_symbol);

void handle_escape_sequence();

// ------------------------ GLOBAL CONSTANTS -----------------------

uint64_t SYM_EOF = -1; // end of file

// C* symbols

uint64_t SYM_INTEGER      = 0;  // integer
uint64_t SYM_CHARACTER    = 1;  // character
uint64_t SYM_STRING       = 2;  // string
uint64_t SYM_IDENTIFIER   = 3;  // identifier
uint64_t SYM_UINT64       = 4;  // uint64_t
uint64_t SYM_IF           = 5;  // if
uint64_t SYM_ELSE         = 6;  // else
uint64_t SYM_VOID         = 7;  // void
uint64_t SYM_RETURN       = 8;  // return
uint64_t SYM_WHILE        = 9;  // while
uint64_t SYM_COMMA        = 10; // ,
uint64_t SYM_SEMICOLON    = 11; // ;
uint64_t SYM_LPARENTHESIS = 12; // (
uint64_t SYM_RPARENTHESIS = 13; // )
uint64_t SYM_LBRACE       = 14; // {
uint64_t SYM_RBRACE       = 15; // }
uint64_t SYM_PLUS         = 16; // +
uint64_t SYM_MINUS        = 17; // -
uint64_t SYM_ASTERISK     = 18; // *
uint64_t SYM_DIVISION     = 19; // /
uint64_t SYM_REMAINDER    = 20; // %
uint64_t SYM_ASSIGN       = 21; // =
uint64_t SYM_EQUALITY     = 22; // ==
uint64_t SYM_NOTEQ        = 23; // !=
uint64_t SYM_LT           = 24; // <
uint64_t SYM_LEQ          = 25; // <=
uint64_t SYM_GT           = 26; // >
uint64_t SYM_GEQ          = 27; // >=
uint64_t SYM_ELLIPSIS     = 28; // ...

// symbols for bootstrapping

uint64_t SYM_INT      = 29; // int
uint64_t SYM_CHAR     = 30; // char
uint64_t SYM_UNSIGNED = 31; // unsigned
uint64_t SYM_CONST    = 32; // const

uint64_t* SYMBOLS; // strings representing symbols

uint64_t MAX_IDENTIFIER_LENGTH = 64;  // maximum number of characters in an identifier
uint64_t MAX_INTEGER_LENGTH    = 20;  // maximum number of characters in an unsigned integer
uint64_t MAX_STRING_LENGTH     = 128; // maximum number of characters in a string

// ------------------------ GLOBAL VARIABLES -----------------------

uint64_t line_number = 1; // current line number for error reporting

char* identifier = (char*) 0; // stores scanned identifier as string
char* integer    = (char*) 0; // stores scanned integer as string
char* string     = (char*) 0; // stores scanned string

uint64_t literal = 0; // numerical value of most recently scanned integer or character

uint64_t integer_is_signed = 0; // enforce INT64_MIN limit if '-' was scanned before

uint64_t character; // most recently read character

uint64_t number_of_read_characters = 0;

uint64_t symbol; // most recently recognized symbol

uint64_t number_of_ignored_characters = 0;
uint64_t number_of_comments           = 0;
uint64_t number_of_scanned_symbols    = 0;

uint64_t number_of_syntax_errors = 0; // the number of encountered syntax errors

char*    source_name = (char*) 0; // name of source file
uint64_t source_fd   = 0; // file descriptor of open source file

// ------------------------- INITIALIZATION ------------------------

void init_scanner () {
  SYMBOLS = smalloc((SYM_CONST + 1) * SIZEOFUINT64STAR);

  *(SYMBOLS + SYM_INTEGER)      = (uint64_t) "integer";
  *(SYMBOLS + SYM_CHARACTER)    = (uint64_t) "character";
  *(SYMBOLS + SYM_STRING)       = (uint64_t) "string";
  *(SYMBOLS + SYM_IDENTIFIER)   = (uint64_t) "identifier";
  *(SYMBOLS + SYM_UINT64)       = (uint64_t) "uint64_t";
  *(SYMBOLS + SYM_IF)           = (uint64_t) "if";
  *(SYMBOLS + SYM_ELSE)         = (uint64_t) "else";
  *(SYMBOLS + SYM_VOID)         = (uint64_t) "void";
  *(SYMBOLS + SYM_RETURN)       = (uint64_t) "return";
  *(SYMBOLS + SYM_WHILE)        = (uint64_t) "while";
  *(SYMBOLS + SYM_COMMA)        = (uint64_t) ",";
  *(SYMBOLS + SYM_SEMICOLON)    = (uint64_t) ";";
  *(SYMBOLS + SYM_LPARENTHESIS) = (uint64_t) "(";
  *(SYMBOLS + SYM_RPARENTHESIS) = (uint64_t) ")";
  *(SYMBOLS + SYM_LBRACE)       = (uint64_t) "{";
  *(SYMBOLS + SYM_RBRACE)       = (uint64_t) "}";
  *(SYMBOLS + SYM_PLUS)         = (uint64_t) "+";
  *(SYMBOLS + SYM_MINUS)        = (uint64_t) "-";
  *(SYMBOLS + SYM_ASTERISK)     = (uint64_t) "*";
  *(SYMBOLS + SYM_DIVISION)     = (uint64_t) "/";
  *(SYMBOLS + SYM_REMAINDER)    = (uint64_t) "%";
  *(SYMBOLS + SYM_ASSIGN)       = (uint64_t) "=";
  *(SYMBOLS + SYM_EQUALITY)     = (uint64_t) "==";
  *(SYMBOLS + SYM_NOTEQ)        = (uint64_t) "!=";
  *(SYMBOLS + SYM_LT)           = (uint64_t) "<";
  *(SYMBOLS + SYM_LEQ)          = (uint64_t) "<=";
  *(SYMBOLS + SYM_GT)           = (uint64_t) ">";
  *(SYMBOLS + SYM_GEQ)          = (uint64_t) ">=";
  *(SYMBOLS + SYM_ELLIPSIS)     = (uint64_t) "...";

  *(SYMBOLS + SYM_INT)      = (uint64_t) "int";
  *(SYMBOLS + SYM_CHAR)     = (uint64_t) "char";
  *(SYMBOLS + SYM_UNSIGNED) = (uint64_t) "unsigned";
  *(SYMBOLS + SYM_CONST)    = (uint64_t) "const";

  character = CHAR_EOF;
  symbol    = SYM_EOF;
}

void reset_scanner() {
  line_number = 1;

  number_of_read_characters = 0;

  get_character();

  number_of_ignored_characters = 0;
  number_of_comments           = 0;
  number_of_scanned_symbols    = 0;

  number_of_syntax_errors = 0;
}

// -----------------------------------------------------------------
// ------------------------- SYMBOL TABLE --------------------------
// -----------------------------------------------------------------

void reset_symbol_tables();

uint64_t hash(uint64_t* key);

uint64_t* create_symbol_table_entry(uint64_t which, char* string, uint64_t line, uint64_t class, uint64_t type, uint64_t value, uint64_t address);

uint64_t* search_symbol_table(uint64_t* entry, char* string, uint64_t class);
uint64_t* search_global_symbol_table(char* string, uint64_t class);
uint64_t* get_scoped_symbol_table_entry(char* string, uint64_t class);

uint64_t is_undefined_procedure(uint64_t* entry);
uint64_t is_library_procedure(char* name);
uint64_t report_undefined_procedures();

// symbol table entry:
// +---+---------+
// | 0 | next    | pointer to next entry
// | 1 | string  | identifier string, big integer as string, string literal
// | 2 | line#   | source line number
// | 3 | class   | VARIABLE, BIGINT, STRING, PROCEDURE
// | 4 | type    | UINT64_T, UINT64STAR_T, VOID_T
// | 5 | value   | VARIABLE: initial value
// | 6 | address | VARIABLE, BIGINT, STRING: offset, PROCEDURE: address
// | 7 | scope   | REG_GP (global), REG_S0 (local)
// +---+---------+

uint64_t* allocate_symbol_table_entry() {
  return smalloc(2 * SIZEOFUINT64STAR + 6 * SIZEOFUINT64);
}

uint64_t* get_next_entry(uint64_t* entry)  { return (uint64_t*) *entry; }
char*     get_string(uint64_t* entry)      { return (char*)     *(entry + 1); }
uint64_t  get_line_number(uint64_t* entry) { return             *(entry + 2); }
uint64_t  get_class(uint64_t* entry)       { return             *(entry + 3); }
uint64_t  get_type(uint64_t* entry)        { return             *(entry + 4); }
uint64_t  get_value(uint64_t* entry)       { return             *(entry + 5); }
uint64_t  get_address(uint64_t* entry)     { return             *(entry + 6); }
uint64_t  get_scope(uint64_t* entry)       { return             *(entry + 7); }

void set_next_entry(uint64_t* entry, uint64_t* next) { *entry       = (uint64_t) next; }
void set_string(uint64_t* entry, char* identifier)   { *(entry + 1) = (uint64_t) identifier; }
void set_line_number(uint64_t* entry, uint64_t line) { *(entry + 2) = line; }
void set_class(uint64_t* entry, uint64_t class)      { *(entry + 3) = class; }
void set_type(uint64_t* entry, uint64_t type)        { *(entry + 4) = type; }
void set_value(uint64_t* entry, uint64_t value)      { *(entry + 5) = value; }
void set_address(uint64_t* entry, uint64_t address)  { *(entry + 6) = address; }
void set_scope(uint64_t* entry, uint64_t scope)      { *(entry + 7) = scope; }

// ------------------------ GLOBAL CONSTANTS -----------------------

// classes
uint64_t VARIABLE  = 1;
uint64_t BIGINT    = 2;
uint64_t STRING    = 3;
uint64_t PROCEDURE = 4;
uint64_t MACRO     = 5;

// types
uint64_t UINT64_T     = 1;
uint64_t UINT64STAR_T = 2;
uint64_t VOID_T       = 3;
uint64_t UNDECLARED_T = 4;

// symbol tables
uint64_t GLOBAL_TABLE  = 1;
uint64_t LOCAL_TABLE   = 2;
uint64_t LIBRARY_TABLE = 3;

// hash table size for global symbol table
uint64_t HASH_TABLE_SIZE = 1024;

// ------------------------ GLOBAL VARIABLES -----------------------

// table pointers

uint64_t* global_symbol_table  = (uint64_t*) 0;
uint64_t* local_symbol_table   = (uint64_t*) 0;
uint64_t* library_symbol_table = (uint64_t*) 0;

uint64_t number_of_global_variables = 0;
uint64_t number_of_procedures       = 0;
uint64_t number_of_strings          = 0;

uint64_t number_of_searches = 0;
uint64_t total_search_time  = 0;

// ------------------------- INITIALIZATION ------------------------

void reset_symbol_tables() {
  global_symbol_table  = (uint64_t*) zmalloc(HASH_TABLE_SIZE * SIZEOFUINT64STAR);
  local_symbol_table   = (uint64_t*) 0;
  library_symbol_table = (uint64_t*) 0;

  number_of_global_variables = 0;
  number_of_procedures       = 0;
  number_of_strings          = 0;

  number_of_searches = 0;
  total_search_time  = 0;
}

// -----------------------------------------------------------------
// ---------------------------- PARSER -----------------------------
// -----------------------------------------------------------------

void reset_parser();

uint64_t is_not_rbrace_or_eof();
uint64_t is_expression();
uint64_t is_int_or_char_literal();
uint64_t is_mult_or_div_or_rem();
uint64_t is_plus_or_minus();
uint64_t is_comparison();
uint64_t is_possibly_parameter(uint64_t is_already_variadic);

uint64_t look_for_factor();
uint64_t look_for_statement();
uint64_t look_for_type();

void     talloc();
uint64_t current_temporary();
uint64_t previous_temporary();
uint64_t next_temporary();
void     tfree(uint64_t number_of_temporaries);

void save_temporaries();
void restore_temporaries(uint64_t number_of_temporaries);

void syntax_error_symbol(uint64_t expected);
void syntax_error_unexpected();
void print_type(uint64_t type);
void type_warning(uint64_t expected, uint64_t found);

void      load_small_and_medium_integer(uint64_t reg, uint64_t value);
uint64_t* get_variable_or_big_int(char* variable, uint64_t class);
void      load_upper_base_address(uint64_t* entry);
uint64_t  load_variable_or_big_int(char* variable, uint64_t class);
void      load_integer(uint64_t value);
void      load_string(char* string);

uint64_t procedure_call(uint64_t* entry, char* procedure, uint64_t number_of_parameters);

void procedure_prologue(uint64_t number_of_local_variable_bytes);
void procedure_epilogue(uint64_t number_of_parameter_bytes);

uint64_t  compile_macro(uint64_t* entry);
uint64_t  compile_call(char* procedure);
uint64_t  compile_factor();
uint64_t  compile_term();
uint64_t  compile_simple_expression();
uint64_t  compile_expression();
void      compile_while();
void      compile_if();
void      compile_return();
void      compile_statement();
uint64_t  compile_type();
uint64_t* compile_variable(uint64_t offset);
uint64_t  compile_initialization(uint64_t type);
void      compile_procedure(char* procedure, uint64_t type);
void      compile_cstar();

// ------------------------ GLOBAL VARIABLES -----------------------

uint64_t allocated_temporaries = 0; // number of allocated temporaries

uint64_t* current_procedure = (uint64_t*) 0; // currently parsed procedure definition

uint64_t return_branches = 0; // fixup chain for return statements

uint64_t return_type = 0; // return type of currently parsed procedure

uint64_t number_of_calls       = 0;
uint64_t number_of_assignments = 0;
uint64_t number_of_while       = 0;
uint64_t number_of_if          = 0;
uint64_t number_of_return      = 0;

// ------------------------- INITIALIZATION ------------------------

void reset_parser() {
  number_of_calls       = 0;
  number_of_assignments = 0;
  number_of_while       = 0;
  number_of_if          = 0;
  number_of_return      = 0;

  number_of_syntax_errors = 0;

  get_symbol();
}

// -----------------------------------------------------------------
// ---------------------------- MACROS -----------------------------
// -----------------------------------------------------------------

// these C macros are seen as procedures by the bootstrapping compiler ...
void  var_start(uint64_t* args);
char* var_arg(uint64_t* args);
void  var_end(uint64_t* args);

// ... and need a dummy definition using all arguments to avoid compiler warnings
void  var_start(uint64_t* args) { *args = *args; }
char* var_arg(uint64_t* args)   { *args = *args; return ""; }
void  var_end(uint64_t* args)   { *args = *args; }

// these procedures are the actual selfie implementation of the above C macros
void macro_var_start();
void macro_var_arg();
void macro_var_end();

// -----------------------------------------------------------------
// ---------------------- MACHINE CODE LIBRARY ---------------------
// -----------------------------------------------------------------

void init_bootstrapping();

void emit_round_up(uint64_t reg, uint64_t m);
void emit_multiply_by(uint64_t reg, uint64_t m);

// bootstrapping binary

void emit_program_entry();
void emit_bootstrapping();

// ------------------------ GLOBAL CONSTANTS -----------------------

char* main_name = (char*) 0;
char* bump_name = (char*) 0;

// ------------------------- INITIALIZATION ------------------------

void init_bootstrapping() {
  // caution: length of string literals used as identifiers must be
  // multiple of SIZEOFUINT64 to avoid out-of-bound array access warnings
  // during bootstrapping; trailing spaces are removed by string_shrink
  // resulting in unique hash for global symbol table
  main_name = string_shrink("main   ");
  bump_name = string_shrink("_bump  ");
}

// -----------------------------------------------------------------
// --------------------------- COMPILER ----------------------------
// -----------------------------------------------------------------

uint64_t open_read_only(char* name);

void selfie_compile();

// *~*~ *~*~ *~*~ *~*~ *~*~ *~*~ *~*~ *~*~ *~*~ *~*~ *~*~ *~*~ *~*~
// -----------------------------------------------------------------
// -------------------     I N T E R F A C E     -------------------
// -----------------------------------------------------------------
// *~*~ *~*~ *~*~ *~*~ *~*~ *~*~ *~*~ *~*~ *~*~ *~*~ *~*~ *~*~ *~*~

// -----------------------------------------------------------------
// ---------------------------- REGISTER ---------------------------
// -----------------------------------------------------------------

void init_register();

char* get_register_name(uint64_t reg);
void  print_register_name(uint64_t reg);

uint64_t is_stack_register(uint64_t reg);
uint64_t is_system_register(uint64_t reg);
uint64_t is_argument_register(uint64_t reg);
uint64_t is_temporary_register(uint64_t reg);

void read_register_wrap(uint64_t reg, uint64_t wrap);
void read_register(uint64_t reg);

void write_register_wrap(uint64_t reg, uint64_t wrap);
void write_register(uint64_t reg);

// ------------------------ GLOBAL CONSTANTS -----------------------

uint64_t NUMBEROFREGISTERS   = 32;
uint64_t NUMBEROFTEMPORARIES = 7;

uint64_t REG_ZR  = 0;
uint64_t REG_RA  = 1;
uint64_t REG_SP  = 2;
uint64_t REG_GP  = 3;
uint64_t REG_TP  = 4;
uint64_t REG_T0  = 5;
uint64_t REG_T1  = 6;
uint64_t REG_T2  = 7;
uint64_t REG_S0  = 8;
uint64_t REG_S1  = 9;
uint64_t REG_A0  = 10;
uint64_t REG_A1  = 11;
uint64_t REG_A2  = 12;
uint64_t REG_A3  = 13;
uint64_t REG_A4  = 14;
uint64_t REG_A5  = 15;
uint64_t REG_A6  = 16;
uint64_t REG_A7  = 17;
uint64_t REG_S2  = 18;
uint64_t REG_S3  = 19;
uint64_t REG_S4  = 20;
uint64_t REG_S5  = 21;
uint64_t REG_S6  = 22;
uint64_t REG_S7  = 23;
uint64_t REG_S8  = 24;
uint64_t REG_S9  = 25;
uint64_t REG_S10 = 26;
uint64_t REG_S11 = 27;
uint64_t REG_T3  = 28;
uint64_t REG_T4  = 29;
uint64_t REG_T5  = 30;
uint64_t REG_T6  = 31;

uint64_t* REGISTERS; // strings representing registers

// ------------------------- INITIALIZATION ------------------------

void init_register() {
  REGISTERS = smalloc(NUMBEROFREGISTERS * SIZEOFUINT64STAR);

  *(REGISTERS + REG_ZR)  = (uint64_t) "zero";
  *(REGISTERS + REG_RA)  = (uint64_t) "ra";
  *(REGISTERS + REG_SP)  = (uint64_t) "sp";
  *(REGISTERS + REG_GP)  = (uint64_t) "gp";
  *(REGISTERS + REG_TP)  = (uint64_t) "tp";
  *(REGISTERS + REG_T0)  = (uint64_t) "t0";
  *(REGISTERS + REG_T1)  = (uint64_t) "t1";
  *(REGISTERS + REG_T2)  = (uint64_t) "t2";
  *(REGISTERS + REG_S0)  = (uint64_t) "s0"; // used to be fp
  *(REGISTERS + REG_S1)  = (uint64_t) "s1";
  *(REGISTERS + REG_A0)  = (uint64_t) "a0";
  *(REGISTERS + REG_A1)  = (uint64_t) "a1";
  *(REGISTERS + REG_A2)  = (uint64_t) "a2";
  *(REGISTERS + REG_A3)  = (uint64_t) "a3";
  *(REGISTERS + REG_A4)  = (uint64_t) "a4";
  *(REGISTERS + REG_A5)  = (uint64_t) "a5";
  *(REGISTERS + REG_A6)  = (uint64_t) "a6";
  *(REGISTERS + REG_A7)  = (uint64_t) "a7";
  *(REGISTERS + REG_S2)  = (uint64_t) "s2";
  *(REGISTERS + REG_S3)  = (uint64_t) "s3";
  *(REGISTERS + REG_S4)  = (uint64_t) "s4";
  *(REGISTERS + REG_S5)  = (uint64_t) "s5";
  *(REGISTERS + REG_S6)  = (uint64_t) "s6";
  *(REGISTERS + REG_S7)  = (uint64_t) "s7";
  *(REGISTERS + REG_S8)  = (uint64_t) "s8";
  *(REGISTERS + REG_S9)  = (uint64_t) "s9";
  *(REGISTERS + REG_S10) = (uint64_t) "s10";
  *(REGISTERS + REG_S11) = (uint64_t) "s11";
  *(REGISTERS + REG_T3)  = (uint64_t) "t3";
  *(REGISTERS + REG_T4)  = (uint64_t) "t4";
  *(REGISTERS + REG_T5)  = (uint64_t) "t5";
  *(REGISTERS + REG_T6)  = (uint64_t) "t6";
}

// -----------------------------------------------------------------
// ------------------------ ENCODER/DECODER ------------------------
// -----------------------------------------------------------------

void check_immediate_range(uint64_t found, uint64_t bits);

uint64_t encode_r_format(uint64_t funct7, uint64_t rs2, uint64_t rs1, uint64_t funct3, uint64_t rd, uint64_t opcode);
uint64_t get_funct7(uint64_t instruction);
uint64_t get_rs2(uint64_t instruction);
uint64_t get_rs1(uint64_t instruction);
uint64_t get_funct3(uint64_t instruction);
uint64_t get_rd(uint64_t instruction);
uint64_t get_opcode(uint64_t instruction);
void     decode_r_format();

uint64_t encode_i_format(uint64_t immediate, uint64_t rs1, uint64_t funct3, uint64_t rd, uint64_t opcode);
uint64_t get_immediate_i_format(uint64_t instruction);
void     decode_i_format();

uint64_t encode_s_format(uint64_t immediate, uint64_t rs2, uint64_t rs1, uint64_t funct3, uint64_t opcode);
uint64_t get_immediate_s_format(uint64_t instruction);
void     decode_s_format();

uint64_t encode_b_format(uint64_t immediate, uint64_t rs2, uint64_t rs1, uint64_t funct3, uint64_t opcode);
uint64_t get_immediate_b_format(uint64_t instruction);
void     decode_b_format();

uint64_t encode_j_format(uint64_t immediate, uint64_t rd, uint64_t opcode);
uint64_t get_immediate_j_format(uint64_t instruction);
void     decode_j_format();

uint64_t encode_u_format(uint64_t immediate, uint64_t rd, uint64_t opcode);
uint64_t get_immediate_u_format(uint64_t instruction);
void     decode_u_format();

// ------------------------ GLOBAL CONSTANTS -----------------------

// opcodes
uint64_t OP_LOAD   = 3;   // 0000011, I format (LD,LW)
uint64_t OP_IMM    = 19;  // 0010011, I format (ADDI, NOP)
uint64_t OP_STORE  = 35;  // 0100011, S format (SD,SW)
uint64_t OP_OP     = 51;  // 0110011, R format (ADD, SUB, MUL, DIVU, REMU, SLTU)
uint64_t OP_LUI    = 55;  // 0110111, U format (LUI)
uint64_t OP_BRANCH = 99;  // 1100011, B format (BEQ)
uint64_t OP_JALR   = 103; // 1100111, I format (JALR)
uint64_t OP_JAL    = 111; // 1101111, J format (JAL)
uint64_t OP_SYSTEM = 115; // 1110011, I format (ECALL)

// f3-codes
uint64_t F3_NOP   = 0; // 000
uint64_t F3_ADDI  = 0; // 000
uint64_t F3_ADD   = 0; // 000
uint64_t F3_SUB   = 0; // 000
uint64_t F3_MUL   = 0; // 000
uint64_t F3_DIVU  = 5; // 101
uint64_t F3_REMU  = 7; // 111
uint64_t F3_SLTU  = 3; // 011
uint64_t F3_LD    = 3; // 011
uint64_t F3_SD    = 3; // 011
uint64_t F3_LW    = 2; // 010
uint64_t F3_SW    = 2; // 010
uint64_t F3_BEQ   = 0; // 000
uint64_t F3_JALR  = 0; // 000
uint64_t F3_ECALL = 0; // 000

// f7-codes
uint64_t F7_ADD  = 0;  // 0000000
uint64_t F7_MUL  = 1;  // 0000001
uint64_t F7_SUB  = 32; // 0100000
uint64_t F7_DIVU = 1;  // 0000001
uint64_t F7_REMU = 1;  // 0000001
uint64_t F7_SLTU = 0;  // 0000000

// f12-codes (immediates)
uint64_t F12_ECALL = 0; // 000000000000

// ------------------------ GLOBAL VARIABLES -----------------------

uint64_t opcode = 0;
uint64_t rs1    = 0;
uint64_t rs2    = 0;
uint64_t rd     = 0;
uint64_t imm    = 0;
uint64_t funct3 = 0;
uint64_t funct7 = 0;

// -----------------------------------------------------------------
// ---------------------------- BINARY -----------------------------
// -----------------------------------------------------------------

void reset_binary();
void reset_instruction_counters();

uint64_t get_total_number_of_instructions();
uint64_t get_total_number_of_nops();

void print_instruction_counter(uint64_t counter, uint64_t ins);
void print_instruction_counter_with_nops(uint64_t counter, uint64_t nops, uint64_t ins);

void print_instruction_counters();

uint64_t get_low_word(uint64_t word);
uint64_t get_high_word(uint64_t word);

uint64_t load_word(uint64_t* memory, uint64_t waddr, uint64_t is_double_word);
void     store_word(uint64_t* memory, uint64_t waddr, uint64_t is_double_word, uint64_t word);

uint64_t load_instruction(uint64_t caddr);
void     store_instruction(uint64_t caddr, uint64_t instruction);

uint64_t load_code(uint64_t caddr);

uint64_t load_data(uint64_t daddr);
void     store_data(uint64_t daddr, uint64_t data);

void emit_instruction(uint64_t instruction);

uint64_t encode_nop();
void     emit_nop();

void emit_lui(uint64_t rd, uint64_t immediate);
void emit_addi(uint64_t rd, uint64_t rs1, uint64_t immediate);

void emit_add(uint64_t rd, uint64_t rs1, uint64_t rs2);
void emit_sub(uint64_t rd, uint64_t rs1, uint64_t rs2);
void emit_mul(uint64_t rd, uint64_t rs1, uint64_t rs2);
void emit_divu(uint64_t rd, uint64_t rs1, uint64_t rs2);
void emit_remu(uint64_t rd, uint64_t rs1, uint64_t rs2);
void emit_sltu(uint64_t rd, uint64_t rs1, uint64_t rs2);

void emit_load(uint64_t rd, uint64_t rs1, uint64_t immediate);
void emit_store(uint64_t rs1, uint64_t immediate, uint64_t rs2);

void emit_beq(uint64_t rs1, uint64_t rs2, uint64_t immediate);

void emit_jal(uint64_t rd, uint64_t immediate);
void emit_jalr(uint64_t rd, uint64_t rs1, uint64_t immediate);

void emit_ecall();

void fixup_relative_BFormat(uint64_t from_address);
void fixup_relative_JFormat(uint64_t from_address, uint64_t to_address);
void fixup_IFormat(uint64_t from_address, uint64_t immediate);
void fixlink_relative(uint64_t from_address, uint64_t to_address);

void emit_data_word(uint64_t data, uint64_t offset, uint64_t source_line_number);
void emit_string_data(uint64_t* entry);

void emit_data_segment();

uint64_t* allocate_elf_header();

uint64_t* encode_elf_header();

uint64_t get_elf_program_header_offset(uint64_t ph_index);
void     encode_elf_program_header(uint64_t* header, uint64_t ph_index);
void     decode_elf_program_header(uint64_t* header, uint64_t ph_index);

uint64_t validate_elf_header(uint64_t* header);

uint64_t open_write_only(char* name, uint64_t mode);

void selfie_output(char* filename);

uint64_t* touch(uint64_t* memory, uint64_t bytes);

void selfie_load();

// ------------------------ GLOBAL CONSTANTS -----------------------

// page-aligned ELF header size for storing file header, program header, code size
uint64_t ELF_HEADER_SIZE = 4096;

uint64_t ELFCLASS64 = 2;
uint64_t ELFCLASS32 = 1;

uint64_t MAX_CODE_SIZE = 524288; // 256KB
uint64_t MAX_DATA_SIZE = 65536;  // 64KB

uint64_t PK_CODE_START = 65536; // start of code segment at 0x10000 (according to RISC-V pk)

// ELF file header

uint64_t EI_MAG0 = 127; // magic number part 0 is 0x7F
uint64_t EI_MAG1 = 'E'; // magic number part 1
uint64_t EI_MAG2 = 'L'; // magic number part 2
uint64_t EI_MAG3 = 'F'; // magic number part 3

uint64_t MACHO_MAG0 = 207; // first byte of magic number of Mach-O executables

uint64_t EI_CLASS   = 2; // file class is 2 (ELFCLASS64) or 1 (ELFCLASS32)
uint64_t EI_DATA    = 1; // object file data structures endianness is 1 (ELFDATA2LSB)
uint64_t EI_VERSION = 1; // version of the object file format
uint64_t EI_OSABI   = 0; // target OS ABI is usually set to 0

uint64_t EI_ABIVERSION = 0; // ABI version
uint64_t EI_PAD        = 0; // start of padding bytes

uint64_t e_type    = 2;   // object file type is 0x02 (ET_EXEC)
uint64_t e_machine = 243; // target architecture is 0xF3 (RISC-V)
uint64_t e_version = 1;   // version of the object file format

uint64_t e_entry = 65536; // entry point address 0x10000 (according to RISC-V pk)

uint64_t e_phoff = 64; // program header offset 0x40 (ELFCLASS64) or 0x34 (ELFCLASS32)
uint64_t e_shoff = 0;  // section header offset

uint64_t e_flags     = 0;  // ignored
uint64_t e_ehsize    = 64; // elf header size 64 bytes (ELFCLASS64) or 52 bytes (ELFCLASS32)
uint64_t e_phentsize = 56; // size of program header entry 56 bytes (ELFCLASS64) or 32 bytes (ELFCLASS32)

uint64_t e_phnum = 2; // number of program header entries (code and data segment)

uint64_t e_shentsize = 0; // size of section header entry
uint64_t e_shnum     = 0; // number of section header entries
uint64_t e_shstrndx  = 0; // section header offset

// ELF program header

uint64_t p_type  = 1; // type of segment is PT_LOAD
uint64_t p_flags = 0; // segment attributes

uint64_t p_offset = 0; // segment offset in file (must be a multiple of p_align)

uint64_t p_vaddr = 0; // start of segment in virtual memory
uint64_t p_paddr = 0; // start of segment in physical memory (ignored)

uint64_t p_filesz = 0; // size of segment in file
uint64_t p_memsz  = 0; // size of segment in memory

uint64_t p_align = 4096; // alignment of segment: p_vaddr % p_align == p_offset % p_align

// ------------------------ GLOBAL VARIABLES -----------------------

// instruction counters

uint64_t ic_lui   = 0;
uint64_t ic_addi  = 0;
uint64_t ic_add   = 0;
uint64_t ic_sub   = 0;
uint64_t ic_mul   = 0;
uint64_t ic_divu  = 0;
uint64_t ic_remu  = 0;
uint64_t ic_sltu  = 0;
uint64_t ic_load  = 0;
uint64_t ic_store = 0;
uint64_t ic_beq   = 0;
uint64_t ic_jal   = 0;
uint64_t ic_jalr  = 0;
uint64_t ic_ecall = 0;

char* binary_name = (char*) 0; // file name of binary

uint64_t* ELF_header = (uint64_t*) 0;

uint64_t* code_binary = (uint64_t*) 0; // code binary
uint64_t  code_start  = 0;             // start of code segment in virtual memory
uint64_t  code_size   = 0;             // size of code binary in bytes

uint64_t* data_binary = (uint64_t*) 0; // data binary
uint64_t  data_start  = 0;             // start of data segment in virtual memory
uint64_t  data_size   = 0;             // size of data binary in bytes

uint64_t* code_line_number = (uint64_t*) 0; // code line number per emitted instruction
uint64_t* data_line_number = (uint64_t*) 0; // data line number per emitted data word

// ------------------------- INITIALIZATION ------------------------

void reset_binary() {
  ELF_header = (uint64_t*) 0;

  code_binary = (uint64_t*) 0;
  code_start  = 0;
  code_size   = 0;

  data_binary = (uint64_t*) 0;
  data_start  = 0;
  data_size   = 0;

  code_line_number = (uint64_t*) 0;
  data_line_number = (uint64_t*) 0;
}

void reset_instruction_counters() {
  ic_lui   = 0;
  ic_addi  = 0;
  ic_add   = 0;
  ic_sub   = 0;
  ic_mul   = 0;
  ic_divu  = 0;
  ic_remu  = 0;
  ic_sltu  = 0;
  ic_load  = 0;
  ic_store = 0;
  ic_beq   = 0;
  ic_jal   = 0;
  ic_jalr  = 0;
  ic_ecall = 0;
}

// -----------------------------------------------------------------
// ----------------------- MIPSTER SYSCALLS ------------------------
// -----------------------------------------------------------------

void emit_exit();
void implement_exit(uint64_t* context);

void emit_read();
void implement_read(uint64_t* context);

void emit_write();
void implement_write(uint64_t* context);

void     emit_open();
uint64_t down_load_string(uint64_t* context, uint64_t vstring, char* s);
void     implement_openat(uint64_t* context);

void     emit_malloc();
uint64_t try_brk(uint64_t* context, uint64_t new_program_break);
void     implement_brk(uint64_t* context);

uint64_t is_boot_level_zero();

// ------------------------ GLOBAL CONSTANTS -----------------------

uint64_t debug_read  = 0;
uint64_t debug_write = 0;
uint64_t debug_open  = 0;
uint64_t debug_brk   = 0;

uint64_t SYSCALL_EXIT   = 93;
uint64_t SYSCALL_READ   = 63;
uint64_t SYSCALL_WRITE  = 64;
uint64_t SYSCALL_OPENAT = 56;
uint64_t SYSCALL_BRK    = 214;

/* DIRFD_AT_FDCWD corresponds to AT_FDCWD in fcntl.h and
   is passed as first argument of the openat system call
   emulating the (in Linux) deprecated open system call. */

uint64_t DIRFD_AT_FDCWD = -100;

// ------------------------ GLOBAL VARIABLES -----------------------

uint64_t sc_brk = 0; // syscall counter

// -----------------------------------------------------------------
// ------------------------ HYPSTER SYSCALL ------------------------
// -----------------------------------------------------------------

void      emit_switch();
uint64_t* do_switch(uint64_t* from_context, uint64_t* to_context, uint64_t timeout);
void      implement_switch();
uint64_t* mipster_switch(uint64_t* to_context, uint64_t timeout);
uint64_t* hypster_switch(uint64_t* to_context, uint64_t timeout);

// ------------------------ GLOBAL CONSTANTS -----------------------

// TODO: fix this syscall for spike
uint64_t SYSCALL_SWITCH = 401;

uint64_t debug_switch = 0;

// *~*~ *~*~ *~*~ *~*~ *~*~ *~*~ *~*~ *~*~ *~*~ *~*~ *~*~ *~*~ *~*~
// -----------------------------------------------------------------
// -----------------    A R C H I T E C T U R E    -----------------
// -----------------------------------------------------------------
// *~*~ *~*~ *~*~ *~*~ *~*~ *~*~ *~*~ *~*~ *~*~ *~*~ *~*~ *~*~ *~*~

// -----------------------------------------------------------------
// ----------------------------- CACHE -----------------------------
// -----------------------------------------------------------------

// cache struct
// +---+------------------+
// | 0 | cache memory     | pointer to actual cache consisting of pointers to cache blocks
// | 1 | cache size       | cache size in bytes
// | 2 | associativity    | cache associativity
// | 3 | cache-block size | cache-block size in bytes
// | 4 | cache hits       | counter for cache hits
// | 5 | cache misses     | counter for cache misses
// | 6 | cache timer      | counter for LRU replacement strategy
// +---+------------------+

uint64_t* allocate_cache() {
  return smalloc(1 * SIZEOFUINT64STAR + 6 * SIZEOFUINT64);
}

uint64_t* get_cache_memory(uint64_t* cache)     { return (uint64_t*) *cache; }
uint64_t  get_cache_size(uint64_t* cache)       { return             *(cache + 1); }
uint64_t  get_associativity(uint64_t* cache)    { return             *(cache + 2); }
uint64_t  get_cache_block_size(uint64_t* cache) { return             *(cache + 3); }
uint64_t  get_cache_hits(uint64_t* cache)       { return             *(cache + 4); }
uint64_t  get_cache_misses(uint64_t* cache)     { return             *(cache + 5); }
uint64_t  get_cache_timer(uint64_t* cache)      { return             *(cache + 6); }

void set_cache_memory(uint64_t* cache, uint64_t* cache_memory)        { *cache       = (uint64_t) cache_memory; }
void set_cache_size(uint64_t* cache, uint64_t cache_size)             { *(cache + 1) = cache_size; }
void set_associativity(uint64_t* cache, uint64_t associativity)       { *(cache + 2) = associativity; }
void set_cache_block_size(uint64_t* cache, uint64_t cache_block_size) { *(cache + 3) = cache_block_size; }
void set_cache_hits(uint64_t* cache, uint64_t cache_hits)             { *(cache + 4) = cache_hits; }
void set_cache_misses(uint64_t* cache, uint64_t cache_misses)         { *(cache + 5) = cache_misses; }
void set_cache_timer(uint64_t* cache, uint64_t cache_timer)           { *(cache + 6) = cache_timer; }

// cache block struct:
// +---+------------+
// | 0 | valid flag | valid block or not
// | 1 | tag        | unique identifier within a set
// | 2 | memory     | pointer to cache-block memory
// | 3 | timestamp  | timestamp for replacement strategy
// +---+------------+

uint64_t* allocate_cache_block() {
  return zmalloc(1 * SIZEOFUINT64STAR + 3 * SIZEOFUINT64);
}

uint64_t  get_valid_flag(uint64_t* cache_block)   { return             *cache_block; }
uint64_t  get_tag(uint64_t* cache_block)          { return             *(cache_block + 1); }
uint64_t* get_block_memory(uint64_t* cache_block) { return (uint64_t*) *(cache_block + 2); }
uint64_t  get_timestamp(uint64_t* cache_block)    { return             *(cache_block + 3); }

void set_valid_flag(uint64_t* cache_block, uint64_t valid)     { *cache_block       = valid; }
void set_tag(uint64_t* cache_block, uint64_t tag)              { *(cache_block + 1) = tag; }
void set_block_memory(uint64_t* cache_block, uint64_t* memory) { *(cache_block + 2) = (uint64_t) memory; }
void set_timestamp(uint64_t* cache_block, uint64_t timestamp)  { *(cache_block + 3) = timestamp; }

void reset_cache_counters(uint64_t* cache);
void reset_all_cache_counters();

void init_cache_memory(uint64_t* cache);
void init_cache(uint64_t* cache, uint64_t cache_size, uint64_t associativity, uint64_t cache_block_size);
void init_all_caches();

void flush_cache(uint64_t* cache);
void flush_all_caches();

uint64_t cache_set_size(uint64_t* cache);

uint64_t cache_tag(uint64_t* cache, uint64_t address);
uint64_t cache_index(uint64_t* cache, uint64_t address);
uint64_t cache_block_address(uint64_t* cache, uint64_t address);
uint64_t cache_byte_offset(uint64_t* cache, uint64_t address);

uint64_t* cache_set(uint64_t* cache, uint64_t vaddr);

uint64_t  get_new_timestamp(uint64_t* cache);
uint64_t* cache_lookup(uint64_t* cache, uint64_t vaddr, uint64_t paddr, uint64_t is_access);

void      fill_cache_block(uint64_t* cache, uint64_t* cache_block, uint64_t paddr);
uint64_t* handle_cache_miss(uint64_t* cache, uint64_t* cache_block, uint64_t paddr, uint64_t is_access);
uint64_t* retrieve_cache_block(uint64_t* cache, uint64_t vaddr, uint64_t paddr, uint64_t is_access);

void     flush_cache_block(uint64_t* cache, uint64_t* cache_block, uint64_t paddr);
uint64_t load_from_cache(uint64_t* cache, uint64_t vaddr, uint64_t paddr);
void     store_in_cache(uint64_t* cache, uint64_t vaddr, uint64_t paddr, uint64_t data);

uint64_t load_instruction_from_cache(uint64_t vaddr, uint64_t paddr);
uint64_t load_data_from_cache(uint64_t vaddr, uint64_t paddr);
void     store_data_in_cache(uint64_t vaddr, uint64_t paddr, uint64_t data);

void print_cache_profile(uint64_t hits, uint64_t misses, char* cache_name);

// ------------------------ GLOBAL CONSTANTS -----------------------

// indicates whether the machine has a cache or not
uint64_t L1_CACHE_ENABLED = 0;

// machine-enforced coherency for self-modifying code (selfie also
// works if this is turned off since there is no code modification
// during runtime and stores in the code segment are illegal)
uint64_t L1_CACHE_COHERENCY = 0;

// example configurations:
// +-------------------+---------------+-----------------------------+------------+
// |              name |    cache size |               associativity | block size |
// +===================+===============+=============================+============+
// |       CORE-V CVA6 | dcache: 32 KB |                   dcache: 8 |       16 B |
// |                   | icache: 16 KB |                   icache: 4 |            |
// +-------------------+---------------+-----------------------------+------------+
// |     direct-mapped |         2^x B |                           1 |      2^y B |
// +-------------------+---------------+-----------------------------+------------+
// | fully associative |         2^x B | (cache size) / (block size) |      2^y B |
// +-------------------+---------------+-----------------------------+------------+

// L1-cache size in byte
// assert: cache sizes are powers of 2
uint64_t L1_DCACHE_SIZE = 32768; // 32 KB data cache
uint64_t L1_ICACHE_SIZE = 16384; // 16 KB instruction cache

// L1-cache associativity
// assert: associativities are powers of 2
// assert: L1_xCACHE_SIZE / L1_xCACHE_ASSOCIATIVITY <= PAGESIZE
// (this is necessary in order to prevent aliasing problems)
uint64_t L1_DCACHE_ASSOCIATIVITY = 8;
uint64_t L1_ICACHE_ASSOCIATIVITY = 4;

// L1 cache-block size
// assert: cache-block sizes are powers of 2
// assert: L1_xCACHE_BLOCK_SIZE >= WORDSIZE
// assert: L1_xCACHE_SIZE / L1_xCACHE_ASSOCIATIVITY >= L1_xCACHE_BLOCK_SIZE
uint64_t L1_DCACHE_BLOCK_SIZE = 16; // in bytes
uint64_t L1_ICACHE_BLOCK_SIZE = 16; // in bytes

// pointers to VIPT n-way set-associative write-through L1-caches
uint64_t* L1_ICACHE;
uint64_t* L1_DCACHE;

// ------------------------ GLOBAL VARIABLES -----------------------

uint64_t L1_icache_coherency_invalidations = 0;

// -----------------------------------------------------------------
// ---------------------------- MEMORY -----------------------------
// -----------------------------------------------------------------

void init_memory(uint64_t megabytes);

void reset_memory_counters();

uint64_t load_physical_memory(uint64_t* paddr);
void     store_physical_memory(uint64_t* paddr, uint64_t data);

uint64_t get_root_PDE_offset(uint64_t page);
uint64_t get_leaf_PTE_offset(uint64_t page);

uint64_t* get_PTE_address_for_page(uint64_t* parent_table, uint64_t* table, uint64_t page);
uint64_t  get_frame_for_page(uint64_t* table, uint64_t page);

void set_PTE_for_page(uint64_t* table, uint64_t page, uint64_t frame);

uint64_t is_page_mapped(uint64_t* table, uint64_t page);

uint64_t get_page_of_virtual_address(uint64_t vaddr);
uint64_t get_virtual_address_of_page_start(uint64_t page);

uint64_t is_virtual_address_valid(uint64_t vaddr, uint64_t alignment);
uint64_t is_virtual_address_mapped(uint64_t* table, uint64_t vaddr);

uint64_t* tlb(uint64_t* table, uint64_t vaddr);

uint64_t load_virtual_memory(uint64_t* table, uint64_t vaddr);
void     store_virtual_memory(uint64_t* table, uint64_t vaddr, uint64_t data);

uint64_t load_cached_virtual_memory(uint64_t* table, uint64_t vaddr);
void     store_cached_virtual_memory(uint64_t* table, uint64_t vaddr, uint64_t data);

uint64_t load_cached_instruction_word(uint64_t* table, uint64_t vaddr);

// ------------------------ GLOBAL CONSTANTS -----------------------

uint64_t debug_tlb = 0;

uint64_t KILOBYTE = 1024;       // 1KB (KiB: 2^10B)
uint64_t MEGABYTE = 1048576;    // 1MB (MiB: 2^20B)
uint64_t GIGABYTE = 1073741824; // 1GB (GiB: 2^30B)

uint64_t VIRTUALMEMORYSIZE = 4; // 4GB of virtual memory (avoiding 32-bit overflow)

uint64_t PAGESIZE = 4096; // 4KB virtual pages

uint64_t NUMBEROFPAGES = 1048576; // VIRTUALMEMORYSIZE * GIGABYTE / PAGESIZE

uint64_t NUMBEROFLEAFPTES = 512; // number of leaf page table entries == PAGESIZE / SIZEOFUINT64STAR

uint64_t PAGETABLETREE = 1; // two-level page table is default

// ------------------------ GLOBAL VARIABLES -----------------------

uint64_t total_page_frame_memory = 0; // total amount of memory available for frames

uint64_t mc_brk = 0; // memory counter for brk syscall

uint64_t mc_mapped_heap = 0; // memory counter for mapped heap

// ------------------------- INITIALIZATION ------------------------

void init_memory(uint64_t megabytes) {
  if (megabytes > 4096)
    megabytes = 4096;

  total_page_frame_memory = megabytes * MEGABYTE;

  // reinitialize in case SIZEOFUINT64STAR is not 8
  NUMBEROFLEAFPTES = PAGESIZE / SIZEOFUINT64STAR;
}

void reset_memory_counters() {
  mc_brk = 0;
  sc_brk = 0;

  mc_mapped_heap = 0;
}

// -----------------------------------------------------------------
// ---------------------- GARBAGE COLLECTOR ------------------------
// -----------------------------------------------------------------

void reset_gc_counters();

// bootstrapped to actual functions during compilation ...
uint64_t fetch_stack_pointer()     { return 0; } // indicate that gc is unavailable
uint64_t fetch_global_pointer()    { return 0; }
uint64_t fetch_data_segment_size() { return 0; }

// ... here, not available on boot level 0 - only for compilation
void emit_fetch_stack_pointer();
void emit_fetch_global_pointer();
void emit_fetch_data_segment_size_interface();
void emit_fetch_data_segment_size_implementation(uint64_t fetch_dss_code_location);

void implement_gc_brk(uint64_t* context);

uint64_t is_gc_library(uint64_t* context);

// metadata entry:
// +----+---------+
// |  0 | next    | pointer to next entry
// |  1 | memory  | pointer to allocated memory
// |  2 | size    | size of allocated memory (in bytes!)
// |  3 | markbit | markbit indicating reachability of allocated memory
// +----+---------+

uint64_t* allocate_metadata(uint64_t* context);

uint64_t* get_metadata_next(uint64_t* entry)    { return (uint64_t*) *entry; }
uint64_t* get_metadata_memory(uint64_t* entry)  { return (uint64_t*) *(entry + 1); }
uint64_t  get_metadata_size(uint64_t* entry)    { return             *(entry + 2); }
uint64_t  get_metadata_markbit(uint64_t* entry) { return             *(entry + 3); }

void set_metadata_next(uint64_t* entry, uint64_t* next)      { *entry       = (uint64_t) next; }
void set_metadata_memory(uint64_t* entry, uint64_t* memory)  { *(entry + 1) = (uint64_t) memory; }
void set_metadata_size(uint64_t* entry, uint64_t size)       { *(entry + 2) = size; }
void set_metadata_markbit(uint64_t* entry, uint64_t markbit) { *(entry + 3) = markbit; }

// getters and setters with different access in library/kernel

uint64_t  get_stack_seg_start_gc(uint64_t* context);
uint64_t  get_data_seg_start_gc(uint64_t* context);
uint64_t  get_data_seg_end_gc(uint64_t* context);
uint64_t  get_heap_seg_start_gc(uint64_t* context);
uint64_t  get_heap_seg_end_gc(uint64_t* context);
uint64_t* get_used_list_head_gc(uint64_t* context);
uint64_t* get_free_list_head_gc(uint64_t* context);
uint64_t  get_gcs_in_period_gc(uint64_t* context);
uint64_t  get_gc_enabled_gc(uint64_t* context);

void set_data_and_heap_segments_gc(uint64_t* context);
void set_used_list_head_gc(uint64_t* context, uint64_t* used_list_head);
void set_free_list_head_gc(uint64_t* context, uint64_t* free_list_head);
void set_gcs_in_period_gc(uint64_t* context, uint64_t gcs);
void set_gc_enabled_gc(uint64_t* context);

void gc_init_selfie(uint64_t* context);

// interface to initialize an external garbage collector (e.g. tools/boehm-gc.c)
void gc_init(uint64_t* context);

// this function performs first-fit retrieval of free memory in O(n) where n is memory size
// improvement: push O(n) down to O(1), e.g. using Boehm's chunk allocator, or even compact-fit
// see https://github.com/cksystemsgroup/compact-fit
uint64_t* retrieve_from_free_list(uint64_t* context, uint64_t size);

uint64_t gc_load_memory(uint64_t* context, uint64_t address);
void     gc_store_memory(uint64_t* context, uint64_t address, uint64_t value);

void zero_object(uint64_t* context, uint64_t* metadata);

uint64_t* allocate_new_memory(uint64_t* context, uint64_t size);
uint64_t* reuse_memory(uint64_t* context, uint64_t size);
uint64_t* allocate_memory_selfie(uint64_t* context, uint64_t size);
uint64_t* gc_malloc_implementation(uint64_t* context, uint64_t size);

// interface to allocate an object using an external collector (e.g. tools/boehm-gc.c)
uint64_t* allocate_memory(uint64_t* context, uint64_t size);

// this function performs an O(n) list search where n is memory size
// improvement: push O(n) down to O(1), e.g. using Boehm's chunk allocator
uint64_t* get_metadata_if_address_is_valid(uint64_t* context, uint64_t address);

// interface to marking an object using an external collector (e.g. tools/boehm-gc.c)
void mark_object(uint64_t* context, uint64_t address);

void mark_object_selfie(uint64_t* context, uint64_t gc_address);
void mark_segment(uint64_t* context, uint64_t segment_start, uint64_t segment_end);

// this function scans the heap from two roots (data segment and stack) in O(n^2)
// where n is memory size; checking if a value is a pointer takes O(n), see above
// improvement: push O(n^2) down to O(n)
void mark(uint64_t* context);

void free_object(uint64_t* context, uint64_t* metadata, uint64_t* prev_metadata);

// interface to sweep marked objects using an external collector (e.g. tools/boehm-gc.c)
void sweep(uint64_t* context);

void sweep_selfie(uint64_t* context);

void gc_collect(uint64_t* context);

void print_gc_profile(uint64_t* context);

// ----------------------- LIBRARY FUNCTIONS -----------------------

uint64_t* gc_malloc(uint64_t size) {
  return gc_malloc_implementation((uint64_t*) 0, size);
}

// ------------------------ GLOBAL CONSTANTS -----------------------

uint64_t GC_DISABLED = 0;
uint64_t GC_ENABLED  = 1;

uint64_t GC_ON = 0; // turn on kernel variant of gc, generate gc library code

uint64_t USE_GC_LIBRARY = 0; // use library variant of gc or not

uint64_t GC_PERIOD = 1000; // gc every so often

uint64_t GC_REUSE = 1; // reuse memory with freelist by default

uint64_t GC_METADATA_SIZE = 32; // SIZEOFUINT64 * 2 + SIZEOFUINT64STAR * 2

uint64_t GC_WORDSIZE = 8; // SIZEOFUINT64 for library variant, otherwise WORDSIZE

uint64_t GC_MARKBIT_UNREACHABLE = 0; // indicating that an object is not reachable
uint64_t GC_MARKBIT_REACHABLE   = 1; // indicating that an object is reachable by root or other reachable object

// ------------------------ GLOBAL VARIABLES -----------------------

uint64_t gc_data_seg_start = 0;
uint64_t gc_data_seg_end   = 0;
uint64_t gc_heap_seg_start = 0;
uint64_t gc_heap_seg_end   = 0;

uint64_t* gc_used_list = (uint64_t*) 0; // pointer to used-list head
uint64_t* gc_free_list = (uint64_t*) 0; // pointer to free-list head

uint64_t gc_num_gcs_in_period = 0;

uint64_t gc_num_mallocated     = 0;
uint64_t gc_num_gced_mallocs   = 0;
uint64_t gc_num_ungced_mallocs = 0;
uint64_t gc_num_reused_mallocs = 0;
uint64_t gc_num_collects       = 0;
uint64_t gc_mem_mallocated     = 0;
uint64_t gc_mem_objects        = 0;
uint64_t gc_mem_metadata       = 0;
uint64_t gc_mem_reused         = 0;
uint64_t gc_mem_collected      = 0;

// ------------------------- INITIALIZATION ------------------------

void reset_gc_counters() {
  gc_num_mallocated     = 0;
  gc_num_gced_mallocs   = 0;
  gc_num_ungced_mallocs = 0;
  gc_num_reused_mallocs = 0;
  gc_num_collects       = 0;
  gc_mem_mallocated     = 0;
  gc_mem_objects        = 0;
  gc_mem_metadata       = 0;
  gc_mem_reused         = 0;
  gc_mem_collected      = 0;
}

// -----------------------------------------------------------------
// ------------------------- INSTRUCTIONS --------------------------
// -----------------------------------------------------------------

uint64_t print_code_line_number_for_instruction(uint64_t address, uint64_t offset);
uint64_t print_code_context_for_instruction(uint64_t address);

uint64_t print_lui();
void     print_lui_before();
void     print_lui_after();
void     record_lui_addi_add_sub_mul_divu_remu_sltu_jal_jalr();
void     do_lui();
void     undo_lui_addi_add_sub_mul_divu_remu_sltu_load_jal_jalr();

uint64_t print_addi();
void     print_addi_before();
void     print_addi_add_sub_mul_divu_remu_sltu_after();
void     do_addi();

uint64_t print_add_sub_mul_divu_remu_sltu();
void     print_add_sub_mul_divu_remu_sltu_before();

void do_add();
void do_sub();
void do_mul();
void do_divu();
void do_remu();

void do_sltu();

uint64_t print_load();
void     print_load_before();
void     print_load_after(uint64_t vaddr);
void     record_load();
uint64_t do_load();

uint64_t print_store();
void     print_store_before();
void     print_store_after(uint64_t vaddr);
void     record_store();
uint64_t do_store();
void     undo_store();

uint64_t print_beq();
void     print_beq_before();
void     print_beq_after();
void     record_beq();
void     do_beq();

uint64_t print_jal();
void     print_jal_before();
void     print_jal_jalr_after();
void     do_jal();

uint64_t print_jalr();
void     print_jalr_before();
void     do_jalr();

uint64_t print_ecall();
void     record_ecall();
void     do_ecall();
void     undo_ecall();

uint64_t print_data_line_number();
uint64_t print_data_context();
uint64_t print_data();

// ------------------------ GLOBAL CONSTANTS -----------------------

// RISC-U instructions

uint64_t LUI   = 1; // 0 is reserved for unknown instructions
uint64_t ADDI  = 2;
uint64_t ADD   = 3;
uint64_t SUB   = 4;
uint64_t MUL   = 5;
uint64_t DIVU  = 6;
uint64_t REMU  = 7;
uint64_t SLTU  = 8;
uint64_t LOAD  = 9;
uint64_t STORE = 10;
uint64_t BEQ   = 11;
uint64_t JAL   = 12;
uint64_t JALR  = 13;
uint64_t ECALL = 14;

uint64_t* MNEMONICS; // assembly mnemonics of instructions

// -----------------------------------------------------------------
// -------------------------- DISASSEMBLER -------------------------
// -----------------------------------------------------------------

void init_disassembler();
void reset_disassembler();

char* get_mnemonic(uint64_t ins);

uint64_t print_instruction();

void selfie_disassemble(uint64_t verbose);

// ------------------------ GLOBAL VARIABLES -----------------------

char*    assembly_name = (char*) 0; // name of assembly file
uint64_t assembly_fd   = 0;         // file descriptor of open assembly file

// ------------------------- INITIALIZATION ------------------------

void init_disassembler() {
  MNEMONICS = smalloc((ECALL + 1) * SIZEOFUINT64STAR);

  *(MNEMONICS + LUI)   = (uint64_t) "lui";
  *(MNEMONICS + ADDI)  = (uint64_t) "addi";
  *(MNEMONICS + ADD)   = (uint64_t) "add";
  *(MNEMONICS + SUB)   = (uint64_t) "sub";
  *(MNEMONICS + MUL)   = (uint64_t) "mul";
  *(MNEMONICS + DIVU)  = (uint64_t) "divu";
  *(MNEMONICS + REMU)  = (uint64_t) "remu";
  *(MNEMONICS + SLTU)  = (uint64_t) "sltu";

  reset_disassembler();

  *(MNEMONICS + BEQ)   = (uint64_t) "beq";
  *(MNEMONICS + JAL)   = (uint64_t) "jal";
  *(MNEMONICS + JALR)  = (uint64_t) "jalr";
  *(MNEMONICS + ECALL) = (uint64_t) "ecall";
}

void reset_disassembler() {
  if (IS64BITTARGET) {
    *(MNEMONICS + LOAD)  = (uint64_t) "ld";
    *(MNEMONICS + STORE) = (uint64_t) "sd";
  } else {
    *(MNEMONICS + LOAD)  = (uint64_t) "lw";
    *(MNEMONICS + STORE) = (uint64_t) "sw";
  }
}

// -----------------------------------------------------------------
// -------------------------- REPLAY ENGINE ------------------------
// -----------------------------------------------------------------

void init_replay_engine();

void record_state(uint64_t value);

void replay_trace();

// ------------------------ GLOBAL CONSTANTS -----------------------

uint64_t MAX_REPLAY_LENGTH = 100;

// trace

uint64_t tc = 0; // trace counter

uint64_t* pcs    = (uint64_t*) 0; // trace of program counter values
uint64_t* values = (uint64_t*) 0; // trace of values

// ------------------------- INITIALIZATION ------------------------

void init_replay_engine() {
  pcs    = zmalloc(MAX_REPLAY_LENGTH * SIZEOFUINT64);
  values = zmalloc(MAX_REPLAY_LENGTH * SIZEOFUINT64);
}

// -----------------------------------------------------------------
// -------------------------- INTERPRETER --------------------------
// -----------------------------------------------------------------

void init_interpreter();
void reset_interpreter();

void reset_nop_counters();

void reset_source_profile();
void reset_register_access_counters();
void reset_segments_access_counters();

void reset_profiler();

void print_register_hexadecimal(uint64_t reg);
void print_register_octal(uint64_t reg);
void print_register_value(uint64_t reg);

void print_exception(uint64_t exception, uint64_t fault);
void throw_exception(uint64_t exception, uint64_t fault);

void fetch();
void decode();
void execute();

void execute_record();
void execute_undo();
void execute_debug();

void interrupt();

void run_until_exception();

uint64_t instruction_with_max_counter(uint64_t* counters, uint64_t max);
uint64_t print_per_instruction_counter(uint64_t total, uint64_t* counters, uint64_t max);
void     print_per_instruction_profile(char* message, uint64_t total, uint64_t* counters);

void print_access_profile(char* message, char* padding, uint64_t reads, uint64_t writes);
void print_per_register_profile(uint64_t reg);

void print_register_memory_profile();

void print_profile(uint64_t* context);

void print_host_os();

// ------------------------ GLOBAL CONSTANTS -----------------------

uint64_t INSTRUCTIONSIZE       = 4;  // in bytes
uint64_t INSTRUCTIONSIZEINBITS = 32; // INSTRUCTIONSIZE * 8

// exceptions

uint64_t EXCEPTION_NOEXCEPTION           = 0;
uint64_t EXCEPTION_PAGEFAULT             = 1;
uint64_t EXCEPTION_SEGMENTATIONFAULT     = 2;
uint64_t EXCEPTION_SYSCALL               = 3;
uint64_t EXCEPTION_TIMER                 = 4;
uint64_t EXCEPTION_DIVISIONBYZERO        = 5;
uint64_t EXCEPTION_INVALIDADDRESS        = 6;
uint64_t EXCEPTION_UNKNOWNINSTRUCTION    = 7;
uint64_t EXCEPTION_UNINITIALIZEDREGISTER = 8;
uint64_t EXCEPTION_INTEGEROVERFLOW       = 9;

uint64_t* EXCEPTIONS; // textual representation of exceptions

uint64_t debug_exception = 0;

uint64_t run = 0; // flag for running code

uint64_t debug = 0; // // flag for recording and debugging code

uint64_t debug_syscalls = 0; // flag for debugging syscalls

uint64_t record = 0; // flag for recording code execution
uint64_t redo   = 0; // flag for redoing code execution

uint64_t disassemble_verbose = 0; // flag for disassembling code in more detail

uint64_t symbolic = 0; // flag for symbolically executing code
uint64_t model    = 0; // flag for modeling code

// number of instructions from context switch to timer interrupt
// CAUTION: avoid interrupting any kernel activities, keep TIMESLICE large
// TODO: implement proper interrupt controller to turn interrupts on and off
uint64_t TIMESLICE = 10000000;

uint64_t TIMEROFF = 0; // must be 0 to turn off timer interrupt

// ------------------------ GLOBAL VARIABLES -----------------------

// hardware thread state

uint64_t pc = 0; // program counter

uint64_t ir = 0; // instruction register
uint64_t is = 0; // instruction id

uint64_t* registers = (uint64_t*) 0; // general-purpose registers

uint64_t* pt = (uint64_t*) 0; // page table

// core state

uint64_t timer = 0; // counter for timer interrupt
uint64_t trap  = 0; // flag for creating a trap

// effective nop counters

uint64_t nopc_lui   = 0;
uint64_t nopc_addi  = 0;
uint64_t nopc_add   = 0;
uint64_t nopc_sub   = 0;
uint64_t nopc_mul   = 0;
uint64_t nopc_divu  = 0;
uint64_t nopc_remu  = 0;
uint64_t nopc_sltu  = 0;
uint64_t nopc_load  = 0;
uint64_t nopc_store = 0;
uint64_t nopc_beq   = 0;
uint64_t nopc_jal   = 0;
uint64_t nopc_jalr  = 0;

// source profile

uint64_t  calls               = 0;             // total number of executed procedure calls
uint64_t* calls_per_procedure = (uint64_t*) 0; // number of executed calls of each procedure

uint64_t  iterations          = 0;             // total number of executed loop iterations
uint64_t* iterations_per_loop = (uint64_t*) 0; // number of executed iterations of each loop

uint64_t* loads_per_instruction  = (uint64_t*) 0; // number of executed loads per load instruction
uint64_t* stores_per_instruction = (uint64_t*) 0; // number of executed stores per store instruction

// register access counters

uint64_t* reads_per_register  = (uint64_t*) 0;
uint64_t* writes_per_register = (uint64_t*) 0;

uint64_t stack_register_reads  = 0;
uint64_t stack_register_writes = 0;

uint64_t argument_register_reads  = 0;
uint64_t argument_register_writes = 0;

uint64_t temporary_register_reads  = 0;
uint64_t temporary_register_writes = 0;

// segments access counters

uint64_t data_reads  = 0;
uint64_t data_writes = 0;

uint64_t stack_reads  = 0;
uint64_t stack_writes = 0;

uint64_t heap_reads  = 0;
uint64_t heap_writes = 0;

// ------------------------- INITIALIZATION ------------------------

void init_interpreter() {
  EXCEPTIONS = smalloc((EXCEPTION_INTEGEROVERFLOW + 1) * SIZEOFUINT64STAR);

  *(EXCEPTIONS + EXCEPTION_NOEXCEPTION)           = (uint64_t) "no exception";
  *(EXCEPTIONS + EXCEPTION_PAGEFAULT)             = (uint64_t) "page fault";
  *(EXCEPTIONS + EXCEPTION_SEGMENTATIONFAULT)     = (uint64_t) "segmentation fault";
  *(EXCEPTIONS + EXCEPTION_SYSCALL)               = (uint64_t) "syscall";
  *(EXCEPTIONS + EXCEPTION_TIMER)                 = (uint64_t) "timer interrupt";
  *(EXCEPTIONS + EXCEPTION_DIVISIONBYZERO)        = (uint64_t) "division by zero";
  *(EXCEPTIONS + EXCEPTION_INVALIDADDRESS)        = (uint64_t) "invalid address";
  *(EXCEPTIONS + EXCEPTION_UNKNOWNINSTRUCTION)    = (uint64_t) "unknown instruction";
  *(EXCEPTIONS + EXCEPTION_UNINITIALIZEDREGISTER) = (uint64_t) "uninitialized register";
  *(EXCEPTIONS + EXCEPTION_INTEGEROVERFLOW)       = (uint64_t) "integer overflow";
}

void reset_interpreter() {
  pc = 0;
  ir = 0;
  is = 0;

  registers = (uint64_t*) 0;

  pt = (uint64_t*) 0;

  trap = 0;

  timer = TIMEROFF;
}

void reset_nop_counters() {
  nopc_lui   = 0;
  nopc_addi  = 0;
  nopc_add   = 0;
  nopc_sub   = 0;
  nopc_mul   = 0;
  nopc_divu  = 0;
  nopc_remu  = 0;
  nopc_sltu  = 0;
  nopc_load  = 0;
  nopc_store = 0;
  nopc_beq   = 0;
  nopc_jal   = 0;
  nopc_jalr  = 0;
}

void reset_source_profile() {
  calls               = 0;
  calls_per_procedure = zmalloc(code_size / INSTRUCTIONSIZE * SIZEOFUINT64);

  iterations          = 0;
  iterations_per_loop = zmalloc(code_size / INSTRUCTIONSIZE * SIZEOFUINT64);

  loads_per_instruction  = zmalloc(code_size / INSTRUCTIONSIZE * SIZEOFUINT64);
  stores_per_instruction = zmalloc(code_size / INSTRUCTIONSIZE * SIZEOFUINT64);
}

void reset_register_access_counters() {
  reads_per_register  = zmalloc(NUMBEROFREGISTERS * SIZEOFUINT64);
  writes_per_register = zmalloc(NUMBEROFREGISTERS * SIZEOFUINT64);

  // zero register is initialized by definition
  *(writes_per_register + REG_ZR) = 1;

  // stack and frame pointer registers are initialized by boot loader
  *(writes_per_register + REG_SP) = 1;
  *(writes_per_register + REG_S0) = 1;

  // a6 register is written to by the kernel
  *(writes_per_register + REG_A6) = 1;

  stack_register_reads      = 0;
  stack_register_writes     = 0;
  argument_register_reads   = 0;
  argument_register_writes  = 0;
  temporary_register_reads  = 0;
  temporary_register_writes = 0;
}

void reset_segments_access_counters() {
  data_reads   = 0;
  data_writes  = 0;
  stack_reads  = 0;
  stack_writes = 0;
  heap_reads   = 0;
  heap_writes  = 0;
}

void reset_profiler() {
  reset_instruction_counters();
  reset_memory_counters();
  reset_nop_counters();
  reset_source_profile();
  reset_register_access_counters();
  reset_segments_access_counters();
  reset_all_cache_counters();
}

// *~*~ *~*~ *~*~ *~*~ *~*~ *~*~ *~*~ *~*~ *~*~ *~*~ *~*~ *~*~ *~*~
// -----------------------------------------------------------------
// ----------------------    R U N T I M E    ----------------------
// -----------------------------------------------------------------
// *~*~ *~*~ *~*~ *~*~ *~*~ *~*~ *~*~ *~*~ *~*~ *~*~ *~*~ *~*~ *~*~

// -----------------------------------------------------------------
// ------------------------ MACHINE CONTEXTS -----------------------
// -----------------------------------------------------------------

uint64_t* new_context();

void init_context(uint64_t* context, uint64_t* parent, uint64_t* vctxt);

uint64_t* find_context(uint64_t* parent, uint64_t* vctxt);

void      free_context(uint64_t* context);
uint64_t* delete_context(uint64_t* context, uint64_t* from);

// context struct:
// +----+-----------------+
// |  0 | next context    | pointer to next context
// |  1 | prev context    | pointer to previous context
// |  2 | program counter | program counter
// |  3 | registers       | pointer to general purpose registers
// |  4 | page table      | pointer to page table
// |  5 | lowest lo page  | lowest low uncached page (code, data, heap)
// |  6 | highest lo page | highest low uncached page (code, data, heap)
// |  7 | lowest hi page  | lowest high uncached page (stack)
// |  8 | highest hi page | highest high uncached page (stack)
// |  9 | code start      | start of code segment
// | 10 | code size       | size of code segment
// | 11 | data start      | start of data segment
// | 12 | data size       | size of data segment
// | 13 | heap start      | start of heap segment
// | 14 | program break   | current program break
// | 15 | exception       | exception ID
// | 16 | faulting page   | faulting page
// | 17 | exit code       | exit code
// | 18 | parent          | context that created this context
// | 19 | virtual context | virtual context address
// | 20 | name            | binary name loaded into context
// +----+-----------------+
// | 21 | used-list head  | pointer to head of used list
// | 22 | free-list head  | pointer to head of free list
// | 23 | gcs counter     | number of gc runs in gc period
// | 24 | gc enabled      | flag indicating whether to use gc or not
// +----+-----------------+

uint64_t* allocate_context(); // declaration avoids warning in the Boehm garbage collector

uint64_t* allocate_context() {
  // SIZEOFUINT64 == SIZEOFUINT64STAR (always, so no need to differentiate although it would be nicer)
  return smalloc(CONTEXTENTRIES * SIZEOFUINT64);
}

uint64_t next_context(uint64_t* context)    { return (uint64_t) context; }
uint64_t prev_context(uint64_t* context)    { return (uint64_t) (context + 1); }
uint64_t program_counter(uint64_t* context) { return (uint64_t) (context + 2); }
uint64_t regs(uint64_t* context)            { return (uint64_t) (context + 3); }
uint64_t page_table(uint64_t* context)      { return (uint64_t) (context + 4); }
uint64_t lowest_lo_page(uint64_t* context)  { return (uint64_t) (context + 5); }
uint64_t highest_lo_page(uint64_t* context) { return (uint64_t) (context + 6); }
uint64_t lowest_hi_page(uint64_t* context)  { return (uint64_t) (context + 7); }
uint64_t highest_hi_page(uint64_t* context) { return (uint64_t) (context + 8); }
uint64_t code_seg_start(uint64_t* context)  { return (uint64_t) (context + 9); }
uint64_t code_seg_size(uint64_t* context)   { return (uint64_t) (context + 10); }
uint64_t data_seg_start(uint64_t* context)  { return (uint64_t) (context + 11); }
uint64_t data_seg_size(uint64_t* context)   { return (uint64_t) (context + 12); }
uint64_t heap_seg_start(uint64_t* context)  { return (uint64_t) (context + 13); }
uint64_t program_break(uint64_t* context)   { return (uint64_t) (context + 14); }
uint64_t exception(uint64_t* context)       { return (uint64_t) (context + 15); }
uint64_t fault(uint64_t* context)           { return (uint64_t) (context + 16); }
uint64_t exit_code(uint64_t* context)       { return (uint64_t) (context + 17); }
uint64_t parent(uint64_t* context)          { return (uint64_t) (context + 18); }
uint64_t virtual_context(uint64_t* context) { return (uint64_t) (context + 19); }
uint64_t name(uint64_t* context)            { return (uint64_t) (context + 20); }

uint64_t used_list_head(uint64_t* context)   { return (uint64_t) (context + 21); }
uint64_t free_list_head(uint64_t* context)   { return (uint64_t) (context + 22); }
uint64_t gcs_in_period(uint64_t* context)    { return (uint64_t) (context + 23); }
uint64_t use_gc_kernel(uint64_t* context)    { return (uint64_t) (context + 24); }

uint64_t* get_next_context(uint64_t* context)    { return (uint64_t*) *context; }
uint64_t* get_prev_context(uint64_t* context)    { return (uint64_t*) *(context + 1); }
uint64_t  get_pc(uint64_t* context)              { return             *(context + 2); }
uint64_t* get_regs(uint64_t* context)            { return (uint64_t*) *(context + 3); }
uint64_t* get_pt(uint64_t* context)              { return (uint64_t*) *(context + 4); }
uint64_t  get_lowest_lo_page(uint64_t* context)  { return             *(context + 5); }
uint64_t  get_highest_lo_page(uint64_t* context) { return             *(context + 6); }
uint64_t  get_lowest_hi_page(uint64_t* context)  { return             *(context + 7); }
uint64_t  get_highest_hi_page(uint64_t* context) { return             *(context + 8); }
uint64_t  get_code_seg_start(uint64_t* context)  { return             *(context + 9); }
uint64_t  get_code_seg_size(uint64_t* context)   { return             *(context + 10); }
uint64_t  get_data_seg_start(uint64_t* context)  { return             *(context + 11); }
uint64_t  get_data_seg_size(uint64_t* context)   { return             *(context + 12); }
uint64_t  get_heap_seg_start(uint64_t* context)  { return             *(context + 13); }
uint64_t  get_program_break(uint64_t* context)   { return             *(context + 14); }
uint64_t  get_exception(uint64_t* context)       { return             *(context + 15); }
uint64_t  get_fault(uint64_t* context)           { return             *(context + 16); }
uint64_t  get_exit_code(uint64_t* context)       { return             *(context + 17); }
uint64_t* get_parent(uint64_t* context)          { return (uint64_t*) *(context + 18); }
uint64_t* get_virtual_context(uint64_t* context) { return (uint64_t*) *(context + 19); }
char*     get_name(uint64_t* context)            { return (char*)     *(context + 20); }

uint64_t* get_used_list_head(uint64_t* context)   { return (uint64_t*) *(context + 21); }
uint64_t* get_free_list_head(uint64_t* context)   { return (uint64_t*) *(context + 22); }
uint64_t  get_gcs_in_period(uint64_t* context)    { return             *(context + 23); }
uint64_t  get_use_gc_kernel(uint64_t* context)    { return             *(context + 24); }

void set_next_context(uint64_t* context, uint64_t* next)      { *context        = (uint64_t) next; }
void set_prev_context(uint64_t* context, uint64_t* prev)      { *(context + 1)  = (uint64_t) prev; }
void set_pc(uint64_t* context, uint64_t pc)                   { *(context + 2)  = pc; }
void set_regs(uint64_t* context, uint64_t* regs)              { *(context + 3)  = (uint64_t) regs; }
void set_pt(uint64_t* context, uint64_t* pt)                  { *(context + 4)  = (uint64_t) pt; }
void set_lowest_lo_page(uint64_t* context, uint64_t page)     { *(context + 5)  = page; }
void set_highest_lo_page(uint64_t* context, uint64_t page)    { *(context + 6)  = page; }
void set_lowest_hi_page(uint64_t* context, uint64_t page)     { *(context + 7)  = page; }
void set_highest_hi_page(uint64_t* context, uint64_t page)    { *(context + 8)  = page; }
void set_code_seg_start(uint64_t* context, uint64_t start)    { *(context + 9)  = start; }
void set_code_seg_size(uint64_t* context, uint64_t size)      { *(context + 10) = size; }
void set_data_seg_start(uint64_t* context, uint64_t start)    { *(context + 11) = start; }
void set_data_seg_size(uint64_t* context, uint64_t size)      { *(context + 12) = size; }
void set_heap_seg_start(uint64_t* context, uint64_t start)    { *(context + 13) = start; }
void set_program_break(uint64_t* context, uint64_t brk)       { *(context + 14) = brk; }
void set_exception(uint64_t* context, uint64_t exception)     { *(context + 15) = exception; }
void set_fault(uint64_t* context, uint64_t page)              { *(context + 16) = page; }
void set_exit_code(uint64_t* context, uint64_t code)          { *(context + 17) = code; }
void set_parent(uint64_t* context, uint64_t* parent)          { *(context + 18) = (uint64_t) parent; }
void set_virtual_context(uint64_t* context, uint64_t* vctxt)  { *(context + 19) = (uint64_t) vctxt; }
void set_name(uint64_t* context, char* name)                  { *(context + 20) = (uint64_t) name; }

void set_used_list_head(uint64_t* context, uint64_t* used_list_head) { *(context + 21) = (uint64_t) used_list_head; }
void set_free_list_head(uint64_t* context, uint64_t* free_list_head) { *(context + 22) = (uint64_t) free_list_head; }
void set_gcs_in_period(uint64_t* context, uint64_t gcs)              { *(context + 23) = gcs; }
void set_use_gc_kernel(uint64_t* context, uint64_t use)              { *(context + 24) = use; }

// -----------------------------------------------------------------
// -------------------------- MICROKERNEL --------------------------
// -----------------------------------------------------------------

void reset_microkernel();

uint64_t* create_context(uint64_t* parent, uint64_t* vctxt);
uint64_t* cache_context(uint64_t* vctxt);

void save_context(uint64_t* context);

uint64_t lowest_page(uint64_t page, uint64_t lo);
uint64_t highest_page(uint64_t page, uint64_t hi);
void     map_page(uint64_t* context, uint64_t page, uint64_t frame);

void restore_region(uint64_t* context, uint64_t* table, uint64_t* parent_table, uint64_t lo, uint64_t hi);
void restore_context(uint64_t* context);

uint64_t is_code_address(uint64_t* context, uint64_t vaddr);
uint64_t is_data_address(uint64_t* context, uint64_t vaddr);
uint64_t is_stack_address(uint64_t* context, uint64_t vaddr);
uint64_t is_heap_address(uint64_t* context, uint64_t vaddr);

uint64_t is_address_between_stack_and_heap(uint64_t* context, uint64_t vaddr);
uint64_t is_data_stack_heap_address(uint64_t* context, uint64_t vaddr);

uint64_t is_valid_segment_read(uint64_t vaddr);
uint64_t is_valid_segment_write(uint64_t vaddr);

// ------------------------ GLOBAL CONSTANTS -----------------------

uint64_t debug_create = 0;
uint64_t debug_map    = 0;

// ------------------------ GLOBAL VARIABLES -----------------------

uint64_t* current_context = (uint64_t*) 0; // context currently running

uint64_t* used_contexts = (uint64_t*) 0; // doubly-linked list of used contexts
uint64_t* free_contexts = (uint64_t*) 0; // singly-linked list of free contexts

// ------------------------- INITIALIZATION ------------------------

void reset_microkernel() {
  current_context = (uint64_t*) 0;

  while (used_contexts != (uint64_t*) 0)
    used_contexts = delete_context(used_contexts, used_contexts);
}

// -----------------------------------------------------------------
// ---------------------------- KERNEL -----------------------------
// -----------------------------------------------------------------

uint64_t pavailable();
uint64_t pexcess();
uint64_t pused();

uint64_t* palloc();
void      pfree(uint64_t* frame);

void map_and_store(uint64_t* context, uint64_t vaddr, uint64_t data);

void up_load_binary(uint64_t* context);

uint64_t up_load_string(uint64_t* context, char* s, uint64_t SP);
void     up_load_arguments(uint64_t* context, uint64_t argc, uint64_t* argv);

uint64_t handle_system_call(uint64_t* context);
uint64_t handle_page_fault(uint64_t* context);
uint64_t handle_division_by_zero(uint64_t* context);
uint64_t handle_timer(uint64_t* context);
uint64_t handle_exception(uint64_t* context);

uint64_t mipster(uint64_t* to_context);
uint64_t hypster(uint64_t* to_context);

uint64_t mixter(uint64_t* to_context, uint64_t mix);

uint64_t minmob(uint64_t* to_context);
void     map_unmapped_pages(uint64_t* context);
uint64_t minster(uint64_t* to_context);
uint64_t mobster(uint64_t* to_context);

char* replace_extension(char* filename, char* extension);

void boot_loader(uint64_t* context);

uint64_t selfie_run(uint64_t machine);

// ------------------------ GLOBAL CONSTANTS -----------------------

uint64_t* MY_CONTEXT = (uint64_t*) 0;

uint64_t DONOTEXIT = 0;
uint64_t EXIT      = 1; // extended in symbolic execution engine

uint64_t EXITCODE_NOERROR                = 0;
uint64_t EXITCODE_NOARGUMENTS            = 11; // leaving 1-10 for apps
uint64_t EXITCODE_BADARGUMENTS           = 12;
uint64_t EXITCODE_MOREARGUMENTS          = 13;
uint64_t EXITCODE_SYSTEMERROR            = 14;
uint64_t EXITCODE_IOERROR                = 15;
uint64_t EXITCODE_SCANNERERROR           = 16;
uint64_t EXITCODE_PARSERERROR            = 17;
uint64_t EXITCODE_COMPILERERROR          = 18;
uint64_t EXITCODE_SYNTAXERROR            = 19;
uint64_t EXITCODE_OUTOFVIRTUALMEMORY     = 20;
uint64_t EXITCODE_OUTOFPHYSICALMEMORY    = 21;
uint64_t EXITCODE_DIVISIONBYZERO         = 22;
uint64_t EXITCODE_UNKNOWNINSTRUCTION     = 23;
uint64_t EXITCODE_UNKNOWNSYSCALL         = 24;
uint64_t EXITCODE_UNSUPPORTEDSYSCALL     = 25;
uint64_t EXITCODE_MULTIPLEEXCEPTIONERROR = 26;
uint64_t EXITCODE_UNCAUGHTEXCEPTION      = 27;

uint64_t SYSCALL_BITWIDTH = 32; // integer bit width for system calls

uint64_t MIPSTER = 1;
uint64_t DIPSTER = 2;
uint64_t RIPSTER = 3;

uint64_t HYPSTER = 4;

uint64_t MINSTER = 5;
uint64_t MOBSTER = 6;

uint64_t CAPSTER = 7;

// ------------------------ GLOBAL VARIABLES -----------------------

uint64_t next_page_frame = 0;

uint64_t allocated_page_frame_memory = 0;
uint64_t free_page_frame_memory      = 0;

uint64_t exit_on_read = 0;

// -----------------------------------------------------------------
// ------------------- CONSOLE ARGUMENT SCANNER --------------------
// -----------------------------------------------------------------

uint64_t  number_of_remaining_arguments();
uint64_t* remaining_arguments();

char* peek_argument(uint64_t lookahead);

char* get_argument();
void  set_argument(char* argv);

uint64_t no_or_bad_or_more_arguments(uint64_t exit_code);

void print_synopsis(char* extras);

// ------------------------ GLOBAL VARIABLES -----------------------

uint64_t  selfie_argc = 0;
uint64_t* selfie_argv = (uint64_t*) 0;

char* argument = (char*) 0;

// -----------------------------------------------------------------
// ----------------------------- SELFIE ----------------------------
// -----------------------------------------------------------------

void init_selfie(uint64_t argc, uint64_t* argv);

void init_system();
void init_target();

void turn_on_gc_library(uint64_t period, char* name);

void experimental_features();

// ------------------------ GLOBAL CONSTANTS -----------------------

char* selfie_name = (char*) 0; // name of running selfie executable

// IDs for host operating systems

uint64_t SELFIE    = 0;
uint64_t LINUX     = 1;
uint64_t MACOS     = 2;
uint64_t WINDOWS   = 3;
uint64_t BAREMETAL = 4;

// ------------------------ GLOBAL VARIABLES -----------------------

uint64_t OS = 0; // default host operating system is selfie

// ------------------------- INITIALIZATION ------------------------

void init_selfie(uint64_t argc, uint64_t* argv) {
  selfie_argc = argc;
  selfie_argv = argv;

  selfie_name = get_argument();
}

void init_system() {
  uint64_t selfie_fd;

  if (SIZEOFUINT64 != SIZEOFUINT64STAR)
    // selfie requires an LP64 or ILP32 data model
    // uint64_t and uint64_t* must be the same size
    exit(EXITCODE_SYSTEMERROR);

  if (SIZEOFUINT64INBITS != 64) {
    if (SIZEOFUINT64INBITS == 32) {
      IS64BITSYSTEM = 0;
      IS64BITTARGET = 0;
    } else
      // selfie only supports 32-bit and 64-bit systems
      exit(EXITCODE_SYSTEMERROR);
  }

  if (is_boot_level_zero()) {
    // try opening executable
    selfie_fd = open_read_only(selfie_name);

    if (signed_less_than(selfie_fd, 0))
      // failure likely indicates Windows
      OS = WINDOWS;
    else {
      // read first byte of magic number
      read(selfie_fd, binary_buffer, 1);

      if (*binary_buffer == EI_MAG0)
        OS = LINUX;
      else if (*binary_buffer == MACHO_MAG0)
        OS = MACOS;
      else
        OS = WINDOWS;
    }
  } else
    OS = SELFIE;

  if (OS == MACOS)
    O_CREAT_TRUNC_WRONLY = MAC_O_CREAT_TRUNC_WRONLY;
  else if (OS == WINDOWS)
    O_CREAT_TRUNC_WRONLY = WINDOWS_O_BINARY_CREAT_TRUNC_WRONLY;
  else
    // Linux file opening flags are the default for Linux, selfie, and bare-metal hosts
    O_CREAT_TRUNC_WRONLY = LINUX_O_CREAT_TRUNC_WRONLY;
}

void init_target() {
  if (IS64BITTARGET) {
    if (IS64BITSYSTEM) {
      SIZEOFUINT = SIZEOFUINT64;
      UINT_MAX   = UINT64_MAX;

      WORDSIZE       = SIZEOFUINT64;
      WORDSIZEINBITS = WORDSIZE * 8;

      MAX_INTEGER_LENGTH = 20; // 2^64-1 requires 20 decimal digits

      // configuring ELF64 file header

      EI_CLASS = ELFCLASS64; // file class is 2 (ELFCLASS64)

      e_phoff = 64; // program header offset 0x40 (ELFCLASS64)

      e_ehsize    = 64; // elf header size 64 bytes (ELFCLASS64)
      e_phentsize = 56; // size of program header entry 56 bytes (ELFCLASS64)
    } else
      // selfie does not support 64-bit targets on 32-bit systems
      exit(EXITCODE_SYSTEMERROR);
  } else {
    if (IS64BITSYSTEM) {
      SIZEOFUINT = SINGLEWORDSIZE;
      UINT_MAX   = two_to_the_power_of(SINGLEWORDSIZEINBITS) - 1;

      WORDSIZE       = SINGLEWORDSIZE;
      WORDSIZEINBITS = WORDSIZE * 8;
    } else {
      SIZEOFUINT = SIZEOFUINT64;
      UINT_MAX   = UINT64_MAX;

      WORDSIZE       = SIZEOFUINT64;
      WORDSIZEINBITS = WORDSIZE * 8;
    }

    MAX_INTEGER_LENGTH = 10; // 2^32-1 requires 10 decimal digits

    // configuring ELF32 file header

    EI_CLASS = ELFCLASS32; // file class is 1 (ELFCLASS32)

    e_phoff = 52; // program header offset 0x34 (ELFCLASS32)

    e_ehsize    = 52; // elf header size 52 bytes (ELFCLASS32)
    e_phentsize = 32; // size of program header entry 32 bytes (ELFCLASS32)
  }
}

void turn_on_gc_library(uint64_t period, char* name) {
  if (fetch_stack_pointer() != 0) {
    gc_init((uint64_t*) 0);

    GC_PERIOD = period;

    selfie_name = name;
  } else
    USE_GC_LIBRARY = GC_DISABLED;
}

// *~*~ *~*~ *~*~ *~*~ *~*~ *~*~ *~*~ *~*~ *~*~ *~*~ *~*~ *~*~ *~*~
// -----------------------------------------------------------------
// ---------------------     L I B R A R Y     ---------------------
// -----------------------------------------------------------------
// *~*~ *~*~ *~*~ *~*~ *~*~ *~*~ *~*~ *~*~ *~*~ *~*~ *~*~ *~*~ *~*~

// -----------------------------------------------------------------
// ----------------------- LIBRARY PROCEDURES ----------------------
// -----------------------------------------------------------------

uint64_t two_to_the_power_of(uint64_t p) {
  // assert: 0 <= p < SIZEOFUINT64INBITS
  return *(power_of_two_table + p);
}

uint64_t log_two(uint64_t n) {
  // use recursion for simplicity and educational value
  // for n < 0x10000 performance is not relevant
  if (n < 2)
    return 0;
  else
    return log_two(n / 2) + 1;
}

uint64_t ten_to_the_power_of(uint64_t p) {
  // use recursion for simplicity and educational value
  // for p close to 0 performance is not relevant
  if (p == 0)
    return 1;
  else
    return ten_to_the_power_of(p - 1) * 10;
}

uint64_t log_ten(uint64_t n) {
  // use recursion for simplicity and educational value
  // for n < 1000000 performance is not relevant
  if (n < 10)
    return 0;
  else
    return log_ten(n / 10) + 1;
}

uint64_t left_shift(uint64_t n, uint64_t b) {
  // assert: 0 <= b < SIZEOFUINT64INBITS
  return n * two_to_the_power_of(b);
}

uint64_t right_shift(uint64_t n, uint64_t b) {
  // assert: 0 <= b < SIZEOFUINT64INBITS
  return n / two_to_the_power_of(b);
}

uint64_t get_bits(uint64_t n, uint64_t i, uint64_t b) {
  // assert: 0 <= i + b <= SIZEOFUINT64INBITS
  // assert: 0 < b
  if (b < SIZEOFUINT64INBITS)
    return right_shift(n, i) % two_to_the_power_of(b);
  else
    return right_shift(n, i);
}

uint64_t absolute(uint64_t n) {
  if (signed_less_than(n, 0))
    return -n;
  else
    return n;
}

uint64_t max(uint64_t a, uint64_t b) {
  if (a > b)
    return a;
  else
    return b;
}

uint64_t signed_less_than(uint64_t a, uint64_t b) {
  // INT64_MIN <= n <= INT64_MAX iff
  // INT64_MIN + INT64_MIN <= n + INT64_MIN <= INT64_MAX + INT64_MIN iff
  // -2^64 <= n + INT64_MIN <= 2^64 - 1 (sign-extended to 65 bits) iff
  // 0 <= n + INT64_MIN <= UINT64_MAX
  return a + INT64_MIN < b + INT64_MIN;
}

uint64_t signed_division(uint64_t a, uint64_t b) {
  // assert: b != 0
  // assert: a == INT64_MIN -> b != -1
  if (a == INT64_MIN)
    if (b == INT64_MIN)
      return 1;
    else if (signed_less_than(b, 0))
      return INT64_MIN / absolute(b);
    else
      return -(INT64_MIN / b);
  else if (b == INT64_MIN)
    return 0;
  else if (signed_less_than(a, 0))
    if (signed_less_than(b, 0))
      return absolute(a) / absolute(b);
    else
      return -(absolute(a) / b);
  else if (signed_less_than(b, 0))
    return -(a / absolute(b));
  else
    return a / b;
}

uint64_t is_signed_integer(uint64_t n, uint64_t b) {
  // assert: 0 < b <= SIZEOFUINT64INBITS
  if (n < two_to_the_power_of(b - 1))
    return 1;
  else if (n >= -two_to_the_power_of(b - 1))
    return 1;
  else
    return 0;
}

uint64_t sign_extend(uint64_t n, uint64_t b) {
  // assert: -2^(b - 1) <= n < 2^(b - 1)
  // assert: 0 < b <= SIZEOFUINT64INBITS
  if (n < two_to_the_power_of(b - 1))
    return n;
  else if (b < SIZEOFUINT64INBITS)
    return n - two_to_the_power_of(b);
  else
    return n;
}

uint64_t sign_shrink(uint64_t n, uint64_t b) {
  // assert: 0 < b <= SIZEOFUINT64INBITS
  return get_bits(n, 0, b);
}

uint64_t load_character(char* s, uint64_t i) {
  // assert: i >= 0
  uint64_t a;

  // a is the index of the word where the
  // to-be-loaded i-th character in s is
  a = i / SIZEOFUINT64;

  // CAUTION: at boot levels higher than 0, s is only accessible
  // in C* at word granularity, not individual characters

  // return i-th 8-bit character in s
  return get_bits(*((uint64_t*) s + a), (i % SIZEOFUINT64) * 8, 8);
}

char* store_character(char* s, uint64_t i, uint64_t c) {
  // assert: i >= 0, 0 <= c < 2^8 (all characters are 8-bit)
  uint64_t a;

  // a is the index of the word where the with c
  // to-be-overwritten i-th character in s is
  a = i / SIZEOFUINT64;

  // CAUTION: at boot levels higher than 0, s is only accessible
  // in C* at word granularity, not individual characters

  // subtract the to-be-overwritten character to reset its bits in s
  // then add c to set its bits at the i-th position in s
  *((uint64_t*) s + a) = (*((uint64_t*) s + a) - left_shift(load_character(s, i), (i % SIZEOFUINT64) * 8)) + left_shift(c, (i % SIZEOFUINT64) * 8);

  return s;
}

uint64_t is_letter(uint64_t c) {
  // ASCII codes for lower- and uppercase letters are in contiguous intervals
  if (c >= 'a')
    if (c <= 'z')
      return 1;
    else
      return 0;
  else if (c >= 'A')
    if (c <= 'Z')
      return 1;
    else
      return 0;
  else
    return 0;
}

uint64_t is_digit(uint64_t c) {
  // ASCII codes for digits are in a contiguous interval
  if (c >= '0')
    if (c <= '9')
      return 1;
    else
      return 0;
  else
    return 0;
}

char* string_alloc(uint64_t l) {
  // allocates zeroed memory for a string of l characters
  // plus a null terminator aligned to word size
  return (char*) zmalloc(l + 1);
}

uint64_t string_length(char* s) {
  uint64_t i;

  i = 0;

  while (load_character(s, i) != 0)
    i = i + 1;

  return i;
}

char* string_shrink(char* s) {
  uint64_t l;
  uint64_t i;
  char* t;

  l = string_length(s);

  i = 0;

  while (i < l)
    if (load_character(s, i) == ' ')
      // discard any characters to the right of a space
      l = i;
    else
      i = i + 1;

  t = string_alloc(l);

  i = 0;

  while (i < l) {
    store_character(t, i, load_character(s, i));

    i = i + 1;
  }

  store_character(t, i, 0); // null-terminated string

  return t;
}

void string_reverse(char* s) {
  uint64_t i;
  uint64_t j;
  uint64_t tmp;

  i = 0;
  j = string_length(s) - 1;

  while (i < j) {
    tmp = load_character(s, i);

    store_character(s, i, load_character(s, j));
    store_character(s, j, tmp);

    i = i + 1;
    j = j - 1;
  }
}

uint64_t string_compare(char* s, char* t) {
  uint64_t i;

  i = 0;

  while (1)
    if (load_character(s, i) == 0)
      if (load_character(t, i) == 0)
        return 1;
      else
        return 0;
    else if (load_character(s, i) == load_character(t, i))
      i = i + 1;
    else
      return 0;
}

uint64_t atoi(char* s) {
  uint64_t i;
  uint64_t n;
  uint64_t c;

  // the conversion of the ASCII string in s to its
  // numerical value n begins with the leftmost digit in s
  i = 0;

  // and the numerical value 0 for n
  n = 0;

  // load character (one byte) at index i in s from memory requires
  // bit shifting since memory access can only be done at word granularity
  c = load_character(s, i);

  // loop until s is terminated
  while (c != 0) {
    // the numerical value of ASCII-encoded decimal digits
    // is offset by the ASCII code of '0' (which is 48)
    c = c - '0';

    if (c > 9) {
      printf("%s: cannot convert non-decimal number %s\n", selfie_name, s);

      exit(EXITCODE_SCANNERERROR);
    }

    // assert: s contains a decimal number

    // use base 10 but detect wrap around
    if (n < UINT_MAX / 10)
      n = n * 10 + c;
    else if (n == UINT_MAX / 10)
      if (c <= UINT_MAX % 10)
        n = n * 10 + c;
      else {
        // s contains a decimal number larger than UINT_MAX
        printf("%s: cannot convert out-of-bound number %s\n", selfie_name, s);

        exit(EXITCODE_SCANNERERROR);
      }
    else {
      // s contains a decimal number larger than UINT_MAX
      printf("%s: cannot convert out-of-bound number %s\n", selfie_name, s);

      exit(EXITCODE_SCANNERERROR);
    }

    // go to the next digit
    i = i + 1;

    // load character (one byte) at index i in s from memory requires
    // bit shifting since memory access can only be done at word granularity
    c = load_character(s, i);
  }

  return n;
}

char* itoa(uint64_t n, char* s, uint64_t b, uint64_t d, uint64_t a) {
  // assert: b in {2,4,8,10,16}

  uint64_t i;
  uint64_t sign;

  // conversion of the integer n to an ASCII string in s with base b,
  // sign d, and alignment a begins with the leftmost digit in s
  i = 0;

  // for now assuming n is positive
  sign = 0;

  if (n == 0) {
    store_character(s, 0, '0');

    i = 1;
  } else if (d)
    if (signed_less_than(n, 0))
      if (b == 10) {
        // n is represented as two's complement
        // convert n to a positive number but remember the sign
        n = -n;

        sign = 1;
      }

  while (n != 0) {
    if (n % b > 9)
      // the ASCII code of hexadecimal digits larger than 9
      // is offset by the ASCII code of 'A' (which is 65)
      store_character(s, i, n % b - 10 + 'A');
    else
      // the ASCII code of digits less than or equal to 9
      // is offset by the ASCII code of '0' (which is 48)
      store_character(s, i, n % b + '0');

    // convert n by dividing n with base b
    n = n / b;

    i = i + 1;
  }

  if (b == 10) {
    if (sign) {
      store_character(s, i, '-'); // negative decimal numbers start with -

      i = i + 1;
    }

    while (i < a) {
      store_character(s, i, ' '); // align with spaces

      i = i + 1;
    }
  } else {
    while (i < a) {
      store_character(s, i, '0'); // align with 0s

      i = i + 1;
    }

  }

  store_character(s, i, 0); // null-terminated string

  // our numeral system is positional hindu-arabic, that is,
  // the weight of digits increases right to left, which means
  // that we need to reverse the string we computed above
  string_reverse(s);

  return s;
}

uint64_t fixed_point_ratio(uint64_t a, uint64_t b, uint64_t f) {
  // compute fixed-point ratio with f fractional digits
  return a / b * ten_to_the_power_of(f) + a % b * ten_to_the_power_of(f) / b;
}

uint64_t fixed_point_percentage(uint64_t r, uint64_t f) {
  if (r != 0)
    // 10^4 (for 100.00%) * 10^f (for f fractional digits of r)
    return ten_to_the_power_of(4 + f) / r;
  else
    return 0;
}

uint64_t fixed_point_integral(uint64_t a, uint64_t f) {
  return a / ten_to_the_power_of(f);
}

uint64_t fixed_point_fractional(uint64_t a, uint64_t f) {
 return a % ten_to_the_power_of(f);
}

uint64_t ratio_format_integral_2(uint64_t a, uint64_t b) {
  return fixed_point_integral(fixed_point_ratio(a, b, 2), 2);
}

uint64_t ratio_format_fractional_2(uint64_t a, uint64_t b) {
  return fixed_point_fractional(fixed_point_ratio(a, b, 2), 2);
}

uint64_t percentage_format_integral_2(uint64_t a, uint64_t b) {
  if (b != 0)
    return fixed_point_integral(fixed_point_percentage(fixed_point_ratio(a, b, 4), 4), 2);
  else
    return 0;
}

uint64_t percentage_format_fractional_2(uint64_t a, uint64_t b) {
  if (b != 0)
    return fixed_point_fractional(fixed_point_percentage(fixed_point_ratio(a, b, 4), 4), 2);
  else
    return 0;
}

void put_character(uint64_t c) {
  uint64_t written_bytes;

  if (output_buffer) {
    // buffering character instead of outputting
    store_character(output_buffer, output_cursor, c);

    output_cursor = output_cursor + 1;
  } else if (character_buffer) {
    *character_buffer = c;

    // assert: character_buffer is mapped

    if (output_fd == 1) {
      if (OS != SELFIE)
        // on bootlevel zero use printf to print on console
        // to keep output synchronized with other printf output
        written_bytes = printf("%c", (char) c);
      else
        // on non-zero bootlevel use write to print on console
        // to avoid infinite loop back to printf
        written_bytes = write(output_fd, character_buffer, 1);
    } else
      // try to write 1 character from character_buffer
      // into file with output_fd file descriptor
      written_bytes = write(output_fd, character_buffer, 1);

    if (written_bytes != 1) {
      // output failed
      if (output_fd != 1) {
        // failed output was not to console which has file descriptor 1
        // to report the error we may thus still write to the console
        output_fd = 1;

        printf("%s: could not write character into output file %s\n", selfie_name, output_name);
      }

      exit(EXITCODE_IOERROR);
    }
  } else
    // character_buffer has not been successfully allocated yet
    exit(EXITCODE_IOERROR);

  number_of_put_characters = number_of_put_characters + 1;
}

void print(char* s) {
  uint64_t i;

  if (s == (char*) 0)
    print("NULL");
  else {
    i = 0;

    while (load_character(s, i) != 0) {
      put_character(load_character(s, i));

      i = i + 1;
    }
  }
}

void println() {
  put_character(CHAR_LF);
}

void print_character(uint64_t c) {
  put_character(CHAR_SINGLEQUOTE);

  if (c == CHAR_EOF)
    print("end of file");
  else if (c == CHAR_TAB)
    print("tabulator");
  else if (c == CHAR_LF)
    print("line feed");
  else if (c == CHAR_CR)
    print("carriage return");
  else
    put_character(c);

  put_character(CHAR_SINGLEQUOTE);
}

void print_string(char* s) {
  put_character(CHAR_DOUBLEQUOTE);

  print(s);

  put_character(CHAR_DOUBLEQUOTE);
}

void print_unsigned_integer(uint64_t n) {
  print(itoa(n, integer_buffer, 10, 0, 0));
}

void print_integer(uint64_t n) {
  print(itoa(n, integer_buffer, 10, 1, 0));
}

void print_fractional(uint64_t n, uint64_t p) {
  uint64_t d;

  // number of digits of n
  d = log_ten(n) + 1;

  while (p > d) {
    put_character('0');

    p = p - 1;
  }

  print(itoa(n, integer_buffer, 10, 0, 0));
}

void unprint_integer(uint64_t n) {
  n = string_length(itoa(n, integer_buffer, 10, 1, 0));

  while (n > 0) {
    put_character(CHAR_BACKSPACE);

    n = n - 1;
  }
}

void print_hexadecimal_no_prefix(uint64_t n, uint64_t a) {
  print(itoa(n, integer_buffer, 16, 0, a));
}

void print_hexadecimal(uint64_t n, uint64_t a) {
  printf("0x");print_hexadecimal_no_prefix(n, a);
}

void print_octal_no_prefix(uint64_t n, uint64_t a) {
  print(itoa(n, integer_buffer, 8, 0, a));
}

void print_octal(uint64_t n, uint64_t a) {
  printf("0o");print_octal_no_prefix(n, a);
}

void print_binary_no_prefix(uint64_t n, uint64_t a) {
  print(itoa(n, integer_buffer, 2, 0, a));
}

void print_binary(uint64_t n, uint64_t a) {
  printf("0b");print_binary_no_prefix(n, a);
}

uint64_t print_format(char* s, uint64_t i, char* a) {
  // print argument a according to the encountered % formatting code
  // that starts at position i in string s

  uint64_t p;

  if (load_character(s, i) == 's') {
    print(a);

    return i + 1;
  } else if (load_character(s, i) == 'c') {
    put_character((uint64_t) a);

    return i + 1;
  } else if (load_character(s, i) == 'l') {
    if (load_character(s, i + 1) == 'u') {
      print_unsigned_integer((uint64_t) a);

      return i + 2;
    } else if (load_character(s, i + 1) == 'd') {
      print_integer((uint64_t) a);

      return i + 2;
    } else if (load_character(s, i + 1) == 'X') {
      print_hexadecimal_no_prefix((uint64_t) a, 0);

      return i + 2;
    } else if (load_character(s, i + 1) == 'o') {
      print_octal_no_prefix((uint64_t) a, 0);

      return i + 2;
    }
  } else if (load_character(s, i) == 'b') {
    print_binary_no_prefix((uint64_t) a, 0);

    return i + 1;
  } else if (load_character(s, i) == '.') {
    // for integer specifiers, precision specifies
    // the minimum number of digits to be written;
    // we only support single-digit precision
    p = load_character(s, i + 1);

    if (is_digit(p))
      if (load_character(s, i + 2) == 'l')
        if (load_character(s, i + 3) == 'u') {
          // precision support only for %lu
          print_fractional((uint64_t) a, p - '0');

          return i + 4;
        }
  } else if (load_character(s, i) == '0') {
    // we only support padding with 0s and single-digit width
    p = load_character(s, i + 1);

    if (is_digit(p))
      if (load_character(s, i + 2) == 'l')
        if (load_character(s, i + 3) == 'X') {
          // padding support only for %lX
          print_hexadecimal_no_prefix((uint64_t) a, p - '0');

          return i + 4;
        }
  }

  return i;
}

uint64_t vdsprintf(uint64_t fd, char* buffer, char* s, uint64_t* args) {
  uint64_t save_fd;
  uint64_t i;

  save_fd = output_fd;

  if (buffer) {
    output_buffer = buffer;
    output_cursor = 0;
  } else
    output_fd = fd;

  number_of_put_characters = 0;

  i = 0;

  if (s != (char*) 0) {
    while (load_character(s, i) != 0) {
      if (load_character(s, i) == '%') {
        i = i + 1;

        if (load_character(s, i) != 0) {
          if (load_character(s, i) != '%')
            i = print_format(s, i, var_arg(args));
          else {
            // for %% print just one %
            put_character('%');

            i = i + 1;
          }
        }
      } else {
        put_character(load_character(s, i));

        i = i + 1;
      }
    }

    // sprintf always null-terminates the buffer
    if (buffer)
      store_character(buffer, output_cursor, 0);
  }

  if (buffer) {
    output_buffer = (char*) 0;
    output_cursor = 0;
  }

  output_fd = save_fd;

  return number_of_put_characters;
}

uint64_t selfie_printf(char* format, ...) {
  uint64_t* args;
  uint64_t written_bytes;

  args = (uint64_t*) 0;

  var_start(args);
  written_bytes = vdsprintf(1, (char*) 0, format, args);
  var_end(args);

  return written_bytes;
}

uint64_t selfie_sprintf(char* buffer, char* format, ...) {
  uint64_t* args;
  uint64_t written_bytes;

  args = (uint64_t*) 0;

  var_start(args);
  written_bytes = vdsprintf(0, buffer, format, args);
  var_end(args);

  return written_bytes;
}

uint64_t selfie_dprintf(uint64_t fd, char* format, ...) {
  uint64_t* args;
  uint64_t written_bytes;

  args = (uint64_t*) 0;

  var_start(args);
  written_bytes = vdsprintf(fd, (char*) 0, format, args);
  var_end(args);

  return written_bytes;
}

char* remove_prefix_from_printf_procedures(char* procedure) {
  // for bootstrapping remove prefix from selfie *printf procedures
  if (string_compare(procedure, "selfie_printf"))
    // length of string literal must be multiple of SIZEOFUINT64;
    // trailing spaces are removed by string_shrink resulting
    // in unique hash for global symbol table
    return string_shrink("printf ");
  else if (string_compare(procedure, "selfie_sprintf"))
    // "sprintf" is 7 characters plus null termination
    return "sprintf";
  else if (string_compare(procedure, "selfie_dprintf"))
    // "dprintf" is 7 characters plus null termination
    return "dprintf";
  else
    return procedure;
}

uint64_t round_up(uint64_t n, uint64_t m) {
  if (n % m == 0)
    return n;
  else
    return n - n % m + m;
}

void zero_memory(uint64_t* memory, uint64_t size) {
  uint64_t i;

  size = round_up(size, SIZEOFUINT64) / SIZEOFUINT64;

  i = 0;

  while (i < size) {
    // erase memory by setting it to 0
    *(memory + i) = 0;

    i = i + 1;
  }
}

uint64_t* smalloc(uint64_t size) {
  // use this procedure, instead of malloc, for heap allocation
  // to ensure a defined program exit if no memory can be allocated
  uint64_t* memory;

  if (USE_GC_LIBRARY)
    memory = gc_malloc(size);
  else
    memory = malloc(size);

  if (size == 0)
    // any address including 0
    return memory;
  else if (memory != (uint64_t*) 0)
    return memory;
  else {
    if (character_buffer)
      // can only print error message if character_buffer has been successfully allocated
      printf("%s: malloc out of memory\n", selfie_name);

    exit(EXITCODE_OUTOFVIRTUALMEMORY);
  }
}

uint64_t* smalloc_system(uint64_t size) {
  // internal use only!

  uint64_t gc;
  uint64_t* memory;

  gc = USE_GC_LIBRARY;

  USE_GC_LIBRARY = GC_DISABLED;

  memory = smalloc(size);

  USE_GC_LIBRARY = gc;

  return memory;
}

uint64_t* zalloc(uint64_t size) {
  // internal use only!

  // this procedure is only executed at boot level 0;
  // zalloc allocates size bytes rounded up to word size
  // and then zeroes that memory, similar to calloc, but
  // called zalloc to avoid redeclaring calloc
  uint64_t* memory;

  size = round_up(size, SIZEOFUINT64);

  memory = smalloc(size);

  zero_memory(memory, size);

  return memory;
}

uint64_t* zmalloc(uint64_t size) {
  // use this procedure, instead of smalloc,
  // if allocated memory needs to be zeroed
  if (USE_GC_LIBRARY)
    // assert: on boot level 1 or above mallocated memory is zeroed
    return gc_malloc(size);
  else
    return zalloc(size);
}

// *~*~ *~*~ *~*~ *~*~ *~*~ *~*~ *~*~ *~*~ *~*~ *~*~ *~*~ *~*~ *~*~
// -----------------------------------------------------------------
// ---------------------    C O M P I L E R    ---------------------
// -----------------------------------------------------------------
// *~*~ *~*~ *~*~ *~*~ *~*~ *~*~ *~*~ *~*~ *~*~ *~*~ *~*~ *~*~ *~*~

// -----------------------------------------------------------------
// ---------------------------- SCANNER ----------------------------
// -----------------------------------------------------------------

void print_symbol(uint64_t symbol) {
  put_character(CHAR_DOUBLEQUOTE);

  if (symbol == SYM_EOF)
    print("end of file");
  else
    print((char*) *(SYMBOLS + symbol));

  put_character(CHAR_DOUBLEQUOTE);
}

void print_line_number(char* message, uint64_t line) {
  printf("%s: %s in %s in line %lu: ", selfie_name, message, source_name, line);
}

void syntax_error_message(char* message) {
  print_line_number("syntax error", line_number);
  printf("%s\n", message);

  number_of_syntax_errors = number_of_syntax_errors + 1;
}

void syntax_error_character(uint64_t expected) {
  print_line_number("syntax error", line_number);
  print_character(expected);
  print(" expected but ");
  print_character(character);
  print(" found\n");

  number_of_syntax_errors = number_of_syntax_errors + 1;
}

void syntax_error_undeclared_identifier(char* name) {
  print_line_number("syntax error", line_number);
  printf("%s undeclared\n", name);

  number_of_syntax_errors = number_of_syntax_errors + 1;
}

void syntax_error_unexpected_identifier(char* expected) {
  print_line_number("syntax error", line_number);
  print_string(expected);
  print(" expected but ");
  print_string(identifier);
  print(" found\n");

  number_of_syntax_errors = number_of_syntax_errors + 1;
}

void get_character() {
  uint64_t number_of_read_bytes;

  // assert: character_buffer is mapped

  // try to read 1 character into character_buffer
  // from file with source_fd file descriptor
  number_of_read_bytes = read(source_fd, character_buffer, 1);

  if (number_of_read_bytes == 1) {
    // store the read character in the global variable called character
    character = *character_buffer;

    number_of_read_characters = number_of_read_characters + 1;
  } else if (number_of_read_bytes == 0)
    // reached end of file
    character = CHAR_EOF;
  else {
    printf("%s: could not read character from input file %s\n", selfie_name, source_name);

    exit(EXITCODE_IOERROR);
  }
}

uint64_t is_character_new_line() {
  if (character == CHAR_LF)
    return 1;
  else if (character == CHAR_CR)
    return 1;
  else
    return 0;
}

uint64_t is_character_whitespace() {
  if (character == CHAR_SPACE)
    return 1;
  else if (character == CHAR_TAB)
    return 1;
  else
    return is_character_new_line();
}

uint64_t find_next_character() {
  uint64_t in_single_line_comment;
  uint64_t in_multi_line_comment;

  // assuming we are not in a comment
  in_single_line_comment = 0;
  in_multi_line_comment  = 0;

  // read and discard all whitespace and comments until a character is found
  // that is not whitespace and does not occur in a comment, or the file ends
  while (1) {
    if (in_single_line_comment) {
      if (is_character_new_line())
        // single-line comments end with new line
        in_single_line_comment = 0;
      else if (character == CHAR_EOF)
        // or end of file
        return character;
      else {
        // count the characters in comments as ignored characters
        number_of_ignored_characters = number_of_ignored_characters + 1;

        get_character();
      }

    } else if (in_multi_line_comment) {
      while (character == CHAR_ASTERISK) {
        // look for "*/" by looping over consecutive '*' counting them as ignored characters
        number_of_ignored_characters = number_of_ignored_characters + 1;

        get_character();

        if (character == CHAR_SLASH)
          // multi-line comments end with "*/"
          in_multi_line_comment = 0;
      }

      if (in_multi_line_comment) {
        // keep track of line numbers for error reporting and code annotation
        if (character == CHAR_LF)
          // only line feeds count towards line numbers, not carriage returns
          line_number = line_number + 1;
        else if (character == CHAR_EOF) {
          // multi-line comment is not terminated
          syntax_error_message("runaway multi-line comment");

          exit(EXITCODE_SCANNERERROR);
        }
      }

      // count the characters in comments as ignored characters including '/' in "*/"
      number_of_ignored_characters = number_of_ignored_characters + 1;

      get_character();

    } else if (is_character_whitespace()) {
      // keep track of line numbers for error reporting and code annotation
      if (character == CHAR_LF)
        // only line feeds count towards line numbers, not carriage returns
        line_number = line_number + 1;

      // also count line feed and carriage return as ignored characters
      number_of_ignored_characters = number_of_ignored_characters + 1;

      get_character();

    } else if (character == CHAR_SLASH) {
      get_character();

      if (character == CHAR_SLASH) {
        // "//" begins a comment
        in_single_line_comment = 1;

        // count both slashes as ignored characters
        number_of_ignored_characters = number_of_ignored_characters + 2;

        number_of_comments = number_of_comments + 1;

        get_character();

      } else if (character == CHAR_ASTERISK) {
        // "/*" begins a multi-line comment
        in_multi_line_comment = 1;

        // count both slash and asterisk as ignored characters
        number_of_ignored_characters = number_of_ignored_characters + 2;

        number_of_comments = number_of_comments + 1;

        get_character();

      } else {
        // while looking for "//" and "/*" we actually found '/'
        symbol = SYM_DIVISION;

        return character;
      }

    } else
      // character found that is not whitespace and not occurring in a comment
      return character;
  }
}

uint64_t is_character_letter_or_digit_or_underscore() {
  if (is_letter(character))
    return 1;
  else if (is_digit(character))
    return 1;
  else if (character == CHAR_UNDERSCORE)
    return 1;
  else
    return 0;
}

uint64_t is_character_not_double_quote_or_new_line_or_eof() {
  if (character == CHAR_DOUBLEQUOTE)
    return 0;
  else if (is_character_new_line())
    return 0;
  else if (character == CHAR_EOF)
    return 0;
  else
    return 1;
}

uint64_t identifier_string_match(uint64_t keyword) {
  return string_compare(identifier, (char*) *(SYMBOLS + keyword));
}

uint64_t identifier_or_keyword() {
  if (identifier_string_match(SYM_UINT64))
    return SYM_UINT64;
  else if (identifier_string_match(SYM_IF))
    return SYM_IF;
  else if (identifier_string_match(SYM_ELSE))
    return SYM_ELSE;
  else if (identifier_string_match(SYM_VOID))
    return SYM_VOID;
  else if (identifier_string_match(SYM_RETURN))
    return SYM_RETURN;
  else if (identifier_string_match(SYM_WHILE))
    return SYM_WHILE;
  else if (identifier_string_match(SYM_INT))
    // selfie bootstraps int to uint64_t!
    return SYM_UINT64;
  else if (identifier_string_match(SYM_CHAR))
    // selfie bootstraps char to uint64_t!
    return SYM_UINT64;
  else if (identifier_string_match(SYM_UNSIGNED))
    // selfie bootstraps unsigned to uint64_t!
    return SYM_UINT64;
  else if (identifier_string_match(SYM_CONST))
    // selfie bootstraps const to uint64_t!
    return SYM_UINT64;
  else
    return SYM_IDENTIFIER;
}

void get_symbol() {
  uint64_t i;

  // reset previously scanned symbol
  symbol = SYM_EOF;

  if (find_next_character() != CHAR_EOF) {
    if (symbol != SYM_DIVISION) {
      // '/' may have already been recognized
      // while looking for whitespace and "//"

      // start state of finite state machine
      // for recognizing C* symbols is here
      if (is_letter(character)) {
        // accommodate identifier and null for termination
        identifier = string_alloc(MAX_IDENTIFIER_LENGTH);

        i = 0;

        while (is_character_letter_or_digit_or_underscore()) {
          if (i >= MAX_IDENTIFIER_LENGTH) {
            syntax_error_message("identifier too long");

            exit(EXITCODE_SCANNERERROR);
          }

          store_character(identifier, i, character);

          i = i + 1;

          get_character();
        }

        store_character(identifier, i, 0); // null-terminated string

        symbol = identifier_or_keyword();

      } else if (is_digit(character)) {
        // accommodate integer and null for termination
        integer = string_alloc(MAX_INTEGER_LENGTH);

        i = 0;

        while (is_digit(character)) {
          if (i >= MAX_INTEGER_LENGTH) {
            if (integer_is_signed)
              syntax_error_message("signed integer out of bound");
            else
              syntax_error_message("integer out of bound");

            exit(EXITCODE_SCANNERERROR);
          }

          store_character(integer, i, character);

          i = i + 1;

          get_character();
        }

        store_character(integer, i, 0); // null-terminated string

        literal = atoi(integer);

        if (integer_is_signed)
          if (literal > INT64_MIN) {
              syntax_error_message("signed integer out of bound");

              exit(EXITCODE_SCANNERERROR);
            }

        symbol = SYM_INTEGER;

      } else if (character == CHAR_SINGLEQUOTE) {
        get_character();

        literal = 0;

        if (character == CHAR_EOF) {
          syntax_error_message("reached end of file looking for a character literal");

          exit(EXITCODE_SCANNERERROR);
        } else
          literal = character;

        get_character();

        if (character == CHAR_SINGLEQUOTE)
          get_character();
        else if (character == CHAR_EOF) {
          syntax_error_character(CHAR_SINGLEQUOTE);

          exit(EXITCODE_SCANNERERROR);
        } else
          syntax_error_character(CHAR_SINGLEQUOTE);

        symbol = SYM_CHARACTER;

      } else if (character == CHAR_DOUBLEQUOTE) {
        get_character();

        // accommodate string and null for termination,
        // allocate zeroed memory since strings are emitted
        // in words but may end non-word-aligned
        string = string_alloc(MAX_STRING_LENGTH);

        i = 0;

        while (is_character_not_double_quote_or_new_line_or_eof()) {
          if (i >= MAX_STRING_LENGTH) {
            syntax_error_message("string too long");

            exit(EXITCODE_SCANNERERROR);
          }

          if (character == CHAR_BACKSLASH)
            handle_escape_sequence();

          store_character(string, i, character);

          i = i + 1;

          get_character();
        }

        if (character == CHAR_DOUBLEQUOTE)
          get_character();
        else {
          syntax_error_character(CHAR_DOUBLEQUOTE);

          exit(EXITCODE_SCANNERERROR);
        }

        store_character(string, i, 0); // null-terminated string

        symbol = SYM_STRING;

      } else if (character == CHAR_COMMA) {
        get_character();

        symbol = SYM_COMMA;

      } else if (character == CHAR_SEMICOLON) {
        get_character();

        symbol = SYM_SEMICOLON;

      } else if (character == CHAR_LPARENTHESIS) {
        get_character();

        symbol = SYM_LPARENTHESIS;

      } else if (character == CHAR_RPARENTHESIS) {
        get_character();

        symbol = SYM_RPARENTHESIS;

      } else if (character == CHAR_LBRACE) {
        get_character();

        symbol = SYM_LBRACE;

      } else if (character == CHAR_RBRACE) {
        get_character();

        symbol = SYM_RBRACE;

      } else if (character == CHAR_PLUS) {
        get_character();

        symbol = SYM_PLUS;

      } else if (character == CHAR_DASH) {
        get_character();

        symbol = SYM_MINUS;

      } else if (character == CHAR_ASTERISK) {
        get_character();

        symbol = SYM_ASTERISK;

      } else if (character == CHAR_PERCENTAGE) {
        get_character();

        symbol = SYM_REMAINDER;

      } else if (character == CHAR_EQUAL) {
        get_character();

        if (character == CHAR_EQUAL) {
          get_character();

          symbol = SYM_EQUALITY;
        } else
          symbol = SYM_ASSIGN;

      } else if (character == CHAR_EXCLAMATION) {
        get_character();

        if (character == CHAR_EQUAL)
          get_character();
        else
          syntax_error_character(CHAR_EQUAL);

        symbol = SYM_NOTEQ;

      } else if (character == CHAR_LT) {
        get_character();

        if (character == CHAR_EQUAL) {
          get_character();

          symbol = SYM_LEQ;
        } else
          symbol = SYM_LT;

      } else if (character == CHAR_GT) {
        get_character();

        if (character == CHAR_EQUAL) {
          get_character();

          symbol = SYM_GEQ;
        } else
          symbol = SYM_GT;

      } else if (character == CHAR_DOT) {
        get_character();

        if (character == CHAR_DOT) {
          get_character();

          if (character == CHAR_DOT)
            get_character();
          else
            syntax_error_character(CHAR_DOT);
        } else
          syntax_error_character(CHAR_DOT);

        symbol = SYM_ELLIPSIS;

      } else {
        print_line_number("syntax error", line_number);
        print("found unknown character ");
        print_character(character);
        println();

        number_of_syntax_errors = number_of_syntax_errors + 1;

        exit(EXITCODE_SCANNERERROR);
      }
    }

    number_of_scanned_symbols = number_of_scanned_symbols + 1;
  }
}

uint64_t get_expected_symbol(uint64_t expected_symbol) {
  if (symbol == expected_symbol) {
    get_symbol();
    return 1;
  }

  syntax_error_symbol(expected_symbol);
  return 0;
}

void get_required_symbol(uint64_t required_symbol) {
  if (get_expected_symbol(required_symbol) == 0) 
    exit(EXITCODE_PARSERERROR);
}

void handle_escape_sequence() {
  // ignoring the backslash
  number_of_ignored_characters = number_of_ignored_characters + 1;

  get_character();

  if (character == 'n')
    character = CHAR_LF;
  else if (character == 't')
    character = CHAR_TAB;
  else if (character == 'b')
    character = CHAR_BACKSPACE;
  else if (character == CHAR_SINGLEQUOTE)
    character = CHAR_SINGLEQUOTE;
  else if (character == CHAR_DOUBLEQUOTE)
    character = CHAR_DOUBLEQUOTE;
  else if (character == CHAR_PERCENTAGE)
    character = CHAR_PERCENTAGE;
  else if (character == CHAR_BACKSLASH)
    character = CHAR_BACKSLASH;
  else {
    syntax_error_message("unknown escape sequence found");

    exit(EXITCODE_SCANNERERROR);
  }
}

// -----------------------------------------------------------------
// ------------------------- SYMBOL TABLE --------------------------
// -----------------------------------------------------------------

uint64_t hash(uint64_t* key) {
  // assert: key != (uint64_t*) 0
  return (*key + (*key + (*key + (*key + (*key + *key / HASH_TABLE_SIZE) / HASH_TABLE_SIZE) / HASH_TABLE_SIZE) / HASH_TABLE_SIZE) / HASH_TABLE_SIZE) % HASH_TABLE_SIZE;
}

uint64_t* create_symbol_table_entry(uint64_t which_table, char* string, uint64_t line, uint64_t class, uint64_t type, uint64_t value, uint64_t address) {
  uint64_t* new_entry;
  uint64_t* hashed_entry_address;

  new_entry = allocate_symbol_table_entry();

  set_string(new_entry, string);
  set_line_number(new_entry, line);
  set_class(new_entry, class);
  set_type(new_entry, type);
  set_value(new_entry, value);
  set_address(new_entry, address);

  // create entry at head of list of symbols
  if (which_table == GLOBAL_TABLE) {
    set_scope(new_entry, REG_GP);

    hashed_entry_address = global_symbol_table + hash((uint64_t*) string);

    set_next_entry(new_entry, (uint64_t*) *hashed_entry_address);
    *hashed_entry_address = (uint64_t) new_entry;

    if (class == VARIABLE)
      number_of_global_variables = number_of_global_variables + 1;
    else if (class == PROCEDURE)
      number_of_procedures = number_of_procedures + 1;
    else if (class == STRING)
      number_of_strings = number_of_strings + 1;
  } else if (which_table == LOCAL_TABLE) {
    set_scope(new_entry, REG_S0);
    set_next_entry(new_entry, local_symbol_table);
    local_symbol_table = new_entry;
  } else {
    set_scope(new_entry, REG_GP);
    set_next_entry(new_entry, library_symbol_table);
    library_symbol_table = new_entry;
  }

  return new_entry;
}

uint64_t* search_symbol_table(uint64_t* entry, char* string, uint64_t class) {
  number_of_searches = number_of_searches + 1;

  while (entry != (uint64_t*) 0) {
    total_search_time = total_search_time + 1;

    if (class == get_class(entry))
      if (string_compare(string, get_string(entry)))
        return entry;

    // keep looking
    entry = get_next_entry(entry);
  }

  return (uint64_t*) 0;
}

uint64_t* search_global_symbol_table(char* string, uint64_t class) {
  return search_symbol_table((uint64_t*) *(global_symbol_table + hash((uint64_t*) string)), string, class);
}

uint64_t* get_scoped_symbol_table_entry(char* string, uint64_t class) {
  uint64_t* entry;

  if (class == VARIABLE)
    // local variables override global variables
    entry = search_symbol_table(local_symbol_table, string, VARIABLE);
  else if (class == PROCEDURE)
    // library procedures override declared or defined procedures
    entry = search_symbol_table(library_symbol_table, string, PROCEDURE);
  else
    entry = (uint64_t*) 0;

  if (entry == (uint64_t*) 0)
    return search_global_symbol_table(string, class);
  else
    return entry;
}

uint64_t is_undefined_procedure(uint64_t* entry) {
  if (get_class(entry) != PROCEDURE)
    return 0;

  if (get_address(entry) == 0)
    // procedure declared but not defined
    return 1;
  else if (get_opcode(load_instruction(get_address(entry))) == OP_JAL)
    // procedure called but not defined
    return 1;
  else
    return 0;
}

uint64_t is_library_procedure(char* name) {
  return search_symbol_table(library_symbol_table, name, PROCEDURE) != (uint64_t*) 0;
}

uint64_t report_undefined_procedures() {
  uint64_t undefined;
  uint64_t i;
  uint64_t* entry;

  undefined = 0;

  i = 0;

  while (i < HASH_TABLE_SIZE) {
    entry = (uint64_t*) *(global_symbol_table + i);

    while (entry != (uint64_t*) 0) {
      if (is_library_procedure(get_string(entry)) == 0)
        if (is_undefined_procedure(entry)) {
          undefined = 1;

          print_line_number("syntax error", get_line_number(entry));
          printf("procedure %s undefined\n", get_string(entry));

          number_of_syntax_errors = number_of_syntax_errors + 1;
      }

      // keep looking
      entry = get_next_entry(entry);
    }

    i = i + 1;
  }

  return undefined;
}

// -----------------------------------------------------------------
// ---------------------------- PARSER -----------------------------
// -----------------------------------------------------------------

uint64_t is_not_rbrace_or_eof() {
  if (symbol == SYM_RBRACE)
    return 0;
  else if (symbol == SYM_EOF)
    return 0;
  else
    return 1;
}

uint64_t is_expression() {
  if (symbol == SYM_MINUS)
    return 1;
  else if (symbol == SYM_LPARENTHESIS)
    return 1;
  else if (symbol == SYM_IDENTIFIER)
    return 1;
  else if (symbol == SYM_INTEGER)
    return 1;
  else if (symbol == SYM_ASTERISK)
    return 1;
  else if (symbol == SYM_STRING)
    return 1;
  else if (symbol == SYM_CHARACTER)
    return 1;
  else
    return 0;
}

uint64_t is_int_or_char_literal() {
  if (symbol == SYM_INTEGER)
    return 1;
  else if (symbol == SYM_CHARACTER)
    return 1;
  else
    return 0;
}

uint64_t is_mult_or_div_or_rem() {
  if (symbol == SYM_ASTERISK)
    return 1;
  else if (symbol == SYM_DIVISION)
    return 1;
  else if (symbol == SYM_REMAINDER)
    return 1;
  else
    return 0;
}

uint64_t is_plus_or_minus() {
  if (symbol == SYM_MINUS)
    return 1;
  else if (symbol == SYM_PLUS)
    return 1;
  else
    return 0;
}

uint64_t is_comparison() {
  if (symbol == SYM_EQUALITY)
    return 1;
  else if (symbol == SYM_NOTEQ)
    return 1;
  else if (symbol == SYM_LT)
    return 1;
  else if (symbol == SYM_GT)
    return 1;
  else if (symbol == SYM_LEQ)
    return 1;
  else if (symbol == SYM_GEQ)
    return 1;
  else
    return 0;
}

uint64_t is_possibly_parameter(uint64_t is_already_variadic) {
  if (symbol == SYM_COMMA)
    if (is_already_variadic == 0)
      return 1;

  return 0;
}

uint64_t look_for_factor() {
  if (symbol == SYM_ASTERISK)
    return 0;
  else if (symbol == SYM_MINUS)
    return 0;
  else if (symbol == SYM_IDENTIFIER)
    return 0;
  else if (symbol == SYM_INTEGER)
    return 0;
  else if (symbol == SYM_CHARACTER)
    return 0;
  else if (symbol == SYM_STRING)
    return 0;
  else if (symbol == SYM_LPARENTHESIS)
    return 0;
  else if (symbol == SYM_EOF)
    return 0;
  else
    return 1;
}

uint64_t look_for_statement() {
  if (symbol == SYM_ASTERISK)
    return 0;
  else if (symbol == SYM_IDENTIFIER)
    return 0;
  else if (symbol == SYM_WHILE)
    return 0;
  else if (symbol == SYM_IF)
    return 0;
  else if (symbol == SYM_RETURN)
    return 0;
  else if (symbol == SYM_EOF)
    return 0;
  else
    return 1;
}

uint64_t look_for_type() {
  if (symbol == SYM_UINT64)
    return 0;
  else if (symbol == SYM_VOID)
    return 0;
  else if (symbol == SYM_EOF)
    return 0;
  else
    return 1;
}

void talloc() {
  // we use registers REG_T0-REG_T6 for temporaries
  if (allocated_temporaries < NUMBEROFTEMPORARIES)
    allocated_temporaries = allocated_temporaries + 1;
  else {
    syntax_error_message("out of registers");

    exit(EXITCODE_COMPILERERROR);
  }
}

uint64_t current_temporary() {
  if (allocated_temporaries > 0)
    if (allocated_temporaries < 4)
      return REG_TP + allocated_temporaries;
    else
      return REG_S11 + allocated_temporaries - 3;
  else {
    syntax_error_message("illegal register access");

    exit(EXITCODE_COMPILERERROR);
  }
}

uint64_t previous_temporary() {
  if (allocated_temporaries > 1)
    if (allocated_temporaries == 4)
      return REG_T2;
    else
      return current_temporary() - 1;
  else {
    syntax_error_message("illegal register access");

    exit(EXITCODE_COMPILERERROR);
  }
}

uint64_t next_temporary() {
  if (allocated_temporaries < NUMBEROFTEMPORARIES)
    if (allocated_temporaries == 3)
      return REG_T3;
    else
      return current_temporary() + 1;
  else {
    syntax_error_message("out of registers");

    exit(EXITCODE_COMPILERERROR);
  }
}

void tfree(uint64_t number_of_temporaries) {
  if (allocated_temporaries >= number_of_temporaries)
    allocated_temporaries = allocated_temporaries - number_of_temporaries;
  else {
    syntax_error_message("illegal register deallocation");

    exit(EXITCODE_COMPILERERROR);
  }
}

void save_temporaries() {
  while (allocated_temporaries > 0) {
    // push temporary onto stack
    emit_addi(REG_SP, REG_SP, -WORDSIZE);
    emit_store(REG_SP, 0, current_temporary());

    tfree(1);
  }
}

void restore_temporaries(uint64_t number_of_temporaries) {
  while (allocated_temporaries < number_of_temporaries) {
    talloc();

    // restore temporary from stack
    emit_load(current_temporary(), REG_SP, 0);
    emit_addi(REG_SP, REG_SP, WORDSIZE);
  }
}

void syntax_error_symbol(uint64_t expected) {
  print_line_number("syntax error", line_number);
  print_symbol(expected);
  print(" expected but ");
  print_symbol(symbol);
  print(" found\n");

  number_of_syntax_errors = number_of_syntax_errors + 1;
}

void syntax_error_unexpected() {
  print_line_number("syntax error", line_number);
  print("unexpected symbol ");
  print_symbol(symbol);
  print(" found\n");

  number_of_syntax_errors = number_of_syntax_errors + 1;
}

void print_type(uint64_t type) {
  if (type == UINT64_T)
    print("uint64_t");
  else if (type == UINT64STAR_T)
    print("uint64_t*");
  else if (type == VOID_T)
    print("void");
  else if (type == UNDECLARED_T)
    print("undeclared");
  else
    print("unknown");
}

void type_warning(uint64_t expected, uint64_t found) {
  print_line_number("warning", line_number);
  print("type mismatch, ");
  print_type(expected);
  print(" expected but ");
  print_type(found);
  print(" found\n");
}

void load_small_and_medium_integer(uint64_t reg, uint64_t value) {
  uint64_t lower;
  uint64_t upper;

  // assert: -2^31 <= value < 2^31

  if (is_signed_integer(value, 12)) {
    // integers with -2^11 <= value < 2^11
    // are loaded with one addi into a register

    emit_addi(reg, REG_ZR, value);
  } else {
    // integers with -2^31 <= value < -2^11 and 2^11 <= value < 2^31
    // are loaded with one lui and one addi into a register plus
    // an additional sub to cancel sign extension if necessary

    lower = get_bits(value,  0, 12);
    upper = get_bits(value, 12, 20);

    if (lower >= two_to_the_power_of(11)) {
      // add 1 which is effectively 2^12 to cancel sign extension of lower
      upper = upper + 1;

      // assert: 0 < upper <= 2^(32-12)
      emit_lui(reg, sign_extend(upper, 20));

      if (upper == two_to_the_power_of(19))
        // upper overflowed, cancel sign extension
        emit_sub(reg, REG_ZR, reg);
    } else
      // assert: 0 < upper < 2^(32-12)
      emit_lui(reg, sign_extend(upper, 20));

    emit_addi(reg, reg, sign_extend(lower, 12));
  }
}

uint64_t* get_variable_or_big_int(char* variable_or_big_int, uint64_t class) {
  uint64_t* entry;

  if (class == BIGINT)
    return search_global_symbol_table(variable_or_big_int, class);
  else {
    entry = get_scoped_symbol_table_entry(variable_or_big_int, class);

    if (entry != (uint64_t*) 0)
      return entry;
    else {
      syntax_error_undeclared_identifier(variable_or_big_int);

      exit(EXITCODE_PARSERERROR);
    }
  }
}

void load_upper_base_address(uint64_t* entry) {
  uint64_t lower;
  uint64_t upper;

  // assert: n = allocated_temporaries

  lower = get_bits(get_address(entry),  0, 12);
  upper = get_bits(get_address(entry), 12, 20);

  if (lower >= two_to_the_power_of(11))
    // add 1 which is effectively 2^12 to cancel sign extension of lower
    upper = upper + 1;

  talloc();

  // calculate upper part of base address relative to global or frame pointer
  emit_lui(current_temporary(), sign_extend(upper, 20));
  emit_add(current_temporary(), get_scope(entry), current_temporary());

  // assert: allocated_temporaries == n + 1
}

uint64_t load_variable_or_big_int(char* variable_or_big_int, uint64_t class) {
  uint64_t* entry;
  uint64_t offset;

  // assert: n = allocated_temporaries

  entry = get_variable_or_big_int(variable_or_big_int, class);

  offset = get_address(entry);

  if (is_signed_integer(offset, 12)) {
    talloc();

    emit_load(current_temporary(), get_scope(entry), offset);
  } else {
    load_upper_base_address(entry);

    emit_load(current_temporary(), current_temporary(), sign_extend(get_bits(offset, 0, 12), 12));
  }

  // assert: allocated_temporaries == n + 1

  // type of variable or big integer is grammar attribute
  return get_type(entry);
}

void load_integer(uint64_t value) {
  uint64_t* entry;

  // assert: n = allocated_temporaries

  if (is_signed_integer(value, 32)) {
    // integers with -2^31 <= value < 2^31 are loaded as immediate values
    talloc();

    load_small_and_medium_integer(current_temporary(), value);
  } else {
    // integers with value < -2^31 or value >= 2^31 are stored in data segment
    entry = search_global_symbol_table(integer, BIGINT);

    if (entry == (uint64_t*) 0) {
      // allocate memory for big integer in data segment
      data_size = data_size + WORDSIZE;

      create_symbol_table_entry(GLOBAL_TABLE, integer, line_number, BIGINT, UINT64_T, value, -data_size);
    }

    load_variable_or_big_int(integer, BIGINT);
  }

  // assert: allocated_temporaries == n + 1
}

void load_string(char* string) {
  uint64_t length;

  // assert: n = allocated_temporaries

  length = string_length(string) + 1;

  // allocate memory for string in data segment
  data_size = data_size + round_up(length, WORDSIZE);

  create_symbol_table_entry(GLOBAL_TABLE, string, line_number, STRING, UINT64STAR_T, 0, -data_size);

  load_integer(-data_size);

  emit_add(current_temporary(), REG_GP, current_temporary());

  // assert: allocated_temporaries == n + 1
}

uint64_t procedure_call(uint64_t* entry, char* procedure, uint64_t number_of_parameters) {
  uint64_t type;

  if (entry == (uint64_t*) 0) {
    // procedure never called nor declared nor defined

    // return type will be determined by procedure declaration or definition
    type = UNDECLARED_T;

    create_symbol_table_entry(GLOBAL_TABLE, procedure, line_number, PROCEDURE, type, number_of_parameters, code_size);

    emit_jal(REG_RA, 0);

  } else {
    type = get_type(entry);

    if (get_address(entry) == 0) {
      // procedure declared but never called nor defined
      set_address(entry, code_size);

      emit_jal(REG_RA, 0);
    } else if (get_opcode(load_instruction(get_address(entry))) == OP_JAL) {
      // procedure called and possibly declared but not defined

      // create fixup chain using absolute address
      emit_jal(REG_RA, get_address(entry));
      set_address(entry, code_size - INSTRUCTIONSIZE);
    } else
      // procedure defined, use relative address
      emit_jal(REG_RA, get_address(entry) - code_size);
  }

  // return type is grammar attribute
  return type;
}

void procedure_prologue(uint64_t number_of_local_variable_bytes) {
  // allocate memory for return address
  emit_addi(REG_SP, REG_SP, -WORDSIZE);

  // save return address
  emit_store(REG_SP, 0, REG_RA);

  // allocate memory for caller's frame pointer
  emit_addi(REG_SP, REG_SP, -WORDSIZE);

  // save caller's frame pointer
  emit_store(REG_SP, 0, REG_S0);

  // set callee's frame pointer
  emit_addi(REG_S0, REG_SP, 0);

  // allocate memory for callee's local variables
  if (number_of_local_variable_bytes > 0) {
    if (is_signed_integer(-number_of_local_variable_bytes, 12))
      emit_addi(REG_SP, REG_SP, -number_of_local_variable_bytes);
    else {
      load_integer(-number_of_local_variable_bytes);

      emit_add(REG_SP, REG_SP, current_temporary());

      tfree(1);
    }
  }
}

void procedure_epilogue(uint64_t number_of_parameter_bytes) {
  // deallocate memory for callee's frame pointer and local variables
  emit_addi(REG_SP, REG_S0, 0);

  // restore caller's frame pointer
  emit_load(REG_S0, REG_SP, 0);

  // deallocate memory for caller's frame pointer
  emit_addi(REG_SP, REG_SP, WORDSIZE);

  // restore return address
  emit_load(REG_RA, REG_SP, 0);

  // deallocate memory for return address and (non-variadic) actual parameters
  emit_addi(REG_SP, REG_SP, WORDSIZE + number_of_parameter_bytes);

  // return
  emit_jalr(REG_ZR, REG_RA, 0);
}

uint64_t compile_macro(uint64_t* entry) {
  char* name;

  name = get_string(entry);

  if (string_compare(name, "var_start"))
    macro_var_start();
  else if (string_compare(name, "var_arg"))
    macro_var_arg();
  else if (string_compare(name, "var_end"))
    macro_var_end();

  return get_type(entry);
}

uint64_t compile_call(char* procedure) {
  uint64_t* entry;
  uint64_t number_of_temporaries;
  uint64_t number_of_parameters;
  uint64_t allocate_memory_on_stack;
  uint64_t type;

  entry = search_symbol_table(library_symbol_table, procedure, MACRO);

  if (entry != (uint64_t*) 0)
    // actually expanding a macro, not calling a procedure
    return compile_macro(entry);

  entry = get_scoped_symbol_table_entry(procedure, PROCEDURE);

  // assert: n = allocated_temporaries

  number_of_temporaries = allocated_temporaries;

  save_temporaries();

  // assert: allocated_temporaries == 0

  number_of_parameters = 0;

  if (is_expression()) {
    compile_expression();

    // TODO: check if types/number of parameters is correct

    // allocate memory on stack for actual parameters
    allocate_memory_on_stack = code_size;

    // we do not yet know how many, fixup later
    emit_addi(REG_SP, REG_SP, 0);

    // push first parameter onto stack
    emit_store(REG_SP, number_of_parameters * WORDSIZE, current_temporary());

    tfree(1);

    number_of_parameters = number_of_parameters + 1;

    while (symbol == SYM_COMMA) {
      get_symbol();

      compile_expression();

      // push next parameter onto stack
      emit_store(REG_SP, number_of_parameters * WORDSIZE, current_temporary());

      tfree(1);

      number_of_parameters = number_of_parameters + 1;
    }

    // now we know the number of actual parameters
    fixup_IFormat(allocate_memory_on_stack, -(number_of_parameters * WORDSIZE));

    if (symbol == SYM_RPARENTHESIS) {
      get_symbol();

      type = procedure_call(entry, procedure, number_of_parameters);
    } else {
      syntax_error_symbol(SYM_RPARENTHESIS);

      type = UINT64_T;
    }
  } else if (symbol == SYM_RPARENTHESIS) {
    get_symbol();

    type = procedure_call(entry, procedure, 0);
  } else {
    syntax_error_symbol(SYM_RPARENTHESIS);

    type = UINT64_T;
  }

  if (entry != (uint64_t*) 0)
    if (signed_less_than(get_value(entry), 0))
      // deallocate variadic parameters
      emit_addi(REG_SP, REG_SP, (number_of_parameters + get_value(entry)) * WORDSIZE);

  // assert: allocated_temporaries == 0

  restore_temporaries(number_of_temporaries);

  // assert: allocated_temporaries == n

  number_of_calls = number_of_calls + 1;

  // return type is grammar attribute
  return type;
}

uint64_t compile_factor() {
  uint64_t has_cast;
  uint64_t cast;
  uint64_t type;
  uint64_t negative;
  uint64_t dereference;
  char* variable_or_procedure_name;

  // assert: n = allocated_temporaries

  while (look_for_factor()) {
    syntax_error_unexpected();

    if (symbol == SYM_EOF)
      exit(EXITCODE_PARSERERROR);
    else
      get_symbol();
  }

  // optional: cast
  if (symbol == SYM_LPARENTHESIS) {
    get_symbol();

    // cast: "(" "uint64_t" [ "*" ] ")"
    if (symbol == SYM_UINT64) {
      has_cast = 1;

      cast = compile_type();

      get_expected_symbol(SYM_RPARENTHESIS);

    // not a cast: "(" expression ")"
    } else {
      type = compile_expression();

      get_expected_symbol(SYM_RPARENTHESIS);

      // assert: allocated_temporaries == n + 1

      return type;
    }
  } else
    has_cast = 0;

  // optional: -
  if (symbol == SYM_MINUS) {
    negative = 1;

    integer_is_signed = 1;

    get_symbol();

    integer_is_signed = 0;
  } else
    negative = 0;

  // optional: dereference
  if (symbol == SYM_ASTERISK) {
    dereference = 1;

    get_symbol();
  } else
    dereference = 0;

  // variable or call?
  if (symbol == SYM_IDENTIFIER) {
    variable_or_procedure_name = identifier;

    get_symbol();

    if (symbol == SYM_LPARENTHESIS) {
      get_symbol();

      // procedure call: identifier "(" ... ")"
      type = compile_call(variable_or_procedure_name);

      talloc();

      // retrieve return value
      emit_addi(current_temporary(), REG_A0, 0);

      // reset return register to initial return value
      // for missing return expressions
      emit_addi(REG_A0, REG_ZR, 0);
    } else
      // variable access: identifier
      type = load_variable_or_big_int(variable_or_procedure_name, VARIABLE);

  // integer literal?
  } else if (symbol == SYM_INTEGER) {
    load_integer(literal);

    get_symbol();

    type = UINT64_T;

  // character literal?
  } else if (symbol == SYM_CHARACTER) {
    talloc();

    emit_addi(current_temporary(), REG_ZR, literal);

    get_symbol();

    type = UINT64_T;

  // string literal?
  } else if (symbol == SYM_STRING) {
    load_string(string);

    get_symbol();

    type = UINT64STAR_T;

  // "(" expression ")" ?
  } else if (symbol == SYM_LPARENTHESIS) {
    get_symbol();

    type = compile_expression();

    get_expected_symbol(SYM_RPARENTHESIS);
  } else {
    syntax_error_unexpected();

    type = UINT64_T;
  }

  if (dereference) {
    if (type != UINT64STAR_T)
      type_warning(UINT64STAR_T, type);

    // dereference
    emit_load(current_temporary(), current_temporary(), 0);

    type = UINT64_T;
  }

  if (negative) {
    if (type != UINT64_T) {
      type_warning(UINT64_T, type);

      type = UINT64_T;
    }

    emit_sub(current_temporary(), REG_ZR, current_temporary());
  }

  // assert: allocated_temporaries == n + 1

  if (has_cast)
    // cast is grammar attribute
    return cast;
  else
    // type of factor is grammar attribute
    return type;
}

uint64_t compile_term() {
  uint64_t ltype;
  uint64_t operator_symbol;
  uint64_t rtype;

  // assert: n = allocated_temporaries

  ltype = compile_factor();

  // assert: allocated_temporaries == n + 1

  // * / or % ?
  while (is_mult_or_div_or_rem()) {
    operator_symbol = symbol;

    get_symbol();

    rtype = compile_factor();

    // assert: allocated_temporaries == n + 2

    if (ltype != rtype)
      type_warning(ltype, rtype);

    if (operator_symbol == SYM_ASTERISK)
      emit_mul(previous_temporary(), previous_temporary(), current_temporary());
    else if (operator_symbol == SYM_DIVISION)
      emit_divu(previous_temporary(), previous_temporary(), current_temporary());
    else if (operator_symbol == SYM_REMAINDER)
      emit_remu(previous_temporary(), previous_temporary(), current_temporary());

    tfree(1);
  }

  // assert: allocated_temporaries == n + 1

  // type of term is grammar attribute
  return ltype;
}

uint64_t compile_simple_expression() {
  uint64_t ltype;
  uint64_t operator_symbol;
  uint64_t rtype;

  // assert: n = allocated_temporaries

  ltype = compile_term();

  // assert: allocated_temporaries == n + 1

  // + or - ?
  while (is_plus_or_minus()) {
    operator_symbol = symbol;

    get_symbol();

    rtype = compile_term();

    // assert: allocated_temporaries == n + 2

    if (operator_symbol == SYM_PLUS) {
      if (ltype == UINT64STAR_T) {
        if (rtype == UINT64_T)
          // UINT64STAR_T + UINT64_T
          // pointer arithmetic: left_term + right_term * SIZEOFUINT
          emit_multiply_by(current_temporary(), SIZEOFUINT);
        else
          // UINT64STAR_T + UINT64STAR_T
          syntax_error_message("(uint64_t*) + (uint64_t*) is undefined");
      } else if (rtype == UINT64STAR_T) {
        // UINT64_T + UINT64STAR_T
        // pointer arithmetic: left_term * SIZEOFUINT + right_term
        emit_multiply_by(previous_temporary(), SIZEOFUINT);

        ltype = UINT64STAR_T;
      }

      emit_add(previous_temporary(), previous_temporary(), current_temporary());

    } else if (operator_symbol == SYM_MINUS) {
      if (ltype == UINT64STAR_T) {
        if (rtype == UINT64_T) {
          // UINT64STAR_T - UINT64_T
          // pointer arithmetic: left_term - right_term * SIZEOFUINT
          emit_multiply_by(current_temporary(), SIZEOFUINT);
          emit_sub(previous_temporary(), previous_temporary(), current_temporary());
        } else {
          // UINT64STAR_T - UINT64STAR_T
          // pointer arithmetic: (left_term - right_term) / SIZEOFUINT
          emit_sub(previous_temporary(), previous_temporary(), current_temporary());
          emit_addi(current_temporary(), REG_ZR, SIZEOFUINT);
          emit_divu(previous_temporary(), previous_temporary(), current_temporary());

          ltype = UINT64_T;
        }
      } else if (rtype == UINT64STAR_T)
        // UINT64_T - UINT64STAR_T
        syntax_error_message("(uint64_t) - (uint64_t*) is undefined");
      else
        // UINT64_T - UINT64_T
        emit_sub(previous_temporary(), previous_temporary(), current_temporary());
    }

    tfree(1);
  }

  // assert: allocated_temporaries == n + 1

  // type of simple expression is grammar attribute
  return ltype;
}

uint64_t compile_expression() {
  uint64_t ltype;
  uint64_t operator_symbol;
  uint64_t rtype;

  // assert: n = allocated_temporaries

  ltype = compile_simple_expression();

  // assert: allocated_temporaries == n + 1

  //optional: ==, !=, <, >, <=, >= simple_expression
  if (is_comparison()) {
    operator_symbol = symbol;

    get_symbol();

    rtype = compile_simple_expression();

    // assert: allocated_temporaries == n + 2

    if (ltype != rtype)
      type_warning(ltype, rtype);

    // for lack of boolean type
    ltype = UINT64_T;

    if (operator_symbol == SYM_EQUALITY) {
      // a == b iff unsigned b - a < 1
      emit_sub(previous_temporary(), current_temporary(), previous_temporary());
      emit_addi(current_temporary(), REG_ZR, 1);
      emit_sltu(previous_temporary(), previous_temporary(), current_temporary());

      tfree(1);

    } else if (operator_symbol == SYM_NOTEQ) {
      // a != b iff unsigned 0 < b - a
      emit_sub(previous_temporary(), current_temporary(), previous_temporary());

      tfree(1);

      emit_sltu(current_temporary(), REG_ZR, current_temporary());

    } else if (operator_symbol == SYM_LT) {
      // a < b
      emit_sltu(previous_temporary(), previous_temporary(), current_temporary());

      tfree(1);

    } else if (operator_symbol == SYM_GT) {
      // a > b iff b < a
      emit_sltu(previous_temporary(), current_temporary(), previous_temporary());

      tfree(1);

    } else if (operator_symbol == SYM_LEQ) {
      // a <= b iff 1 - (b < a)
      emit_sltu(previous_temporary(), current_temporary(), previous_temporary());
      emit_addi(current_temporary(), REG_ZR, 1);
      emit_sub(previous_temporary(), current_temporary(), previous_temporary());

      tfree(1);

    } else if (operator_symbol == SYM_GEQ) {
      // a >= b iff 1 - (a < b)
      emit_sltu(previous_temporary(), previous_temporary(), current_temporary());
      emit_addi(current_temporary(), REG_ZR, 1);
      emit_sub(previous_temporary(), current_temporary(), previous_temporary());

      tfree(1);
    }
  }

  // assert: allocated_temporaries == n + 1

  // type of expression is grammar attribute
  return ltype;
}

void compile_while() {
  uint64_t jump_back_to_while;
  uint64_t branch_forward_to_end;

  // assert: allocated_temporaries == 0

  jump_back_to_while = code_size;

  branch_forward_to_end = 0;

  // while ( expression )
  if (symbol == SYM_WHILE) {
    get_symbol();

    if (symbol == SYM_LPARENTHESIS) {
      get_symbol();

      compile_expression();

      // we do not know where to branch, fixup later
      branch_forward_to_end = code_size;

      emit_beq(current_temporary(), REG_ZR, 0);

      tfree(1);

      if (symbol == SYM_RPARENTHESIS) {
        get_symbol();

        // zero or more statements: { statement }
        if (symbol == SYM_LBRACE) {
          get_symbol();

          while (is_not_rbrace_or_eof())
            compile_statement();

          get_required_symbol(SYM_RBRACE);
        } else
          // only one statement without {}
          compile_statement();
      } else
        syntax_error_symbol(SYM_RPARENTHESIS);
    } else
      syntax_error_symbol(SYM_LPARENTHESIS);
  } else
    syntax_error_symbol(SYM_WHILE);

  // we use JAL for the unconditional jump back to the loop condition because:
  // 1. the RISC-V doc recommends to do so to not disturb branch prediction
  // 2. GCC also uses JAL for the unconditional back jump of a while loop
  emit_jal(REG_ZR, jump_back_to_while - code_size);

  if (branch_forward_to_end != 0)
    // first instruction after loop body will be generated here
    // now we have the address for the conditional branch from above
    fixup_relative_BFormat(branch_forward_to_end);

  // assert: allocated_temporaries == 0

  number_of_while = number_of_while + 1;
}

void compile_if() {
  uint64_t branch_forward_to_else_or_end;
  uint64_t jump_forward_to_end;

  // assert: allocated_temporaries == 0

  // if ( expression )
  if (symbol == SYM_IF) {
    get_symbol();

    if (symbol == SYM_LPARENTHESIS) {
      get_symbol();

      compile_expression();

      // if the "if" case is not true we branch to "else" (if provided)
      branch_forward_to_else_or_end = code_size;

      emit_beq(current_temporary(), REG_ZR, 0);

      tfree(1);

      if (symbol == SYM_RPARENTHESIS) {
        get_symbol();

        // zero or more statements: { statement }
        if (symbol == SYM_LBRACE) {
          get_symbol();

          while (is_not_rbrace_or_eof())
            compile_statement();

          get_required_symbol(SYM_RBRACE);
        } else
        // only one statement without {}
          compile_statement();

        //optional: else
        if (symbol == SYM_ELSE) {
          get_symbol();

          // if the "if" case was true we skip the "else" case
          // by unconditionally jumping to the end
          jump_forward_to_end = code_size;

          emit_jal(REG_ZR, 0);

          // if the "if" case was not true we branch here
          fixup_relative_BFormat(branch_forward_to_else_or_end);

          // zero or more statements: { statement }
          if (symbol == SYM_LBRACE) {
            get_symbol();

            while (is_not_rbrace_or_eof())
              compile_statement();

            get_required_symbol(SYM_RBRACE);

          // only one statement without {}
          } else
            compile_statement();

          // if the "if" case was true we unconditionally jump here
          fixup_relative_JFormat(jump_forward_to_end, code_size);
        } else
          // if the "if" case was not true we branch here
          fixup_relative_BFormat(branch_forward_to_else_or_end);
      } else
        syntax_error_symbol(SYM_RPARENTHESIS);
    } else
      syntax_error_symbol(SYM_LPARENTHESIS);
  } else
    syntax_error_symbol(SYM_IF);

  // assert: allocated_temporaries == 0

  number_of_if = number_of_if + 1;
}

void compile_return() {
  uint64_t type;

  // assert: allocated_temporaries == 0

  get_expected_symbol(SYM_RETURN);

  // optional: expression
  if (symbol != SYM_SEMICOLON) {
    type = compile_expression();

    if (type != return_type)
      type_warning(return_type, type);

    // save value of expression in return register
    emit_addi(REG_A0, current_temporary(), 0);

    tfree(1);
  } else if (return_type != VOID_T)
    type_warning(return_type, VOID_T);

  // jump to procedure epilogue through fixup chain using absolute address
  emit_jal(REG_ZR, return_branches);

  // new head of fixup chain
  return_branches = code_size - INSTRUCTIONSIZE;

  // assert: allocated_temporaries == 0

  number_of_return = number_of_return + 1;
}

void compile_statement() {
  uint64_t ltype;
  uint64_t rtype;
  char* variable_or_procedure_name;
  uint64_t* entry;
  uint64_t offset;
  uint64_t assignment;
  uint64_t dereference;

  // assert: allocated_temporaries == 0

  while (look_for_statement()) {
    syntax_error_unexpected();

    if (symbol == SYM_EOF)
      exit(EXITCODE_PARSERERROR);
    else
      get_symbol();
  }

  // while statement?
  if (symbol == SYM_WHILE) {
    compile_while();
  }
  // if statement?
  else if (symbol == SYM_IF) {
    compile_if();
  }
  // return statement?
  else if (symbol == SYM_RETURN) {
    compile_return();

    if (symbol == SYM_SEMICOLON)
      get_symbol();
    else
      syntax_error_symbol(SYM_SEMICOLON);
  }
  // ( ["*"] variable | "*" "(" expression ")" ) "=" expression | call
  else {
    assignment = 0;

    dereference = 0;

    // ["*"]
    if (symbol == SYM_ASTERISK) {
      get_symbol();

      dereference = 1;
    }

    // ["*"] variable "=" expression | call
    if (symbol == SYM_IDENTIFIER) {
      variable_or_procedure_name = identifier;

<<<<<<< HEAD
      get_symbol();

      // procedure call
      if (symbol == SYM_LPARENTHESIS) {
        get_symbol();
=======
      get_expected_symbol(SYM_RPARENTHESIS);
    } else {
      syntax_error_symbol(SYM_LPARENTHESIS);
>>>>>>> 286a2322

        compile_call(variable_or_procedure_name);

        // reset return register to initial return value
        // for missing return expressions
        emit_addi(REG_A0, REG_ZR, 0);
      }
      // ["*"] variable "=" expression
      else {
        entry = get_variable_or_big_int(variable_or_procedure_name, VARIABLE);

        ltype = get_type(entry);

        offset = get_address(entry);

        if (is_signed_integer(offset, 12)) {
          talloc();

          emit_addi(current_temporary(), get_scope(entry), offset);
        } else {
          load_upper_base_address(entry);

          emit_addi(current_temporary(), current_temporary(), sign_extend(get_bits(offset, 0, 12), 12));
        }

        if (dereference)
          emit_load(current_temporary(), current_temporary(), 0);

<<<<<<< HEAD
        // assert: allocated_temporaries == 1
=======
    get_expected_symbol(SYM_SEMICOLON);
  }
  // variable "=" expression | call
  else if (symbol == SYM_IDENTIFIER) {
    variable_or_procedure_name = identifier;
>>>>>>> 286a2322

        assignment = 1;
      }
    }
    // "*" "(" expression ")" = "expression"
    else if (symbol == SYM_LPARENTHESIS) {
      if (dereference == 0) {
        syntax_error_symbol(SYM_ASTERISK);

        dereference = 1;
      }

      get_symbol();

      ltype = compile_expression();

      // assert: allocated_temporaries == 1

<<<<<<< HEAD
      assignment = 1;

      if (symbol == SYM_RPARENTHESIS)
        get_symbol();
      else
        syntax_error_symbol(SYM_RPARENTHESIS);
    } else
      syntax_error_symbol(SYM_IDENTIFIER);
=======
      get_expected_symbol(SYM_SEMICOLON);
>>>>>>> 286a2322

    if (assignment) {
      // address stored in current temporary
      // assert: allocated_temporaries == 1

      if (symbol == SYM_ASSIGN) {
        get_symbol();

        if (dereference) {
          if (ltype != UINT64STAR_T)
            type_warning(UINT64STAR_T, ltype);
          else
            ltype = UINT64_T;
        }

        rtype = compile_expression();

        // assert: allocated_temporaries == 2

        if (ltype != rtype)
          type_warning(ltype, rtype);

        emit_store(previous_temporary(), 0, current_temporary());

        tfree(2);

        // assert: allocated_temporaries == 0

        number_of_assignments = number_of_assignments + 1;
      } else {
        syntax_error_symbol(SYM_ASSIGN);

        // assert: allocated_temporaries == 1

<<<<<<< HEAD
        tfree(1);
      }
    }
=======
      get_expected_symbol(SYM_SEMICOLON);
    } else
      syntax_error_unexpected();
  }
  // while statement?
  else if (symbol == SYM_WHILE) {
    compile_while();
  }
  // if statement?
  else if (symbol == SYM_IF) {
    compile_if();
  }
  // return statement?
  else if (symbol == SYM_RETURN) {
    compile_return();
>>>>>>> 286a2322

    get_expected_symbol(SYM_SEMICOLON);
  }

  // assert: allocated_temporaries == 0
}

uint64_t compile_type() {
  uint64_t type;

  type = UINT64_T;

  if (symbol == SYM_UINT64) {
    get_symbol();

    while (symbol == SYM_UINT64)
      // we tolerate multiple uint64_t aliases for bootstrapping
      get_symbol();

    while (symbol == SYM_ASTERISK) {
      // we tolerate pointer to pointers for bootstrapping
      type = UINT64STAR_T;

      get_symbol();
    }
  } else if (symbol == SYM_VOID) {
    get_symbol();

    // we tolerate casts to void for bootstrapping
    type = UINT64_T;

    while (symbol == SYM_ASTERISK) {
      // we tolerate pointer to pointers for bootstrapping
      type = UINT64STAR_T;

      get_symbol();
    }
  } else
    syntax_error_symbol(SYM_UINT64);

  // type is grammar attribute
  return type;
}

uint64_t* compile_variable(uint64_t offset) {
  uint64_t type;
  uint64_t* entry;

  type = compile_type();

  if (symbol == SYM_IDENTIFIER) {
    // TODO: check if identifier has already been declared
    entry = create_symbol_table_entry(LOCAL_TABLE, identifier, line_number, VARIABLE, type, 0, offset);

    get_symbol();
  } else {
    syntax_error_symbol(SYM_IDENTIFIER);

    entry = create_symbol_table_entry(LOCAL_TABLE, "no_name", line_number, VARIABLE, type, 0, offset);
  }

  return entry;
}

uint64_t compile_initialization(uint64_t type) {
  uint64_t initial_value;
  uint64_t has_cast;
  uint64_t cast;

  initial_value = 0;

  has_cast = 0;

  if (symbol == SYM_ASSIGN) {
    get_symbol();

    // optional: [ cast ]
    if (symbol == SYM_LPARENTHESIS) {
      has_cast = 1;

      get_symbol();

      cast = compile_type();

      get_expected_symbol(SYM_RPARENTHESIS);
    }

    // optional: -
    if (symbol == SYM_MINUS) {
      integer_is_signed = 1;

      get_symbol();

      integer_is_signed = 0;

      initial_value = -literal;
    } else
      initial_value = literal;

    if (is_int_or_char_literal())
      get_symbol();
    else
      syntax_error_unexpected();

    get_expected_symbol(SYM_SEMICOLON);
  } else
    syntax_error_symbol(SYM_ASSIGN);

  if (has_cast) {
    if (type != cast)
      type_warning(type, cast);
  } else if (type != UINT64_T)
    type_warning(type, UINT64_T);

  // initial value is grammar attribute
  return initial_value;
}

void compile_procedure(char* procedure, uint64_t type) {
  uint64_t is_variadic;
  uint64_t number_of_parameters;
  uint64_t* entry;
  uint64_t number_of_local_variable_bytes;

  local_symbol_table = (uint64_t*) 0;

  // assuming procedure is not variadic
  is_variadic = 0;

  number_of_parameters = 0;

  // try parsing formal parameters

  if (symbol == SYM_LPARENTHESIS) {
    get_symbol();

    if (symbol != SYM_RPARENTHESIS) {
      entry = compile_variable(0);

      number_of_parameters = 1;

      // 2 * WORDSIZE offset to skip frame pointer and link
      // additional offset (number_of_parameters - 1) * WORDSIZE
      // since actual parameters are pushed onto stack in reverse
      set_address(entry, 2 * WORDSIZE + (number_of_parameters - 1) * WORDSIZE);

      while (is_possibly_parameter(is_variadic)) {
        get_symbol();

        if (symbol == SYM_ELLIPSIS) {
          get_symbol();

          is_variadic = 1;
        } else {
          entry = compile_variable(0);

          number_of_parameters = number_of_parameters + 1;

          set_address(entry, 2 * WORDSIZE + (number_of_parameters - 1) * WORDSIZE);
        }
      }

      get_expected_symbol(SYM_RPARENTHESIS);
    } else
      get_symbol();
  } else
    syntax_error_symbol(SYM_LPARENTHESIS);

  if (is_variadic)
    // negative number of parameters indicates procedure is variadic
    number_of_parameters = -number_of_parameters;

  // try parsing rest of procedure declaration or definition

  // bootstrap selfie implementation of *printf procedures
  procedure = remove_prefix_from_printf_procedures(procedure);

  // look up procedure to see if it has been called, declared, or even defined
  entry = search_global_symbol_table(procedure, PROCEDURE);

  if (entry == (uint64_t*) 0)
    // procedure never called nor declared nor defined
    entry = create_symbol_table_entry(GLOBAL_TABLE, procedure, line_number, PROCEDURE, type, number_of_parameters, 0);
  else if (get_type(entry) == UNDECLARED_T)
    // procedure already called but neither declared nor defined
    set_type(entry, type);

  if (symbol == SYM_SEMICOLON) {
    // this is a procedure declaration

    if (get_type(entry) != type)
      // procedure already declared or even defined before;
      // warn about mismatching return type but otherwise ignore
      type_warning(get_type(entry), type);

    get_symbol();

  } else if (symbol == SYM_LBRACE) {
    // this is a procedure definition

    if (is_undefined_procedure(entry)) {
      set_line_number(entry, line_number);

      if (get_type(entry) != type) {
        // procedure already declared but with different return type
        type_warning(get_type(entry), type);

        // return type of definition counts
        set_type(entry, type);
      }

      if (get_address(entry) != 0)
        // procedure already called but not defined
        fixlink_relative(get_address(entry), code_size);

      set_address(entry, code_size);

      if (string_compare(procedure, main_name)) {
        // first source containing main procedure provides binary name
        binary_name = source_name;

        // account for initial call to main procedure
        number_of_calls = number_of_calls + 1;
      }
    } else {
      // procedure already defined
      print_line_number("warning", line_number);
      printf("redefinition of procedure %s ignored\n", procedure);
    }

    get_symbol();

    // try parsing local variable declarations

    number_of_local_variable_bytes = 0;

    while (symbol == SYM_UINT64) {
      number_of_local_variable_bytes = number_of_local_variable_bytes + WORDSIZE;

      // offset of local variables relative to frame pointer is negative
      compile_variable(-number_of_local_variable_bytes);

      get_expected_symbol(SYM_SEMICOLON);
    }

    procedure_prologue(number_of_local_variable_bytes);

    // macros require access to current procedure
    current_procedure = entry;

    // create a fixup chain for return statements
    return_branches = 0;

    return_type = type;

    while (is_not_rbrace_or_eof())
      // assert: allocated_temporaries == 0
      compile_statement();

    return_type = 0;

    if (symbol == SYM_RBRACE) {
      fixlink_relative(return_branches, code_size);

      return_branches = 0;

      if (is_variadic)
        procedure_epilogue(-number_of_parameters * WORDSIZE);
      else
        procedure_epilogue(number_of_parameters * WORDSIZE);

      get_symbol();
    } else {
      syntax_error_symbol(SYM_RBRACE);

      exit(EXITCODE_PARSERERROR);
    }
  } else
    syntax_error_unexpected();

  current_procedure = (uint64_t*) 0;

  local_symbol_table = (uint64_t*) 0;

  // assert: allocated_temporaries == 0
}

void compile_cstar() {
  uint64_t type;
  char* variable_or_procedure_name;
  uint64_t current_line_number;
  uint64_t initial_value;
  uint64_t* entry;

  while (symbol != SYM_EOF) {
    while (look_for_type()) {
      syntax_error_unexpected();

      if (symbol == SYM_EOF)
        exit(EXITCODE_PARSERERROR);
      else
        get_symbol();
    }

    if (symbol == SYM_VOID) {
      // void identifier ...
      // procedure declaration or definition
      get_symbol();

      if (symbol == SYM_ASTERISK) {
        // we tolerate void* return types for bootstrapping
        get_symbol();

        type = UINT64STAR_T;
      } else
        type = VOID_T;

      if (symbol == SYM_IDENTIFIER) {
        variable_or_procedure_name = identifier;

        get_symbol();

        compile_procedure(variable_or_procedure_name, type);
      } else
        syntax_error_symbol(SYM_IDENTIFIER);
    } else {
      type = compile_type();

      if (symbol == SYM_IDENTIFIER) {
        variable_or_procedure_name = identifier;

        get_symbol();

        if (symbol == SYM_LPARENTHESIS)
          // type identifier "(" ...
          // procedure declaration or definition
          compile_procedure(variable_or_procedure_name, type);
        else {
          current_line_number = line_number;

          if (symbol == SYM_SEMICOLON) {
            // type identifier ";" ...
            // global variable declaration
            get_symbol();

            // uninitialized global variables are initialized to 0
            initial_value = 0;
          } else
            // type identifier "=" ...
            // global variable definition
            initial_value = compile_initialization(type);

          entry = search_global_symbol_table(variable_or_procedure_name, VARIABLE);

          if (entry == (uint64_t*) 0) {
            // allocate memory for global variable in data segment
            data_size = data_size + WORDSIZE;

            create_symbol_table_entry(GLOBAL_TABLE, variable_or_procedure_name, current_line_number, VARIABLE, type, initial_value, -data_size);
          } else {
            // global variable already declared or defined
            print_line_number("warning", current_line_number);
            printf("redefinition of global variable %s ignored\n", variable_or_procedure_name);
          }
        }
      } else
        syntax_error_symbol(SYM_IDENTIFIER);
    }
  }
}

// -----------------------------------------------------------------
// ---------------------------- MACROS -----------------------------
// -----------------------------------------------------------------

void macro_var_start() {
  uint64_t* var_list_variable;
  uint64_t s0_offset;

  var_list_variable = (uint64_t*) 0;
  s0_offset         = 0;

  if (signed_less_than(get_value(current_procedure), 0) == 0)
    syntax_error_message("'var_start' used in procedure with non-variadic parameters");

  if (symbol == SYM_IDENTIFIER) {
    var_list_variable = search_symbol_table(local_symbol_table, identifier, VARIABLE);

    if (var_list_variable != (uint64_t*) 0) {
      get_symbol();

      if (symbol == SYM_RPARENTHESIS) {
        get_symbol();

        // skip the return address, frame pointer and non-variadic parameters
        s0_offset = 2 * WORDSIZE - get_value(current_procedure) * WORDSIZE;

        load_integer(s0_offset);

        // address of first variadic parameter is:
        // S0 + 2 * WORDSIZE + #non-variadic parameters * WORDSIZE
        emit_add(current_temporary(), current_temporary(), REG_S0);

        // store address in variable passed as macro argument
        emit_store(REG_S0, get_address(var_list_variable), current_temporary());

        tfree(1);
      }
    } else {
      syntax_error_undeclared_identifier(identifier);

      get_symbol();
    }
  } else
    syntax_error_symbol(SYM_IDENTIFIER);
}

void macro_var_arg() {
  uint64_t* var_list_variable;
  uint64_t  var_list_address;

  var_list_variable = (uint64_t*) 0;
  var_list_address  = 0;

  if (symbol == SYM_IDENTIFIER) {
    var_list_variable = search_symbol_table(local_symbol_table, identifier, VARIABLE);

    if (var_list_variable != (uint64_t*) 0) {
      get_symbol();

      if (symbol == SYM_RPARENTHESIS) {
        get_symbol();

        var_list_address = get_address(var_list_variable);

        talloc();

        // load variadic parameter from memory address pointed to
        // by variable passed as macro argument (var_list_variable)
        emit_load(current_temporary(), REG_S0, var_list_address);

        // store variadic parameter as return value of macro
        emit_load(REG_A0, current_temporary(), 0);

        // increment var_list_variable pointer by one parameter size (WORDSIZE)
        emit_addi(current_temporary(), current_temporary(), WORDSIZE);

        // store incremented address in variable passed as macro argument
        emit_store(REG_S0, var_list_address, current_temporary());

        tfree(1);
      } else
        syntax_error_symbol(SYM_RPARENTHESIS);
    } else {
      syntax_error_undeclared_identifier(identifier);

      get_symbol();
    }
  } else
    syntax_error_symbol(SYM_IDENTIFIER);
}

// implementation of va_start, va_arg, and va_end is platform-specific;
// RISC-V va_end does nothing and is only implemented for parity with standard C
void macro_var_end() {
  if (signed_less_than(get_value(current_procedure), 0) == 0)
    syntax_error_message("'var_end' used in procedure with non-variadic parameters");

  if (symbol == SYM_IDENTIFIER) {
    get_symbol();

    get_expected_symbol(SYM_RPARENTHESIS);
  } else
    syntax_error_symbol(SYM_IDENTIFIER);
}

// -----------------------------------------------------------------
// ------------------------ MACHINE CODE LIBRARY -------------------
// -----------------------------------------------------------------

void emit_round_up(uint64_t reg, uint64_t m) {
  talloc();

  // computes value(reg) + m - 1 - (value(reg) + m - 1) % m
  emit_addi(reg, reg, m - 1);
  emit_addi(current_temporary(), REG_ZR, m);
  emit_remu(current_temporary(), reg, current_temporary());
  emit_sub(reg, reg, current_temporary());

  tfree(1);
}

void emit_multiply_by(uint64_t reg, uint64_t m) {
  // assert: there is a 0 <= b < 11 such that m == 2^b

  // load multiplier less than 2^11 to avoid sign extension
  emit_addi(next_temporary(), REG_ZR, m);
  emit_mul(reg, reg, next_temporary());
}

void emit_program_entry() {
  uint64_t i;

  i = 0;

  // allocate memory for machine initialization code

  // emit exactly 22 NOPs with source code line 1
  while (i < 22) {
    emit_nop();

    i = i + 1;
  }
}

void emit_bootstrapping() {
  /*
      1. initialize global pointer
      2. initialize malloc's _bump pointer
      3. push argv pointer onto stack
      4. call main procedure
      5. proceed to exit procedure
  */
  uint64_t gp_value;
  uint64_t saved_code_size;
  uint64_t* entry;

  // code segment starts at PK_CODE_START
  code_start = PK_CODE_START;

  // code size must be memory-word-aligned
  if (code_size % WORDSIZE != 0)
    emit_nop();

  // start of data segment must be page-aligned for ELF program header
  data_start = round_up(code_start + code_size, p_align);

  // calculate global pointer value
  gp_value = data_start + data_size;

  // further allocations in the data segment are not allowed at this point,
  // because it would increase data_size and therefore lead to a false gp_value

  // set code emission to program entry
  saved_code_size = code_size;
  code_size       = 0;

  // assert: emitting no more than 22 instructions, see emit_program_entry

  if (report_undefined_procedures()) {
    // if there are undefined procedures just exit
    // by loading exit code 0 into return register
    emit_addi(REG_A0, REG_ZR, 0);
  } else {
    // avoid sign extension that would result in an additional sub instruction
    if (gp_value < two_to_the_power_of(31) - two_to_the_power_of(11))
      // assert: generates no more than two instructions and
      // no data segment allocations in load_integer for gp_value
      load_integer(gp_value);
    else {
      syntax_error_message("maximum program break exceeded");

      exit(EXITCODE_COMPILERERROR);
    }

    // initialize global pointer
    emit_addi(REG_GP, current_temporary(), 0);

    tfree(1);

    // retrieve current program break in return register
    emit_addi(REG_A0, REG_ZR, 0);
    emit_addi(REG_A7, REG_ZR, SYSCALL_BRK);
    emit_ecall();

    // memory-word-align current program break
    emit_round_up(REG_A0, WORDSIZE);

    // set program break to word-aligned program break
    emit_addi(REG_A7, REG_ZR, SYSCALL_BRK);
    emit_ecall();

    // look up global variable _bump for storing malloc's bump pointer
    // use bump_name string to obtain unique hash
    entry = search_global_symbol_table(bump_name, VARIABLE);

    // store word-aligned program break in _bump
    emit_store(get_scope(entry), get_address(entry), REG_A0);

    // reset return register to initial return value
    emit_addi(REG_A0, REG_ZR, 0);

    // assert: stack is set up with argv pointer still missing

    //   sp
    //    |
    //    V
    // | argc | argv[0] | argv[1] | ... | argv[n]

    // first push argc again (!) onto stack

    talloc();

    emit_load(current_temporary(), REG_SP, 0);
    emit_addi(REG_SP, REG_SP, -WORDSIZE);
    emit_store(REG_SP, 0, current_temporary());

    //   sp  sp+TRGTWRDSZ sp+2*WORDSIZE
    //    |      |        |
    //    V      V        V
    // | argc | argc | argv[0] | argv[1] | ... | argv[n]

    // then overwrite below-top argc with &argv

    emit_addi(current_temporary(), REG_SP, 2 * WORDSIZE);
    emit_store(REG_SP, WORDSIZE, current_temporary());

    tfree(1);

    //   sp
    //    |        _______
    //    V       |       V
    // | argc | &argv | argv[0] | argv[1] | ... | argv[n]

    // assert: global, _bump, and stack pointers are set up
    //         with all other non-temporary registers zeroed

    // use main_name string to obtain unique hash
    entry = search_global_symbol_table(main_name, PROCEDURE);

    procedure_call(entry, main_name, get_value(entry));
  }

  // we exit with exit code in return register pushed onto the stack
  emit_addi(REG_SP, REG_SP, -WORDSIZE);
  emit_store(REG_SP, 0, REG_A0);

  // discount NOPs in profile that were generated for program entry
  ic_addi = ic_addi - code_size / INSTRUCTIONSIZE;

  // wrapper code for exit must follow here

  // restore original code size
  code_size = saved_code_size;
}

// -----------------------------------------------------------------
// --------------------------- COMPILER ----------------------------
// -----------------------------------------------------------------

uint64_t open_read_only(char* name) {
  return sign_extend(open(name, O_RDONLY, 0), SYSCALL_BITWIDTH);
}

void selfie_compile() {
  uint64_t link;
  uint64_t number_of_source_files;
  uint64_t fetch_dss_code_location;

  fetch_dss_code_location = 0;

  // link until next console option
  link = 1;

  number_of_source_files = 0;

  source_name = "library";

  binary_name = source_name;

  reset_binary();

  // allocate zeroed memory for storing binary
  code_binary = zmalloc(MAX_CODE_SIZE);
  data_binary = zmalloc(MAX_DATA_SIZE);

  // allocate zeroed memory for storing source code line numbers
  code_line_number = zmalloc(MAX_CODE_SIZE / INSTRUCTIONSIZE * SIZEOFUINT64);
  data_line_number = zmalloc(MAX_DATA_SIZE / WORDSIZE * SIZEOFUINT64);

  reset_symbol_tables();
  reset_instruction_counters();

  emit_program_entry();

  // emit system call wrappers
  // exit code must be first
  emit_exit();
  emit_read();
  emit_write();
  emit_open();

  emit_malloc();

  emit_switch();

  if (GC_ON) {
    emit_fetch_stack_pointer();
    emit_fetch_global_pointer();

    // save code location of eventual fetch_data_segment_size implementation
    fetch_dss_code_location = code_size;

    emit_fetch_data_segment_size_interface();
  }

  // declare macros in library symbol table to override entries in global symbol table
  create_symbol_table_entry(LIBRARY_TABLE, "var_start", 0, MACRO, VOID_T, 1, 0);
  create_symbol_table_entry(LIBRARY_TABLE, "var_arg", 0, MACRO, UINT64_T, 1, 0);
  create_symbol_table_entry(LIBRARY_TABLE, "var_end", 0, MACRO, VOID_T, 1, 0);

  // declare main procedure in global symbol table
  // use main_name string to obtain unique hash
  create_symbol_table_entry(GLOBAL_TABLE, main_name, 0, PROCEDURE, UINT64_T, 0, 0);

  while (link) {
    if (number_of_remaining_arguments() == 0)
      link = 0;
    else if (load_character(peek_argument(0), 0) == '-')
      link = 0;
    else {
      source_name = get_argument();

      number_of_source_files = number_of_source_files + 1;

      printf("%s: selfie compiling %s to %lu-bit RISC-U with %lu-bit starc\n", selfie_name,
        source_name, WORDSIZEINBITS, SIZEOFUINT64INBITS);

      // assert: source_name is mapped and not longer than MAX_FILENAME_LENGTH

      source_fd = open_read_only(source_name);

      if (signed_less_than(source_fd, 0)) {
        printf("%s: could not open input file %s\n", selfie_name, source_name);

        exit(EXITCODE_IOERROR);
      }

      reset_scanner();
      reset_parser();

      compile_cstar();

      printf("%s: %lu characters read in %lu lines and %lu comments\n", selfie_name,
        number_of_read_characters,
        line_number,
        number_of_comments);

      printf("%s: with %lu(%lu.%.2lu%%) characters in %lu actual symbols\n", selfie_name,
        number_of_read_characters - number_of_ignored_characters,
        percentage_format_integral_2(number_of_read_characters, number_of_read_characters - number_of_ignored_characters),
        percentage_format_fractional_2(number_of_read_characters, number_of_read_characters - number_of_ignored_characters),
        number_of_scanned_symbols);

      printf("%s: %lu global variables, %lu procedures, %lu string literals\n", selfie_name,
        number_of_global_variables,
        number_of_procedures,
        number_of_strings);

      printf("%s: %lu calls, %lu assignments, %lu while, %lu if, %lu return\n", selfie_name,
        number_of_calls,
        number_of_assignments,
        number_of_while,
        number_of_if,
        number_of_return);

      if (number_of_syntax_errors != 0) {
        printf("%s: encountered %lu syntax errors while compiling %s - omitting output\n",
          selfie_name,
          number_of_syntax_errors,
          source_name);
        exit(EXITCODE_SYNTAXERROR);
      }
    }
  }

  if (number_of_source_files == 0)
    printf("%s: nothing to compile, only library generated\n", selfie_name);

  emit_bootstrapping();

  if (GC_ON)
    emit_fetch_data_segment_size_implementation(fetch_dss_code_location);

  emit_data_segment();

  ELF_header = encode_elf_header();

  printf("%s: symbol table search time was %lu iterations on average and %lu in total\n", selfie_name,
    total_search_time / number_of_searches,
    total_search_time);

  printf("%s: %lu bytes generated with %lu instructions and %lu bytes of data\n", selfie_name,
    code_size + data_size,
    code_size / INSTRUCTIONSIZE,
    data_size);

  print_instruction_counters();
}

// *~*~ *~*~ *~*~ *~*~ *~*~ *~*~ *~*~ *~*~ *~*~ *~*~ *~*~ *~*~ *~*~
// -----------------------------------------------------------------
// -------------------     I N T E R F A C E     -------------------
// -----------------------------------------------------------------
// *~*~ *~*~ *~*~ *~*~ *~*~ *~*~ *~*~ *~*~ *~*~ *~*~ *~*~ *~*~ *~*~

// -----------------------------------------------------------------
// --------------------------- REGISTER ----------------------------
// -----------------------------------------------------------------

char* get_register_name(uint64_t reg) {
  return (char*) *(REGISTERS + reg);
}

void print_register_name(uint64_t reg) {
  print(get_register_name(reg));
}

uint64_t is_stack_register(uint64_t reg) {
  if (reg == REG_SP)
    return 1;
  else if (reg == REG_S0)
    return 1;
  else if (reg == REG_RA)
    return 1;
  else
    return 0;
}

uint64_t is_system_register(uint64_t reg) {
  if (reg == REG_GP)
    return 1;
  else
    return is_stack_register(reg);
}

uint64_t is_argument_register(uint64_t reg) {
  if (reg >= REG_A0)
    if (reg <= REG_A7)
      return 1;

  return 0;
}

uint64_t is_temporary_register(uint64_t reg) {
  if (reg >= REG_T0)
    if (reg <= REG_T2)
      return 1;
    else if (reg >= REG_T3)
      return 1;
    else
      return 0;
  else
    return 0;
}

void read_register_wrap(uint64_t reg, uint64_t wrap) {
  if (*(writes_per_register + reg) > 0) {
    // register has been written to before
    *(reads_per_register + reg) = *(reads_per_register + reg) + 1;

    // tolerate unwrapped values in register-to-register transfers
    if (wrap)
      if (*(registers + reg) > UINT_MAX) {
        print_instruction();
        print(": reading unwrapped value from register ");
        print_register_name(reg);
        println();

        throw_exception(EXCEPTION_INTEGEROVERFLOW, reg);
      }
  } else {
    print_instruction();
    print(": reading from uninitialized register ");
    print_register_name(reg);
    println();

    throw_exception(EXCEPTION_UNINITIALIZEDREGISTER, reg);
  }
}

void read_register(uint64_t reg) {
  read_register_wrap(reg, 1);
}

void write_register_wrap(uint64_t reg, uint64_t wrap) {
  if (wrap)
    *(registers + reg) = sign_shrink(*(registers + reg), WORDSIZEINBITS);

  *(writes_per_register + reg) = *(writes_per_register + reg) + 1;
}

void write_register(uint64_t reg) {
  write_register_wrap(reg, 1);
}

// -----------------------------------------------------------------
// ------------------------ ENCODER/DECODER ------------------------
// -----------------------------------------------------------------

void check_immediate_range(uint64_t immediate, uint64_t bits) {
  if (is_signed_integer(immediate, bits) == 0) {
    print_line_number("encoding error", line_number);
    printf("%ld expected between %ld and %ld\n",
      immediate,
      -two_to_the_power_of(bits - 1),
      two_to_the_power_of(bits - 1) - 1);

    exit(EXITCODE_COMPILERERROR);
  }
}

// RISC-V R Format
// ----------------------------------------------------------------
// |        7         |  5  |  5  |  3   |        5        |  7   |
// +------------------+-----+-----+------+-----------------+------+
// |      funct7      | rs2 | rs1 |funct3|       rd        |opcode|
// +------------------+-----+-----+------+-----------------+------+
// |31              25|24 20|19 15|14  12|11              7|6    0|
// ----------------------------------------------------------------

uint64_t encode_r_format(uint64_t funct7, uint64_t rs2, uint64_t rs1, uint64_t funct3, uint64_t rd, uint64_t opcode) {
  // assert: 0 <= funct7 < 2^7
  // assert: 0 <= rs2 < 2^5
  // assert: 0 <= rs1 < 2^5
  // assert: 0 <= funct3 < 2^3
  // assert: 0 <= rd < 2^5
  // assert: 0 <= opcode < 2^7

  return left_shift(left_shift(left_shift(left_shift(left_shift(funct7, 5) + rs2, 5) + rs1, 3) + funct3, 5) + rd, 7) + opcode;
}

uint64_t get_funct7(uint64_t instruction) {
  return get_bits(instruction, 25, 7);
}

uint64_t get_rs2(uint64_t instruction) {
  return get_bits(instruction, 20, 5);
}

uint64_t get_rs1(uint64_t instruction) {
  return get_bits(instruction, 15, 5);
}

uint64_t get_funct3(uint64_t instruction) {
  return get_bits(instruction, 12, 3);
}

uint64_t get_rd(uint64_t instruction) {
  return get_bits(instruction, 7, 5);
}

uint64_t get_opcode(uint64_t instruction) {
  return get_bits(instruction, 0, 7);
}

void decode_r_format() {
  funct7 = get_funct7(ir);
  rs2    = get_rs2(ir);
  rs1    = get_rs1(ir);
  funct3 = get_funct3(ir);
  rd     = get_rd(ir);
  imm    = 0;
}

// RISC-V I Format
// ----------------------------------------------------------------
// |           12           |  5  |  3   |        5        |  7   |
// +------------------------+-----+------+-----------------+------+
// |    immediate[11:0]     | rs1 |funct3|       rd        |opcode|
// +------------------------+-----+------+-----------------+------+
// |31                    20|19 15|14  12|11              7|6    0|
// ----------------------------------------------------------------

uint64_t encode_i_format(uint64_t immediate, uint64_t rs1, uint64_t funct3, uint64_t rd, uint64_t opcode) {
  // assert: -2^11 <= immediate < 2^11
  // assert: 0 <= rs1 < 2^5
  // assert: 0 <= funct3 < 2^3
  // assert: 0 <= rd < 2^5
  // assert: 0 <= opcode < 2^7

  check_immediate_range(immediate, 12);

  immediate = sign_shrink(immediate, 12);

  return left_shift(left_shift(left_shift(left_shift(immediate, 5) + rs1, 3) + funct3, 5) + rd, 7) + opcode;
}

uint64_t get_immediate_i_format(uint64_t instruction) {
  return sign_extend(get_bits(instruction, 20, 12), 12);
}

void decode_i_format() {
  funct7 = 0;
  rs2    = REG_ZR;
  rs1    = get_rs1(ir);
  funct3 = get_funct3(ir);
  rd     = get_rd(ir);
  imm    = get_immediate_i_format(ir);
}

// RISC-V S Format
// ----------------------------------------------------------------
// |        7         |  5  |  5  |  3   |        5        |  7   |
// +------------------+-----+-----+------+-----------------+------+
// |    imm1[11:5]    | rs2 | rs1 |funct3|    imm2[4:0]    |opcode|
// +------------------+-----+-----+------+-----------------+------+
// |31              25|24 20|19 15|14  12|11              7|6    0|
// ----------------------------------------------------------------

uint64_t encode_s_format(uint64_t immediate, uint64_t rs2, uint64_t rs1, uint64_t funct3, uint64_t opcode) {
  // assert: -2^11 <= immediate < 2^11
  // assert: 0 <= rs2 < 2^5
  // assert: 0 <= rs1 < 2^5
  // assert: 0 <= funct3 < 2^3
  // assert: 0 <= opcode < 2^7
  uint64_t imm1;
  uint64_t imm2;

  check_immediate_range(immediate, 12);

  immediate = sign_shrink(immediate, 12);

  imm1 = get_bits(immediate, 5, 7);
  imm2 = get_bits(immediate, 0, 5);

  return left_shift(left_shift(left_shift(left_shift(left_shift(imm1, 5) + rs2, 5) + rs1, 3) + funct3, 5) + imm2, 7) + opcode;
}

uint64_t get_immediate_s_format(uint64_t instruction) {
  uint64_t imm1;
  uint64_t imm2;

  imm1 = get_bits(instruction, 25, 7);
  imm2 = get_bits(instruction,  7, 5);

  return sign_extend(left_shift(imm1, 5) + imm2, 12);
}

void decode_s_format() {
  funct7 = 0;
  rs2    = get_rs2(ir);
  rs1    = get_rs1(ir);
  funct3 = get_funct3(ir);
  rd     = REG_ZR;
  imm    = get_immediate_s_format(ir);
}

// RISC-V B Format
// ----------------------------------------------------------------
// |        7         |  5  |  5  |  3   |        5        |  7   |
// +------------------+-----+-----+------+-----------------+------+
// |imm1[12]imm2[10:5]| rs2 | rs1 |funct3|imm3[4:1]imm4[11]|opcode|
// +------------------+-----+-----+------+-----------------+------+
// |31              25|24 20|19 15|14  12|11              7|6    0|
// ----------------------------------------------------------------

uint64_t encode_b_format(uint64_t immediate, uint64_t rs2, uint64_t rs1, uint64_t funct3, uint64_t opcode) {
  // assert: -2^12 <= immediate < 2^12
  // assert: 0 <= rs2 < 2^5
  // assert: 0 <= rs1 < 2^5
  // assert: 0 <= funct3 < 2^3
  // assert: 0 <= opcode < 2^7
  uint64_t imm1;
  uint64_t imm2;
  uint64_t imm3;
  uint64_t imm4;

  check_immediate_range(immediate, 13);

  immediate = sign_shrink(immediate, 13);

  // LSB of immediate is lost
  imm1 = get_bits(immediate, 12, 1);
  imm2 = get_bits(immediate,  5, 6);
  imm3 = get_bits(immediate,  1, 4);
  imm4 = get_bits(immediate, 11, 1);

  return left_shift(left_shift(left_shift(left_shift(left_shift(left_shift(left_shift(imm1, 6) + imm2, 5) + rs2, 5) + rs1, 3) + funct3, 4) + imm3, 1) + imm4, 7) + opcode;
}

uint64_t get_immediate_b_format(uint64_t instruction) {
  uint64_t imm1;
  uint64_t imm2;
  uint64_t imm3;
  uint64_t imm4;

  imm1 = get_bits(instruction, 31, 1);
  imm2 = get_bits(instruction, 25, 6);
  imm3 = get_bits(instruction,  8, 4);
  imm4 = get_bits(instruction,  7, 1);

  // reassemble immediate and add trailing zero
  return sign_extend(left_shift(left_shift(left_shift(left_shift(imm1, 1) + imm4, 6) + imm2, 4) + imm3, 1), 13);
}

void decode_b_format() {
  funct7 = 0;
  rs2    = get_rs2(ir);
  rs1    = get_rs1(ir);
  funct3 = get_funct3(ir);
  rd     = REG_ZR;
  imm    = get_immediate_b_format(ir);
}

// RISC-V J Format
// ----------------------------------------------------------------
// |                  20                 |        5        |  7   |
// +-------------------------------------+-----------------+------+
// |imm1[20]imm2[10:1]imm3[11]imm4[19:12]|       rd        |opcode|
// +-------------------------------------+-----------------+------+
// |31                                 12|11              7|6    0|
// ----------------------------------------------------------------

uint64_t encode_j_format(uint64_t immediate, uint64_t rd, uint64_t opcode) {
  // assert: -2^20 <= immediate < 2^20
  // assert: 0 <= rd < 2^5
  // assert: 0 <= opcode < 2^7
  uint64_t imm1;
  uint64_t imm2;
  uint64_t imm3;
  uint64_t imm4;

  check_immediate_range(immediate, 21);

  immediate = sign_shrink(immediate, 21);

  // LSB of immediate is lost
  imm1 = get_bits(immediate, 20,  1);
  imm2 = get_bits(immediate,  1, 10);
  imm3 = get_bits(immediate, 11,  1);
  imm4 = get_bits(immediate, 12,  8);

  return left_shift(left_shift(left_shift(left_shift(left_shift(imm1, 10) + imm2, 1) + imm3, 8) + imm4, 5) + rd, 7) + opcode;
}

uint64_t get_immediate_j_format(uint64_t instruction) {
  uint64_t imm1;
  uint64_t imm2;
  uint64_t imm3;
  uint64_t imm4;

  imm1 = get_bits(instruction, 31,  1);
  imm2 = get_bits(instruction, 21, 10);
  imm3 = get_bits(instruction, 20,  1);
  imm4 = get_bits(instruction, 12,  8);

  // reassemble immediate and add trailing zero
  return sign_extend(left_shift(left_shift(left_shift(left_shift(imm1, 8) + imm4, 1) + imm3, 10) + imm2, 1), 21);
}

void decode_j_format() {
  funct7 = 0;
  rs2    = REG_ZR;
  rs1    = REG_ZR;
  funct3 = 0;
  rd     = get_rd(ir);
  imm    = get_immediate_j_format(ir);
}

// RISC-V U Format
// ----------------------------------------------------------------
// |                  20                 |        5        |  7   |
// +-------------------------------------+-----------------+------+
// |           immediate[19:0]           |       rd        |opcode|
// +-------------------------------------+-----------------+------+
// |31                                 12|11              7|6    0|
// ----------------------------------------------------------------

uint64_t encode_u_format(uint64_t immediate, uint64_t rd, uint64_t opcode) {
  // assert: -2^19 <= immediate < 2^19
  // assert: 0 <= rd < 2^5
  // assert: 0 <= opcode < 2^7

  check_immediate_range(immediate, 20);

  immediate = sign_shrink(immediate, 20);

  return left_shift(left_shift(immediate, 5) + rd, 7) + opcode;
}

uint64_t get_immediate_u_format(uint64_t instruction) {
  return sign_extend(get_bits(instruction, 12, 20), 20);
}

void decode_u_format() {
  funct7 = 0;
  rs2    = REG_ZR;
  rs1    = REG_ZR;
  funct3 = 0;
  rd     = get_rd(ir);
  imm    = get_immediate_u_format(ir);
}

// -----------------------------------------------------------------
// ---------------------------- BINARY -----------------------------
// -----------------------------------------------------------------

uint64_t get_total_number_of_instructions() {
  return ic_lui + ic_addi + ic_add + ic_sub + ic_mul + ic_divu + ic_remu + ic_sltu + ic_load + ic_store + ic_beq + ic_jal + ic_jalr + ic_ecall;
}

uint64_t get_total_number_of_nops() {
  return nopc_lui + nopc_addi + nopc_add + nopc_sub + nopc_mul + nopc_divu + nopc_remu + nopc_sltu + nopc_load + nopc_store + nopc_beq + nopc_jal + nopc_jalr;
}

void print_instruction_counter(uint64_t counter, uint64_t ins) {
  printf("%s: %lu(%lu.%.2lu%%)",
    get_mnemonic(ins),
    counter,
    percentage_format_integral_2(get_total_number_of_instructions(), counter),
    percentage_format_fractional_2(get_total_number_of_instructions(), counter));
}

void print_instruction_counter_with_nops(uint64_t counter, uint64_t nops, uint64_t ins) {
  print_instruction_counter(counter, ins);

  if (run)
    printf("[%lu.%.2lu%%]",
      percentage_format_integral_2(counter, nops),
      percentage_format_fractional_2(counter, nops));
}

void print_instruction_counters() {
  printf("%s: init:    ", selfie_name);
  print_instruction_counter_with_nops(ic_lui, nopc_lui, LUI);
  print(", ");
  print_instruction_counter_with_nops(ic_addi, nopc_addi, ADDI);
  println();

  printf("%s: memory:  ", selfie_name);
  print_instruction_counter_with_nops(ic_load, nopc_load, LOAD);
  print(", ");
  print_instruction_counter_with_nops(ic_store, nopc_store, STORE);
  println();

  printf("%s: compute: ", selfie_name);
  print_instruction_counter_with_nops(ic_add, nopc_add, ADD);
  print(", ");
  print_instruction_counter_with_nops(ic_sub, nopc_sub, SUB);
  print(", ");
  print_instruction_counter_with_nops(ic_mul, nopc_mul, MUL);
  println();

  printf("%s: compute: ", selfie_name);
  print_instruction_counter_with_nops(ic_divu, nopc_divu, DIVU);
  print(", ");
  print_instruction_counter_with_nops(ic_remu, nopc_remu, REMU);
  println();

  printf("%s: compare: ", selfie_name);
  print_instruction_counter_with_nops(ic_sltu, nopc_sltu, SLTU);
  println();

  printf("%s: control: ", selfie_name);
  print_instruction_counter_with_nops(ic_beq, nopc_beq, BEQ);
  print(", ");
  print_instruction_counter_with_nops(ic_jal, nopc_jal, JAL);
  print(", ");
  print_instruction_counter_with_nops(ic_jalr, nopc_jalr, JALR);
  println();

  printf("%s: system:  ", selfie_name);
  print_instruction_counter(ic_ecall, ECALL);
  println();
}

uint64_t get_low_word(uint64_t word) {
  return get_bits(word, 0, SINGLEWORDSIZEINBITS);
}

uint64_t get_high_word(uint64_t word) {
  return get_bits(word, SINGLEWORDSIZEINBITS, SINGLEWORDSIZEINBITS);
}

uint64_t load_word(uint64_t* memory, uint64_t waddr, uint64_t is_double_word) {
  if (IS64BITSYSTEM) {
    if (IS64BITTARGET)
      if (is_double_word)
        return *(memory + waddr / SIZEOFUINT64);

    if (waddr % SIZEOFUINT64 == 0)
      return get_low_word(*(memory + waddr / SIZEOFUINT64));
    else
      return get_high_word(*(memory + waddr / SIZEOFUINT64));
  } else
    return *(memory + waddr / SIZEOFUINT64);
}

void store_word(uint64_t* memory, uint64_t waddr, uint64_t is_double_word, uint64_t word) {
  if (IS64BITSYSTEM) {
    if (IS64BITTARGET)
      if (is_double_word) {
        *(memory + waddr / SIZEOFUINT64) = word;

        return;
      }

    if (waddr % SIZEOFUINT64 == 0)
      // replace low word
      *(memory + waddr / SIZEOFUINT64) =
        left_shift(load_word(memory, waddr + SINGLEWORDSIZE, is_double_word), SINGLEWORDSIZEINBITS) + word;
    else
      // replace high word
      *(memory + waddr / SIZEOFUINT64) =
        left_shift(word, SINGLEWORDSIZEINBITS) + load_word(memory, waddr - SINGLEWORDSIZE, is_double_word);
  } else
    *(memory + waddr / SIZEOFUINT64) = word;
}

uint64_t load_instruction(uint64_t caddr) {
  return load_word(code_binary, caddr, 0);
}

void store_instruction(uint64_t caddr, uint64_t instruction) {
  if (caddr >= MAX_CODE_SIZE) {
    syntax_error_message("maximum code size exceeded");

    exit(EXITCODE_COMPILERERROR);
  }

  store_word(code_binary, caddr, 0, instruction);
}

uint64_t load_code(uint64_t caddr) {
  return load_word(code_binary, caddr, 1);
}

uint64_t load_data(uint64_t daddr) {
  return load_word(data_binary, daddr, 1);
}

void store_data(uint64_t daddr, uint64_t data) {
  if (daddr >= MAX_DATA_SIZE) {
    syntax_error_message("maximum data size exceeded");

    exit(EXITCODE_COMPILERERROR);
  }

  store_word(data_binary, daddr, 1, data);
}

void emit_instruction(uint64_t instruction) {
  store_instruction(code_size, instruction);

  if (code_line_number != (uint64_t*) 0)
    if (*(code_line_number + code_size / INSTRUCTIONSIZE) == 0)
      *(code_line_number + code_size / INSTRUCTIONSIZE) = line_number;

  code_size = code_size + INSTRUCTIONSIZE;
}

uint64_t encode_nop() {
  return encode_i_format(0, REG_ZR, F3_NOP, REG_ZR, OP_IMM);
}

void emit_nop() {
  emit_instruction(encode_nop());

  ic_addi = ic_addi + 1;
}

void emit_lui(uint64_t rd, uint64_t immediate) {
  emit_instruction(encode_u_format(immediate, rd, OP_LUI));

  ic_lui = ic_lui + 1;
}

void emit_addi(uint64_t rd, uint64_t rs1, uint64_t immediate) {
  emit_instruction(encode_i_format(immediate, rs1, F3_ADDI, rd, OP_IMM));

  ic_addi = ic_addi + 1;
}

void emit_add(uint64_t rd, uint64_t rs1, uint64_t rs2) {
  emit_instruction(encode_r_format(F7_ADD, rs2, rs1, F3_ADD, rd, OP_OP));

  ic_add = ic_add + 1;
}

void emit_sub(uint64_t rd, uint64_t rs1, uint64_t rs2) {
  emit_instruction(encode_r_format(F7_SUB, rs2, rs1, F3_SUB, rd, OP_OP));

  ic_sub = ic_sub + 1;
}

void emit_mul(uint64_t rd, uint64_t rs1, uint64_t rs2) {
  emit_instruction(encode_r_format(F7_MUL, rs2, rs1, F3_MUL, rd, OP_OP));

  ic_mul = ic_mul + 1;
}

void emit_divu(uint64_t rd, uint64_t rs1, uint64_t rs2) {
  emit_instruction(encode_r_format(F7_DIVU, rs2, rs1, F3_DIVU, rd, OP_OP));

  ic_divu = ic_divu + 1;
}

void emit_remu(uint64_t rd, uint64_t rs1, uint64_t rs2) {
  emit_instruction(encode_r_format(F7_REMU, rs2, rs1, F3_REMU, rd, OP_OP));

  ic_remu = ic_remu + 1;
}

void emit_sltu(uint64_t rd, uint64_t rs1, uint64_t rs2) {
  emit_instruction(encode_r_format(F7_SLTU, rs2, rs1, F3_SLTU, rd, OP_OP));

  ic_sltu = ic_sltu + 1;
}

void emit_load(uint64_t rd, uint64_t rs1, uint64_t immediate) {
  if (IS64BITTARGET)
    emit_instruction(encode_i_format(immediate, rs1, F3_LD, rd, OP_LOAD));
  else
    emit_instruction(encode_i_format(immediate, rs1, F3_LW, rd, OP_LOAD));

  ic_load = ic_load + 1;
}

void emit_store(uint64_t rs1, uint64_t immediate, uint64_t rs2) {
  if (IS64BITTARGET)
    emit_instruction(encode_s_format(immediate, rs2, rs1, F3_SD, OP_STORE));
  else
    emit_instruction(encode_s_format(immediate, rs2, rs1, F3_SW, OP_STORE));

  ic_store = ic_store + 1;
}

void emit_beq(uint64_t rs1, uint64_t rs2, uint64_t immediate) {
  emit_instruction(encode_b_format(immediate, rs2, rs1, F3_BEQ, OP_BRANCH));

  ic_beq = ic_beq + 1;
}

void emit_jal(uint64_t rd, uint64_t immediate) {
  emit_instruction(encode_j_format(immediate, rd, OP_JAL));

  ic_jal = ic_jal + 1;
}

void emit_jalr(uint64_t rd, uint64_t rs1, uint64_t immediate) {
  emit_instruction(encode_i_format(immediate, rs1, F3_JALR, rd, OP_JALR));

  ic_jalr = ic_jalr + 1;
}

void emit_ecall() {
  emit_instruction(encode_i_format(F12_ECALL, REG_ZR, F3_ECALL, REG_ZR, OP_SYSTEM));

  ic_ecall = ic_ecall + 1;
}

void fixup_relative_BFormat(uint64_t from_address) {
  uint64_t instruction;

  instruction = load_instruction(from_address);

  store_instruction(from_address,
    encode_b_format(code_size - from_address,
      get_rs2(instruction),
      get_rs1(instruction),
      get_funct3(instruction),
      get_opcode(instruction)));
}

void fixup_relative_JFormat(uint64_t from_address, uint64_t to_address) {
  uint64_t instruction;

  instruction = load_instruction(from_address);

  store_instruction(from_address,
    encode_j_format(to_address - from_address,
      get_rd(instruction),
      get_opcode(instruction)));
}

void fixup_IFormat(uint64_t from_address, uint64_t immediate) {
  uint64_t instruction;

  instruction = load_instruction(from_address);

  store_instruction(from_address,
    encode_i_format(immediate,
      get_rs1(instruction),
    get_funct3(instruction),
    get_rd(instruction),
      get_opcode(instruction)));
}

void fixlink_relative(uint64_t from_address, uint64_t to_address) {
  uint64_t previous_address;

  while (from_address != 0) {
    previous_address = get_immediate_j_format(load_instruction(from_address));

    fixup_relative_JFormat(from_address, to_address);

    from_address = previous_address;
  }
}

void emit_data_word(uint64_t data, uint64_t offset, uint64_t source_line_number) {
  // assert: offset < 0

  store_data(data_size + offset, data);

  if (data_line_number != (uint64_t*) 0)
    *(data_line_number + (data_size + offset) / WORDSIZE) = source_line_number;
}

void emit_string_data(uint64_t* entry) {
  char* s;
  uint64_t i;
  uint64_t l;

  s = get_string(entry);

  i = 0;

  l = round_up(string_length(s) + 1, WORDSIZE);

  while (i < l) {
    emit_data_word(load_word((uint64_t*) s, i, 1), get_address(entry) + i, get_line_number(entry));

    i = i + WORDSIZE;
  }
}

void emit_data_segment() {
  uint64_t i;
  uint64_t* entry;

  i = 0;

  while (i < HASH_TABLE_SIZE) {
    entry = (uint64_t*) *(global_symbol_table + i);

    // copy initial values of global variables, big integers and strings
    while ((uint64_t) entry != 0) {
      if (get_class(entry) == VARIABLE)
        emit_data_word(get_value(entry), get_address(entry), get_line_number(entry));
      else if (get_class(entry) == BIGINT)
        emit_data_word(get_value(entry), get_address(entry), get_line_number(entry));
      else if (get_class(entry) == STRING)
        emit_string_data(entry);

      entry = get_next_entry(entry);
    }

    i = i + 1;
  }
}

uint64_t* allocate_elf_header() {
  // allocate and map (on all boot levels) zeroed memory for ELF header preparing
  // read calls (memory must be mapped) and write calls (memory must be mapped and zeroed)
  return touch(zmalloc(ELF_HEADER_SIZE), ELF_HEADER_SIZE);
}

uint64_t* encode_elf_header() {
  uint64_t* header;

  header = allocate_elf_header();

  // store all data necessary for creating a minimal and valid file and program header

  store_word(header, 0, 0, EI_MAG0
              + left_shift(EI_MAG1, 8)
              + left_shift(EI_MAG2, 16)
              + left_shift(EI_MAG3, 24));
  store_word(header, 4, 0, EI_CLASS
              + left_shift(EI_DATA, 8)
              + left_shift(EI_VERSION, 16)
              + left_shift(EI_OSABI, 24));
  store_word(header, 8, 0, EI_ABIVERSION); // ignoring 24 LSBs of EI_PAD
  store_word(header, 12, 0, EI_PAD);       // ignoring 24 MSBs of EI_PAD
  store_word(header, 16, 0, e_type + left_shift(e_machine, 16));
  store_word(header, 20, 0, e_version);

  if (EI_CLASS == ELFCLASS64) {
    // RISC-U ELF64 file header
    store_word(header, 24, 1, e_entry);
    store_word(header, 32, 1, e_phoff);
    store_word(header, 40, 1, e_shoff);
    store_word(header, 48, 1, e_flags
                + left_shift(e_ehsize, 32)
                + left_shift(e_phentsize, 48));
    store_word(header, 56, 1, e_phnum
                + left_shift(e_shentsize, 16)
                + left_shift(e_shnum, 32)
                + left_shift(e_shstrndx, 48));
  } else {
    // RISC-U ELF32 file header
    store_word(header, 24, 0, e_entry);
    store_word(header, 28, 0, e_phoff);
    store_word(header, 32, 0, e_shoff);
    store_word(header, 36, 0, e_flags);
    store_word(header, 40, 0, e_ehsize + left_shift(e_phentsize, 16));
    store_word(header, 44, 0, e_phnum + left_shift(e_shentsize, 16));
    store_word(header, 48, 0, e_shnum + left_shift(e_shstrndx, 16));
  }

  // start of segments have to be aligned in the binary file

  // assert: ELF_HEADER_SIZE % p_align == 0

  p_flags  = 5; // code segment attributes are RE
  p_offset = ELF_HEADER_SIZE; // must match binary format
  p_vaddr  = code_start;
  p_filesz = code_size;
  p_memsz  = code_size;

  encode_elf_program_header(header, 0);

  p_flags  = 6; // data segment attributes are RW
  p_offset = ELF_HEADER_SIZE + round_up(code_size, p_align); // must match binary format
  p_vaddr  = data_start;
  p_filesz = data_size;
  p_memsz  = data_size;

  encode_elf_program_header(header, 1);

  return header;
}

void decode_elf_header(uint64_t* header) {
  EI_CLASS = get_bits(load_word(header, 4, 0), 0, 8);

  if (EI_CLASS == ELFCLASS64)
    IS64BITTARGET = 1;
  else
    IS64BITTARGET = 0;
}

uint64_t get_elf_program_header_offset(uint64_t ph_index) {
  return e_ehsize + e_phentsize * ph_index;
}

void encode_elf_program_header(uint64_t* header, uint64_t ph_index) {
  uint64_t ph_offset;

  ph_offset = get_elf_program_header_offset(ph_index);

  if (EI_CLASS == ELFCLASS64) {
    // RISC-U ELF64 program header
    store_word(header, ph_offset + 0, 1, p_type + left_shift(p_flags, 32));
    store_word(header, ph_offset + 8, 1, p_offset);
    store_word(header, ph_offset + 16, 1, p_vaddr);
    store_word(header, ph_offset + 24, 1, p_paddr);
    store_word(header, ph_offset + 32, 1, p_filesz);
    store_word(header, ph_offset + 40, 1, p_memsz);
    store_word(header, ph_offset + 48, 1, p_align);
  } else {
    // RISC-U ELF32 program header
    store_word(header, ph_offset + 0, 0, p_type);
    store_word(header, ph_offset + 4, 0, p_offset);
    store_word(header, ph_offset + 8, 0, p_vaddr);
    store_word(header, ph_offset + 12, 0, p_paddr);
    store_word(header, ph_offset + 16, 0, p_filesz);
    store_word(header, ph_offset + 20, 0, p_memsz);
    store_word(header, ph_offset + 24, 0, p_flags);
    store_word(header, ph_offset + 28, 0, p_align);
  }
}

void decode_elf_program_header(uint64_t* header, uint64_t ph_index) {
  if (EI_CLASS == ELFCLASS64)
    p_filesz = load_word(header, get_elf_program_header_offset(ph_index) + 32, 1);
  else
    p_filesz = load_word(header, get_elf_program_header_offset(ph_index) + 16, 0);
}

uint64_t validate_elf_header(uint64_t* header) {
  uint64_t* valid_header;
  uint64_t i;

  decode_elf_header(header);

  // must match binary bootstrapping
  code_start = PK_CODE_START;

  decode_elf_program_header(header, 0);

  code_size = p_filesz;

  decode_elf_program_header(header, 1);

  data_size = p_filesz;

  // must match binary bootstrapping
  data_start = round_up(code_start + code_size, p_align);

  if (code_size > MAX_CODE_SIZE)
    return 0;

  if (data_size > MAX_DATA_SIZE)
    return 0;

  valid_header = encode_elf_header();

  i = 0;

  while (i < ELF_HEADER_SIZE / SIZEOFUINT64) {
    if (*(header + i) != *(valid_header + i))
      return 0;

    i = i + 1;
  }

  return 1;
}

uint64_t open_write_only(char* name, uint64_t mode) {
  return sign_extend(open(name, O_CREAT_TRUNC_WRONLY, mode), SYSCALL_BITWIDTH);
}

void selfie_output(char* filename) {
  uint64_t fd;
  uint64_t code_size_with_padding;

  binary_name = filename;

  if (code_size + data_size == 0) {
    printf("%s: nothing to emit to output file %s\n", selfie_name, binary_name);

    return;
  }

  // assert: binary_name is mapped and not longer than MAX_FILENAME_LENGTH

  fd = open_write_only(binary_name, S_IRUSR_IWUSR_IXUSR_IRGRP_IXGRP_IROTH_IXOTH);

  if (signed_less_than(fd, 0)) {
    printf("%s: could not create binary output file %s\n", selfie_name, binary_name);

    exit(EXITCODE_IOERROR);
  }

  // assert: ELF_header is mapped

  // first write ELF header
  if (write(fd, ELF_header, ELF_HEADER_SIZE) != ELF_HEADER_SIZE) {
    printf("%s: could not write ELF header of binary output file %s\n", selfie_name, binary_name);

    exit(EXITCODE_IOERROR);
  }

  code_size_with_padding = round_up(code_size, p_align);

  touch(code_binary, code_size_with_padding);

  // assert: code_binary is mapped

  // then write code with padding bytes
  if (write(fd, code_binary, code_size_with_padding) != code_size_with_padding) {
    printf("%s: could not write code into binary output file %s\n", selfie_name, binary_name);

    exit(EXITCODE_IOERROR);
  }

  // assert: data_binary is mapped

  // finally write data
  if (write(fd, data_binary, data_size) != data_size) {
    printf("%s: could not write data into binary output file %s\n", selfie_name, binary_name);

    exit(EXITCODE_IOERROR);
  }

  printf("%s: %lu bytes with %lu %lu-bit RISC-U instructions and %lu bytes of data written into %s\n", selfie_name,
    ELF_HEADER_SIZE + code_size + data_size,
    code_size / INSTRUCTIONSIZE,
    WORDSIZEINBITS,
    data_size,
    binary_name);
}

uint64_t* touch(uint64_t* memory, uint64_t bytes) {
  uint64_t* m;
  uint64_t n;

  m = memory;

  if (bytes > 0)
    // touch memory at beginning
    n = *m;

  while (bytes > PAGESIZE) {
    bytes = bytes - PAGESIZE;

    m = m + PAGESIZE / SIZEOFUINT64;

    // touch every following page
    n = *m;
  }

  if (bytes > 0) {
    m = m + (bytes - 1) / SIZEOFUINT64;

    // touch at end
    n = *m;
  }

  // avoids unused warning for n
  n = 0; n = n + 1;

  return memory;
}

void selfie_load() {
  uint64_t fd;
  uint64_t number_of_read_bytes;
  uint64_t code_size_with_padding;

  binary_name = get_argument();

  // assert: binary_name is mapped and not longer than MAX_FILENAME_LENGTH

  fd = open_read_only(binary_name);

  if (signed_less_than(fd, 0)) {
    printf("%s: could not open input file %s\n", selfie_name, binary_name);

    exit(EXITCODE_IOERROR);
  }

  // no source line numbers in binaries
  reset_binary();

  // this call makes sure ELF_header is mapped for reading into it
  ELF_header = allocate_elf_header();

  // make sure code and data binaries are also mapped for reading into them
  code_binary = touch(smalloc(MAX_CODE_SIZE), MAX_CODE_SIZE);
  data_binary = touch(smalloc(MAX_DATA_SIZE), MAX_DATA_SIZE);

  number_of_read_bytes = read(fd, ELF_header, ELF_HEADER_SIZE);

  if (number_of_read_bytes == ELF_HEADER_SIZE) {
    if (validate_elf_header(ELF_header)) {
      init_target();

      reset_disassembler();

      code_size_with_padding = round_up(code_size, p_align);

      number_of_read_bytes = sign_extend(read(fd, code_binary, code_size_with_padding), SYSCALL_BITWIDTH);

      if (number_of_read_bytes == code_size_with_padding) {
        number_of_read_bytes = sign_extend(read(fd, data_binary, data_size), SYSCALL_BITWIDTH);

        if (number_of_read_bytes == data_size) {
          // check if we are really at EOF
          if (read(fd, binary_buffer, SIZEOFUINT64) == 0) {
            printf("%s: %lu bytes with %lu %lu-bit RISC-U instructions and %lu bytes of data loaded from %s\n",
              selfie_name,
              ELF_HEADER_SIZE + code_size + data_size,
              code_size / INSTRUCTIONSIZE,
              WORDSIZEINBITS,
              data_size,
              binary_name);

            return;
          }
        }
      }
    }
  }

  printf("%s: failed to load binary from input file %s\n", selfie_name, binary_name);

  exit(EXITCODE_IOERROR);
}

// -----------------------------------------------------------------
// ----------------------- MIPSTER SYSCALLS ------------------------
// -----------------------------------------------------------------

void emit_exit() {
  create_symbol_table_entry(LIBRARY_TABLE, "exit", 0, PROCEDURE, VOID_T, 1, code_size);

  // load signed 32-bit integer exit code
  emit_load(REG_A0, REG_SP, 0);

  // remove the exit code from the stack
  emit_addi(REG_SP, REG_SP, WORDSIZE);

  // load the correct syscall number and invoke syscall
  emit_addi(REG_A7, REG_ZR, SYSCALL_EXIT);

  emit_ecall();

  // never returns here
}

void implement_exit(uint64_t* context) {
  // parameter;
  uint64_t signed_int_exit_code;

  if (debug_syscalls) {
    print("(exit): ");
    print_register_hexadecimal(REG_A0);
    print(" |- ->\n");
  }

  signed_int_exit_code = *(get_regs(context) + REG_A0);

  set_exit_code(context, sign_shrink(signed_int_exit_code, SYSCALL_BITWIDTH));

  printf("%s: <<<<<<<<<<<<<<<<<<<<<<<<<<<<<<<<<<<<<<<<<<<<<<<<<<<<<<<<<<<<<<<<<<<<<<<<<<<<<<<<\n", selfie_name);
  printf("%s: %s exiting with exit code %ld\n", selfie_name,
    get_name(context),
    sign_extend(get_exit_code(context), SYSCALL_BITWIDTH));
}

void emit_read() {
  create_symbol_table_entry(LIBRARY_TABLE, "read", 0, PROCEDURE, UINT64_T, 3, code_size);

  emit_load(REG_A0, REG_SP, 0); // fd
  emit_addi(REG_SP, REG_SP, WORDSIZE);

  emit_load(REG_A1, REG_SP, 0); // *buffer
  emit_addi(REG_SP, REG_SP, WORDSIZE);

  emit_load(REG_A2, REG_SP, 0); // size
  emit_addi(REG_SP, REG_SP, WORDSIZE);

  emit_addi(REG_A7, REG_ZR, SYSCALL_READ);

  emit_ecall();

  // jump back to caller, return value is in REG_A0
  emit_jalr(REG_ZR, REG_RA, 0);
}

void implement_read(uint64_t* context) {
  // parameters
  uint64_t fd;
  uint64_t vbuffer;
  uint64_t size;

  // local variables
  uint64_t read_total;
  uint64_t bytes_to_read;
  uint64_t failed;
  uint64_t* buffer;
  uint64_t actually_read;

  if (debug_syscalls) {
    print("(read): ");
    print_register_value(REG_A0);
    print(",");
    print_register_hexadecimal(REG_A1);
    print(",");
    print_register_value(REG_A2);
    print(" |- ");
    print_register_value(REG_A0);
  }

  fd      = *(get_regs(context) + REG_A0);
  vbuffer = *(get_regs(context) + REG_A1);
  size    = *(get_regs(context) + REG_A2);

  if (debug_read)
    printf("%s: trying to read %lu bytes from file with descriptor %lu into buffer at virtual address 0x%08lX\n", selfie_name,
      size,
      fd,
      (uint64_t) vbuffer);

  read_total = 0;

  bytes_to_read = WORDSIZE;

  failed = 0;

  while (size > 0) {
    if (size < bytes_to_read)
      bytes_to_read = size;

    if (is_virtual_address_valid(vbuffer, WORDSIZE))
      if (is_data_stack_heap_address(context, vbuffer))
        if (is_virtual_address_mapped(get_pt(context), vbuffer)) {
          buffer = tlb(get_pt(context), vbuffer);

          actually_read = sign_extend(read(fd, buffer, bytes_to_read), SYSCALL_BITWIDTH);

          if (actually_read == bytes_to_read) {
            read_total = read_total + actually_read;

            size = size - actually_read;

            if (size > 0)
              vbuffer = vbuffer + WORDSIZE;
          } else {
            if (signed_less_than(0, actually_read))
              read_total = read_total + actually_read;

            size = 0;
          }
        } else {
          failed = 1;

          size = 0;

          printf("%s: reading into virtual address 0x%08lX failed because the address is unmapped\n", selfie_name, (uint64_t) vbuffer);
        }
      else {
        failed = 1;

        size = 0;

        printf("%s: reading into virtual address 0x%08lX failed because the address is in an invalid segment\n", selfie_name, (uint64_t) vbuffer);
      }
    else {
      failed = 1;

      size = 0;

      printf("%s: reading into virtual address 0x%08lX failed because the address is invalid\n", selfie_name, (uint64_t) vbuffer);
    }
  }

  if (failed)
    *(get_regs(context) + REG_A0) = sign_shrink(-1, SYSCALL_BITWIDTH);
  else
    *(get_regs(context) + REG_A0) = read_total;

  set_pc(context, get_pc(context) + INSTRUCTIONSIZE);

  if (debug_read)
    printf("%s: actually read %lu bytes from file with descriptor %lu\n", selfie_name, read_total, fd);

  if (debug_syscalls) {
    print(" -> ");
    print_register_value(REG_A0);
    println();
  }
}

void emit_write() {
  create_symbol_table_entry(LIBRARY_TABLE, "write", 0, PROCEDURE, UINT64_T, 3, code_size);

  emit_load(REG_A0, REG_SP, 0); // fd
  emit_addi(REG_SP, REG_SP, WORDSIZE);

  emit_load(REG_A1, REG_SP, 0); // *buffer
  emit_addi(REG_SP, REG_SP, WORDSIZE);

  emit_load(REG_A2, REG_SP, 0); // size
  emit_addi(REG_SP, REG_SP, WORDSIZE);

  emit_addi(REG_A7, REG_ZR, SYSCALL_WRITE);

  emit_ecall();

  emit_jalr(REG_ZR, REG_RA, 0);
}

void implement_write(uint64_t* context) {
  // parameters
  uint64_t fd;
  uint64_t vbuffer;
  uint64_t size;

  // local variables
  uint64_t written_total;
  uint64_t bytes_to_write;
  uint64_t failed;
  uint64_t* buffer;
  uint64_t actually_written;

  if (debug_syscalls) {
    print("(write): ");
    print_register_value(REG_A0);
    print(",");
    print_register_hexadecimal(REG_A1);
    print(",");
    print_register_value(REG_A2);
    print(" |- ");
    print_register_value(REG_A0);
  }

  fd      = *(get_regs(context) + REG_A0);
  vbuffer = *(get_regs(context) + REG_A1);
  size    = *(get_regs(context) + REG_A2);

  if (debug_write)
    printf("%s: trying to write %lu bytes from buffer at virtual address 0x%08lX into file with descriptor %lu\n", selfie_name,
      size,
      (uint64_t) vbuffer,
      fd);

  written_total = 0;

  bytes_to_write = WORDSIZE;

  failed = 0;

  while (size > 0) {
    if (size < bytes_to_write)
      bytes_to_write = size;

    if (is_virtual_address_valid(vbuffer, WORDSIZE))
      if (is_data_stack_heap_address(context, vbuffer))
        if (is_virtual_address_mapped(get_pt(context), vbuffer)) {
          buffer = tlb(get_pt(context), vbuffer);

          actually_written = sign_extend(write(fd, buffer, bytes_to_write), SYSCALL_BITWIDTH);

          if (actually_written == bytes_to_write) {
            written_total = written_total + actually_written;

            size = size - actually_written;

            if (size > 0)
              vbuffer = vbuffer + WORDSIZE;
          } else {
            if (signed_less_than(0, actually_written))
              written_total = written_total + actually_written;

            size = 0;
          }
        } else {
          failed = 1;

          size = 0;

          printf("%s: writing from virtual address 0x%08lX failed because the address is unmapped\n", selfie_name, (uint64_t) vbuffer);
        }
      else {
        failed = 1;

        size = 0;

        printf("%s: writing from virtual address 0x%08lX failed because the address is in an invalid segment\n", selfie_name, (uint64_t) vbuffer);
      }
    else {
      failed = 1;

      size = 0;

      printf("%s: writing from virtual address 0x%08lX failed because the address is invalid\n", selfie_name, (uint64_t) vbuffer);
    }
  }

  if (failed)
    *(get_regs(context) + REG_A0) = sign_shrink(-1, SYSCALL_BITWIDTH);
  else
    *(get_regs(context) + REG_A0) = written_total;

  set_pc(context, get_pc(context) + INSTRUCTIONSIZE);

  if (debug_write)
    printf("%s: actually wrote %lu bytes into file with descriptor %lu\n", selfie_name, written_total, fd);

  if (debug_syscalls) {
    print(" -> ");
    print_register_value(REG_A0);
    println();
  }
}

void emit_open() {
  create_symbol_table_entry(LIBRARY_TABLE, "open", 0, PROCEDURE, UINT64_T, 3, code_size);

  emit_load(REG_A1, REG_SP, 0); // filename
  emit_addi(REG_SP, REG_SP, WORDSIZE);

  emit_load(REG_A2, REG_SP, 0); // flags
  emit_addi(REG_SP, REG_SP, WORDSIZE);

  emit_load(REG_A3, REG_SP, 0); // mode
  emit_addi(REG_SP, REG_SP, WORDSIZE);

  // DIRFD_AT_FDCWD makes sure that openat behaves like open
  emit_addi(REG_A0, REG_ZR, DIRFD_AT_FDCWD);

  emit_addi(REG_A7, REG_ZR, SYSCALL_OPENAT);

  emit_ecall();

  emit_jalr(REG_ZR, REG_RA, 0);
}

uint64_t down_load_string(uint64_t* context, uint64_t vaddr, char* s) {
  uint64_t i;
  uint64_t j;

  i = 0;

  while (i < MAX_FILENAME_LENGTH) {
    if (is_virtual_address_valid(vaddr, WORDSIZE))
      if (is_data_stack_heap_address(context, vaddr)) {
        if (is_virtual_address_mapped(get_pt(context), vaddr))
          store_word((uint64_t*) s, i, 1, load_virtual_memory(get_pt(context), vaddr));
        else {
          printf("%s: opening file failed because the file name address 0x%08lX is unmapped\n", selfie_name, (uint64_t) vaddr);

          return 0;
        }

        // WORDSIZE may be less than SIZEOFUINT64
        j = i % SIZEOFUINT64;

        // check if string ends in the current word
        while (j - i % SIZEOFUINT64 < WORDSIZE) {
          if (load_character((char*) ((uint64_t*) s + i / SIZEOFUINT64), j) == 0)
            return 1;

          j = j + 1;
        }

        // advance to the next word in virtual memory
        vaddr = vaddr + WORDSIZE;

        // advance to the corresponding word in our memory
        i = i + WORDSIZE;
      } else {
        printf("%s: opening file failed because the file name address 0x%08lX is in an invalid segment\n", selfie_name, (uint64_t) vaddr);

        return 0;
      }
    else {
      printf("%s: opening file failed because the file name address 0x%08lX is invalid\n", selfie_name, (uint64_t) vaddr);

      return 0;
    }
  }

  printf("%s: opening file failed because the file name is too long at address 0x%08lX\n", selfie_name, (uint64_t) vaddr);

  return 0;
}

void implement_openat(uint64_t* context) {
  // parameters
  uint64_t vfilename;
  uint64_t flags;
  uint64_t mode;

  // return value
  uint64_t fd;

  if (debug_syscalls) {
    print("(openat): ");
    print_register_hexadecimal(REG_A0);
    print(",");
    print_register_hexadecimal(REG_A1);
    print(",");
    print_register_hexadecimal(REG_A2);
    print(",");
    print_register_octal(REG_A3);
    print(" |- ");
    print_register_value(REG_A1);
  }

  /* We actually emulate the part of the openat system call here that is
     implemented by the open system call which is deprecated in Linux.
     In particular, the first parameter (REG_A0) is ignored here while
     set to DIRFD_AT_FDCWD in the wrapper for the open library call to
     make sure openat behaves like open when bootstrapping selfie. */

  vfilename = *(get_regs(context) + REG_A1);
  flags     = *(get_regs(context) + REG_A2);
  mode      = *(get_regs(context) + REG_A3);

  if (down_load_string(context, vfilename, filename_buffer)) {
    if (flags == LINUX_O_CREAT_TRUNC_WRONLY)
      // use correct flags for host operating system
      flags = O_CREAT_TRUNC_WRONLY;

    fd = sign_extend(open(filename_buffer, flags, mode), SYSCALL_BITWIDTH);

    *(get_regs(context) + REG_A0) = fd;

    if (debug_open)
      printf("%s: opened file %s with flags 0x%lX and mode 0o%lo returning file descriptor %lu\n", selfie_name,
        filename_buffer,
        flags,
        mode,
        fd);
  } else
    *(get_regs(context) + REG_A0) = sign_shrink(-1, SYSCALL_BITWIDTH);

  set_pc(context, get_pc(context) + INSTRUCTIONSIZE);

  if (debug_syscalls) {
    print(" -> ");
    print_register_value(REG_A0);
    println();
  }
}

void emit_malloc() {
  uint64_t* entry;

  create_symbol_table_entry(LIBRARY_TABLE, "malloc", 0, PROCEDURE, UINT64STAR_T, 1, code_size);

  // on boot levels higher than 0, zalloc falls back to malloc
  // assuming that page frames are zeroed on boot level zero
  create_symbol_table_entry(LIBRARY_TABLE, "zalloc", 0, PROCEDURE, UINT64STAR_T, 1, code_size);

  // allocate memory in data segment for recording state of
  // malloc (bump pointer) in compiler-declared global variable
  data_size = data_size + WORDSIZE;

  // define global variable _bump for storing malloc's bump pointer
  // use bump_name string to obtain unique hash
  entry = create_symbol_table_entry(GLOBAL_TABLE, bump_name, 1, VARIABLE, UINT64_T, 0, -data_size);

  // do not account for _bump as global variable
  number_of_global_variables = number_of_global_variables - 1;

  // allocate register for size parameter
  talloc();

  emit_load(current_temporary(), REG_SP, 0); // size
  emit_addi(REG_SP, REG_SP, WORDSIZE);

  // round up to target-dependent memory word size
  emit_round_up(current_temporary(), WORDSIZE);

  // allocate register to compute new bump pointer
  talloc();

  // assert: current temporary is $t1 register to enable propagation of
  // lower and upper bounds on addresses in model generation of brk syscall

  // get current _bump which will be returned upon success
  emit_load(current_temporary(), get_scope(entry), get_address(entry));

  // call brk syscall to set new program break to _bump + size
  emit_add(REG_A0, current_temporary(), previous_temporary());
  emit_addi(REG_A7, REG_ZR, SYSCALL_BRK);
  emit_ecall();

  // caution: if mipster runs with garbage collection enabled,
  // the brk syscall is redirected to the gc_brk syscall which
  // skips the next seven instructions, see implement_gc_brk

  // return 0 if memory allocation failed, that is,
  // if new program break is still _bump and size != 0
  emit_beq(REG_A0, current_temporary(), 2 * INSTRUCTIONSIZE);
  emit_beq(REG_ZR, REG_ZR, 4 * INSTRUCTIONSIZE);
  emit_beq(REG_ZR, previous_temporary(), 3 * INSTRUCTIONSIZE);
  emit_addi(REG_A0, REG_ZR, 0);
  emit_beq(REG_ZR, REG_ZR, 3 * INSTRUCTIONSIZE);

  // if memory was successfully allocated
  // set _bump to new program break
  // and then return original _bump
  emit_store(get_scope(entry), get_address(entry), REG_A0);
  emit_addi(REG_A0, current_temporary(), 0);

  tfree(2);

  emit_jalr(REG_ZR, REG_RA, 0);
}

uint64_t try_brk(uint64_t* context, uint64_t new_program_break) {
  uint64_t current_program_break;

  current_program_break = get_program_break(context);

  if (is_virtual_address_valid(new_program_break, WORDSIZE))
    if (is_address_between_stack_and_heap(context, new_program_break)) {
      if (debug_brk)
        printf("%s: setting program break to 0x%08lX\n", selfie_name, (uint64_t) new_program_break);

      set_program_break(context, new_program_break);

      // account for memory allocated by brk
      mc_brk = mc_brk + (new_program_break - current_program_break);

      return new_program_break;
    }

  // setting new program break failed, return current program break

  if (debug_brk)
    printf("%s: retrieving current program break 0x%08lX\n", selfie_name, (uint64_t) current_program_break);

  return current_program_break;
}

void implement_brk(uint64_t* context) {
  // parameter
  uint64_t new_program_break;

  // local variable
  uint64_t previous_program_break;

  new_program_break = *(get_regs(context) + REG_A0);

  previous_program_break = get_program_break(context);

  // attempt to update program break

  new_program_break = try_brk(context, new_program_break);

  if (debug_syscalls) {
    print("(brk): ");
    print_register_hexadecimal(REG_A0);
    print(" |- ");
    print_register_hexadecimal(REG_A0);
  }

  if (new_program_break == *(get_regs(context) + REG_A0)) {
    // attempt to update program break succeeded
    if (*(get_regs(context) + REG_A0) != previous_program_break)
      // account for brk syscall if program break actually changed
      sc_brk = sc_brk + 1;
  } else
    // attempt to update program break failed
    *(get_regs(context) + REG_A0) = previous_program_break;

  if (debug_syscalls) {
    print(" -> ");
    print_register_hexadecimal(REG_A0);
    println();
  }

  set_pc(context, get_pc(context) + INSTRUCTIONSIZE);
}

uint64_t is_boot_level_zero() {
  // C99 malloc(0) returns either a null pointer or a unique pointer,
  // see http://pubs.opengroup.org/onlinepubs/9699919799
  // in contrast, selfie's malloc(0) returns the same not null address,
  // if malloc(0) is called consecutively.
  uint64_t first_malloc;
  uint64_t second_malloc;

  first_malloc  = (uint64_t) malloc(0);
  second_malloc = (uint64_t) malloc(0);

  if (first_malloc == 0)
    return 1;
  if (first_malloc != second_malloc)
    return 1;

  // selfie's malloc, cannot be boot level zero!
  return 0;
}

// -----------------------------------------------------------------
// ----------------------- HYPSTER SYSCALLS ------------------------
// -----------------------------------------------------------------

void emit_switch() {
  create_symbol_table_entry(LIBRARY_TABLE, "hypster_switch", 0, PROCEDURE, UINT64STAR_T, 2, code_size);

  emit_load(REG_A0, REG_SP, 0); // context to which we switch
  emit_addi(REG_SP, REG_SP, WORDSIZE);

  emit_load(REG_A1, REG_SP, 0); // number of instructions to execute
  emit_addi(REG_SP, REG_SP, WORDSIZE);

  emit_addi(REG_A7, REG_ZR, SYSCALL_SWITCH);

  emit_ecall();

  // save context from which we are switching here in return register
  emit_addi(REG_A0, REG_A6, 0);

  emit_jalr(REG_ZR, REG_RA, 0);
}

uint64_t* do_switch(uint64_t* from_context, uint64_t* to_context, uint64_t timeout) {
  restore_context(to_context);

  // use REG_A6 instead of REG_A0 for returning from_context
  // to avoid overwriting REG_A0 in to_context
  if (get_parent(from_context) != MY_CONTEXT)
    *(registers + REG_A6) = (uint64_t) get_virtual_context(from_context);
  else
    *(registers + REG_A6) = (uint64_t) from_context;

  write_register(REG_A6);

  timer = timeout;

  if (debug_switch) {
    printf("%s: switched from context 0x%08lX to context 0x%08lX", selfie_name,
      (uint64_t) from_context,
      (uint64_t) to_context);
    if (timer != TIMEROFF)
      printf(" to execute %lu instructions", timer);
    println();
  }

  return to_context;
}

void implement_switch() {
  // parameters
  uint64_t* to_context;
  uint64_t timeout;

  if (debug_syscalls) {
    print("(switch): ");
    print_register_hexadecimal(REG_A0);
    print(",");
    print_register_value(REG_A1);
    print(" |- ");
    print_register_value(REG_A6);
  }

  read_register(REG_A0);
  read_register(REG_A1);

  to_context = (uint64_t*) *(registers + REG_A0);
  timeout    =             *(registers + REG_A1);

  save_context(current_context);

  // cache context on my boot level before switching
  to_context = cache_context(to_context);

  current_context = do_switch(current_context, to_context, timeout);

  if (debug_syscalls) {
    print(" -> ");
    print_register_hexadecimal(REG_A6);
    println();
  }
}

uint64_t* mipster_switch(uint64_t* to_context, uint64_t timeout) {
  current_context = do_switch(current_context, to_context, timeout);

  run_until_exception();

  save_context(current_context);

  return current_context;
}

uint64_t* hypster_switch(uint64_t* to_context, uint64_t timeout) {
  // this procedure is only executed at boot level zero
  return mipster_switch(to_context, timeout);
}

// *~*~ *~*~ *~*~ *~*~ *~*~ *~*~ *~*~ *~*~ *~*~ *~*~ *~*~ *~*~ *~*~
// -----------------------------------------------------------------
// -----------------    A R C H I T E C T U R E    -----------------
// -----------------------------------------------------------------
// *~*~ *~*~ *~*~ *~*~ *~*~ *~*~ *~*~ *~*~ *~*~ *~*~ *~*~ *~*~ *~*~

// -----------------------------------------------------------------
// ----------------------------- CACHE -----------------------------
// -----------------------------------------------------------------

void reset_cache_counters(uint64_t* cache) {
  set_cache_hits(cache, 0);
  set_cache_misses(cache, 0);
}

void reset_all_cache_counters() {
  if (L1_CACHE_ENABLED) {
    reset_cache_counters(L1_DCACHE);
    reset_cache_counters(L1_ICACHE);
  }
}

void init_cache_memory(uint64_t* cache) {
  uint64_t number_of_cache_blocks;
  uint64_t* cache_memory;
  uint64_t i;
  uint64_t* cache_block;

  number_of_cache_blocks = get_cache_size(cache) / get_cache_block_size(cache);

  cache_memory = smalloc(number_of_cache_blocks * SIZEOFUINT64STAR);

  set_cache_memory(cache, cache_memory);

  i = 0;

  while (i < number_of_cache_blocks) {
    cache_block = allocate_cache_block();

    // valid bit and timestamp are already initialized to 0

    *(cache_memory + i) = (uint64_t) cache_block;

    set_block_memory(cache_block, smalloc(get_cache_block_size(cache)));

    i = i + 1;
  }
}

void init_cache(uint64_t* cache, uint64_t cache_size, uint64_t associativity, uint64_t cache_block_size) {
  set_cache_size(cache, cache_size);
  set_associativity(cache, associativity);
  set_cache_block_size(cache, cache_block_size);

  init_cache_memory(cache);

  reset_cache_counters(cache);
}

void init_all_caches() {
  L1_DCACHE = allocate_cache();

  init_cache(L1_DCACHE, L1_DCACHE_SIZE, L1_DCACHE_ASSOCIATIVITY, L1_DCACHE_BLOCK_SIZE);

  L1_ICACHE = allocate_cache();

  init_cache(L1_ICACHE, L1_ICACHE_SIZE, L1_ICACHE_ASSOCIATIVITY, L1_ICACHE_BLOCK_SIZE);
}

void flush_cache(uint64_t* cache) {
  uint64_t number_of_cache_blocks;
  uint64_t* cache_memory;
  uint64_t i;
  uint64_t* cache_block;

  number_of_cache_blocks = get_cache_size(cache) / get_cache_block_size(cache);

  cache_memory = get_cache_memory(cache);

  i = 0;

  while (i < number_of_cache_blocks) {
    cache_block = (uint64_t*) *(cache_memory + i);

    set_valid_flag(cache_block, 0);
    set_timestamp(cache_block, 0);

    i = i + 1;
  }

  set_cache_timer(cache, 0);
}

void flush_all_caches() {
  if (L1_CACHE_ENABLED) {
    flush_cache(L1_DCACHE);
    flush_cache(L1_ICACHE);
  }
}

uint64_t cache_set_size(uint64_t* cache) {
  return get_cache_size(cache) / get_associativity(cache);
}

// cache addressing:
//
// vaddr
// +-----+-------+-------------+
// |     | index | byte offset |
// +-----+-------+-------------+
// 31    ^       ^             0
//       |       |
//       |  log(cache_block_size)
//       |
// log(cache_size / associativity)
//       |
// paddr v
// +-----+---------------------+
// | tag |                     |
// +-----+---------------------+

uint64_t cache_tag(uint64_t* cache, uint64_t address) {
  return address / cache_set_size(cache);
}

uint64_t cache_index(uint64_t* cache, uint64_t address) {
  return (address - cache_tag(cache, address) * cache_set_size(cache)) / get_cache_block_size(cache);
}

uint64_t cache_block_address(uint64_t* cache, uint64_t address) {
  return address / get_cache_block_size(cache) * get_cache_block_size(cache);
}

uint64_t cache_byte_offset(uint64_t* cache, uint64_t address) {
  return address - cache_block_address(cache, address);
}

uint64_t* cache_set(uint64_t* cache, uint64_t vaddr) {
  return get_cache_memory(cache) + cache_index(cache, vaddr) * get_associativity(cache);
}

uint64_t get_new_timestamp(uint64_t* cache) {
  uint64_t timestamp;

  timestamp = get_cache_timer(cache);

  set_cache_timer(cache, timestamp + 1);

  return timestamp;
}

uint64_t* cache_lookup(uint64_t* cache, uint64_t vaddr, uint64_t paddr, uint64_t is_access) {
  uint64_t tag;
  uint64_t* set;
  uint64_t i;
  uint64_t* lru_block;
  uint64_t* cache_block;

  tag = cache_tag(cache, paddr);
  set = cache_set(cache, vaddr);

  i = 0;

  lru_block = (uint64_t*) *set;

  while (i < get_associativity(cache)) {
    cache_block = (uint64_t*) *(set + i);

    if (get_timestamp(cache_block) < get_timestamp(lru_block))
      lru_block = cache_block;

    if (get_valid_flag(cache_block))
      if (get_tag(cache_block) == tag) {
        // cache hit

        if (is_access) {
          set_cache_hits(cache, get_cache_hits(cache) + 1);

          set_timestamp(cache_block, get_new_timestamp(cache));
        }

        return cache_block;
      }

    i = i + 1;
  }

  // cache miss

  set_valid_flag(lru_block, 0);

  return lru_block;
}

void fill_cache_block(uint64_t* cache, uint64_t* cache_block, uint64_t paddr) {
  uint64_t number_of_words_in_cache_block;
  uint64_t* block_memory;
  uint64_t i;

  // cache block size / SIZEOFUINT64 (not WORDSIZE)
  number_of_words_in_cache_block = get_cache_block_size(cache) / SIZEOFUINT64;

  block_memory = get_block_memory(cache_block);

  // align paddr to cache block
  paddr = cache_block_address(cache, paddr);

  i = 0;

  while (i < number_of_words_in_cache_block) {
    *(block_memory + i) = load_physical_memory((uint64_t*) paddr + i);

    i = i + 1;
  }
}

uint64_t* handle_cache_miss(uint64_t* cache, uint64_t* cache_block, uint64_t paddr, uint64_t is_access) {
  if (is_access) {
    set_cache_misses(cache, get_cache_misses(cache) + 1);

    // make sure the entire cache block contains valid data
    fill_cache_block(cache, cache_block, paddr);

    set_tag(cache_block, cache_tag(cache, paddr));

    set_timestamp(cache_block, get_new_timestamp(cache));

    set_valid_flag(cache_block, 1);

    return cache_block;
  } else
    return (uint64_t*) 0;
}

uint64_t* retrieve_cache_block(uint64_t* cache, uint64_t vaddr, uint64_t paddr, uint64_t is_access) {
  uint64_t* cache_block;

  cache_block = cache_lookup(cache, vaddr, paddr, is_access);

  if (get_valid_flag(cache_block))
    // cache hit
    return cache_block;
  else
    return handle_cache_miss(cache, cache_block, paddr, is_access);
}

void flush_cache_block(uint64_t* cache, uint64_t* cache_block, uint64_t paddr) {
  uint64_t number_of_words_in_cache_block;
  uint64_t* block_memory;
  uint64_t i;

  // cache block size / SIZEOFUINT64 (not WORDSIZE)
  number_of_words_in_cache_block = get_cache_block_size(cache) / SIZEOFUINT64;

  block_memory = get_block_memory(cache_block);

  // align paddr to cache block
  paddr = cache_block_address(cache, paddr);

  i = 0;

  while (i < number_of_words_in_cache_block) {
    store_physical_memory((uint64_t*) paddr + i, *(block_memory + i));

    i = i + 1;
  }
}

uint64_t load_from_cache(uint64_t* cache, uint64_t vaddr, uint64_t paddr) {
  uint64_t* cache_block;
  uint64_t* block_memory;

  cache_block = retrieve_cache_block(cache, vaddr, paddr, 1);

  block_memory = get_block_memory(cache_block);

  return *(block_memory + cache_byte_offset(cache, vaddr) / SIZEOFUINT64);
}

void store_in_cache(uint64_t* cache, uint64_t vaddr, uint64_t paddr, uint64_t data) {
  uint64_t* cache_block;
  uint64_t* block_memory;

  cache_block = retrieve_cache_block(cache, vaddr, paddr, 1);

  block_memory = get_block_memory(cache_block);

  *(block_memory + cache_byte_offset(cache, vaddr) / SIZEOFUINT64) = data;

  flush_cache_block(cache, cache_block, paddr);
}

uint64_t load_instruction_from_cache(uint64_t vaddr, uint64_t paddr) {
  // assert: is_valid_virtual_address(vaddr) == 1

  return load_from_cache(L1_ICACHE, vaddr, paddr);
}

uint64_t load_data_from_cache(uint64_t vaddr, uint64_t paddr) {
  // assert: is_valid_virtual_address(vaddr) == 1

  return load_from_cache(L1_DCACHE, vaddr, paddr);
}

void store_data_in_cache(uint64_t vaddr, uint64_t paddr, uint64_t data) {
  uint64_t* cache_block;

  // assert: is_valid_virtual_address(vaddr) == 1

  store_in_cache(L1_DCACHE, vaddr, paddr, data);

  if (L1_CACHE_COHERENCY) {
    cache_block = retrieve_cache_block(L1_ICACHE, vaddr, paddr, 0);

    // mimicking x86 behavior (see Intel 64 and IA-32 Architectures Software Developer's
    // Manual Volume 3, Chapter 11.6 Self-Modifying Code: "A write to a memory location in
    // a code segment that is currently cached in the processor causes the associated
    // cache line (or lines) to be invalidated")
    if (cache_block != (uint64_t*) 0) {
      set_valid_flag(cache_block, 0);
      set_timestamp(cache_block, 0);

      L1_icache_coherency_invalidations = L1_icache_coherency_invalidations + 1;
    }
  }
}

void print_cache_profile(uint64_t hits, uint64_t misses, char* cache_name) {
  uint64_t accesses;

  accesses = hits + misses;

  printf("%s: %s%lu,", selfie_name, cache_name, accesses);
  printf("%lu(%lu.%.2lu%%),%lu(%lu.%.2lu%%)",
    hits,
    percentage_format_integral_2(accesses, hits),
    percentage_format_fractional_2(accesses, hits),
    misses,
    percentage_format_integral_2(accesses, misses),
    percentage_format_fractional_2(accesses, misses));
}

// -----------------------------------------------------------------
// ---------------------------- MEMORY -----------------------------
// -----------------------------------------------------------------

uint64_t load_physical_memory(uint64_t* paddr) {
  return *paddr;
}

void store_physical_memory(uint64_t* paddr, uint64_t data) {
  *paddr = data;
}

uint64_t get_root_PDE_offset(uint64_t page) {
  // with 4GB (2^32B) virtual memory there are 2^(32-12) 4KB (2^12B) pages;
  // in a two-level page table with 4KB (2^12B) pages as leaf nodes and
  // 64-bit pointers (2^3B), each leaf node accommodates 2^(12-3) PTEs;
  // thus bits 9 through 19 encode the root PDE (page directory entry) offset
  return page / NUMBEROFLEAFPTES; // right shift by 9 bits
}

uint64_t get_leaf_PTE_offset(uint64_t page) {
  // bits 0 through 8 encode the leaf PTE (page table entry) offset
  return page - get_root_PDE_offset(page) * NUMBEROFLEAFPTES; // extract the 9 LSBs
}

uint64_t* get_PTE_address_for_page(uint64_t* parent_table, uint64_t* table, uint64_t page) {
  uint64_t* leaf_pt;

  // assert: 0 <= page < NUMBEROFPAGES

  if (PAGETABLETREE == 0)
    // just pointer arithmetic, no access!
    return table + page;
  else {
    // to get leaf page table, root page directory access is required!
    if (parent_table == (uint64_t*) 0)
      leaf_pt = (uint64_t*) *(table + get_root_PDE_offset(page));
    else
      // table is in address space of parent_table
      leaf_pt = (uint64_t*) load_virtual_memory(parent_table, (uint64_t) (table + get_root_PDE_offset(page)));

    if (leaf_pt == (uint64_t*) 0)
      return (uint64_t*) 0;
    else
      // again, just pointer arithmetic, no access!
      return leaf_pt + get_leaf_PTE_offset(page);
  }
}

uint64_t get_frame_for_page(uint64_t* table, uint64_t page) {
  uint64_t* PTE_address;

  PTE_address = get_PTE_address_for_page(0, table, page);

  if (PTE_address == (uint64_t*) 0)
    return 0;
  else
    return (uint64_t) *PTE_address;
}

void set_PTE_for_page(uint64_t* table, uint64_t page, uint64_t frame) {
  uint64_t  root_PDE_offset;
  uint64_t* leaf_pt;

  // assert: 0 <= page < NUMBEROFPAGES

  if (PAGETABLETREE == 0)
    *(table + page) = frame;
  else {
    root_PDE_offset = get_root_PDE_offset(page);

    leaf_pt = (uint64_t*) *(table + root_PDE_offset);

    if (leaf_pt == (uint64_t*) 0) {
      leaf_pt = palloc(); // 4KB leaf page table

      *(table + root_PDE_offset) = (uint64_t) leaf_pt;
    }

    *(leaf_pt + get_leaf_PTE_offset(page)) = frame;
  }
}

uint64_t is_page_mapped(uint64_t* table, uint64_t page) {
  if (get_frame_for_page(table, page) != 0)
    return 1;
  else
    return 0;
}

uint64_t get_page_of_virtual_address(uint64_t vaddr) {
  return vaddr / PAGESIZE;
}

uint64_t get_virtual_address_of_page_start(uint64_t page) {
  return page * PAGESIZE;
}

uint64_t is_virtual_address_valid(uint64_t vaddr, uint64_t alignment) {
  // is address virtual?
  if (vaddr <= VIRTUALMEMORYSIZE * GIGABYTE - alignment)
    // is address aligned?
    if (vaddr % alignment == 0)
      return 1;

  return 0;
}

uint64_t is_virtual_address_mapped(uint64_t* table, uint64_t vaddr) {
  // assert: is_virtual_address_valid(vaddr, WORDSIZE) == 1

  return is_page_mapped(table, get_page_of_virtual_address(vaddr));
}

uint64_t* tlb(uint64_t* table, uint64_t vaddr) {
  uint64_t page;
  uint64_t frame;
  uint64_t paddr;

  // assert: is_virtual_address_valid(vaddr, WORDSIZE) == 1
  // assert: is_virtual_address_mapped(table, vaddr) == 1

  page = get_page_of_virtual_address(vaddr);

  frame = get_frame_for_page(table, page);

  // map virtual address to physical address
  // (single word on 32-bit target occupies double word on 64-bit system)
  paddr = (vaddr - page * PAGESIZE) * (SIZEOFUINT64 / WORDSIZE) + frame;

  if (debug_tlb)
    printf("%s: tlb access:\n vaddr: 0x%08lX\n page: 0x%04lX\n frame: 0x%08lX\n paddr: 0x%08lX\n", selfie_name,
      vaddr,
      page,
      frame,
      paddr);

  return (uint64_t*) paddr;
}

uint64_t load_virtual_memory(uint64_t* table, uint64_t vaddr) {
  // assert: is_virtual_address_valid(vaddr, WORDSIZE) == 1
  // assert: is_virtual_address_mapped(table, vaddr) == 1

  return load_physical_memory(tlb(table, vaddr));
}

void store_virtual_memory(uint64_t* table, uint64_t vaddr, uint64_t data) {
  // assert: is_virtual_address_valid(vaddr, WORDSIZE) == 1
  // assert: is_virtual_address_mapped(table, vaddr) == 1

  store_physical_memory(tlb(table, vaddr), data);
}

uint64_t load_cached_virtual_memory(uint64_t* table, uint64_t vaddr) {
  if (L1_CACHE_ENABLED)
    // assert: is_virtual_address_valid(vaddr, WORDSIZE) == 1
    // assert: is_virtual_address_mapped(table, vaddr) == 1
    return load_data_from_cache(vaddr, (uint64_t) tlb(table, vaddr));
  else
    return load_virtual_memory(table, vaddr);
}

void store_cached_virtual_memory(uint64_t* table, uint64_t vaddr, uint64_t data) {
  if (L1_CACHE_ENABLED)
    // assert: is_virtual_address_valid(vaddr, WORDSIZE) == 1
    // assert: is_virtual_address_mapped(table, vaddr) == 1
    store_data_in_cache(vaddr, (uint64_t) tlb(table, vaddr), data);
  else
    store_virtual_memory(table, vaddr, data);
}

uint64_t load_cached_instruction_word(uint64_t* table, uint64_t vaddr) {
  if (L1_CACHE_ENABLED)
    // assert: is_virtual_address_valid(vaddr, WORDSIZE) == 1
    // assert: is_virtual_address_mapped(table, vaddr) == 1
    return load_instruction_from_cache(vaddr, (uint64_t) tlb(table, vaddr));
  else
    return load_virtual_memory(table, vaddr);
}

// -----------------------------------------------------------------
// ---------------------- GARBAGE COLLECTOR ------------------------
// -----------------------------------------------------------------

void emit_fetch_stack_pointer() {
  create_symbol_table_entry(LIBRARY_TABLE, "fetch_stack_pointer", 0, PROCEDURE, UINT64_T, 0, code_size);

  emit_add(REG_A0, REG_ZR, REG_SP);

  emit_jalr(REG_ZR, REG_RA, 0);
}

void emit_fetch_global_pointer() {
  create_symbol_table_entry(LIBRARY_TABLE, "fetch_global_pointer", 0, PROCEDURE, UINT64_T, 0, code_size);

  emit_add(REG_A0, REG_ZR, REG_GP);

  emit_jalr(REG_ZR, REG_RA, 0);
}

void emit_fetch_data_segment_size_interface() {
  create_symbol_table_entry(LIBRARY_TABLE, "fetch_data_segment_size", 0, PROCEDURE, UINT64_T, 0, code_size);

  // up to three instructions needed to load data segment size but is not yet known

  emit_nop();
  emit_nop();
  emit_nop();

  emit_jalr(REG_ZR, REG_RA, 0);
}

void emit_fetch_data_segment_size_implementation(uint64_t fetch_dss_code_location) {
  uint64_t saved_code_size;

  // set code emission to fetch_data_segment_size
  saved_code_size = code_size;
  code_size       = fetch_dss_code_location;

  // assert: emitting no more than 3 instructions

  // load data segment size into A0 (size is independent of entry point)
  load_small_and_medium_integer(REG_A0, data_size);

  // discount NOPs in profile that were generated for fetch_data_segment_size
  ic_addi = ic_addi - (code_size - fetch_dss_code_location) / INSTRUCTIONSIZE;

  // restore original code size
  code_size = saved_code_size;
}

void implement_gc_brk(uint64_t* context) {
  // parameter
  uint64_t program_break;

  // local variable
  uint64_t size;

  program_break = *(get_regs(context) + REG_A0);

  // check if malloc actually asks for more memory
  // if not, fall back to the default brk syscall
  if (program_break > get_program_break(context)) {
    if (debug_syscalls) {
      print("(gc_brk): ");
      print_register_hexadecimal(REG_A0);
    }

    // calculate size by subtracting the current from the new program break
    size = program_break - get_program_break(context);

    if (debug_syscalls) {
      print(" |- ");
      print_register_hexadecimal(REG_A0);
    }

    // yields the pointer to the newly/reused memory (or 0 if failed)
    *(get_regs(context) + REG_A0) = (uint64_t) gc_malloc_implementation(context, size);

    if (debug_syscalls) {
      print(" -> ");
      print_register_hexadecimal(REG_A0);
      println();
    }

    // assert: _bump pointer is last entry in data segment

    // updating the _bump pointer of the program (for consistency)
    store_virtual_memory(get_pt(context), get_data_seg_end_gc(context) - WORDSIZE, get_program_break(context));

    sc_brk = sc_brk + 1;

    // assert: gc_brk syscall is invoked by selfie's malloc

    // skip next seven instructions of selfie's malloc
    // to avoid using its bump pointer allocator
    set_pc(context, get_pc(context) + 8 * INSTRUCTIONSIZE);
  } else
    implement_brk(context);
}

uint64_t is_gc_library(uint64_t* context) {
  if (context == (uint64_t*) 0)
    return 1;
  else
    return 0;
}

uint64_t* allocate_metadata(uint64_t* context) {
  if (is_gc_library(context))
    return allocate_new_memory(context, GC_METADATA_SIZE);
  else
    return smalloc(GC_METADATA_SIZE);
}

uint64_t get_stack_seg_start_gc(uint64_t* context) {
  if (is_gc_library(context))
    return fetch_stack_pointer();
  else
    return *(get_regs(context) + REG_SP);
}

uint64_t get_data_seg_start_gc(uint64_t* context) {
  if (is_gc_library(context))
    return gc_data_seg_start;
  else
    return get_data_seg_start(context);
}

uint64_t get_data_seg_end_gc(uint64_t* context) {
  if (is_gc_library(context))
    return gc_data_seg_end;
  else
    return get_data_seg_start(context) + get_data_seg_size(context);
}

uint64_t get_heap_seg_start_gc(uint64_t* context) {
  if (is_gc_library(context))
    return gc_heap_seg_start;
  else
    return get_heap_seg_start(context);
}

uint64_t get_heap_seg_end_gc(uint64_t* context) {
  if (is_gc_library(context))
    return gc_heap_seg_end;
  else
    return get_program_break(context);
}

uint64_t* get_used_list_head_gc(uint64_t* context) {
  if (is_gc_library(context))
    return gc_used_list;
  else
    return get_used_list_head(context);
}

uint64_t* get_free_list_head_gc(uint64_t* context) {
  if (is_gc_library(context))
    return gc_free_list;
  else
    return get_free_list_head(context);
}

uint64_t get_gcs_in_period_gc(uint64_t* context) {
  if (is_gc_library(context))
    return gc_num_gcs_in_period;
  else
    return get_gcs_in_period(context);
}

uint64_t get_gc_enabled_gc(uint64_t* context) {
  if (is_gc_library(context))
    return USE_GC_LIBRARY;
  else
    return get_use_gc_kernel(context);
}

void set_data_and_heap_segments_gc(uint64_t* context) {
  if (is_gc_library(context)) {
    // we use fetch_global_pointer rather than smalloc_system(0)
    // to be accurate even if smalloc has been called before
    gc_data_seg_end   = fetch_global_pointer();
    gc_data_seg_start = gc_data_seg_end - fetch_data_segment_size();

    // assert: smalloc_system(0) returns program break
    gc_heap_seg_start = (uint64_t) smalloc_system(0);
    gc_heap_seg_end   = gc_heap_seg_start;
  }
}

void set_used_list_head_gc(uint64_t* context, uint64_t* used_list_head){
  if (is_gc_library(context))
    gc_used_list = used_list_head;
  else
    set_used_list_head(context, used_list_head);
}

void set_free_list_head_gc(uint64_t* context, uint64_t* free_list_head) {
  if (is_gc_library(context))
    gc_free_list = free_list_head;
  else
    set_free_list_head(context, free_list_head);
}

void set_gcs_in_period_gc(uint64_t* context, uint64_t gcs) {
  if (is_gc_library(context))
    gc_num_gcs_in_period = gcs;
  else
    set_gcs_in_period(context, gcs);
}

void set_gc_enabled_gc(uint64_t* context) {
  if (is_gc_library(context))
    USE_GC_LIBRARY = GC_ENABLED;
  else
    set_use_gc_kernel(context, GC_ENABLED);
}

void gc_init(uint64_t* context) {
  gc_init_selfie(context);
}

void gc_init_selfie(uint64_t* context) {
  reset_memory_counters();
  reset_gc_counters();

  // calculate metadata size using actual width of integers/pointers
  GC_METADATA_SIZE = SIZEOFUINT64 * 2 + SIZEOFUINT64STAR * 2;

  if (is_gc_library(context))
    GC_WORDSIZE = SIZEOFUINT64;
  else
    GC_WORDSIZE = WORDSIZE;

  set_data_and_heap_segments_gc(context);

  set_used_list_head_gc(context, (uint64_t*) 0);
  set_free_list_head_gc(context, (uint64_t*) 0);
  set_gcs_in_period_gc(context, 0);
  set_gc_enabled_gc(context);
}

uint64_t* retrieve_from_free_list(uint64_t* context, uint64_t size) {
  uint64_t* prev_node;
  uint64_t* node;

  prev_node = (uint64_t*) 0;

  node = get_free_list_head_gc(context);

  while (node != (uint64_t*) 0) {
    if (get_metadata_size(node) == size) {
      if (prev_node == (uint64_t*) 0)
        set_free_list_head_gc(context, get_metadata_next(node));
      else
        set_metadata_next(prev_node, get_metadata_next(node));

      set_metadata_next(node, get_used_list_head_gc(context));

      set_used_list_head_gc(context, node);

      return node;
    }

    prev_node = node;

    node = get_metadata_next(node);
  }

  return (uint64_t*) 0;
}

uint64_t gc_load_memory(uint64_t* context, uint64_t address) {
  if (is_gc_library(context))
    return *((uint64_t*) address);
  else
    // assert: is_virtual_address_valid(address, WORDSIZE) == 1
    if (is_virtual_address_mapped(get_pt(context), address))
      return load_virtual_memory(get_pt(context), address);
    else
      return 0;
}

void gc_store_memory(uint64_t* context, uint64_t address, uint64_t value) {
  if (is_gc_library(context))
    *((uint64_t*) address) = value;
  else
    // assert: is_virtual_address_valid(address, WORDSIZE) == 1
    if (is_virtual_address_mapped(get_pt(context), address))
      store_virtual_memory(get_pt(context), address, value);
}

void zero_object(uint64_t* context, uint64_t* metadata) {
  uint64_t object_start;
  uint64_t object_end;

  // zero object memory
  object_start = (uint64_t) get_metadata_memory(metadata);
  object_end   = object_start + get_metadata_size(metadata);

  while (object_start < object_end) {
    gc_store_memory(context, object_start, 0);

    object_start = object_start + GC_WORDSIZE;
  }
}

uint64_t* allocate_new_memory(uint64_t* context, uint64_t size) {
  uint64_t object;
  uint64_t new_program_break;

  if (is_gc_library(context)) {
    object = (uint64_t) smalloc_system(size);

    // assert: smalloc_system is a bump pointer allocator that may reuse memory

    if (object + size > gc_heap_seg_end)
      gc_heap_seg_end = object + size;

    return (uint64_t*) object;
  } else {
    object = get_program_break(context);

    // attempt to update program break

    new_program_break = try_brk(context, object + size);

    if (new_program_break == object + size)
      // attempt to update program break succeeded
      return (uint64_t*) object;
  }

  return (uint64_t*) 0;
}

uint64_t* reuse_memory(uint64_t* context, uint64_t size) {
  uint64_t* metadata;

  // check if reusable memory is available in free list
  metadata = retrieve_from_free_list(context, size);

  if (metadata != (uint64_t*) 0) {
    // zeroing reused memory is optional!
    zero_object(context, metadata);

    return get_metadata_memory(metadata);
  }

  return (uint64_t*) 0;
}

uint64_t* allocate_memory(uint64_t* context, uint64_t size) {
  return allocate_memory_selfie(context, size);
}

uint64_t* allocate_memory_selfie(uint64_t* context, uint64_t size) {
  uint64_t* object;
  uint64_t* metadata;

  gc_num_mallocated = gc_num_mallocated + 1;
  gc_mem_mallocated = gc_mem_mallocated + size;

  // try reusing memory first
  object = reuse_memory(context, size);

  if (object != (uint64_t*) 0) {
    gc_num_reused_mallocs = gc_num_reused_mallocs + 1;
    gc_mem_reused         = gc_mem_reused + size;

    return object;
  }

  // allocate new object memory if there is no reusable memory
  object = allocate_new_memory(context, size);

  if (object != (uint64_t*) 0) {
    // allocate metadata for managing object
    metadata = allocate_metadata(context);

    if (metadata != (uint64_t*) 0) {
      set_metadata_next(metadata, get_used_list_head_gc(context));
      set_used_list_head_gc(context, metadata);

      set_metadata_memory(metadata, object);
      set_metadata_size(metadata, size);
      set_metadata_markbit(metadata, GC_MARKBIT_UNREACHABLE);

      gc_num_gced_mallocs   = gc_num_gced_mallocs + 1;
      gc_num_ungced_mallocs = gc_num_ungced_mallocs + 1;

      gc_mem_objects  = gc_mem_objects + size;
      gc_mem_metadata = gc_mem_metadata + GC_METADATA_SIZE;
    } else
      return (uint64_t*) 0;
  } else
    // if object allocation failed discount memory from mallocated total
    gc_mem_mallocated = gc_mem_mallocated - size;

  return object;
}

uint64_t* gc_malloc_implementation(uint64_t* context, uint64_t size) {
  // first, garbage collect
  if (get_gcs_in_period_gc(context) >= GC_PERIOD) {
    gc_collect(context);

    set_gcs_in_period_gc(context, 0);
  } else
    set_gcs_in_period_gc(context, get_gcs_in_period_gc(context) + 1);

  // then, allocate memory

  size = round_up(size, GC_WORDSIZE);

  return allocate_memory(context, size);
}

uint64_t* get_metadata_if_address_is_valid(uint64_t* context, uint64_t address) {
  uint64_t* node;
  uint64_t  object;

  // pointer below gced heap
  if (address < get_heap_seg_start_gc(context))
    return (uint64_t*) 0;

  // pointer above gced heap
  if (address >= get_heap_seg_end_gc(context))
    return (uint64_t*) 0;

  node = get_used_list_head_gc(context);

  while (node != (uint64_t*) 0) {
    if (is_gc_library(context))
      if (address >= (uint64_t) node)
        if (address < ((uint64_t) node + GC_METADATA_SIZE))
          // address points to metadata (redundant check but possibly faster)
          return (uint64_t*) 0;

    object = (uint64_t) get_metadata_memory(node);

    if (address >= object)
      if (address < object + get_metadata_size(node))
        // address points into a gced object
        return node;

    node = get_metadata_next(node);
  }

  return (uint64_t*) 0;
}

void mark_object(uint64_t* context, uint64_t address) {
  uint64_t gc_address;

  gc_address = gc_load_memory(context, address);

  mark_object_selfie(context, gc_address);
}

void mark_object_selfie(uint64_t* context, uint64_t gc_address) {
  uint64_t* metadata;
  uint64_t object_start;
  uint64_t object_end;

  if (is_gc_library(context) == 0)
    if (is_virtual_address_valid(gc_address, WORDSIZE) == 0)
      return;

  metadata = get_metadata_if_address_is_valid(context, gc_address);

  if (metadata == (uint64_t*) 0)
    // address is not a pointer to a gced object
    return;
  else if (get_metadata_markbit(metadata) == GC_MARKBIT_UNREACHABLE)
    set_metadata_markbit(metadata, GC_MARKBIT_REACHABLE);
  else
    // object has already been marked as reachable
    return;

  object_start = (uint64_t) get_metadata_memory(metadata);
  object_end   = object_start + get_metadata_size(metadata);

  while (object_start < object_end) {
    mark_object(context, object_start);

    object_start = object_start + GC_WORDSIZE;
  }
}

void mark_segment(uint64_t* context, uint64_t segment_start, uint64_t segment_end) {
  // assert: segment is not heap

  // prevent (32-bit) overflow by subtracting GC_WORDSIZE from index
  segment_start = segment_start - GC_WORDSIZE;

  while (segment_start < segment_end - GC_WORDSIZE) {
    // undo GC_WORDSIZE index offset before marking address
    mark_object(context, segment_start + GC_WORDSIZE);

    segment_start = segment_start + GC_WORDSIZE;
  }
}

void mark(uint64_t* context) {
  if (get_used_list_head_gc(context) == (uint64_t*) 0)
    return; // if there is no used memory skip collection

  // not traversing registers

  // assert: temporary registers do not contain any reference to gc_heap memory
  // selfie saves all relevant temporary registers on stack, see procedure_prologue().

  // root segments: call stack and data segment

  // traverse call stack
  mark_segment(context, get_stack_seg_start_gc(context), VIRTUALMEMORYSIZE * GIGABYTE);

  // traverse data segment
  mark_segment(context, get_data_seg_start_gc(context), get_data_seg_end_gc(context));
}

void free_object(uint64_t* context, uint64_t* metadata, uint64_t* prev_metadata) {
  if (prev_metadata == (uint64_t*) 0)
    set_used_list_head_gc(context, get_metadata_next(metadata));
  else
    set_metadata_next(prev_metadata, get_metadata_next(metadata));

  if (GC_REUSE) {
    set_metadata_next(metadata, get_free_list_head_gc(context));

    set_free_list_head_gc(context, metadata);
  }

  gc_mem_collected = gc_mem_collected + get_metadata_size(metadata);
}

void sweep(uint64_t* context) {
  sweep_selfie(context);
}

void sweep_selfie(uint64_t* context) {
  uint64_t* prev_node;
  uint64_t* node;
  uint64_t* next_node;

  prev_node = (uint64_t*) 0;

  node = get_used_list_head_gc(context);

  while (node != (uint64_t*) 0) {
    // next node changes when object is reused
    next_node = get_metadata_next(node);

    if (get_metadata_markbit(node) == GC_MARKBIT_UNREACHABLE)
      free_object(context, node, prev_node);
    else {
      // clear mark bit for next marking
      set_metadata_markbit(node, GC_MARKBIT_UNREACHABLE);

      prev_node = node;
    }

    node = next_node;
  }
}

void gc_collect(uint64_t* context) {
  mark(context);
  sweep(context);

  gc_num_collects = gc_num_collects + 1;
}

void print_gc_profile(uint64_t* context) {
  printf("%s: gc:      %lu.%.2luMB requested in %lu mallocs (%lu gced, %lu reuses)\n", selfie_name,
    ratio_format_integral_2(gc_mem_mallocated, MEGABYTE),
    ratio_format_fractional_2(gc_mem_mallocated, MEGABYTE),
    gc_num_mallocated,
    gc_num_gced_mallocs,
    gc_num_reused_mallocs);
  printf("%s: gc:      %lu.%.2luMB(%lu.%.2lu%%) reused in %lu reused mallocs\n", selfie_name,
    ratio_format_integral_2(gc_mem_reused, MEGABYTE),
    ratio_format_fractional_2(gc_mem_reused, MEGABYTE),
    percentage_format_integral_2(gc_mem_mallocated, gc_mem_reused),
    percentage_format_fractional_2(gc_mem_mallocated, gc_mem_reused),
    gc_num_reused_mallocs);
  printf("%s: gc:      %lu.%.2luMB collected in %lu gc runs\n", selfie_name,
    ratio_format_integral_2(gc_mem_collected, MEGABYTE),
    ratio_format_fractional_2(gc_mem_collected, MEGABYTE),
    gc_num_collects);
  printf("%s: gc:      %lu.%.2luMB(%lu.%.2lu%%) allocated in %lu mallocs (%lu gced, %lu ungced)\n", selfie_name,
    ratio_format_integral_2(gc_mem_objects + gc_mem_metadata, MEGABYTE),
    ratio_format_fractional_2(gc_mem_objects + gc_mem_metadata, MEGABYTE),
    percentage_format_integral_2(gc_mem_mallocated, gc_mem_objects + gc_mem_metadata),
    percentage_format_fractional_2(gc_mem_mallocated, gc_mem_objects + gc_mem_metadata),
    gc_num_gced_mallocs + gc_num_ungced_mallocs,
    gc_num_gced_mallocs,
    gc_num_ungced_mallocs);
  printf("%s: gc:      %lu.%.2luMB(%lu.%.2lu%%) allocated in %lu gced mallocs\n", selfie_name,
    ratio_format_integral_2(gc_mem_objects, MEGABYTE),
    ratio_format_fractional_2(gc_mem_objects, MEGABYTE),
    percentage_format_integral_2(gc_mem_mallocated, gc_mem_objects),
    percentage_format_fractional_2(gc_mem_mallocated, gc_mem_objects),
    gc_num_gced_mallocs);
  printf("%s: gc:      %lu.%.2luMB(%lu.%.2lu%%) allocated in %lu ungced mallocs", selfie_name,
    ratio_format_integral_2(gc_mem_metadata, MEGABYTE),
    ratio_format_fractional_2(gc_mem_metadata, MEGABYTE),
    percentage_format_integral_2(gc_mem_mallocated, gc_mem_metadata),
    percentage_format_fractional_2(gc_mem_mallocated, gc_mem_metadata),
    gc_num_ungced_mallocs);
  if (is_gc_library(context) == 0)
    print(" (external)");
  println();
}

// -----------------------------------------------------------------
// ------------------------- INSTRUCTIONS --------------------------
// -----------------------------------------------------------------

uint64_t print_code_line_number_for_instruction(uint64_t address, uint64_t offset) {
  if (code_line_number != (uint64_t*) 0)
    if (output_fd == 1)
      // use printf to serialize with other printfs
      return printf("(~%lu)", *(code_line_number + (address - offset) / INSTRUCTIONSIZE));
    else
      return dprintf(output_fd, "(~%lu)", *(code_line_number + (address - offset) / INSTRUCTIONSIZE));
  else
    return 0;
}

uint64_t print_code_context_for_instruction(uint64_t address) {
  uint64_t w;

  if (run) {
    w = dprintf(output_fd, "%s: pc==0x%lX", binary_name, address)
      + print_code_line_number_for_instruction(address, code_start);
    if (symbolic)
      // skip further output
      return w;
    else
      return w + dprintf(output_fd, ": ");
  } else if (model)
    return dprintf(output_fd,"0x%lX", address)
      + print_code_line_number_for_instruction(address, code_start)
      + dprintf(output_fd, ": ");
  else if (disassemble_verbose)
    return dprintf(output_fd,"0x%lX", address)
      + print_code_line_number_for_instruction(address, 0)
      + dprintf(output_fd, ": 0x%08lX: ", (uint64_t) ir);
  else
    return 0;
}

uint64_t print_lui() {
  return print_code_context_for_instruction(pc) +
    dprintf(output_fd,"%s %s,0x%lX", get_mnemonic(is), get_register_name(rd), sign_shrink(imm, 20));
}

void print_lui_before() {
  printf(": |- ");
  print_register_hexadecimal(rd);
}

void print_lui_after() {
  printf(" -> ");
  print_register_hexadecimal(rd);
}

void record_lui_addi_add_sub_mul_divu_remu_sltu_jal_jalr() {
  record_state(*(registers + rd));
}

void do_lui() {
  // load upper immediate

  uint64_t next_rd_value;

  if (rd != REG_ZR) {
    // semantics of lui
    next_rd_value = left_shift(imm, 12);

    if (*(registers + rd) != next_rd_value)
      *(registers + rd) = next_rd_value;
    else
      nopc_lui = nopc_lui + 1;
  } else
    nopc_lui = nopc_lui + 1;

  write_register(rd);

  pc = pc + INSTRUCTIONSIZE;

  ic_lui = ic_lui + 1;
}

void undo_lui_addi_add_sub_mul_divu_remu_sltu_load_jal_jalr() {
  *(registers + rd) = *(values + (tc % MAX_REPLAY_LENGTH));
}

uint64_t print_addi() {
  uint64_t w;

  w = print_code_context_for_instruction(pc);

  if (rd == REG_ZR)
    if (rs1 == REG_ZR)
      if (imm == 0)
        return w + dprintf(output_fd, "nop");

  return w + dprintf(output_fd, "%s %s,%s,%ld", get_mnemonic(is), get_register_name(rd), get_register_name(rs1), imm);
}

void print_addi_before() {
  printf(": ");
  print_register_value(rs1);
  printf(" |- ");
  print_register_value(rd);
}

void print_addi_add_sub_mul_divu_remu_sltu_after() {
  printf(" -> ");
  print_register_value(rd);
}

void do_addi() {
  // add immediate

  uint64_t next_rd_value;

  read_register_wrap(rs1, imm);

  if (rd != REG_ZR) {
    // semantics of addi
    next_rd_value = *(registers + rs1) + imm;

    if (*(registers + rd) != next_rd_value)
      *(registers + rd) = next_rd_value;
    else
      nopc_addi = nopc_addi + 1;
  } else
    nopc_addi = nopc_addi + 1;

  write_register(rd);

  pc = pc + INSTRUCTIONSIZE;

  ic_addi = ic_addi + 1;
}

uint64_t print_add_sub_mul_divu_remu_sltu() {
  return print_code_context_for_instruction(pc)
    + dprintf(output_fd, "%s %s,%s,%s", get_mnemonic(is), get_register_name(rd), get_register_name(rs1), get_register_name(rs2));
}

void print_add_sub_mul_divu_remu_sltu_before() {
  printf(": ");
  print_register_value(rs1);
  printf(",");
  print_register_value(rs2);
  printf(" |- ");
  print_register_value(rd);
}

void do_add() {
  uint64_t next_rd_value;

  read_register(rs1);
  read_register(rs2);

  if (rd != REG_ZR) {
    // semantics of add
    next_rd_value = *(registers + rs1) + *(registers + rs2);

    if (*(registers + rd) != next_rd_value)
      *(registers + rd) = next_rd_value;
    else
      nopc_add = nopc_add + 1;
  } else
    nopc_add = nopc_add + 1;

  write_register(rd);

  pc = pc + INSTRUCTIONSIZE;

  ic_add = ic_add + 1;
}

void do_sub() {
  uint64_t next_rd_value;

  read_register(rs1);
  read_register(rs2);

  if (rd != REG_ZR) {
    // semantics of sub
    next_rd_value = *(registers + rs1) - *(registers + rs2);

    if (*(registers + rd) != next_rd_value)
      *(registers + rd) = next_rd_value;
    else
      nopc_sub = nopc_sub + 1;
  } else
    nopc_sub = nopc_sub + 1;

  write_register(rd);

  pc = pc + INSTRUCTIONSIZE;

  ic_sub = ic_sub + 1;
}

void do_mul() {
  uint64_t next_rd_value;

  read_register(rs1);
  read_register(rs2);

  if (rd != REG_ZR) {
    // semantics of mul
    next_rd_value = *(registers + rs1) * *(registers + rs2);

    // TODO: support of 128-bit resolution

    if (*(registers + rd) != next_rd_value)
      *(registers + rd) = next_rd_value;
    else
      nopc_mul = nopc_mul + 1;
  } else
    nopc_mul = nopc_mul + 1;

  write_register(rd);

  pc = pc + INSTRUCTIONSIZE;

  ic_mul = ic_mul + 1;
}

void do_divu() {
  // division unsigned

  uint64_t next_rd_value;

  if (*(registers + rs2) != 0) {
    read_register(rs1);
    read_register(rs2);

    if (rd != REG_ZR) {
      // semantics of divu
      next_rd_value = *(registers + rs1) / *(registers + rs2);

      if (*(registers + rd) != next_rd_value)
        *(registers + rd) = next_rd_value;
      else
        nopc_divu = nopc_divu + 1;
    } else
      nopc_divu = nopc_divu + 1;

    write_register(rd);

    pc = pc + INSTRUCTIONSIZE;

    ic_divu = ic_divu + 1;
  } else
    throw_exception(EXCEPTION_DIVISIONBYZERO, pc);
}

void do_remu() {
  // remainder unsigned

  uint64_t next_rd_value;

  if (*(registers + rs2) != 0) {
    read_register(rs1);
    read_register(rs2);

    if (rd != REG_ZR) {
      // semantics of remu
      next_rd_value = *(registers + rs1) % *(registers + rs2);

      if (*(registers + rd) != next_rd_value)
        *(registers + rd) = next_rd_value;
      else
        nopc_remu = nopc_remu + 1;
    } else
      nopc_remu = nopc_remu + 1;

    write_register(rd);

    pc = pc + INSTRUCTIONSIZE;

    ic_remu = ic_remu + 1;
  } else
    throw_exception(EXCEPTION_DIVISIONBYZERO, pc);
}

void do_sltu() {
  // set on less than unsigned

  uint64_t next_rd_value;

  read_register(rs1);
  read_register(rs2);

  if (rd != REG_ZR) {
    // semantics of sltu
    if (*(registers + rs1) < *(registers + rs2))
      next_rd_value = 1;
    else
      next_rd_value = 0;

    if (*(registers + rd) != next_rd_value)
      *(registers + rd) = next_rd_value;
    else
      nopc_sltu = nopc_sltu + 1;
  } else
    nopc_sltu = nopc_sltu + 1;

  write_register(rd);

  pc = pc + INSTRUCTIONSIZE;

  ic_sltu = ic_sltu + 1;
}

uint64_t print_load() {
  return print_code_context_for_instruction(pc)
    + dprintf(output_fd, "%s %s,%ld(%s)", get_mnemonic(is), get_register_name(rd), imm, get_register_name(rs1));
}

void print_load_before() {
  uint64_t vaddr;

  vaddr = *(registers + rs1) + imm;

  printf(": ");
  print_register_hexadecimal(rs1);

  if (is_virtual_address_valid(vaddr, WORDSIZE))
    if (is_virtual_address_mapped(pt, vaddr)) {
      if (is_system_register(rd))
        printf(",mem[0x%lX]==0x%lX |- ", vaddr, load_virtual_memory(pt, vaddr));
      else
        printf(",mem[0x%lX]==%ld |- ", vaddr, load_virtual_memory(pt, vaddr));
      print_register_value(rd);

      return;
    }

  printf(" |-");
}

void print_load_after(uint64_t vaddr) {
  if (is_virtual_address_valid(vaddr, WORDSIZE))
    if (is_virtual_address_mapped(pt, vaddr)) {
      printf(" -> ");
      print_register_value(rd);
      printf("==mem[0x%lX]", vaddr);
    }
}

void record_load() {
  uint64_t vaddr;

  vaddr = *(registers + rs1) + imm;

  if (is_virtual_address_valid(vaddr, WORDSIZE))
    if (is_virtual_address_mapped(pt, vaddr))
      record_state(*(registers + rd));
}

uint64_t do_load() {
  uint64_t vaddr;
  uint64_t next_rd_value;
  uint64_t a;

  // load (double) word

  read_register(rs1);

  vaddr = *(registers + rs1) + imm;

  if (is_virtual_address_valid(vaddr, WORDSIZE)) {
    if (is_valid_segment_read(vaddr)) {
      if (is_virtual_address_mapped(pt, vaddr)) {
        if (rd != REG_ZR) {
          // semantics of load (double) word
          next_rd_value = load_cached_virtual_memory(pt, vaddr);

          if (*(registers + rd) != next_rd_value)
            *(registers + rd) = next_rd_value;
          else
            nopc_load = nopc_load + 1;
        } else
          nopc_load = nopc_load + 1;

        write_register_wrap(rd, 0);

        // keep track of instruction address for profiling loads
        a = (pc - code_start) / INSTRUCTIONSIZE;

        pc = pc + INSTRUCTIONSIZE;

        // keep track of number of loads in total
        ic_load = ic_load + 1;

        // and individually
        *(loads_per_instruction + a) = *(loads_per_instruction + a) + 1;
      } else
        throw_exception(EXCEPTION_PAGEFAULT, get_page_of_virtual_address(vaddr));
    } else
      throw_exception(EXCEPTION_SEGMENTATIONFAULT, vaddr);
  } else
    throw_exception(EXCEPTION_INVALIDADDRESS, vaddr);

  return vaddr;
}

uint64_t print_store() {
  return print_code_context_for_instruction(pc)
    + dprintf(output_fd, "%s %s,%ld(%s)", get_mnemonic(is), get_register_name(rs2), imm, get_register_name(rs1));
}

void print_store_before() {
  uint64_t vaddr;

  vaddr = *(registers + rs1) + imm;

  printf(": ");
  print_register_hexadecimal(rs1);

  if (is_virtual_address_valid(vaddr, WORDSIZE))
    if (is_virtual_address_mapped(pt, vaddr)) {
      printf(",");
      print_register_value(rs2);
      if (is_system_register(rd))
        printf(" |- mem[0x%lX]==0x%lX", vaddr, load_virtual_memory(pt, vaddr));
      else
        printf(" |- mem[0x%lX]==%ld", vaddr, load_virtual_memory(pt, vaddr));

      return;
    }

  printf(" |-");
}

void print_store_after(uint64_t vaddr) {
  if (is_virtual_address_valid(vaddr, WORDSIZE))
    if (is_virtual_address_mapped(pt, vaddr)) {
      printf(" -> mem[0x%lX]==", vaddr);
      print_register_value(rs2);
    }
}

void record_store() {
  uint64_t vaddr;

  vaddr = *(registers + rs1) + imm;

  if (is_virtual_address_valid(vaddr, WORDSIZE))
    if (is_virtual_address_mapped(pt, vaddr))
      record_state(load_virtual_memory(pt, vaddr));
}

uint64_t do_store() {
  uint64_t vaddr;
  uint64_t a;

  // store (double) word

  read_register(rs1);

  vaddr = *(registers + rs1) + imm;

  if (is_virtual_address_valid(vaddr, WORDSIZE)) {
    if (is_valid_segment_write(vaddr)) {
      if (is_virtual_address_mapped(pt, vaddr)) {
        read_register_wrap(rs2, 0);

        // semantics of store (double) word
        if (load_virtual_memory(pt, vaddr) != *(registers + rs2))
          store_cached_virtual_memory(pt, vaddr, *(registers + rs2));
        else {
          nopc_store = nopc_store + 1;

          if (L1_CACHE_ENABLED)
            // effective nop still changes the cache state
            store_cached_virtual_memory(pt, vaddr, *(registers + rs2));
        }

        // keep track of instruction address for profiling stores
        a = (pc - code_start) / INSTRUCTIONSIZE;

        pc = pc + INSTRUCTIONSIZE;

        // keep track of number of stores in total
        ic_store = ic_store + 1;

        // and individually
        *(stores_per_instruction + a) = *(stores_per_instruction + a) + 1;
      } else
        throw_exception(EXCEPTION_PAGEFAULT, get_page_of_virtual_address(vaddr));
    } else
      throw_exception(EXCEPTION_SEGMENTATIONFAULT, vaddr);
  } else
    throw_exception(EXCEPTION_INVALIDADDRESS, vaddr);

  return vaddr;
}

void undo_store() {
  uint64_t vaddr;

  vaddr = *(registers + rs1) + imm;

  store_virtual_memory(pt, vaddr, *(values + (tc % MAX_REPLAY_LENGTH)));
}

uint64_t print_beq() {
  uint64_t w;

  w = print_code_context_for_instruction(pc)
    + dprintf(output_fd, "%s %s,%s,%ld", get_mnemonic(is), get_register_name(rs1), get_register_name(rs2), signed_division(imm, INSTRUCTIONSIZE));
  if (disassemble_verbose)
    return w + dprintf(output_fd, "[0x%lX]", pc + imm);
  else
    return w;
}

void print_beq_before() {
  printf(": ");
  print_register_value(rs1);
  printf(",");
  print_register_value(rs2);
  printf(" |- pc==0x%lX", pc);
}

void print_beq_after() {
  printf(" -> pc==0x%lX", pc);
}

void record_beq() {
  record_state(0);
}

void do_beq() {
  // branch on equal

  read_register(rs1);
  read_register(rs2);

  // semantics of beq
  if (*(registers + rs1) == *(registers + rs2))
    pc = pc + imm;
  else {
    pc = pc + INSTRUCTIONSIZE;

    nopc_beq = nopc_beq + 1;
  }

  ic_beq = ic_beq + 1;
}

uint64_t print_jal() {
  uint64_t w;

  w = print_code_context_for_instruction(pc)
    + dprintf(output_fd, "%s %s,%ld", get_mnemonic(is), get_register_name(rd), signed_division(imm, INSTRUCTIONSIZE));
  if (disassemble_verbose)
    return w + dprintf(output_fd,"[0x%lX]", pc + imm);
  else
    return w;
}

void print_jal_before() {
  printf(": |- ");
  if (rd != REG_ZR) {
    print_register_hexadecimal(rd);
    printf(",");
  }
  printf("pc==0x%lX", pc);
}

void print_jal_jalr_after() {
  print_beq_after();
  if (rd != REG_ZR) {
    printf(",");
    print_register_hexadecimal(rd);
  }
}

void do_jal() {
  uint64_t a;

  // jump and link

  if (rd != REG_ZR) {
    // first link
    *(registers + rd) = pc + INSTRUCTIONSIZE;

    // then jump (for procedure call)
    pc = pc + imm;

    // prologue address for profiling procedure calls
    a = (pc - code_start) / INSTRUCTIONSIZE;

    // keep track of number of procedure calls in total
    calls = calls + 1;

    // and individually
    *(calls_per_procedure + a) = *(calls_per_procedure + a) + 1;
  } else if (signed_less_than(imm, 0)) {
    // just jump backward (to check loop condition again)
    pc = pc + imm;

    // first loop instruction address for profiling loop iterations
    a = (pc - code_start) / INSTRUCTIONSIZE;

    // keep track of number of loop iterations in total
    iterations = iterations + 1;

    // and individually
    *(iterations_per_loop + a) = *(iterations_per_loop + a) + 1;
  } else {
    // just jump forward
    pc = pc + imm;

    if (imm == INSTRUCTIONSIZE)
      nopc_jal = nopc_jal + 1;
  }

  write_register(rd);

  ic_jal = ic_jal + 1;
}

uint64_t print_jalr() {
  return print_code_context_for_instruction(pc)
    + dprintf(output_fd, "%s %s,%ld(%s)", get_mnemonic(is), get_register_name(rd), signed_division(imm, INSTRUCTIONSIZE), get_register_name(rs1));
}

void print_jalr_before() {
  printf(": ");
  print_register_hexadecimal(rs1);
  printf(" |- ");
  if (rd != REG_ZR) {
    print_register_hexadecimal(rd);
    printf(",");
  }
  printf("pc==0x%lX", pc);
}

void do_jalr() {
  uint64_t next_pc;

  // jump and link register

  read_register(rs1);

  // prepare jump rs1-relative with LSB reset
  next_pc = left_shift(right_shift(*(registers + rs1) + imm, 1), 1);

  if (rd == REG_ZR) {
    // just jump
    if (next_pc == pc + INSTRUCTIONSIZE)
      nopc_jalr = nopc_jalr + 1;

    pc = next_pc;
  } else {
    // first link, then jump

    // link to next instruction (works even if rd == rs1)
    *(registers + rd) = pc + INSTRUCTIONSIZE;

    // jump
    pc = next_pc;
  }

  write_register(rd);

  ic_jalr = ic_jalr + 1;
}

uint64_t print_ecall() {
  return print_code_context_for_instruction(pc)
    + dprintf(output_fd, "%s", get_mnemonic(is));
}

void record_ecall() {
  // TODO: record all side effects
  record_state(*(registers + REG_A0));
}

void do_ecall() {
  read_register(REG_A7);

  ic_ecall = ic_ecall + 1;

  if (redo) {
    // TODO: redo all side effects
    *(registers + REG_A0) = *(values + (tc % MAX_REPLAY_LENGTH));

    // TODO: print ecall details
    println();

    pc = pc + INSTRUCTIONSIZE;
  } else if (*(registers + REG_A7) == SYSCALL_SWITCH)
    if (record) {
      printf("%s: context switching during recording is unsupported\n", selfie_name);

      exit(EXITCODE_UNSUPPORTEDSYSCALL);
    } else if (symbolic) {
      printf("%s: context switching during symbolic execution is unsupported\n", selfie_name);

      exit(EXITCODE_UNSUPPORTEDSYSCALL);
    } else {
      pc = pc + INSTRUCTIONSIZE;

      implement_switch();
    }
  else {
    read_register(REG_A0);

    if (*(registers + REG_A7) != SYSCALL_EXIT) {
      if (*(registers + REG_A7) != SYSCALL_BRK) {
        read_register(REG_A1);
        read_register(REG_A2);

        if (*(registers + REG_A7) == SYSCALL_OPENAT)
          read_register(REG_A3);
      }

      write_register(REG_A0);
    }

    // all system calls other than switch are handled by exception
    throw_exception(EXCEPTION_SYSCALL, *(registers + REG_A7));
  }
}

void undo_ecall() {
  uint64_t a0;

  a0 = *(registers + REG_A0);

  // TODO: undo all side effects
  *(registers + REG_A0) = *(values + (tc % MAX_REPLAY_LENGTH));

  // save register a0 for redoing system call
  *(values + (tc % MAX_REPLAY_LENGTH)) = a0;
}

uint64_t print_data_line_number() {
  if (data_line_number != (uint64_t*) 0)
    return dprintf(output_fd, "(~%lu)", *(data_line_number + (pc - code_size) / WORDSIZE));
  else
    return 0;
}

uint64_t print_data_context() {
  return dprintf(output_fd, "0x%lX", pc)
    + print_data_line_number()
    + dprintf(output_fd, ": ");
}

uint64_t print_data() {
  uint64_t w;

  if (disassemble_verbose)
    w = print_data_context();
  else
    w = 0;
  if (IS64BITTARGET)
    w = w + dprintf(output_fd, ".8byte ");
  else
    w = w + dprintf(output_fd, ".4byte ");

  return w + dprintf(output_fd, "0x%lX", load_data(pc - code_size));
}

// -----------------------------------------------------------------
// -------------------------- DISASSEMBLER -------------------------
// -----------------------------------------------------------------

char* get_mnemonic(uint64_t ins) {
  return (char*) *(MNEMONICS + ins);
}

uint64_t print_instruction() {
  // assert: 1 <= is <= number of RISC-U instructions
  if (is == ADDI)
    return print_addi();
  else if (is == LOAD)
    return print_load();
  else if (is == STORE)
    return print_store();
  else if (is == ADD)
    return print_add_sub_mul_divu_remu_sltu();
  else if (is == SUB)
    return print_add_sub_mul_divu_remu_sltu();
  else if (is == MUL)
    return print_add_sub_mul_divu_remu_sltu();
  else if (is == DIVU)
    return print_add_sub_mul_divu_remu_sltu();
  else if (is == REMU)
    return print_add_sub_mul_divu_remu_sltu();
  else if (is == SLTU)
    return print_add_sub_mul_divu_remu_sltu();
  else if (is == BEQ)
    return print_beq();
  else if (is == JAL)
    return print_jal();
  else if (is == JALR)
    return print_jalr();
  else if (is == LUI)
    return print_lui();
  else if (is == ECALL)
    return print_ecall();
  else
    return 0;
}

void selfie_disassemble(uint64_t verbose) {
  uint64_t number_of_written_characters;

  assembly_name = get_argument();

  if (code_size + data_size == 0) {
    printf("%s: nothing to disassemble to output file %s\n", selfie_name, assembly_name);

    return;
  }

  // assert: assembly_name is mapped and not longer than MAX_FILENAME_LENGTH

  assembly_fd = open_write_only(assembly_name, S_IRUSR_IWUSR_IRGRP_IROTH);

  if (signed_less_than(assembly_fd, 0)) {
    printf("%s: could not create assembly output file %s\n", selfie_name, assembly_name);

    exit(EXITCODE_IOERROR);
  }

  output_name = assembly_name;
  output_fd   = assembly_fd;

  reset_library();
  reset_interpreter();

  run = 0;

  disassemble_verbose = verbose;

  number_of_written_characters = 0;

  while (pc < code_size) {
    ir = load_instruction(pc);

    decode();

    number_of_written_characters = number_of_written_characters
      + print_instruction()
      + dprintf(output_fd, "\n");

    pc = pc + INSTRUCTIONSIZE;
  }

  while (pc - code_size < data_size) {
    number_of_written_characters = number_of_written_characters
      + print_data()
      + dprintf(output_fd, "\n");

    pc = pc + WORDSIZE;
  }

  disassemble_verbose = 0;

  output_name = (char*) 0;
  output_fd   = 1;

  printf("%s: %lu characters of assembly with %lu %lu-bit RISC-U instructions and %lu bytes of data written into %s\n", selfie_name,
    number_of_written_characters,
    code_size / INSTRUCTIONSIZE,
    WORDSIZEINBITS,
    data_size,
    assembly_name);
}

// -----------------------------------------------------------------
// -------------------------- REPLAY ENGINE ------------------------
// -----------------------------------------------------------------

void record_state(uint64_t value) {
  *(pcs + (tc % MAX_REPLAY_LENGTH))    = pc;
  *(values + (tc % MAX_REPLAY_LENGTH)) = value;

  tc = tc + 1;
}

void replay_trace() {
  uint64_t trace_length;
  uint64_t tl;

  if (tc < MAX_REPLAY_LENGTH)
    trace_length = tc;
  else
    trace_length = MAX_REPLAY_LENGTH;

  record = 0;

  tl = trace_length;

  // undo trace_length number of instructions
  while (tl > 0) {
    tc = tc - 1;

    pc = *(pcs + (tc % MAX_REPLAY_LENGTH));

    fetch();
    decode();
    execute_undo();

    tl = tl - 1;
  }

  redo = 1;

  tl = trace_length;

  // redo trace_length number of instructions
  while (tl > 0) {
    // assert: pc == *(pcs + (tc % MAX_REPLAY_LENGTH))

    fetch();
    decode();
    execute_debug();

    tc = tc + 1;
    tl = tl - 1;
  }

  redo   = 0;
  record = 1;
}

// -----------------------------------------------------------------
// -------------------------- INTERPRETER --------------------------
// -----------------------------------------------------------------

void print_register_hexadecimal(uint64_t reg) {
  printf("%s==0x%lX", get_register_name(reg), *(registers + reg));
}

void print_register_octal(uint64_t reg) {
  printf("%s==0o%lo", get_register_name(reg), *(registers + reg));
}

void print_register_value(uint64_t reg) {
  if (is_system_register(reg))
    print_register_hexadecimal(reg);
  else
    printf("%s==%ld(0x%lX)", get_register_name(reg), *(registers + reg), *(registers + reg));
}

void print_exception(uint64_t exception, uint64_t fault) {
  print((char*) *(EXCEPTIONS + exception));

  if (exception == EXCEPTION_PAGEFAULT)
    printf(" at page 0x%04lX", (uint64_t) fault);
  else if (exception == EXCEPTION_SEGMENTATIONFAULT)
    printf(" at address 0x%08lX", (uint64_t) fault);
  else if (exception == EXCEPTION_SYSCALL)
    printf(" ID %lu", fault);
  else if (exception == EXCEPTION_DIVISIONBYZERO)
    printf(" at address 0x%08lX", (uint64_t) fault);
  else if (exception == EXCEPTION_INVALIDADDRESS)
    printf(" 0x%08lX", (uint64_t) fault);
  else if (exception == EXCEPTION_UNKNOWNINSTRUCTION)
    printf(" at address 0x%08lX", (uint64_t) fault);
  else if (exception == EXCEPTION_UNINITIALIZEDREGISTER) {
    print(" ");print_register_name(fault);
  }
}

void throw_exception(uint64_t exception, uint64_t fault) {
  if (get_exception(current_context) != EXCEPTION_NOEXCEPTION)
    if (get_exception(current_context) != exception) {
      printf("%s: context 0x%08lX throws exception: ", selfie_name, (uint64_t) current_context);
      print_exception(exception, fault);
      print(" in presence of existing exception: ");
      print_exception(get_exception(current_context), get_fault(current_context));
      println();

      exit(EXITCODE_MULTIPLEEXCEPTIONERROR);
    }

  set_exception(current_context, exception);
  set_fault(current_context, fault);

  trap = 1;

  if (debug_exception) {
    printf("%s: context 0x%08lX throws exception: ", selfie_name, (uint64_t) current_context);
    print_exception(exception, fault);
    println();
  }
}

void fetch() {
  if (is_virtual_address_valid(pc, INSTRUCTIONSIZE)) {
    if (is_code_address(current_context, pc)) {
      // assert: is_virtual_address_mapped(pt, pc) == 1

      if (pc % WORDSIZE == 0)
        ir = get_low_word(load_cached_instruction_word(pt, pc));
      else
        ir = get_high_word(load_cached_instruction_word(pt, pc - INSTRUCTIONSIZE));

      return;
    } else
      throw_exception(EXCEPTION_SEGMENTATIONFAULT, pc);
  } else
    throw_exception(EXCEPTION_INVALIDADDRESS, pc);

  // reset instruction register
  ir = encode_nop();
}

void decode() {
  opcode = get_opcode(ir);

  is = 0;

  if (opcode == OP_IMM) {
    decode_i_format();

    if (funct3 == F3_ADDI)
      is = ADDI;
  } else if (opcode == OP_LOAD) {
    decode_i_format();

    if (IS64BITTARGET) {
      if (funct3 == F3_LD)
        is = LOAD;
    } else if (funct3 == F3_LW)
      is = LOAD;
  } else if (opcode == OP_STORE) {
    decode_s_format();

    if (IS64BITTARGET) {
      if (funct3 == F3_SD)
        is = STORE;
    } else if (funct3 == F3_SW)
      is = STORE;
  } else if (opcode == OP_OP) { // could be ADD, SUB, MUL, DIVU, REMU, SLTU
    decode_r_format();

    if (funct3 == F3_ADD) { // = F3_SUB = F3_MUL
      if (funct7 == F7_ADD)
        is = ADD;
      else if (funct7 == F7_SUB)
        is = SUB;
      else if (funct7 == F7_MUL)
        is = MUL;
    } else if (funct3 == F3_DIVU) {
      if (funct7 == F7_DIVU)
        is = DIVU;
    } else if (funct3 == F3_REMU) {
      if (funct7 == F7_REMU)
        is = REMU;
    } else if (funct3 == F3_SLTU) {
      if (funct7 == F7_SLTU)
        is = SLTU;
    }
  } else if (opcode == OP_BRANCH) {
    decode_b_format();

    if (funct3 == F3_BEQ)
      is = BEQ;
  } else if (opcode == OP_JAL) {
    decode_j_format();

    is = JAL;
  } else if (opcode == OP_JALR) {
    decode_i_format();

    if (funct3 == F3_JALR)
      is = JALR;
  } else if (opcode == OP_LUI) {
    decode_u_format();

    is = LUI;
  } else if (opcode == OP_SYSTEM) {
    decode_i_format();

    if (funct3 == F3_ECALL)
      is = ECALL;
  }

  if (is == 0) {
    if (run)
      throw_exception(EXCEPTION_UNKNOWNINSTRUCTION, pc);
    else {
      //report the error on the console
      output_fd = 1;

      printf("%s: at address 0x%08lX unknown instruction 0x%lX with opcode 0x%lX detected\n", selfie_name,
        pc,
        ir,
        opcode);

      exit(EXITCODE_UNKNOWNINSTRUCTION);
    }
  }
}

void execute() {
  if (debug) {
    if (record)
      execute_record();
    else
      execute_debug();

    return;
  }

  // assert: 1 <= is <= number of RISC-U instructions
  if (is == ADDI)
    do_addi();
  else if (is == LOAD)
    do_load();
  else if (is == STORE)
    do_store();
  else if (is == ADD)
    do_add();
  else if (is == SUB)
    do_sub();
  else if (is == MUL)
    do_mul();
  else if (is == DIVU)
    do_divu();
  else if (is == REMU)
    do_remu();
  else if (is == SLTU)
    do_sltu();
  else if (is == BEQ)
    do_beq();
  else if (is == JAL)
    do_jal();
  else if (is == JALR)
    do_jalr();
  else if (is == LUI)
    do_lui();
  else if (is == ECALL)
    do_ecall();
}

void execute_record() {
  // assert: 1 <= is <= number of RISC-U instructions
  if (is == ADDI) {
    record_lui_addi_add_sub_mul_divu_remu_sltu_jal_jalr();
    do_addi();
  } else if (is == LOAD) {
    record_load();
    do_load();
  } else if (is == STORE) {
    record_store();
    do_store();
  } else if (is == ADD) {
    record_lui_addi_add_sub_mul_divu_remu_sltu_jal_jalr();
    do_add();
  } else if (is == SUB) {
    record_lui_addi_add_sub_mul_divu_remu_sltu_jal_jalr();
    do_sub();
  } else if (is == MUL) {
    record_lui_addi_add_sub_mul_divu_remu_sltu_jal_jalr();
    do_mul();
  } else if (is == DIVU) {
    record_lui_addi_add_sub_mul_divu_remu_sltu_jal_jalr();
    do_divu();
  } else if (is == REMU) {
    record_lui_addi_add_sub_mul_divu_remu_sltu_jal_jalr();
    do_remu();
  } else if (is == SLTU) {
    record_lui_addi_add_sub_mul_divu_remu_sltu_jal_jalr();
    do_sltu();
  } else if (is == BEQ) {
    record_beq();
    do_beq();
  } else if (is == JAL) {
    record_lui_addi_add_sub_mul_divu_remu_sltu_jal_jalr();
    do_jal();
  } else if (is == JALR) {
    record_lui_addi_add_sub_mul_divu_remu_sltu_jal_jalr();
    do_jalr();
  } else if (is == LUI) {
    record_lui_addi_add_sub_mul_divu_remu_sltu_jal_jalr();
    do_lui();
  } else if (is == ECALL) {
    record_ecall();
    do_ecall();
  }
}

void execute_undo() {
  // assert: 1 <= is <= number of RISC-U instructions
  if (is == STORE)
    undo_store();
  else if (is == BEQ)
    // beq does not require any undo
    return;
  else if (is == ECALL)
    undo_ecall();
  else
    undo_lui_addi_add_sub_mul_divu_remu_sltu_load_jal_jalr();
}

void execute_debug() {
  print_instruction();

  // assert: 1 <= is <= number of RISC-U instructions
  if (is == ADDI) {
    print_addi_before();
    do_addi();
    print_addi_add_sub_mul_divu_remu_sltu_after();
  } else if (is == LOAD) {
    print_load_before();
    print_load_after(do_load());
  } else if (is == STORE) {
    print_store_before();
    print_store_after(do_store());
  } else if (is == ADD) {
    print_add_sub_mul_divu_remu_sltu_before();
    do_add();
    print_addi_add_sub_mul_divu_remu_sltu_after();
  } else if (is == SUB) {
    print_add_sub_mul_divu_remu_sltu_before();
    do_sub();
    print_addi_add_sub_mul_divu_remu_sltu_after();
  } else if (is == MUL) {
    print_add_sub_mul_divu_remu_sltu_before();
    do_mul();
    print_addi_add_sub_mul_divu_remu_sltu_after();
  } else if (is == DIVU) {
    print_add_sub_mul_divu_remu_sltu_before();
    do_divu();
    print_addi_add_sub_mul_divu_remu_sltu_after();
  } else if (is == REMU) {
    print_add_sub_mul_divu_remu_sltu_before();
    do_remu();
    print_addi_add_sub_mul_divu_remu_sltu_after();
  } else if (is == SLTU) {
    print_add_sub_mul_divu_remu_sltu_before();
    do_sltu();
    print_addi_add_sub_mul_divu_remu_sltu_after();
  } else if (is == BEQ) {
    print_beq_before();
    do_beq();
    print_beq_after();
  } else if (is == JAL) {
    print_jal_before();
    do_jal();
    print_jal_jalr_after();
  } else if (is == JALR) {
    print_jalr_before();
    do_jalr();
    print_jal_jalr_after();
  } else if (is == LUI) {
    print_lui_before();
    do_lui();
    print_lui_after();
  } else if (is == ECALL) {
    do_ecall();

    return;
  }

  println();
}

void interrupt() {
  if (timer != TIMEROFF) {
    timer = timer - 1;

    if (timer == 0) {
      if (get_exception(current_context) == EXCEPTION_NOEXCEPTION)
        // only throw exception if no other is pending
        // TODO: handle multiple pending exceptions
        throw_exception(EXCEPTION_TIMER, 0);
      else
        // trigger timer in the next interrupt cycle
        timer = 1;
    }
  }
}

void run_until_exception() {
  trap = 0;

  while (trap == 0) {
    fetch();
    decode();
    execute();

    interrupt();
  }

  trap = 0;
}

uint64_t instruction_with_max_counter(uint64_t* counters, uint64_t max) {
  uint64_t a;
  uint64_t n;
  uint64_t i;
  uint64_t c;

  a = UINT64_MAX;

  n = 0;
  i = 0;

  while (i < code_size / INSTRUCTIONSIZE) {
    c = *(counters + i);

    if (n < c) {
      if (c < max) {
        n = c;
        a = i;
      } else
        return i * INSTRUCTIONSIZE;
    }

    i = i + 1;
  }

  if (a != UINT64_MAX)
    return a * INSTRUCTIONSIZE;
  else
    return UINT64_MAX;
}

uint64_t print_per_instruction_counter(uint64_t total, uint64_t* counters, uint64_t max) {
  uint64_t a;
  uint64_t c;

  a = instruction_with_max_counter(counters, max);

  if (a != UINT64_MAX) {
    c = *(counters + a / INSTRUCTIONSIZE);

    // CAUTION: we reset counter to avoid reporting it again
    *(counters + a / INSTRUCTIONSIZE) = 0;

    printf(",%lu(%lu.%.2lu%%)@0x%lX",
      c,
      percentage_format_integral_2(total, c),
      percentage_format_fractional_2(total, c),
      a);
    print_code_line_number_for_instruction(a, 0);

    return c;
  } else {
    print(",0(0.00%)");

    return 0;
  }
}

void print_per_instruction_profile(char* message, uint64_t total, uint64_t* counters) {
  printf("%s: %s%lu", selfie_name, message, total);
  print_per_instruction_counter(total, counters, print_per_instruction_counter(total, counters, print_per_instruction_counter(total, counters, UINT64_MAX)));
  println();
}

void print_access_profile(char* message, char* padding, uint64_t reads, uint64_t writes) {
  if (reads + writes > 0) {
    if (writes == 0)
      // may happen in read-only memory segments
      writes = 1;

    printf("%s: %s%s%lu,%lu,%lu[%lu.%.2lu]\n", selfie_name, message, padding,
      reads + writes, reads, writes,
      ratio_format_integral_2(reads, writes),
      ratio_format_fractional_2(reads, writes));
  }
}

void print_per_register_profile(uint64_t reg) {
  print_access_profile(get_register_name(reg), " register:   ", *(reads_per_register + reg), *(writes_per_register + reg));
}

void print_register_memory_profile() {
  uint64_t reg;

  printf("%s: CPU+memory:    reads+writes,reads,writes[reads/writes]\n", selfie_name);

  print_access_profile("heap segment:  ", "", heap_reads, heap_writes);

  print_per_register_profile(REG_GP);
  print_access_profile("data segment:  ", "", data_reads, data_writes);

  reg = 1;

  while (reg < NUMBEROFREGISTERS) {
    if (is_stack_register(reg)) {
      stack_register_reads  = stack_register_reads + *(reads_per_register + reg);
      stack_register_writes = stack_register_writes + *(writes_per_register + reg);

      print_per_register_profile(reg);
    }

    reg = reg + 1;
  }

  print_access_profile("stack total:   ", "", stack_register_reads, stack_register_writes);
  print_access_profile("stack segment: ", "", stack_reads, stack_writes);

  reg = 1;

  while (reg < NUMBEROFREGISTERS) {
    if (is_argument_register(reg)) {
      argument_register_reads  = argument_register_reads + *(reads_per_register + reg);
      argument_register_writes = argument_register_writes + *(writes_per_register + reg);

      print_per_register_profile(reg);
    }

    reg = reg + 1;
  }

  print_access_profile("args total:    ", "", argument_register_reads, argument_register_writes);

  reg = 1;

  while (reg < NUMBEROFREGISTERS) {
    if (is_temporary_register(reg)) {
      temporary_register_reads  = temporary_register_reads + *(reads_per_register + reg);
      temporary_register_writes = temporary_register_writes + *(writes_per_register + reg);

      print_per_register_profile(reg);
    }

    reg = reg + 1;
  }

  print_access_profile("temps total:   ", "", temporary_register_reads, temporary_register_writes);
}

void print_profile(uint64_t* context) {
  printf("%s: --------------------------------------------------------------------------------\n", selfie_name);
  printf("%s: summary: %lu executed instructions [%lu.%.2lu%% nops]\n", selfie_name,
    get_total_number_of_instructions(),
    percentage_format_integral_2(get_total_number_of_instructions(), get_total_number_of_nops()),
    percentage_format_fractional_2(get_total_number_of_instructions(), get_total_number_of_nops()));
  printf("%s:          %lu.%.2luMB allocated in %lu mallocs\n", selfie_name,
    ratio_format_integral_2(mc_brk, MEGABYTE),
    ratio_format_fractional_2(mc_brk, MEGABYTE),
    sc_brk);
  printf("%s:          %lu.%.2luMB(%lu.%.2lu%% of %lu.%.2luMB) actually accessed\n", selfie_name,
    ratio_format_integral_2(mc_mapped_heap, MEGABYTE),
    ratio_format_fractional_2(mc_mapped_heap, MEGABYTE),
    percentage_format_integral_2(round_up(mc_brk, PAGESIZE), mc_mapped_heap),
    percentage_format_fractional_2(round_up(mc_brk, PAGESIZE), mc_mapped_heap),
    ratio_format_integral_2(mc_brk, MEGABYTE),
    ratio_format_fractional_2(mc_brk, MEGABYTE));
  printf("%s:          %lu.%.2luMB(%lu.%.2lu%% of %luMB) mapped memory\n", selfie_name,
    ratio_format_integral_2(pused(), MEGABYTE),
    ratio_format_fractional_2(pused(), MEGABYTE),
    percentage_format_integral_2(total_page_frame_memory, pused()),
    percentage_format_fractional_2(total_page_frame_memory, pused()),
    total_page_frame_memory / MEGABYTE);

  if (GC_ON) {
    printf("%s: --------------------------------------------------------------------------------\n", selfie_name);
    print_gc_profile(context);
  }

  if (get_total_number_of_instructions() > 0) {
    printf("%s: --------------------------------------------------------------------------------\n", selfie_name);
    print_instruction_counters();

    if (code_line_number != (uint64_t*) 0)
      printf("%s: profile: total,max(ratio%%)@address(line#),2ndmax,3rdmax\n", selfie_name);
    else
      printf("%s: profile: total,max(ratio%%)@address,2ndmax,3rdmax\n", selfie_name);

    print_per_instruction_profile("calls:   ", calls, calls_per_procedure);
    print_per_instruction_profile("loops:   ", iterations, iterations_per_loop);
    print_per_instruction_profile("loads:   ", ic_load, loads_per_instruction);
    print_per_instruction_profile("stores:  ", ic_store, stores_per_instruction);

    print_register_memory_profile();
  }

  if (L1_CACHE_ENABLED) {
    printf("%s: L1 caches:     accesses,hits,misses\n", selfie_name);

    print_cache_profile(get_cache_hits(L1_DCACHE), get_cache_misses(L1_DCACHE), "data:          ");
    println();

    print_cache_profile(get_cache_hits(L1_ICACHE), get_cache_misses(L1_ICACHE), "instruction:   ");
    if (L1_CACHE_COHERENCY)
      printf(" (coherency invalidations: %lu)", L1_icache_coherency_invalidations);
    println();
  }

  printf("%s: --------------------------------------------------------------------------------\n", selfie_name);
}

void print_host_os() {
  if (OS == SELFIE)
    print("selfie");
  else if (OS == LINUX)
    print("Linux");
  else if (OS == MACOS)
    print("macOS");
  else if (OS == WINDOWS)
    print("Windows");
  else if (OS == BAREMETAL)
    print("bare metal");
  else
    print("unknown");
}

// *~*~ *~*~ *~*~ *~*~ *~*~ *~*~ *~*~ *~*~ *~*~ *~*~ *~*~ *~*~ *~*~
// -----------------------------------------------------------------
// ----------------------    R U N T I M E    ----------------------
// -----------------------------------------------------------------
// *~*~ *~*~ *~*~ *~*~ *~*~ *~*~ *~*~ *~*~ *~*~ *~*~ *~*~ *~*~ *~*~

// -----------------------------------------------------------------
// ------------------------ MACHINE CONTEXTS -----------------------
// -----------------------------------------------------------------

uint64_t* new_context() {
  uint64_t* context;

  if (free_contexts == (uint64_t*) 0)
    context = allocate_context();
  else {
    context = free_contexts;

    free_contexts = get_next_context(free_contexts);
  }

  set_next_context(context, used_contexts);
  set_prev_context(context, (uint64_t*) 0);

  if (used_contexts != (uint64_t*) 0)
    set_prev_context(used_contexts, context);

  used_contexts = context;

  return context;
}

void init_context(uint64_t* context, uint64_t* parent, uint64_t* vctxt) {
  // some fields are set in boot loader or when context switching

  // allocate zeroed memory for general-purpose registers
  // TODO: reuse memory
  set_regs(context, zmalloc(NUMBEROFREGISTERS * SIZEOFUINT64));

  // allocate zeroed memory for page table
  // TODO: save and reuse memory for page table
  if (PAGETABLETREE == 0)
    // for a 4GB-virtual-memory page table with
    // 4KB pages and 64-bit pointers, allocate
    // 8MB = 2^23 ((2^32 / 2^12) * 2^3) bytes to
    // accommodate 2^20 (2^32 / 2^12) PTEs
    set_pt(context, zmalloc(NUMBEROFPAGES * SIZEOFUINT64STAR));
  else
    // for the root node (page directory), allocate
    // 16KB = 2^14 (2^32 / 2^12 / 2^9 * 2^3) bytes to
    // accommodate 2^11 ((2^32 / 2^12) / 2^9) root PDEs
    // pointing to 4KB leaf nodes (page tables) that
    // each accommodate 2^9 (2^12 / 2^3) leaf PTEs
    set_pt(context, zmalloc(NUMBEROFPAGES / NUMBEROFLEAFPTES * SIZEOFUINT64STAR));

  // reset page table cache
  set_lowest_lo_page(context, 0);
  set_highest_lo_page(context, get_lowest_lo_page(context));
  set_lowest_hi_page(context, get_page_of_virtual_address(VIRTUALMEMORYSIZE * GIGABYTE - WORDSIZE));
  set_highest_hi_page(context, get_lowest_hi_page(context));

  if (parent != MY_CONTEXT) {
    set_code_seg_start(context, load_virtual_memory(get_pt(parent), code_seg_start(vctxt)));
    set_code_seg_size(context, load_virtual_memory(get_pt(parent), code_seg_size(vctxt)));
    set_data_seg_start(context, load_virtual_memory(get_pt(parent), data_seg_start(vctxt)));
    set_data_seg_size(context, load_virtual_memory(get_pt(parent), data_seg_size(vctxt)));
    set_heap_seg_start(context, load_virtual_memory(get_pt(parent), heap_seg_start(vctxt)));

    // TODO: cache name
    set_name(context, (char*) 0);
  } else {
    set_exception(context, EXCEPTION_NOEXCEPTION);
    set_fault(context, 0);

    set_exit_code(context, EXITCODE_NOERROR);
  }

  set_parent(context, parent);
  set_virtual_context(context, vctxt);

  // garbage collector
  set_used_list_head(context, (uint64_t*) 0);
  set_free_list_head(context, (uint64_t*) 0);
  set_gcs_in_period(context, 0);
  set_use_gc_kernel(context, GC_DISABLED);
}

uint64_t* find_context(uint64_t* parent, uint64_t* vctxt) {
  uint64_t* context;

  context = used_contexts;

  while (context != (uint64_t*) 0) {
    if (get_parent(context) == parent)
      if (get_virtual_context(context) == vctxt)
        return context;

    context = get_next_context(context);
  }

  return (uint64_t*) 0;
}

void free_context(uint64_t* context) {
  set_next_context(context, free_contexts);

  free_contexts = context;
}

uint64_t* delete_context(uint64_t* context, uint64_t* from) {
  if (get_next_context(context) != (uint64_t*) 0)
    set_prev_context(get_next_context(context), get_prev_context(context));

  if (get_prev_context(context) != (uint64_t*) 0) {
    set_next_context(get_prev_context(context), get_next_context(context));
    set_prev_context(context, (uint64_t*) 0);
  } else
    from = get_next_context(context);

  free_context(context);

  return from;
}

// -----------------------------------------------------------------
// -------------------------- MICROKERNEL --------------------------
// -----------------------------------------------------------------

uint64_t* create_context(uint64_t* parent, uint64_t* vctxt) {
  uint64_t* context;

  context = new_context();

  init_context(context, parent, vctxt);

  if (debug_create)
    printf("%s: parent context 0x%08lX created child context 0x%08lX\n", selfie_name,
      (uint64_t) parent,
      (uint64_t) used_contexts);

  return context;
}

uint64_t* cache_context(uint64_t* vctxt) {
  uint64_t* context;

  // find cached context on my boot level
  context = find_context(current_context, vctxt);

  if (context == (uint64_t*) 0)
    // create cached context on my boot level
    context = create_context(current_context, vctxt);

  return context;
}

void save_context(uint64_t* context) {
  uint64_t* parent_table;
  uint64_t* vctxt;
  uint64_t r;
  uint64_t* pregs;
  uint64_t* vregs;

  // save machine state
  set_pc(context, pc);

  if (get_parent(context) != MY_CONTEXT) {
    // upload changes in context to virtual context in parent address space
    parent_table = get_pt(get_parent(context));

    vctxt = get_virtual_context(context);

    store_virtual_memory(parent_table, program_counter(vctxt), get_pc(context));

    r = 0;

    pregs = get_regs(context);
    vregs = (uint64_t*) load_virtual_memory(parent_table, regs(vctxt));

    while (r < NUMBEROFREGISTERS) {
      store_virtual_memory(parent_table, (uint64_t) (vregs + r), *(pregs + r));

      r = r + 1;
    }

    store_virtual_memory(parent_table, program_break(vctxt), get_program_break(context));

    store_virtual_memory(parent_table, exception(vctxt), get_exception(context));
    store_virtual_memory(parent_table, fault(vctxt), get_fault(context));
    store_virtual_memory(parent_table, exit_code(vctxt), get_exit_code(context));

    // garbage collector state (only necessary if context is gced by different gcs)

    store_virtual_memory(parent_table, used_list_head(vctxt), (uint64_t) get_used_list_head(context));
    store_virtual_memory(parent_table, free_list_head(vctxt), (uint64_t) get_free_list_head(context));
    store_virtual_memory(parent_table, gcs_in_period(vctxt), get_gcs_in_period(context));
    store_virtual_memory(parent_table, use_gc_kernel(vctxt), get_use_gc_kernel(context));
  }
}

uint64_t lowest_page(uint64_t page, uint64_t lo) {
  if (page < lo)
    return page;
  else
    return lo;
}

uint64_t highest_page(uint64_t page, uint64_t hi) {
  if (page >= hi)
    // only lo <= page < hi will be cached
    return page + 1;
  else
    return hi;
}

void map_page(uint64_t* context, uint64_t page, uint64_t frame) {
  uint64_t* table;

  if (frame != 0) {
    table = get_pt(context);

    if (get_frame_for_page(table, page) == 0) {
      set_PTE_for_page(table, page, frame);

      // exploit spatial locality in page table caching
      if (page <= get_page_of_virtual_address(get_program_break(context) - WORDSIZE)) {
        set_lowest_lo_page(context, lowest_page(page, get_lowest_lo_page(context)));
        set_highest_lo_page(context, highest_page(page, get_highest_lo_page(context)));
      } else {
        set_lowest_hi_page(context, lowest_page(page, get_lowest_hi_page(context)));
        set_highest_hi_page(context, highest_page(page, get_highest_hi_page(context)));
      }
    } // else assert: frame == get_frame_for_page(table, page)
  }

  if (debug_map)
    printf("%s: page 0x%04lX mapped to frame 0x%08lX in context 0x%08lX\n", selfie_name,
      page, (uint64_t) frame, (uint64_t) context);
}

void restore_region(uint64_t* context, uint64_t* table, uint64_t* parent_table, uint64_t lo, uint64_t hi) {
  uint64_t frame;

  while (lo < hi) {
    if (is_virtual_address_mapped(parent_table, (uint64_t) get_PTE_address_for_page(parent_table, table, lo))) {
      frame = load_virtual_memory(parent_table, (uint64_t) get_PTE_address_for_page(parent_table, table, lo));

      map_page(context, lo, get_frame_for_page(parent_table, get_page_of_virtual_address(frame)));
    }

    lo = lo + 1;
  }
}

void restore_context(uint64_t* context) {
  uint64_t* parent_table;
  uint64_t* vctxt;
  uint64_t r;
  uint64_t* pregs;
  uint64_t* vregs;
  uint64_t* table;
  uint64_t lo;
  uint64_t hi;

  if (get_parent(context) != MY_CONTEXT) {
    // download changes in virtual context in parent address space to context
    parent_table = get_pt(get_parent(context));

    vctxt = get_virtual_context(context);

    set_pc(context, load_virtual_memory(parent_table, program_counter(vctxt)));

    r = 0;

    pregs = get_regs(context);
    vregs = (uint64_t*) load_virtual_memory(parent_table, regs(vctxt));

    while (r < NUMBEROFREGISTERS) {
      *(pregs + r) = load_virtual_memory(parent_table, (uint64_t) (vregs + r));

      r = r + 1;
    }

    set_program_break(context, load_virtual_memory(parent_table, program_break(vctxt)));

    set_exception(context, load_virtual_memory(parent_table, exception(vctxt)));
    set_fault(context, load_virtual_memory(parent_table, fault(vctxt)));

    set_exit_code(context, load_virtual_memory(parent_table, exit_code(vctxt)));

    table = (uint64_t*) load_virtual_memory(parent_table, page_table(vctxt));

    // assert: virtual context page table is only mapped from beginning up and end down

    lo = load_virtual_memory(parent_table, lowest_lo_page(vctxt));
    hi = load_virtual_memory(parent_table, highest_lo_page(vctxt));

    restore_region(context, table, parent_table, lo, hi);

    store_virtual_memory(parent_table, lowest_lo_page(vctxt), hi);

    lo = load_virtual_memory(parent_table, lowest_hi_page(vctxt));
    hi = load_virtual_memory(parent_table, highest_hi_page(vctxt));

    restore_region(context, table, parent_table, lo, hi);

    store_virtual_memory(parent_table, highest_hi_page(vctxt), lo);

    // garbage collector state (only necessary if context is gced by different gcs)

    set_used_list_head(context, (uint64_t*) load_virtual_memory(parent_table, used_list_head(vctxt)));
    set_free_list_head(context, (uint64_t*) load_virtual_memory(parent_table, free_list_head(vctxt)));
    set_gcs_in_period(context, load_virtual_memory(parent_table, gcs_in_period(vctxt)));
    set_use_gc_kernel(context, load_virtual_memory(parent_table, use_gc_kernel(vctxt)));
  }

  // restore machine state
  pc        = get_pc(context);
  registers = get_regs(context);
  pt        = get_pt(context);

  flush_all_caches();
}

uint64_t is_code_address(uint64_t* context, uint64_t vaddr) {
  // is address in code segment?
  if (vaddr >= get_code_seg_start(context))
    if (vaddr < get_code_seg_start(context) + get_code_seg_size(context))
      return 1;

  return 0;
}

uint64_t is_data_address(uint64_t* context, uint64_t vaddr) {
  // is address in data segment?
  if (vaddr >= get_data_seg_start(context))
    if (vaddr < get_data_seg_start(context) + get_data_seg_size(context))
      return 1;

  return 0;
}

uint64_t is_stack_address(uint64_t* context, uint64_t vaddr) {
  // is address in stack segment?
  if (vaddr >= *(get_regs(context) + REG_SP))
    if (vaddr <= VIRTUALMEMORYSIZE * GIGABYTE - WORDSIZE)
      return 1;

  return 0;
}

uint64_t is_heap_address(uint64_t* context, uint64_t vaddr) {
  // is address in heap segment?
  if (vaddr >= get_heap_seg_start(context))
    if (vaddr < get_program_break(context))
      return 1;

  return 0;
}

uint64_t is_address_between_stack_and_heap(uint64_t* context, uint64_t vaddr) {
  // is address between heap and stack segments?
  if (vaddr >= get_program_break(context))
    if (vaddr < *(get_regs(context) + REG_SP))
      return 1;

  return 0;
}

uint64_t is_data_stack_heap_address(uint64_t* context, uint64_t vaddr) {
  if (is_data_address(context, vaddr))
    return 1;
  else if (is_stack_address(context, vaddr))
    return 1;
  else if (is_heap_address(context, vaddr))
    return 1;
  else
    return 0;
}

uint64_t is_valid_segment_read(uint64_t vaddr) {
  if (is_data_address(current_context, vaddr)) {
    data_reads = data_reads + 1;

    return 1;
  } else if (is_stack_address(current_context, vaddr)) {
    stack_reads = stack_reads + 1;

    return 1;
  } else if (is_heap_address(current_context, vaddr)) {
    heap_reads = heap_reads + 1;

    return 1;
  } else
    return 0;
}

uint64_t is_valid_segment_write(uint64_t vaddr) {
  if (is_data_address(current_context, vaddr)) {
    data_writes = data_writes + 1;

    return 1;
  } else if (is_stack_address(current_context, vaddr)) {
    stack_writes = stack_writes + 1;

    return 1;
  } else if (is_heap_address(current_context, vaddr)) {
    heap_writes = heap_writes + 1;

    return 1;
  } else
    return 0;
}

// -----------------------------------------------------------------
// ---------------------------- KERNEL -----------------------------
// -----------------------------------------------------------------

uint64_t pavailable() {
  if (free_page_frame_memory > 0)
    return 1;
  else if (allocated_page_frame_memory + MEGABYTE <= total_page_frame_memory)
    return 1;
  else
    return 0;
}

uint64_t pexcess() {
  if (pavailable())
    return 1;
  else if (allocated_page_frame_memory + MEGABYTE <=
            2 * total_page_frame_memory * SIZEOFUINT64 / WORDSIZE)
    // tolerate twice (four times) as much memory mapped on demand than physically available
    // (single word on 32-bit target occupies double word on 64-bit system)
    return 1;
  else
    return 0;
}

uint64_t pused() {
  return allocated_page_frame_memory - free_page_frame_memory;
}

uint64_t* palloc() {
  uint64_t double_for_single_word;
  uint64_t block;
  uint64_t frame;

  // single word on 32-bit target occupies double word on 64-bit system
  double_for_single_word = SIZEOFUINT64 / WORDSIZE;

  // assert: total_page_frame_memory is equal to or a multiple of MEGABYTE
  // assert: PAGESIZE is a factor of MEGABYTE strictly less than MEGABYTE

  if (free_page_frame_memory == 0) {
    if (pexcess()) {
      free_page_frame_memory = MEGABYTE * double_for_single_word;

      // on boot level zero allocate zeroed memory
      block = (uint64_t) zmalloc(free_page_frame_memory);

      allocated_page_frame_memory = allocated_page_frame_memory + free_page_frame_memory;

      // page frames must be page-aligned to work as page table index
      next_page_frame = round_up(block, PAGESIZE * double_for_single_word);

      if (next_page_frame > block)
        // losing one page frame to fragmentation
        free_page_frame_memory = free_page_frame_memory - PAGESIZE * double_for_single_word;
    } else {
      printf("%s: palloc out of physical memory\n", selfie_name);

      exit(EXITCODE_OUTOFPHYSICALMEMORY);
    }
  }

  frame = next_page_frame;

  next_page_frame = next_page_frame + PAGESIZE * double_for_single_word;

  free_page_frame_memory = free_page_frame_memory - PAGESIZE * double_for_single_word;

  // strictly, touching is only necessary on boot levels higher than 0
  return touch((uint64_t*) frame, PAGESIZE * double_for_single_word);
}

void pfree(uint64_t* frame) {
  // TODO: implement free list of page frames
  frame = frame + 1;
}

void map_and_store(uint64_t* context, uint64_t vaddr, uint64_t data) {
  // assert: is_virtual_address_valid(vaddr, WORDSIZE) == 1

  if (is_virtual_address_mapped(get_pt(context), vaddr) == 0)
    map_page(context, get_page_of_virtual_address(vaddr), (uint64_t) palloc());

  store_virtual_memory(get_pt(context), vaddr, data);
}

void up_load_binary(uint64_t* context) {
  uint64_t baddr;

  // assert: e_entry is multiple of PAGESIZE and INSTRUCTIONSIZE

  set_pc(context, e_entry);

  // setting up page table cache

  set_lowest_lo_page(context, get_page_of_virtual_address(code_start));
  set_highest_lo_page(context, get_lowest_lo_page(context));

  // setting up memory segments

  set_code_seg_start(context, code_start);
  set_code_seg_size(context, code_size);
  set_data_seg_start(context, data_start);
  set_data_seg_size(context, data_size);
  set_heap_seg_start(context, round_up(data_start + data_size, p_align));
  set_program_break(context, get_heap_seg_start(context));

  baddr = 0;

  while (baddr < code_size) {
    map_and_store(context, get_code_seg_start(context) + baddr, load_code(baddr));

    baddr = baddr + WORDSIZE;
  }

  baddr = 0;

  while (baddr < data_size) {
    map_and_store(context, get_data_seg_start(context) + baddr, load_data(baddr));

    baddr = baddr + WORDSIZE;
  }

  set_name(context, binary_name);
}

uint64_t up_load_string(uint64_t* context, char* s, uint64_t SP) {
  uint64_t bytes;
  uint64_t i;

  bytes = round_up(string_length(s) + 1, WORDSIZE);

  // allocate memory for storing string
  SP = SP - bytes;

  i = 0;

  while (i < bytes) {
    map_and_store(context, SP + i, load_word((uint64_t*) s, i, 1));

    i = i + WORDSIZE;
  }

  return SP;
}

void up_load_arguments(uint64_t* context, uint64_t argc, uint64_t* argv) {
  /* upload arguments like a UNIX system

      SP
      |
      V
   | argc | argv[0] | ... | argv[n] | 0 | env[0] | ... | env[m] | 0 |

     with argc > 0, n == argc - 1, and m == 0 (that is, env is empty) */
  uint64_t SP;
  uint64_t* vargv;
  uint64_t i;

  // the call stack grows top down
  SP = VIRTUALMEMORYSIZE * GIGABYTE;

  vargv = smalloc(argc * SIZEOFUINT64STAR);

  i = 0;

  // push program parameters onto the stack
  while (i < argc) {
    SP = up_load_string(context, (char*) *(argv + i), SP);

    // store pointer in virtual *argv
    *(vargv + i) = SP;

    i = i + 1;
  }

  // allocate memory for termination of env table
  SP = SP - WORDSIZE;

  // push null value to terminate env table
  map_and_store(context, SP, 0);

  // allocate memory for termination of argv table
  SP = SP - WORDSIZE;

  // push null value to terminate argv table
  map_and_store(context, SP, 0);

  // assert: i == argc

  // push argv table onto the stack
  while (i > 0) {
    // allocate memory for argv table entry
    SP = SP - WORDSIZE;

    i = i - 1;

    // push argv table entry
    map_and_store(context, SP, *(vargv + i));
  }

  // allocate memory for argc
  SP = SP - WORDSIZE;

  // push argc
  map_and_store(context, SP, argc);

  // store stack pointer value in stack pointer register
  *(get_regs(context) + REG_SP) = SP;

  // initialize frame pointer register for completeness (redundant)
  *(get_regs(context) + REG_S0) = 0;
}

uint64_t handle_system_call(uint64_t* context) {
  uint64_t a7;

  set_exception(context, EXCEPTION_NOEXCEPTION);

  a7 = *(get_regs(context) + REG_A7);

  if (a7 == SYSCALL_BRK) {
    if (get_gc_enabled_gc(context))
      implement_gc_brk(context);
    else
      implement_brk(context);
  } else if (a7 == SYSCALL_READ) {
    if (exit_on_read) {
      set_exit_code(context, sign_shrink(EXITCODE_NOERROR, SYSCALL_BITWIDTH));

      return EXIT;
    } else
      implement_read(context);
  } else if (a7 == SYSCALL_WRITE)
    implement_write(context);
  else if (a7 == SYSCALL_OPENAT)
    implement_openat(context);
  else if (a7 == SYSCALL_EXIT) {
    implement_exit(context);

    // TODO: exit only if all contexts have exited
    return EXIT;
  } else {
    printf("%s: unknown system call %lu\n", selfie_name, a7);

    set_exit_code(context, EXITCODE_UNKNOWNSYSCALL);

    return EXIT;
  }

  return DONOTEXIT;
}

uint64_t handle_page_fault(uint64_t* context) {
  uint64_t page;

  set_exception(context, EXCEPTION_NOEXCEPTION);

  page = get_fault(context);

  // TODO: reuse frames
  map_page(context, page, (uint64_t) palloc());

  if (is_heap_address(context, get_virtual_address_of_page_start(page)))
    mc_mapped_heap = mc_mapped_heap + PAGESIZE;

  return DONOTEXIT;
}

uint64_t handle_division_by_zero(uint64_t* context) {
  set_exception(context, EXCEPTION_NOEXCEPTION);

  if (record) {
    printf("%s: division by zero, replaying...\n", selfie_name);

    replay_trace();

    set_exit_code(context, EXITCODE_NOERROR);
  } else {
    printf("%s: division by zero\n", selfie_name);

    set_exit_code(context, EXITCODE_DIVISIONBYZERO);
  }

  return EXIT;
}

uint64_t handle_timer(uint64_t* context) {
  set_exception(context, EXCEPTION_NOEXCEPTION);

  return DONOTEXIT;
}

uint64_t handle_exception(uint64_t* context) {
  uint64_t exception;

  exception = get_exception(context);

  if (exception == EXCEPTION_SYSCALL)
    return handle_system_call(context);
  else if (exception == EXCEPTION_PAGEFAULT)
    return handle_page_fault(context);
  else if (exception == EXCEPTION_DIVISIONBYZERO)
    return handle_division_by_zero(context);
  else if (exception == EXCEPTION_TIMER)
    return handle_timer(context);
  else {
    printf("%s: context %s threw uncaught exception: ", selfie_name, get_name(context));
    print_exception(exception, get_fault(context));
    println();

    set_exit_code(context, EXITCODE_UNCAUGHTEXCEPTION);

    return EXIT;
  }
}

uint64_t mipster(uint64_t* to_context) {
  uint64_t timeout;
  uint64_t* from_context;

  print("mipster\n");
  printf("%s: >>>>>>>>>>>>>>>>>>>>>>>>>>>>>>>>>>>>>>>>>>>>>>>>>>>>>>>>>>>>>>>>>>>>>>>>>>>>>>>>\n", selfie_name);

  timeout = TIMESLICE;

  while (1) {
    from_context = mipster_switch(to_context, timeout);

    if (get_parent(from_context) != MY_CONTEXT) {
      // switch to parent which is in charge of handling exceptions
      to_context = get_parent(from_context);

      timeout = TIMEROFF;
    } else if (handle_exception(from_context) == EXIT)
      return get_exit_code(from_context);
    else {
      // TODO: scheduler should go here
      to_context = from_context;

      timeout = TIMESLICE;
    }
  }
}

uint64_t hypster(uint64_t* to_context) {
  uint64_t* from_context;

  print("hypster\n");
  printf("%s: >>>>>>>>>>>>>>>>>>>>>>>>>>>>>>>>>>>>>>>>>>>>>>>>>>>>>>>>>>>>>>>>>>>>>>>>>>>>>>>>\n", selfie_name);

  while (1) {
    from_context = hypster_switch(to_context, TIMESLICE);

    if (handle_exception(from_context) == EXIT)
      return get_exit_code(from_context);
    else
      // TODO: scheduler should go here
      to_context = from_context;
  }
}

uint64_t mixter(uint64_t* to_context, uint64_t mix) {
  // works with mipsters and hypsters
  uint64_t mslice;
  uint64_t timeout;
  uint64_t* from_context;

  printf("mixter (%lu%% mipster/%lu%% hypster)\n", mix, 100 - mix);
  printf("%s: >>>>>>>>>>>>>>>>>>>>>>>>>>>>>>>>>>>>>>>>>>>>>>>>>>>>>>>>>>>>>>>>>>>>>>>>>>>>>>>>\n", selfie_name);

  mslice = TIMESLICE;

  if (mslice <= UINT64_MAX / 100)
    mslice = mslice * mix / 100;
  else if (mslice <= UINT64_MAX / 10)
    mslice = mslice / 10 * (mix / 10);
  else
    mslice = mslice / 100 * mix;

  if (mslice > 0) {
    mix = 1;

    timeout = mslice;
  } else {
    mix = 0;

    timeout = TIMESLICE;
  }

  while (1) {
    if (mix)
      from_context = mipster_switch(to_context, timeout);
    else
      from_context = hypster_switch(to_context, timeout);

    if (get_parent(from_context) != MY_CONTEXT) {
      // switch to parent which is in charge of handling exceptions
      to_context = get_parent(from_context);

      timeout = TIMEROFF;
    } else if (handle_exception(from_context) == EXIT)
      return get_exit_code(from_context);
    else {
      // TODO: scheduler should go here
      to_context = from_context;

      if (mix) {
        if (mslice != TIMESLICE) {
          mix = 0;

          timeout = TIMESLICE - mslice;
        }
      } else if (mslice > 0) {
        mix = 1;

        timeout = mslice;
      }
    }
  }
}

uint64_t minmob(uint64_t* to_context) {
  uint64_t timeout;
  uint64_t* from_context;

  timeout = TIMESLICE;

  while (1) {
    from_context = mipster_switch(to_context, timeout);

    if (get_parent(from_context) != MY_CONTEXT) {
      // switch to parent which is in charge of handling exceptions
      to_context = get_parent(from_context);

      timeout = TIMEROFF;
    } else {
      // minster and mobster do not handle page faults
      if (get_exception(from_context) == EXCEPTION_PAGEFAULT) {
        printf("%s: context %s threw uncaught exception: ", selfie_name, get_name(from_context));
        print_exception(get_exception(from_context), get_fault(from_context));
        println();

        return EXITCODE_UNCAUGHTEXCEPTION;
      } else if (handle_exception(from_context) == EXIT)
        return get_exit_code(from_context);

      // TODO: scheduler should go here
      to_context = from_context;

      timeout = TIMESLICE;
    }
  }
}

void map_unmapped_pages(uint64_t* context) {
  uint64_t page;

  // assert: page table is only mapped from beginning up and end down

  page = get_lowest_lo_page(context);

  while (is_page_mapped(get_pt(context), page))
    page = page + 1;

  while (pavailable()) {
    map_page(context, page, (uint64_t) palloc());

    page = page + 1;
  }
}

uint64_t minster(uint64_t* to_context) {
  print("minster\n");
  printf("%s: >>>>>>>>>>>>>>>>>>>>>>>>>>>>>>>>>>>>>>>>>>>>>>>>>>>>>>>>>>>>>>>>>>>>>>>>>>>>>>>>\n", selfie_name);

  // virtual is like physical memory in initial context up to memory size
  // by mapping unmapped pages (for the heap) to all available page frames
  // CAUTION: consumes memory even when not accessed
  map_unmapped_pages(to_context);

  // does not handle page faults, works only until running out of mapped pages
  return minmob(to_context);
}

uint64_t mobster(uint64_t* to_context) {
  print("mobster\n");
  printf("%s: >>>>>>>>>>>>>>>>>>>>>>>>>>>>>>>>>>>>>>>>>>>>>>>>>>>>>>>>>>>>>>>>>>>>>>>>>>>>>>>>\n", selfie_name);

  // does not handle page faults, relies on fancy hypsters to do that
  return minmob(to_context);
}

char* replace_extension(char* filename, char* extension) {
  char* s;
  uint64_t i;
  uint64_t c;
  char* filename_without_extension;

  // assert: string_length(filename) + 1 + string_length(extension) < MAX_FILENAME_LENGTH

  s = string_alloc(string_length(filename) + 1 + string_length(extension));

  // start reading at end of filename
  i = string_length(filename);

  c = 0;

  // look for extension
  while (c != '.') {
    if (c == '/')
      i = 0;

    if (i > 0) {
      i = i - 1;

      c = load_character(filename, i);
    } else
      c = '.';
  }

  if (i == 0)
    // filename has no extension
    filename_without_extension = filename;
  else {
    filename_without_extension = string_alloc(i);

    // assert: filename_without_extension is zeroed and thus null-terminated

    // copy filename without extension and null-terminator into filename_without_extension
    while (i > 0) {
      i = i - 1;

      store_character(filename_without_extension, i, load_character(filename, i));
    }
  }

  // writing filename_without_extension plus extension into s
  sprintf(s, "%s.%s", filename_without_extension, extension);

  return s;
}

void boot_loader(uint64_t* context) {
  up_load_binary(context);

  // pass binary name as first argument by replacing next argument
  set_argument(binary_name);

  up_load_arguments(context, number_of_remaining_arguments(), remaining_arguments());
}

uint64_t selfie_run(uint64_t machine) {
  uint64_t exit_code;

  if (code_size == 0) {
    printf("%s: nothing to run, debug, or host\n", selfie_name);

    return EXITCODE_BADARGUMENTS;
  } else if (machine == HYPSTER) {
    if (OS != SELFIE) {
      printf("%s: hypster only runs on mipster\n", selfie_name);

      return EXITCODE_BADARGUMENTS;
    }
  }

  if (machine == CAPSTER) {
    init_all_caches();

    L1_CACHE_ENABLED = 1;

    machine = MIPSTER;
  }

  reset_interpreter();
  reset_profiler();
  reset_microkernel();

  init_memory(atoi(peek_argument(0)));

  current_context = create_context(MY_CONTEXT, 0);

  // assert: number_of_remaining_arguments() > 0

  boot_loader(current_context);

  // current_context is ready to run

  run = 1;

  printf("%s: selfie executing %lu-bit RISC-U binary %s with %luMB physical memory", selfie_name,
    WORDSIZEINBITS,
    binary_name,
    total_page_frame_memory / MEGABYTE);

  if (GC_ON) {
    gc_init(current_context);

    printf(", gcing every %lu mallocs, ", GC_PERIOD);
    if (GC_REUSE) printf("reusing memory"); else printf("not reusing memory");
  }

  if (machine == DIPSTER) {
    debug          = 1;
    debug_syscalls = 1;
    printf(", debugger");
    machine = MIPSTER;
  } else if (machine == RIPSTER) {
    debug  = 1;
    record = 1;
    init_replay_engine();
    printf(", replay");
    machine = MIPSTER;
  }

  printf(" on %lu-bit ", SIZEOFUINT64INBITS);

  if (machine == MIPSTER)
    exit_code = mipster(current_context);
  else if (machine == MINSTER)
    exit_code = minster(current_context);
  else if (machine == MOBSTER)
    exit_code = mobster(current_context);
  else if (machine == HYPSTER)
    exit_code = hypster(current_context);
  else
    // change 0 to anywhere between 0% to 100% mipster
    exit_code = mixter(current_context, 0);

  record = 0;

  debug_syscalls = 0;
  debug          = 0;

  printf("%s: selfie terminating %lu-bit RISC-U binary %s with exit code %ld\n", selfie_name,
    WORDSIZEINBITS,
    get_name(current_context),
    sign_extend(exit_code, SYSCALL_BITWIDTH));

  if (machine != HYPSTER)
    print_profile(current_context);
  else if (GC_ON) {
    printf("%s: --------------------------------------------------------------------------------\n", selfie_name);
    print_gc_profile(current_context);
  }

  run = 0;

  return exit_code;
}

// -----------------------------------------------------------------
// ------------------- CONSOLE ARGUMENT SCANNER --------------------
// -----------------------------------------------------------------

uint64_t number_of_remaining_arguments() {
  return selfie_argc;
}

uint64_t* remaining_arguments() {
  return selfie_argv;
}

char* peek_argument(uint64_t lookahead) {
  if (number_of_remaining_arguments() > lookahead)
    return (char*) *(selfie_argv + lookahead);
  else
    return (char*) 0;
}

char* get_argument() {
  argument = peek_argument(0);

  if (number_of_remaining_arguments() > 0) {
    selfie_argc = selfie_argc - 1;
    selfie_argv = selfie_argv + 1;
  }

  return argument;
}

void set_argument(char* argv) {
  *selfie_argv = (uint64_t) argv;
}

uint64_t no_or_bad_or_more_arguments(uint64_t exit_code) {
  if (exit_code == EXITCODE_NOARGUMENTS)
    return 1;
  else if (exit_code == EXITCODE_BADARGUMENTS)
    return 1;
  else if (exit_code == EXITCODE_MOREARGUMENTS)
    return 1;
  else
    return 0;
}

void print_synopsis(char* extras) {
  printf("synopsis: %s { -c { source } | -o binary | ( -s | -S ) assembly | -l binary }%s\n", selfie_name, extras);
}

// -----------------------------------------------------------------
// ----------------------------- SELFIE ----------------------------
// -----------------------------------------------------------------

uint64_t selfie(uint64_t extras) {
  if (number_of_remaining_arguments() == 0)
    return EXITCODE_NOARGUMENTS;
  else {
    printf("%s: this is the selfie system from %s with\n", selfie_name, SELFIE_URL);
    printf("%s: %lu-bit unsigned integers and %lu-bit pointers hosted on ", selfie_name,
      SIZEOFUINT64INBITS,
      SIZEOFUINT64STARINBITS);
    print_host_os();
    println();

    init_scanner();
    init_bootstrapping();

    init_register();
    init_interpreter();

    init_disassembler();

    while (number_of_remaining_arguments() > 0) {
      get_argument();

      experimental_features();

      if (string_compare(argument, "-c"))
        selfie_compile();
      else if (number_of_remaining_arguments() == 0)
        // remaining options have at least one argument
        return EXITCODE_BADARGUMENTS;
      else if (string_compare(argument, "-o"))
        selfie_output(get_argument());
      else if (string_compare(argument, "-s"))
        selfie_disassemble(0);
      else if (string_compare(argument, "-S"))
        selfie_disassemble(1);
      else if (string_compare(argument, "-l"))
        selfie_load();
      else if (extras == 0) {
        if (string_compare(argument, "-m"))
          return selfie_run(MIPSTER);
        else if (string_compare(argument, "-d"))
          return selfie_run(DIPSTER);
        else if (string_compare(argument, "-r"))
          return selfie_run(RIPSTER);
        else if (string_compare(argument, "-y"))
          return selfie_run(HYPSTER);
        else if (string_compare(argument, "-min"))
          return selfie_run(MINSTER);
        else if (string_compare(argument, "-mob"))
          return selfie_run(MOBSTER);
        else if (string_compare(argument, "-L1"))
          return selfie_run(CAPSTER);
        else
          return EXITCODE_BADARGUMENTS;
      } else
        return EXITCODE_MOREARGUMENTS;
    }

    return EXITCODE_NOERROR;
  }
}

void experimental_features() {
  if (string_compare(argument, "-m32")) {
    IS64BITTARGET = 0;

    init_target();
    reset_disassembler();
    reset_binary();

    get_argument();
  } else if (string_compare(argument, "-m64")) {
    IS64BITTARGET = 1;

    init_target();
    reset_disassembler();
    reset_binary();

    get_argument();
  } else if (string_compare(argument, "-gc")) {
    GC_ON = GC_ENABLED;

    get_argument();
  } else if (string_compare(argument, "-nrgc")) {
    GC_ON    = GC_ENABLED;
    GC_REUSE = GC_DISABLED;

    get_argument();
  } else if (string_compare(argument, "-nr")) {
    GC_REUSE = GC_DISABLED;

    get_argument();
  } else
    GC_ON = GC_DISABLED;
}

uint64_t exit_selfie(uint64_t exit_code, char* extras) {
  if (no_or_bad_or_more_arguments(exit_code))
    print_synopsis(extras);

  if (exit_code == EXITCODE_MOREARGUMENTS)
    return EXITCODE_BADARGUMENTS;
  else if (exit_code == EXITCODE_NOARGUMENTS)
    return EXITCODE_NOERROR;
  else
    return exit_code;
}

// -----------------------------------------------------------------
// ----------------------------- MAIN ------------------------------
// -----------------------------------------------------------------

// selfie bootstraps int and char** to uint64_t and uint64_t*, respectively!
int main(int argc, char** argv) {
  uint64_t exit_code;

  init_selfie((uint64_t) argc, (uint64_t*) argv);

  init_library();
  init_system();
  init_target();

  exit_code = selfie(0);

  return exit_selfie(exit_code, " [ ( -m | -d | -r | -y ) 0-4096 ... ]");
}<|MERGE_RESOLUTION|>--- conflicted
+++ resolved
@@ -5271,10 +5271,7 @@
   else if (symbol == SYM_RETURN) {
     compile_return();
 
-    if (symbol == SYM_SEMICOLON)
-      get_symbol();
-    else
-      syntax_error_symbol(SYM_SEMICOLON);
+    get_expected_symbol(SYM_SEMICOLON);
   }
   // ( ["*"] variable | "*" "(" expression ")" ) "=" expression | call
   else {
@@ -5293,17 +5290,11 @@
     if (symbol == SYM_IDENTIFIER) {
       variable_or_procedure_name = identifier;
 
-<<<<<<< HEAD
       get_symbol();
 
       // procedure call
       if (symbol == SYM_LPARENTHESIS) {
         get_symbol();
-=======
-      get_expected_symbol(SYM_RPARENTHESIS);
-    } else {
-      syntax_error_symbol(SYM_LPARENTHESIS);
->>>>>>> 286a2322
 
         compile_call(variable_or_procedure_name);
 
@@ -5332,15 +5323,7 @@
         if (dereference)
           emit_load(current_temporary(), current_temporary(), 0);
 
-<<<<<<< HEAD
         // assert: allocated_temporaries == 1
-=======
-    get_expected_symbol(SYM_SEMICOLON);
-  }
-  // variable "=" expression | call
-  else if (symbol == SYM_IDENTIFIER) {
-    variable_or_procedure_name = identifier;
->>>>>>> 286a2322
 
         assignment = 1;
       }
@@ -5359,18 +5342,11 @@
 
       // assert: allocated_temporaries == 1
 
-<<<<<<< HEAD
       assignment = 1;
 
-      if (symbol == SYM_RPARENTHESIS)
-        get_symbol();
-      else
-        syntax_error_symbol(SYM_RPARENTHESIS);
+      get_expected_symbol(SYM_RPARENTHESIS);
     } else
       syntax_error_symbol(SYM_IDENTIFIER);
-=======
-      get_expected_symbol(SYM_SEMICOLON);
->>>>>>> 286a2322
 
     if (assignment) {
       // address stored in current temporary
@@ -5405,27 +5381,9 @@
 
         // assert: allocated_temporaries == 1
 
-<<<<<<< HEAD
         tfree(1);
       }
     }
-=======
-      get_expected_symbol(SYM_SEMICOLON);
-    } else
-      syntax_error_unexpected();
-  }
-  // while statement?
-  else if (symbol == SYM_WHILE) {
-    compile_while();
-  }
-  // if statement?
-  else if (symbol == SYM_IF) {
-    compile_if();
-  }
-  // return statement?
-  else if (symbol == SYM_RETURN) {
-    compile_return();
->>>>>>> 286a2322
 
     get_expected_symbol(SYM_SEMICOLON);
   }
