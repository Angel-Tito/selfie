# Compiler flags
CFLAGS := -w -O3 -m64 -D'main(a,b)=main(int argc, char** argv)' -Duint64_t='unsigned long long'

# Compile selfie.c into selfie executable
selfie: selfie.c
	$(CC) $(CFLAGS) $< -o $@

# Consider these targets as targets, not files
.PHONY : compile debug replay os vm min mob sat all clean

# Self-compile
compile: selfie
	./selfie -c selfie.c -o selfie1.m -s selfie1.s -m 2 -c selfie.c -o selfie2.m -s selfie2.s
	diff -q selfie1.m selfie2.m
	diff -q selfie1.s selfie2.s

# Run debugger
debug: selfie
	./selfie -c manuscript/code/pointer.c -d 1

# Run replay engine
replay: selfie
	./selfie -c manuscript/code/division-by-zero.c -r 1

# Run emulator on emulator
os: selfie
	./selfie -c selfie.c -o selfie.m -m 2 -l selfie.m -m 1

# Self-compile on two virtual machines
vm: selfie
	./selfie -c selfie.c -o selfie3.m -s selfie3.s -m 3 -l selfie3.m -y 3 -l selfie3.m -y 2 -c selfie.c -o selfie4.m -s selfie4.s
	diff -q selfie3.m selfie4.m
	diff -q selfie3.s selfie4.s
	diff -q selfie1.m selfie3.m
	diff -q selfie1.s selfie3.s

# Self-compile on two virtual machines on fully mapped virtual memory
min: selfie
<<<<<<< HEAD
	./selfie -c selfie.c -o selfie5.m -s selfie5.s -min 14 -l selfie5.m -y 3 -l selfie5.m -y 2 -c selfie.c -o selfie6.m -s selfie6.s
=======
	./selfie -c selfie.c -o selfie5.m -s selfie5.s -min 13 -l selfie5.m -y 3 -l selfie5.m -y 2 -c selfie.c -o selfie6.m -s selfie6.s
>>>>>>> d164b579
	diff -q selfie5.m selfie6.m
	diff -q selfie5.s selfie6.s
	diff -q selfie3.m selfie5.m
	diff -q selfie3.s selfie5.s

# Run mobster
mob: selfie
	./selfie -c -mob 1

# Run SAT solver
sat: selfie
	./selfie -sat manuscript/cnfs/rivest.cnf
	./selfie -c selfie.c -m 1 -sat manuscript/cnfs/rivest.cnf

# Run everything
all: compile debug replay os vm min mob sat

# Clean up
clean:
	rm -rf *.m
	rm -rf *.s
	rm -rf selfie
	rm -rf selfie.exe<|MERGE_RESOLUTION|>--- conflicted
+++ resolved
@@ -36,11 +36,7 @@
 
 # Self-compile on two virtual machines on fully mapped virtual memory
 min: selfie
-<<<<<<< HEAD
 	./selfie -c selfie.c -o selfie5.m -s selfie5.s -min 14 -l selfie5.m -y 3 -l selfie5.m -y 2 -c selfie.c -o selfie6.m -s selfie6.s
-=======
-	./selfie -c selfie.c -o selfie5.m -s selfie5.s -min 13 -l selfie5.m -y 3 -l selfie5.m -y 2 -c selfie.c -o selfie6.m -s selfie6.s
->>>>>>> d164b579
 	diff -q selfie5.m selfie6.m
 	diff -q selfie5.s selfie6.s
 	diff -q selfie3.m selfie5.m
