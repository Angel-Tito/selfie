# Compiler flags
CFLAGS := -Wall -Wextra -O3 -m64 -D'uint64_t=unsigned long long'

# Compile selfie.c into selfie executable
selfie: selfie.c
	$(CC) $(CFLAGS) $< -o $@

# Consider these targets as targets, not files
.PHONY : compile quine escape debug replay os vm min mob sat spike riscv-tools all clean

# Self-compile
compile: selfie
<<<<<<< HEAD
	./selfie -c selfie.c -o selfie1.m -s selfie1.s -m 8 -c selfie.c -o selfie2.m -s selfie2.s
=======
	./selfie -c selfie.c -o selfie1.m -s selfie1.s -m 3 -c selfie.c -o selfie2.m -s selfie2.s
>>>>>>> 20358ba1
	diff -q selfie1.m selfie2.m
	diff -q selfie1.s selfie2.s

# Compile and run quine and compare its output to itself
quine: selfie
	./selfie -c manuscript/code/quine.c selfie.c -m 1 | sed '/^.\/selfie/d' | diff -q manuscript/code/quine.c -

# Demonstrate available escape sequences
escape: selfie
	./selfie -c manuscript/code/escape.c -m 1

# Run debugger
debug: selfie
	./selfie -c manuscript/code/pointer.c -d 1

# Run emulator on emulator
os: selfie
	./selfie -c selfie.c -o selfie.m -m 8 -l selfie.m -m 4

# Self-compile on two virtual machines
vm: selfie
<<<<<<< HEAD
	./selfie -c selfie.c -o selfie3.m -s selfie3.s -m 8 -l selfie3.m -y 8 -l selfie3.m -y 6 -c selfie.c -o selfie4.m -s selfie4.s
=======
	./selfie -c selfie.c -o selfie3.m -s selfie3.s -m 3 -l selfie3.m -y 3 -l selfie3.m -y 3 -c selfie.c -o selfie4.m -s selfie4.s
>>>>>>> 20358ba1
	diff -q selfie3.m selfie4.m
	diff -q selfie3.s selfie4.s
	diff -q selfie1.m selfie3.m
	diff -q selfie1.s selfie3.s

# Self-compile on two virtual machines on fully mapped virtual memory
min: selfie
<<<<<<< HEAD
	./selfie -c selfie.c -o selfie5.m -s selfie5.s -min 18 -l selfie5.m -y 8 -l selfie5.m -y 6 -c selfie.c -o selfie6.m -s selfie6.s
=======
	./selfie -c selfie.c -o selfie5.m -s selfie5.s -min 14 -l selfie5.m -y 3 -l selfie5.m -y 3 -c selfie.c -o selfie6.m -s selfie6.s
>>>>>>> 20358ba1
	diff -q selfie5.m selfie6.m
	diff -q selfie5.s selfie6.s
	diff -q selfie3.m selfie5.m
	diff -q selfie3.s selfie5.s

# Run mobster
mob: selfie
	./selfie -c -mob 4

# Run SAT solver
sat: selfie
	./selfie -sat manuscript/cnfs/rivest.cnf
	./selfie -c selfie.c -m 8 -sat manuscript/cnfs/rivest.cnf

# Run tainted analysis
taint: selfie
	./selfie -c selfie.c -t -n 0 -c selfie.c

<<<<<<< HEAD
test: selfie
	./test-script.pl test
=======
# Run selfie on spike
spike: selfie
	./selfie -c selfie.c -o selfie.m -s selfie.s
	spike pk selfie.m -c selfie.c -o selfie7.m -s selfie7.s -m 1
	diff -q selfie.m selfie7.m
	diff -q selfie.s selfie7.s

# Build and update riscv-tools Docker image
riscv-tools:
	docker build -f Dockerfile-riscv-tools -t cksystemsteaching/selfie .
	docker login -u cksystemsteaching
	docker push cksystemsteaching/riscv-tools

>>>>>>> 20358ba1
# Run everything
all: compile quine debug replay os vm min mob sat

# Clean up
clean:
	rm -rf *.m
	rm -rf *.s
	rm -rf selfie
	rm -rf selfie.exe<|MERGE_RESOLUTION|>--- conflicted
+++ resolved
@@ -10,11 +10,7 @@
 
 # Self-compile
 compile: selfie
-<<<<<<< HEAD
-	./selfie -c selfie.c -o selfie1.m -s selfie1.s -m 8 -c selfie.c -o selfie2.m -s selfie2.s
-=======
 	./selfie -c selfie.c -o selfie1.m -s selfie1.s -m 3 -c selfie.c -o selfie2.m -s selfie2.s
->>>>>>> 20358ba1
 	diff -q selfie1.m selfie2.m
 	diff -q selfie1.s selfie2.s
 
@@ -36,11 +32,7 @@
 
 # Self-compile on two virtual machines
 vm: selfie
-<<<<<<< HEAD
-	./selfie -c selfie.c -o selfie3.m -s selfie3.s -m 8 -l selfie3.m -y 8 -l selfie3.m -y 6 -c selfie.c -o selfie4.m -s selfie4.s
-=======
 	./selfie -c selfie.c -o selfie3.m -s selfie3.s -m 3 -l selfie3.m -y 3 -l selfie3.m -y 3 -c selfie.c -o selfie4.m -s selfie4.s
->>>>>>> 20358ba1
 	diff -q selfie3.m selfie4.m
 	diff -q selfie3.s selfie4.s
 	diff -q selfie1.m selfie3.m
@@ -48,11 +40,7 @@
 
 # Self-compile on two virtual machines on fully mapped virtual memory
 min: selfie
-<<<<<<< HEAD
-	./selfie -c selfie.c -o selfie5.m -s selfie5.s -min 18 -l selfie5.m -y 8 -l selfie5.m -y 6 -c selfie.c -o selfie6.m -s selfie6.s
-=======
 	./selfie -c selfie.c -o selfie5.m -s selfie5.s -min 14 -l selfie5.m -y 3 -l selfie5.m -y 3 -c selfie.c -o selfie6.m -s selfie6.s
->>>>>>> 20358ba1
 	diff -q selfie5.m selfie6.m
 	diff -q selfie5.s selfie6.s
 	diff -q selfie3.m selfie5.m
@@ -71,10 +59,6 @@
 taint: selfie
 	./selfie -c selfie.c -t -n 0 -c selfie.c
 
-<<<<<<< HEAD
-test: selfie
-	./test-script.pl test
-=======
 # Run selfie on spike
 spike: selfie
 	./selfie -c selfie.c -o selfie.m -s selfie.s
@@ -88,7 +72,9 @@
 	docker login -u cksystemsteaching
 	docker push cksystemsteaching/riscv-tools
 
->>>>>>> 20358ba1
+test: selfie
+		./test-script.pl test
+
 # Run everything
 all: compile quine debug replay os vm min mob sat
 
