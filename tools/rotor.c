--- conflicted
+++ resolved
@@ -11589,7 +11589,9 @@
     }
   }
 
-<<<<<<< HEAD
+  I_imm_32_bit = sign_extend(I_imm_32_bit, SINGLEWORDSIZEINBITS);
+  U_imm        = right_shift(U_imm, 12);
+
   // replace basic instructions with appropriate pseudoinstructions according to the RISC-V spec
   if (ID == ID_ADDI && rs1 == get_register_name(REG_ZR))
     printf("li %s,%ld", rd, I_imm);
@@ -11627,30 +11629,6 @@
       signed_division(SB_imm, INSTRUCTIONSIZE));
   else if (ID == ID_BLT && rs1 == get_register_name(REG_ZR))
     printf("bgtz %s,0x%lX <%ld>", rs2, pc + SB_imm,
-=======
-  I_imm_32_bit = sign_extend(I_imm_32_bit, SINGLEWORDSIZEINBITS);
-  U_imm        = right_shift(U_imm, 12);
-
-  printf("%s", get_instruction_mnemonic(ID));
-
-  if (is_R_type(ID))
-    printf(" %s,%s,%s", rd, rs1, rs2);
-  else if (is_I_type(ID)) {
-    if (is_shift_I_type(ID))
-      if (is_32_bit_shift_I_type(ID)) imm_shamt = shamt_5_bit; else imm_shamt = shamt;
-    else
-      if (ID == ID_ADDIW) imm_shamt = I_imm_32_bit; else imm_shamt = I_imm;
-    if (is_register_relative_I_type(ID))
-      printf(" %s,%ld(%s)", rd, imm_shamt, rs1);
-    else if (is_shift_I_type(ID))
-      printf(" %s,%s,0x%lX", rd, rs1, imm_shamt);
-    else
-      printf(" %s,%s,%ld", rd, rs1, imm_shamt);
-  } else if (is_S_type(ID))
-    printf(" %s,%ld(%s)", rs2, S_imm, rs1);
-  else if (is_SB_type(ID))
-    printf(" %s,%s,0x%lX <%ld>", rs1, rs2, pc + SB_imm,
->>>>>>> 2c0de872
       signed_division(SB_imm, INSTRUCTIONSIZE));
 
   else if (ID == ID_JAL && rd == get_register_name(REG_ZR))
