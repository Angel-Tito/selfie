/*
Copyright (c) 2015-2021, the Selfie Project authors. All rights reserved.
Please see the AUTHORS file for details. Use of this source code is
governed by a BSD license that can be found in the LICENSE file.

Selfie is a project of the Computational Systems Group at the
Department of Computer Sciences of the University of Salzburg
in Austria. For further information and code please refer to:

http://selfie.cs.uni-salzburg.at

Boehm GC is a Selfie implementation of a garbage collector originally
developed by Hans Boehm, Alan Demers, and Mark Weiser. It is a
conservative garbage collector that uses the mark sweep algorithm.

Boehm GC runs allocation and collection in constant time. It runs in
parallel to the Selfie GC, since this implementation only contains the
allocation and collection of small objects. Large objects are delegated
to the Selfie GC. Just like the Selfie GC, the Boehm GC is available
in both syscall and library variants.
*/

// --- boehm hook implementations ---

void gc_init_boehm(uint64_t* context);
uint64_t* allocate_memory_boehm(uint64_t* context, uint64_t size);
uint64_t mark_object_boehm(uint64_t* context, uint64_t gc_address);
void sweep_boehm(uint64_t* context);

// --- boehm gc context extension ---

// +----+-------------------------+
// | 25 | chunk heap start        | start of the chunk heap segment
// | 26 | chunk heap bump         | bump pointer of chunk heap segment
// | 27 | chunk used list head    | pointer to head of the chunk used list
// | 28 | chunk free list head    | pointer to head of the chunk free list
// | 29 | small object free lists | pointer to array containing all small object free lists
// +----+-------------------------+

uint64_t* allocate_context() {
  return smalloc(14 * SIZEOFUINT64STAR + 16 * SIZEOFUINT64);
}

uint64_t* get_chunk_heap_start(uint64_t* context)           { return (uint64_t*) *(context + 25); }
uint64_t* get_chunk_heap_bump(uint64_t* context)            { return (uint64_t*) *(context + 26); }
uint64_t* get_chunk_used_list_head(uint64_t* context)       { return (uint64_t*) *(context + 27); }
uint64_t* get_chunk_free_list_head(uint64_t* context)       { return (uint64_t*) *(context + 28); }
uint64_t* get_small_object_free_lists(uint64_t* context)    { return (uint64_t*) *(context + 29); }

void set_chunk_heap_start(uint64_t* context, uint64_t* chunk_heap_start)                { *(context + 25) = (uint64_t) chunk_heap_start; }
void set_chunk_heap_bump(uint64_t* context, uint64_t* chunk_heap_bump)                  { *(context + 26) = (uint64_t) chunk_heap_bump; }
void set_chunk_used_list_head(uint64_t* context, uint64_t* chunk_used_list_head)        { *(context + 27) = (uint64_t) chunk_used_list_head; }
void set_chunk_free_list_head(uint64_t* context, uint64_t* chunk_free_list_head)        { *(context + 28) = (uint64_t) chunk_free_list_head; }
void set_small_object_free_lists(uint64_t* context, uint64_t* small_object_free_lists)  { *(context + 29) = (uint64_t) small_object_free_lists; }

// getters and setters with different access in library/kernel

uint64_t* get_chunk_heap_start_gc(uint64_t* context);
uint64_t* get_chunk_heap_bump_gc(uint64_t* context);
uint64_t* get_chunk_used_list_head_gc(uint64_t* context);
uint64_t* get_chunk_free_list_head_gc(uint64_t* context);
uint64_t* get_small_object_free_lists_gc(uint64_t* context);

void set_chunk_heap_start_gc(uint64_t* context, uint64_t* chunk_heap_start);
void set_chunk_heap_bump_gc(uint64_t* context, uint64_t* chunk_heap_bump);
void set_chunk_used_list_head_gc(uint64_t* context, uint64_t* chunk_used_list_head);
void set_chunk_free_list_head_gc(uint64_t* context, uint64_t* chunk_free_list_head);
void set_small_object_free_lists_gc(uint64_t* context, uint64_t* small_object_free_lists);

// boehm chunks

// chunk header:
// +----+-------------+
// |  0 | list ptr    | pointer to chunk used list
// |  1 | obj size    | size of objects contained in chunk
// | 2..| markbit(s)  | markbit indicating reachability of object (object 0 ... markbit 0)
// | 3..| allocbit(s) | allocbit indicating if object is allocated (object 0 ... allocbit 0)
// +----+-------------+

uint64_t* allocate_chunk(uint64_t* context, uint64_t object_size);
void free_chunk(uint64_t* context, uint64_t* entry);

void align_chunk_allocator(uint64_t* context);
void init_chunk(uint64_t* context, uint64_t* chunk_list_entry);

uint64_t* get_chunk_list_pointer(uint64_t* entry) { return (uint64_t*) *entry; }
uint64_t  get_chunk_object_size(uint64_t* entry)  { return             *(entry + 1); }

uint64_t get_chunk_object_markbit(uint64_t* entry, uint64_t object_index);
uint64_t get_chunk_object_allocbit(uint64_t* entry, uint64_t object_index);

void set_chunk_list_pointer(uint64_t* entry, uint64_t* list_pointer) { *entry       = (uint64_t) list_pointer; }
void set_chunk_object_size(uint64_t* entry, uint64_t object_size)    { *(entry + 1) = object_size; }

void set_chunk_object_markbit(uint64_t* entry, uint64_t object_index, uint64_t markbit);
void set_chunk_object_allocbit(uint64_t* entry, uint64_t object_index, uint64_t allocbit);

void zero_chunk_markbits(uint64_t* entry);
void zero_chunk_allocbits(uint64_t* entry);

void refurbish_chunk(uint64_t* entry);

uint64_t calculate_number_of_words_for_object_bits(uint64_t object_size);

uint64_t calculate_chunk_payload_offset_bytes(uint64_t object_size);
uint64_t calculate_chunk_payload_offset_words(uint64_t object_size);

uint64_t is_address_valid_chunk_object_of_specific_chunk(uint64_t* context, uint64_t address, uint64_t* chunk_list_entry);
uint64_t is_chunk_referenced(uint64_t* entry);

void fill_small_object_free_list(uint64_t* context, uint64_t* entry);

uint64_t* allocate_object(uint64_t* context, uint64_t size);
void free_chunk_object(uint64_t* context, uint64_t* object);

uint64_t calculate_chunk_small_object_index(uint64_t* context, uint64_t* object);

// chunk and small object (coso) list entry:
// +---+--------+
// | 0 | next   | pointer to next entry
// | 1 | memory | pointer to allocated memory (syscall: virtual address)
// +---+--------+

uint64_t* allocate_coso_list_entry(uint64_t* context);

uint64_t* get_coso_list_entry_next(uint64_t* entry)   { return (uint64_t*) *entry; }
uint64_t* get_coso_list_entry_memory(uint64_t* entry) { return (uint64_t*) *(entry + 1); }

void set_coso_list_entry_next(uint64_t* entry, uint64_t* next)     { *entry       = (uint64_t) next; }
void set_coso_list_entry_memory(uint64_t* entry, uint64_t* memory) { *(entry + 1) = (uint64_t) memory; }

uint64_t* get_chunk_list_entry_memory(uint64_t* context, uint64_t* entry);

// ------------------------ GLOBAL CONSTANTS -----------------------

uint64_t GC_COSO_LIST_ENTRY_SIZE = 16; // SIZEOFUINT64 * 2;
uint64_t GC_STATIC_HEADER_SIZE_IN_WORDS = 2;

uint64_t GC_CHUNK_HEAP_SIZE = 104857600; // fixed chunk heap of 1MB*100 (can hold 256*100 chunks)
uint64_t GC_CHUNK_SIZE = 4096; // same as pagesize
uint64_t GC_CHUNK_SIZE_LOG2 = 12;
uint64_t GC_CHUNK_MIN_HEADER_SIZE = 32; // only one object inside chunk (require single markbit)
uint64_t GC_CHUNK_MAX_SMALL_OBJECT_SIZE = 2032;

// ------------------------ GLOBAL VARIABLES -----------------------

uint64_t* gc_chunk_heap_start = (uint64_t*) 0;
uint64_t* gc_chunk_heap_bump  = (uint64_t*) 0;

uint64_t* gc_chunk_used_list         = (uint64_t*) 0;
uint64_t* gc_chunk_free_list         = (uint64_t*) 0;
uint64_t* gc_small_object_free_lists = (uint64_t*) 0;


// Definition

uint64_t* get_chunk_heap_start_gc(uint64_t* context) {
  if (is_gc_library(context))
    return gc_chunk_heap_start;
  else
    return get_chunk_heap_start(context);
}

uint64_t* get_chunk_heap_bump_gc(uint64_t* context) {
    if (is_gc_library(context))
    return gc_chunk_heap_bump;
  else
    return get_chunk_heap_bump(context);
}

uint64_t* get_chunk_used_list_head_gc(uint64_t* context) {
    if (is_gc_library(context))
    return gc_chunk_used_list;
  else
    return get_chunk_used_list_head(context);
}

uint64_t* get_chunk_free_list_head_gc(uint64_t* context) {
    if (is_gc_library(context))
    return gc_chunk_free_list;
  else
    return get_chunk_free_list_head(context);
}

uint64_t* get_small_object_free_lists_gc(uint64_t* context) {
    if (is_gc_library(context))
    return gc_small_object_free_lists;
  else
    return get_small_object_free_lists(context);
}

void set_chunk_heap_start_gc(uint64_t* context, uint64_t* chunk_heap_start) {
  if (is_gc_library(context))
    gc_chunk_heap_start = chunk_heap_start;
  else
    set_chunk_heap_start(context, chunk_heap_start);
}

void set_chunk_heap_bump_gc(uint64_t* context, uint64_t* chunk_heap_bump) {
  if (is_gc_library(context))
    gc_chunk_heap_bump = chunk_heap_bump;
  else
    set_chunk_heap_bump(context, chunk_heap_bump);
}

void set_chunk_used_list_head_gc(uint64_t* context, uint64_t* chunk_used_list_head) {
  if (is_gc_library(context))
    gc_chunk_used_list = chunk_used_list_head;
  else
    set_chunk_used_list_head(context, chunk_used_list_head);
}

void set_chunk_free_list_head_gc(uint64_t* context, uint64_t* chunk_free_list_head) {
  if (is_gc_library(context))
    gc_chunk_free_list = chunk_free_list_head;
  else
    set_chunk_free_list_head(context, chunk_free_list_head);
}

void set_small_object_free_lists_gc(uint64_t* context, uint64_t* small_object_free_lists) {
  if (is_gc_library(context))
    gc_small_object_free_lists = small_object_free_lists;
  else
    set_small_object_free_lists(context, small_object_free_lists);
}

uint64_t* allocate_chunk(uint64_t* context, uint64_t object_size) {
  uint64_t* chunk_list_entry;
  uint64_t* ret;

  // 1. Handle chunk allocation/reuse

  // assert: chunk size is always GC_CHUNK_SIZE (since we do not support large objects)

  chunk_list_entry = get_chunk_free_list_head_gc(context);

  if (chunk_list_entry == (uint64_t*) 0) {
    chunk_list_entry = allocate_coso_list_entry(context);

    set_coso_list_entry_memory(chunk_list_entry, get_chunk_heap_bump_gc(context));
    set_chunk_heap_bump_gc(context, get_chunk_heap_bump_gc(context) + GC_CHUNK_SIZE / SIZEOFUINT64);

    if ((uint64_t) get_chunk_heap_bump_gc(context) >= ((uint64_t) get_chunk_heap_start_gc(context) + GC_CHUNK_HEAP_SIZE)) {
<<<<<<< HEAD
      printf("%s: chunk heap size exceeded\n", selfie_name);
=======
      printf1("%s: chunk heap size exceeded\n", selfie_name);
>>>>>>> b06c1fd0

      exit(EXITCODE_OUTOFVIRTUALMEMORY);
    }

    init_chunk(context, chunk_list_entry);
  } else
    set_chunk_free_list_head_gc(context, get_coso_list_entry_next(chunk_list_entry));

  set_coso_list_entry_next(chunk_list_entry, get_chunk_used_list_head_gc(context));
  set_chunk_used_list_head_gc(context, chunk_list_entry);

  // 2. Handle chunk header

  ret = get_chunk_list_entry_memory(context, chunk_list_entry);

  // Note: when using the syscall variant, the application basically gets a handle to the emulator's memory (i.e. it's physical memory)
  // Access to this memory may be restricted, but this must be implemented by the emulator. Potential overflow error!
  set_chunk_list_pointer(ret, chunk_list_entry);
  set_chunk_object_size(ret, object_size);
  refurbish_chunk(ret);

  return get_chunk_list_pointer(ret);
}

void free_chunk(uint64_t* context, uint64_t* entry) {
  uint64_t object_size;
  uint64_t* coso_entry;
  uint64_t* small_object_list_head_ptr;
  uint64_t* prev_it;
  uint64_t* it;
  uint64_t* next_it;

  coso_entry = get_chunk_list_pointer(entry);
  object_size = get_chunk_object_size(entry) / SIZEOFUINT64; // in words

  zero_chunk_allocbits(entry);

  // 1. remove chunk from used list

  prev_it = (uint64_t*) 0;
  it = get_chunk_used_list_head_gc(context);
  while (it != (uint64_t*) 0) {
    if (it == coso_entry) {
      if (prev_it == (uint64_t*) 0)
        set_chunk_used_list_head_gc(context, get_coso_list_entry_next(it));
      else
        set_coso_list_entry_next(prev_it, get_coso_list_entry_next(it));

      set_coso_list_entry_next(it, get_chunk_free_list_head_gc(context));

      set_chunk_free_list_head_gc(context, it);

      it = (uint64_t*) 0;
    } else {
      prev_it = it;

      it = get_coso_list_entry_next(it);
    }
  }

  // 2. remove all small object list entries

  prev_it = (uint64_t*) 0;
  small_object_list_head_ptr = get_small_object_free_lists_gc(context) + (object_size - 1);
  it = (uint64_t*)*(small_object_list_head_ptr);
  while (it != (uint64_t*) 0) {
    if (is_address_valid_chunk_object_of_specific_chunk(context, (uint64_t) get_coso_list_entry_memory(it), coso_entry)) {
      if (prev_it == (uint64_t*) 0)
        *(small_object_list_head_ptr) = (uint64_t) get_coso_list_entry_next(it);
      else
        set_coso_list_entry_next(prev_it, get_coso_list_entry_next(it));

      next_it = get_coso_list_entry_next(it);

      set_coso_list_entry_next(it, (uint64_t*) 0);
      set_coso_list_entry_memory(it, (uint64_t*) 0);

      it = next_it;
    } else {
      prev_it = it;

      it = get_coso_list_entry_next(it);
    }
  }
}

void align_chunk_allocator(uint64_t* context) {
  uint64_t pb;

  if (is_gc_library(context))
    pb = (uint64_t) smalloc_system(0);
  else
    pb = get_program_break(context);

  pb = pb % GC_CHUNK_SIZE;

  if (pb == 0)
    return;

  pb = GC_CHUNK_SIZE - pb;

  allocate_new_memory(context, pb);
}

void init_chunk(uint64_t* context, uint64_t* chunk_list_entry) {
  uint64_t chunk_vaddr;

  chunk_vaddr = (uint64_t) get_coso_list_entry_memory(chunk_list_entry);

  // mapping the page of a chunk is required before being able to write to it (only required for syscall)
  if (is_gc_library(context) == 0)
    if (is_virtual_address_mapped(get_pt(context), chunk_vaddr) == 0)
      map_page(context, get_page_of_virtual_address(chunk_vaddr), (uint64_t) palloc());
}

uint64_t get_chunk_object_markbit(uint64_t* entry, uint64_t object_index) {
  // assert: object_index is in bounds
  // assert: page containing vaddr is mapped
  return get_bits(*(entry + 2 + (object_index / SIZEOFUINT64INBITS)), (object_index % SIZEOFUINT64INBITS), 1);
}

uint64_t get_chunk_object_allocbit(uint64_t* entry, uint64_t object_index) {
  uint64_t num_words_object_bits;

  num_words_object_bits = calculate_number_of_words_for_object_bits(get_chunk_object_size(entry));

  // assert: object_index is in bounds
  // assert: page containing vaddr is mapped
  return get_bits(*(entry + GC_STATIC_HEADER_SIZE_IN_WORDS + num_words_object_bits + (object_index / SIZEOFUINT64INBITS)), (object_index % SIZEOFUINT64INBITS), 1);
}

uint64_t set_bit(uint64_t val, uint64_t at, uint64_t bit) {
  if (bit > 1)
    bit = 1;

  if (at > (SIZEOFUINT64INBITS - 1))
    return val;

  // assert: at in bounds (0-(SIZEOFUINT64INBITS - 1))

  // special cases:
  //   - at == 0                        -> "left shift calculation" would overflow power two table
  //   - at == (SIZEOFUINT64INBITS - 1) -> "right shift calculation" would overflow power two table

  if (at == 0)
    return bit + left_shift(right_shift(val, 1), 1);
  else {
    if (at == (SIZEOFUINT64INBITS - 1))
      return right_shift(left_shift(val, SIZEOFUINT64INBITS - at), SIZEOFUINT64INBITS - at) + left_shift(bit, at);
    else
      return right_shift(left_shift(val, SIZEOFUINT64INBITS - at), SIZEOFUINT64INBITS - at) + left_shift(bit, at) + left_shift(right_shift(val, at + 1), at + 1);
  }
}

void set_chunk_object_markbit(uint64_t* entry, uint64_t object_index, uint64_t markbit) {
  uint64_t* word_containing_bit;

  word_containing_bit = entry + GC_STATIC_HEADER_SIZE_IN_WORDS + (object_index / SIZEOFUINT64INBITS);

  *(word_containing_bit) = set_bit(*(word_containing_bit), (object_index % SIZEOFUINT64INBITS), markbit);
}

void set_chunk_object_allocbit(uint64_t* entry, uint64_t object_index, uint64_t allocbit) {
  uint64_t* word_containing_bit;
  uint64_t num_words_object_bits;

  // assert: object_index is in bounds
  // assert: page containing vaddr is mapped

  num_words_object_bits = calculate_number_of_words_for_object_bits(get_chunk_object_size(entry));

  // Recall - chunk header:
  // -------------------------------------------------------------
  // | chunk list pointer | object size | mark bits | alloc bits |
  // -------------------------------------------------------------
  word_containing_bit = entry + GC_STATIC_HEADER_SIZE_IN_WORDS + num_words_object_bits + (object_index / SIZEOFUINT64INBITS);

  *(word_containing_bit) = set_bit(*(word_containing_bit), (object_index % SIZEOFUINT64INBITS), allocbit);
}

void zero_chunk_markbits(uint64_t* entry) {
  uint64_t* word_containing_bit;
  uint64_t num_words_object_bits;

  // assert: object_index is in bounds
  // assert: page containing vaddr is mapped

  num_words_object_bits = calculate_number_of_words_for_object_bits(get_chunk_object_size(entry));

  // Recall - chunk header:
  // -------------------------------------------------------------
  // | chunk list pointer | object size | mark bits | alloc bits |
  // -------------------------------------------------------------
  word_containing_bit = entry + GC_STATIC_HEADER_SIZE_IN_WORDS;

  zero_memory(word_containing_bit, num_words_object_bits * SIZEOFUINT64);
}

void zero_chunk_allocbits(uint64_t* entry) {
  uint64_t* word_containing_bit;
  uint64_t num_words_object_bits;

  // assert: object_index is in bounds
  // assert: page containing vaddr is mapped

  num_words_object_bits = calculate_number_of_words_for_object_bits(get_chunk_object_size(entry));

  // Recall - chunk header:
  // -------------------------------------------------------------
  // | chunk list pointer | object size | mark bits | alloc bits |
  // -------------------------------------------------------------
  word_containing_bit = entry + GC_STATIC_HEADER_SIZE_IN_WORDS + num_words_object_bits;

  zero_memory(word_containing_bit, num_words_object_bits * SIZEOFUINT64);
}

void refurbish_chunk(uint64_t* entry) {
  zero_chunk_markbits(entry);
  zero_chunk_allocbits(entry);
}

uint64_t calculate_number_of_words_for_object_bits(uint64_t object_size) {
  uint64_t num_words_object_bits;

  num_words_object_bits = calculate_chunk_payload_offset_words(object_size);
  num_words_object_bits = num_words_object_bits - GC_STATIC_HEADER_SIZE_IN_WORDS; // subtract static part of header (chunk list pointer, object size fields)
  num_words_object_bits = num_words_object_bits / 2;                              // dynamic part of header consists of alloc and mark bits

  return num_words_object_bits;
}

uint64_t calculate_chunk_payload_offset_bytes(uint64_t object_size) {
  uint64_t ret;

  ret = (GC_CHUNK_SIZE - GC_CHUNK_MIN_HEADER_SIZE);             // -> max possible payload size
  ret = ret / object_size;                                      // max payload size -> #objects in payload (= #markbits)
  ret = round_up(ret, SIZEOFUINT64INBITS) / SIZEOFUINT64INBITS; // #objects -> #words containing markbits
  ret = ret * SIZEOFUINT64;                                     // #words -> #bytes
  ret = ret * 2;                                                // alloc and mark bits (dynamic part of header)
  ret = ret + (SIZEOFUINT64 * GC_STATIC_HEADER_SIZE_IN_WORDS);  // add static part of header

  return ret;
}

uint64_t calculate_chunk_payload_offset_words(uint64_t object_size) {
  return calculate_chunk_payload_offset_bytes(object_size) / SIZEOFUINT64;
}

uint64_t is_address_valid_chunk_object_of_specific_chunk(uint64_t* context, uint64_t address, uint64_t* chunk_list_entry) {
  uint64_t object_size;
  uint64_t chunk_payload;
  uint64_t chunk_fragmentation_start;

  object_size = get_chunk_object_size(get_chunk_list_entry_memory(context, chunk_list_entry));                      // object size in bytes
  chunk_payload = calculate_chunk_payload_offset_bytes(object_size);                                                // payload offset in bytes
  chunk_fragmentation_start = (GC_CHUNK_SIZE - chunk_payload);                                                      // payload size
  chunk_fragmentation_start = chunk_fragmentation_start / object_size;                                              // number of objects in chunk
  chunk_fragmentation_start = chunk_fragmentation_start * object_size;                                              // size of all objects in chunk
  chunk_fragmentation_start = chunk_fragmentation_start + chunk_payload;                                            // actual fragmentation offset
  chunk_payload = chunk_payload + (uint64_t) get_coso_list_entry_memory(chunk_list_entry);                          // + vaddr offset of chunk
  chunk_fragmentation_start = chunk_fragmentation_start + (uint64_t) get_coso_list_entry_memory(chunk_list_entry);  // + vaddr offset of chunk

  if ((uint64_t) address >= chunk_fragmentation_start)
    return 0;

  if ((uint64_t) address < chunk_payload)
    return 0;

  return 1;
}

uint64_t is_chunk_referenced(uint64_t* entry) {
  uint64_t markbits_iterator;
  uint64_t markbits_end;

  markbits_end = calculate_chunk_payload_offset_words(get_chunk_object_size(entry));  // end of chunk header (in words)
  markbits_end = markbits_end - GC_STATIC_HEADER_SIZE_IN_WORDS;                       // - static part of header -> only dynamic part remaining (i.e. mark, alloc bits)
  markbits_end = markbits_end / 2;                                                    // ... number of markbits (in words)
  markbits_end = markbits_end + GC_STATIC_HEADER_SIZE_IN_WORDS;                       // end of markbits ... static header + num markbit words

  markbits_iterator = GC_STATIC_HEADER_SIZE_IN_WORDS;

  while (markbits_iterator < markbits_end) {
    if (*(entry + markbits_iterator) != 0)
      return 1;

    markbits_iterator = markbits_iterator + 1;
  }

  return 0;
}

void fill_small_object_free_list(uint64_t* context, uint64_t* chunk_list_entry) {
  uint64_t object_size;
  uint64_t object_count;
  uint64_t i;
  uint64_t payload_offset;
  uint64_t* coso_entry;
  uint64_t* chunk_vaddr;
  uint64_t* small_object_list_ptr;

  chunk_vaddr = get_coso_list_entry_memory(chunk_list_entry);

  object_size = get_chunk_object_size(get_chunk_list_entry_memory(context, chunk_list_entry)); // object size in bytes
  payload_offset = calculate_chunk_payload_offset_bytes(object_size);
  small_object_list_ptr = get_small_object_free_lists_gc(context) + (object_size / SIZEOFUINT64 - 1);
  object_count = (GC_CHUNK_SIZE - payload_offset);
  object_count = object_count / object_size;

  // convert payload offset and object size to words so they can be used in pointer operations
  payload_offset = payload_offset / SIZEOFUINT64;
  object_size = object_size / SIZEOFUINT64;

  i = 0;
  while (i < object_count) {
    coso_entry = allocate_coso_list_entry(context);

    set_coso_list_entry_next(coso_entry, (uint64_t*)(*(small_object_list_ptr)));
    set_coso_list_entry_memory(coso_entry, chunk_vaddr + payload_offset + (i * object_size));

    *(small_object_list_ptr) = (uint64_t) coso_entry;

    i = i + 1;
  }
}

uint64_t* allocate_object(uint64_t* context, uint64_t size) {
  uint64_t* ret;
  uint64_t* chunk;
  uint64_t* small_object_free_list;
  uint64_t object_index;

  small_object_free_list = get_small_object_free_lists_gc(context) + (size / SIZEOFUINT64 - 1);

  // assert: size is a multiple of WORDSIZE and given in bytes

  if (*(small_object_free_list) == 0)
    fill_small_object_free_list(context, allocate_chunk(context, size));

  ret = (uint64_t*)*(small_object_free_list);                           // ret points to head of small object free list

  *(small_object_free_list) = (uint64_t) get_coso_list_entry_next(ret); // set head to next entry
  ret = get_coso_list_entry_memory(ret);                                // ret points to address of object (vaddr)

  // set alloc bit of object
  chunk = (uint64_t*) left_shift(right_shift((uint64_t) ret, GC_CHUNK_SIZE_LOG2), GC_CHUNK_SIZE_LOG2);

  object_index = calculate_chunk_small_object_index(context, ret);

  if (is_gc_library(context) == 0)
    chunk = tlb(get_pt(context), (uint64_t) chunk);

  set_chunk_object_allocbit(chunk, object_index, 1);

  return ret;
}

void free_chunk_object(uint64_t* context, uint64_t* object) {
  uint64_t* chunk;
  uint64_t* small_object_list_entry;
  uint64_t object_index;

  // assert: object as vaddr (syscall)

  chunk = (uint64_t*)(left_shift(right_shift((uint64_t) object, GC_CHUNK_SIZE_LOG2), GC_CHUNK_SIZE_LOG2));

  object_index = calculate_chunk_small_object_index(context, object);

  if (is_gc_library(context) == 0)
    chunk = tlb(get_pt(context), (uint64_t) chunk);

  set_chunk_object_allocbit(chunk, object_index, 0);

  small_object_list_entry = allocate_coso_list_entry(context);
  set_coso_list_entry_next(small_object_list_entry, (uint64_t*)(*(get_small_object_free_lists_gc(context) + (get_chunk_object_size(chunk) / SIZEOFUINT64 - 1))));
  set_coso_list_entry_memory(small_object_list_entry, object);

  *(get_small_object_free_lists_gc(context) + (get_chunk_object_size(chunk) / SIZEOFUINT64 - 1)) = (uint64_t) small_object_list_entry;
}

uint64_t calculate_chunk_small_object_index(uint64_t* context, uint64_t* object) {
  uint64_t* chunk;
  uint64_t object_index;

  // object as vaddr

  chunk = (uint64_t*) left_shift(right_shift((uint64_t) object, GC_CHUNK_SIZE_LOG2), GC_CHUNK_SIZE_LOG2);

  object_index = (uint64_t) object - (uint64_t) chunk; // offset in chunk

  if (is_gc_library(context) == 0)
    chunk = tlb(get_pt(context), (uint64_t) chunk);

  object_index = object_index - calculate_chunk_payload_offset_bytes(get_chunk_object_size(chunk)); // offset in chunk payload
  object_index = object_index / get_chunk_object_size(chunk);

  return object_index;
}

uint64_t* allocate_coso_list_entry(uint64_t* context) {
  if (is_gc_library(context))
    return allocate_new_memory(context, GC_COSO_LIST_ENTRY_SIZE);
  else
    return smalloc_system(GC_COSO_LIST_ENTRY_SIZE);
}

uint64_t* get_chunk_list_entry_memory(uint64_t* context, uint64_t* entry) {
  if (is_gc_library(context))
    return get_coso_list_entry_memory(entry);
  else
    return tlb(get_pt(context), (uint64_t) get_coso_list_entry_memory(entry));
}

// Hook Overrides

void gc_init(uint64_t* context) {
  gc_init_selfie(context);
  gc_init_boehm(context);
}

void gc_init_boehm(uint64_t* context) {
  GC_COSO_LIST_ENTRY_SIZE = SIZEOFUINT64STAR * 2;

  GC_CHUNK_MIN_HEADER_SIZE = SIZEOFUINT64STAR * 1 + SIZEOFUINT64 * 3; // static header (chunk list ptr + size) + 1 alloc bit word (min) + 1 mark bit word (min)

  GC_CHUNK_MAX_SMALL_OBJECT_SIZE = GC_CHUNK_SIZE - GC_CHUNK_MIN_HEADER_SIZE; // object size in order to fit 2 objects into one chunk
  GC_CHUNK_MAX_SMALL_OBJECT_SIZE = GC_CHUNK_MAX_SMALL_OBJECT_SIZE / 2;

  set_small_object_free_lists_gc(context, smalloc_system(GC_CHUNK_MAX_SMALL_OBJECT_SIZE)); // collector not initialised -> allocate using bump pointer allocator
  zero_memory(get_small_object_free_lists_gc(context), GC_CHUNK_MAX_SMALL_OBJECT_SIZE);

  align_chunk_allocator(context); // note: chunk heap needs to be aligned!

  set_chunk_heap_start_gc(context, allocate_new_memory(context, GC_CHUNK_HEAP_SIZE));
  if (get_chunk_heap_start_gc(context) == (uint64_t*) 0)
<<<<<<< HEAD
    printf("%s: could not initialise gc (chunk heap allocation)\n", (uint64_t) get_chunk_heap_start_gc(context));
=======
    printf1("%s: could not initialise gc (chunk heap allocation)\n", (uint64_t) get_chunk_heap_start_gc(context));
>>>>>>> b06c1fd0

  set_chunk_heap_bump_gc(context, get_chunk_heap_start_gc(context));
}

uint64_t* allocate_memory(uint64_t* context, uint64_t size) {
  if (size == 0)
    return allocate_memory_selfie(context, size); // delegate to selfie gc

  if (size > GC_CHUNK_MAX_SMALL_OBJECT_SIZE)
    return allocate_memory_selfie(context, size); // delegate to selfie gc

  return allocate_memory_boehm(context, size);
}

uint64_t* allocate_memory_boehm(uint64_t* context, uint64_t size) {
  uint64_t* object;

  object = allocate_object(context, size);

  if (is_gc_library(context) == 0)
    zero_memory(tlb(get_pt(context), (uint64_t) object), size);
  else
    zero_memory(object, size);

  return object;
}

void mark_object(uint64_t* context, uint64_t address) {
  uint64_t gc_address;

  gc_address = gc_load_memory(context, address);

  if (gc_address >= (uint64_t) get_chunk_heap_start_gc(context)) {
    if (gc_address < (uint64_t) get_chunk_heap_bump_gc(context))
      mark_object_boehm(context, gc_address);
    else
      mark_object_selfie(context, gc_address); // delegate to selfie gc
  } else
    mark_object_selfie(context, gc_address);   // delegate to selfie gc
}

uint64_t mark_object_boehm(uint64_t* context, uint64_t gc_address) {
  uint64_t object_start;
  uint64_t object_end;
  uint64_t chunk;
  uint64_t* chunk_paddr;

  chunk = left_shift(right_shift(gc_address, GC_CHUNK_SIZE_LOG2), GC_CHUNK_SIZE_LOG2);

  if (is_gc_library(context) == 0)
    chunk_paddr = tlb(get_pt(context), chunk);
  else
    chunk_paddr = (uint64_t*) chunk;

  if (is_address_valid_chunk_object_of_specific_chunk(context, gc_address, get_chunk_list_pointer(chunk_paddr))) {
    if (get_chunk_object_markbit(chunk_paddr, calculate_chunk_small_object_index(context, (uint64_t*) gc_address)) == GC_MARKBIT_UNREACHABLE)
      set_chunk_object_markbit(chunk_paddr, calculate_chunk_small_object_index(context, (uint64_t*) gc_address), GC_MARKBIT_REACHABLE);
    else
      return 1;
  } else
    return 1;

  object_start = chunk + calculate_chunk_payload_offset_bytes(get_chunk_object_size(chunk_paddr)) + calculate_chunk_small_object_index(context, (uint64_t*) gc_address) * get_chunk_object_size(chunk_paddr);
  object_end = object_start + get_chunk_object_size(chunk_paddr);

  while (object_start < object_end) {
    mark_object(context, object_start);

    object_start = object_start + SIZEOFUINT64;
  }

  return 1;
}

void sweep(uint64_t* context) {
  // order doesn't matter
  sweep_selfie(context);
  sweep_boehm(context);
}

void sweep_boehm(uint64_t* context) {
  uint64_t* prev_node;
  uint64_t* next_node;
  uint64_t* node;
  uint64_t* chunk;
  uint64_t num_objects;
  uint64_t i;

  prev_node = (uint64_t*) 0;
  node = get_chunk_used_list_head_gc(context);
  while (node != (uint64_t*) 0) {
    chunk = get_chunk_list_entry_memory(context, node);

    i = 0;
    num_objects = (GC_CHUNK_SIZE - calculate_chunk_payload_offset_bytes(get_chunk_object_size(chunk))) / get_chunk_object_size(chunk);
    while (i < num_objects) {
      if (get_chunk_object_allocbit(chunk, i) == 1)
        if (get_chunk_object_markbit(chunk, i) == GC_MARKBIT_UNREACHABLE)
          free_chunk_object(context, get_coso_list_entry_memory(node) + calculate_chunk_payload_offset_words(get_chunk_object_size(chunk)) + i * (get_chunk_object_size(chunk) / SIZEOFUINT64));

      i = i + 1;
    }

    next_node = get_coso_list_entry_next(node);

    if (is_chunk_referenced(chunk) == 0)
      free_chunk(context, chunk);

    zero_chunk_markbits(chunk);

    node = next_node;
  }
}<|MERGE_RESOLUTION|>--- conflicted
+++ resolved
@@ -241,11 +241,7 @@
     set_chunk_heap_bump_gc(context, get_chunk_heap_bump_gc(context) + GC_CHUNK_SIZE / SIZEOFUINT64);
 
     if ((uint64_t) get_chunk_heap_bump_gc(context) >= ((uint64_t) get_chunk_heap_start_gc(context) + GC_CHUNK_HEAP_SIZE)) {
-<<<<<<< HEAD
       printf("%s: chunk heap size exceeded\n", selfie_name);
-=======
-      printf1("%s: chunk heap size exceeded\n", selfie_name);
->>>>>>> b06c1fd0
 
       exit(EXITCODE_OUTOFVIRTUALMEMORY);
     }
@@ -681,11 +677,7 @@
 
   set_chunk_heap_start_gc(context, allocate_new_memory(context, GC_CHUNK_HEAP_SIZE));
   if (get_chunk_heap_start_gc(context) == (uint64_t*) 0)
-<<<<<<< HEAD
     printf("%s: could not initialise gc (chunk heap allocation)\n", (uint64_t) get_chunk_heap_start_gc(context));
-=======
-    printf1("%s: could not initialise gc (chunk heap allocation)\n", (uint64_t) get_chunk_heap_start_gc(context));
->>>>>>> b06c1fd0
 
   set_chunk_heap_bump_gc(context, get_chunk_heap_start_gc(context));
 }
