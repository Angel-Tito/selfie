--- conflicted
+++ resolved
@@ -34,9 +34,6 @@
       with:
         python-version: "3.7.x"
     - name: Run autograder baseline
-<<<<<<< HEAD
-      run: make grade
-=======
       run: make grade
 
   make-all-of-selfie-on-macos:
@@ -54,17 +51,3 @@
         python-version: "3.7.x"
     - name: Run autograder baseline
       run: make grade
-
-  make-all-of-selfie-on-windows:
-    name: Make all of selfie on Windows
-    runs-on: windows-latest
-
-    steps:
-    - name: Checkout selfie
-      uses: actions/checkout@v2
-    - name: Make all
-      env:
-        CC: gcc
-      run: make -j -O all
-    # python3 does not work here
->>>>>>> 9658d5ca
