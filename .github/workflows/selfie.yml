--- conflicted
+++ resolved
@@ -51,21 +51,6 @@
         python-version: "3.7.x"
     - name: Run autograder baseline
       run: make grade
-<<<<<<< HEAD
-=======
-
-  make-all-on-windows:
-    name: Make all of selfie on Windows
-    runs-on: windows-latest
-
-    steps:
-    - name: Checkout selfie
-      uses: actions/checkout@v2
-    - name: Make all
-      env:
-        CC: gcc
-      run: make -j -O all
-    # python3 does not work here
 
   make-everything-on-docker:
     name: Make everything of selfie on docker
@@ -85,5 +70,4 @@
         docker run cksystemsteaching/selfie make clean
         echo '${{ secrets.DOCKERHUB_PASSWORD }}' | docker login -u ${{ secrets.DOCKERHUB_USERNAME }} --password-stdin
         docker push cksystemsteaching/selfie
-      if: ${{ github.event_name == 'push' && github.ref == 'refs/heads/main' && github.repository == 'cksystemsteaching/selfie' }}
->>>>>>> 12268c65
+      if: ${{ github.event_name == 'push' && github.ref == 'refs/heads/main' && github.repository == 'cksystemsteaching/selfie' }}